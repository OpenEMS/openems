--- conflicted
+++ resolved
@@ -98,82 +98,41 @@
 	protected ModbusProtocol defineModbusProtocol() throws OpenemsException {
 		var modbusProtocol = new ModbusProtocol(this, //
 				new FC3ReadRegistersTask(1317, Priority.HIGH, //
-<<<<<<< HEAD
 						m(ElectricityMeter.ChannelId.VOLTAGE_L1, new FloatDoublewordElement(1317), //
-								ElementToChannelConverter.SCALE_FACTOR_3), //
+								SCALE_FACTOR_3), //
 						m(ElectricityMeter.ChannelId.VOLTAGE_L2, new FloatDoublewordElement(1319), //
-								ElementToChannelConverter.SCALE_FACTOR_3), //
+								SCALE_FACTOR_3), //
 						m(ElectricityMeter.ChannelId.VOLTAGE_L3, new FloatDoublewordElement(1321), //
-								ElementToChannelConverter.SCALE_FACTOR_3), //
+								SCALE_FACTOR_3), //
 						new DummyRegisterElement(1323, 1324), //
-						m(ElectricityMeter.ChannelId.CURRENT_L1, new FloatDoublewordElement(1325),
-								ElementToChannelConverter.SCALE_FACTOR_3), //
+						m(ElectricityMeter.ChannelId.CURRENT_L1, new FloatDoublewordElement(1325), //
+								SCALE_FACTOR_3), //
 						m(ElectricityMeter.ChannelId.CURRENT_L2, new FloatDoublewordElement(1327), //
-								ElementToChannelConverter.SCALE_FACTOR_3), //
+								SCALE_FACTOR_3), //
 						m(ElectricityMeter.ChannelId.CURRENT_L3, new FloatDoublewordElement(1329), //
-								ElementToChannelConverter.SCALE_FACTOR_3), //
+								SCALE_FACTOR_3), //
 						new DummyRegisterElement(1331, 1332), //
 						m(ElectricityMeter.ChannelId.ACTIVE_POWER_L1, new FloatDoublewordElement(1333), //
-								ElementToChannelConverter.INVERT_IF_TRUE(this.invert)), //
+								INVERT_IF_TRUE(this.invert)), //
 						m(ElectricityMeter.ChannelId.ACTIVE_POWER_L2, new FloatDoublewordElement(1335), //
-								ElementToChannelConverter.INVERT_IF_TRUE(this.invert)), //
+								INVERT_IF_TRUE(this.invert)), //
 						m(ElectricityMeter.ChannelId.ACTIVE_POWER_L3, new FloatDoublewordElement(1337), //
-								ElementToChannelConverter.INVERT_IF_TRUE(this.invert)), //
+								INVERT_IF_TRUE(this.invert)), //
 						new DummyRegisterElement(1339, 1340), //
 						m(ElectricityMeter.ChannelId.REACTIVE_POWER_L1, new FloatDoublewordElement(1341), //
-								ElementToChannelConverter.INVERT_IF_TRUE(this.invert)), //
+								INVERT_IF_TRUE(this.invert)), //
 						m(ElectricityMeter.ChannelId.REACTIVE_POWER_L2, new FloatDoublewordElement(1343), //
-								ElementToChannelConverter.INVERT_IF_TRUE(this.invert)), //
+								INVERT_IF_TRUE(this.invert)), //
 						m(ElectricityMeter.ChannelId.REACTIVE_POWER_L3, new FloatDoublewordElement(1345), //
-								ElementToChannelConverter.INVERT_IF_TRUE(this.invert)), //
+								INVERT_IF_TRUE(this.invert)), //
 						new DummyRegisterElement(1347, 1368), //
 						m(ElectricityMeter.ChannelId.ACTIVE_POWER, new FloatDoublewordElement(1369), //
-								ElementToChannelConverter.INVERT_IF_TRUE(this.invert)), //
+								INVERT_IF_TRUE(this.invert)), //
 						m(ElectricityMeter.ChannelId.REACTIVE_POWER, new FloatDoublewordElement(1371), //
-								ElementToChannelConverter.INVERT_IF_TRUE(this.invert))), //
+								INVERT_IF_TRUE(this.invert))), //
 				new FC3ReadRegistersTask(1439, Priority.LOW, //
 						m(ElectricityMeter.ChannelId.FREQUENCY, new FloatDoublewordElement(1439), //
-								ElementToChannelConverter.SCALE_FACTOR_3)));
-=======
-						m(new FloatDoublewordElement(1317)).m(AsymmetricMeter.ChannelId.VOLTAGE_L1, SCALE_FACTOR_3)//
-								.m(SymmetricMeter.ChannelId.VOLTAGE, SCALE_FACTOR_3)//
-								.build(),
-						m(AsymmetricMeter.ChannelId.VOLTAGE_L2, new FloatDoublewordElement(1319), //
-								SCALE_FACTOR_3), //
-						m(AsymmetricMeter.ChannelId.VOLTAGE_L3, new FloatDoublewordElement(1321), //
-								SCALE_FACTOR_3), //
-						new DummyRegisterElement(1323, 1324), //
-						m(new FloatDoublewordElement(1325)) //
-								.m(AsymmetricMeter.ChannelId.CURRENT_L1, SCALE_FACTOR_3) //
-								.m(SymmetricMeter.ChannelId.CURRENT, SCALE_FACTOR_3) //
-								.build(), //
-						m(AsymmetricMeter.ChannelId.CURRENT_L2, new FloatDoublewordElement(1327), //
-								SCALE_FACTOR_3), //
-						m(AsymmetricMeter.ChannelId.CURRENT_L3, new FloatDoublewordElement(1329), //
-								SCALE_FACTOR_3), //
-						new DummyRegisterElement(1331, 1332), //
-						m(AsymmetricMeter.ChannelId.ACTIVE_POWER_L1, new FloatDoublewordElement(1333), //
-								INVERT_IF_TRUE(this.invert)), //
-						m(AsymmetricMeter.ChannelId.ACTIVE_POWER_L2, new FloatDoublewordElement(1335), //
-								INVERT_IF_TRUE(this.invert)), //
-						m(AsymmetricMeter.ChannelId.ACTIVE_POWER_L3, new FloatDoublewordElement(1337), //
-								INVERT_IF_TRUE(this.invert)), //
-						new DummyRegisterElement(1339, 1340), //
-						m(AsymmetricMeter.ChannelId.REACTIVE_POWER_L1, new FloatDoublewordElement(1341), //
-								INVERT_IF_TRUE(this.invert)), //
-						m(AsymmetricMeter.ChannelId.REACTIVE_POWER_L2, new FloatDoublewordElement(1343), //
-								INVERT_IF_TRUE(this.invert)), //
-						m(AsymmetricMeter.ChannelId.REACTIVE_POWER_L3, new FloatDoublewordElement(1345), //
-								INVERT_IF_TRUE(this.invert)), //
-						new DummyRegisterElement(1347, 1368), //
-						m(SymmetricMeter.ChannelId.ACTIVE_POWER, new FloatDoublewordElement(1369), //
-								INVERT_IF_TRUE(this.invert)), //
-						m(SymmetricMeter.ChannelId.REACTIVE_POWER, new FloatDoublewordElement(1371), //
-								INVERT_IF_TRUE(this.invert))), //
-				new FC3ReadRegistersTask(1439, Priority.LOW, //
-						m(SymmetricMeter.ChannelId.FREQUENCY, new FloatDoublewordElement(1439), //
 								SCALE_FACTOR_3)));
->>>>>>> 2c36e41d
 
 		if (this.invert) {
 			modbusProtocol.addTask(new FC3ReadRegistersTask(9851, Priority.LOW, //

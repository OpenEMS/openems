// Ionic Variables and Theming. For more info, please see:
// http://ionicframework.com/docs/theming/

/** Ionic CSS Variables **/
:root {
<<<<<<< HEAD

=======
  
>>>>>>> a172072c
  // use in HeatingElementWidget Line:80
  // CSS class is here because ion-picker is not accessible via ion-datetime tag
  ion-picker {
    --max-width: 200px;
    display: flex;
    align-items: center;
    justify-content: center;
  }

<<<<<<< HEAD
  // use in HeatingElementWidget
  // CSS class is here because ion-label is inside ion-item tag, CSS within ion-item doesnt work with global.scss
  // this class is used to get the same style like in a html table
  ion-label.heating {
=======
  // CSS class is here because ion-label is inside ion-item tag, CSS within ion-item doesnt work with global.scss
  // this class is used to get the same style like in a html table
  ion-label.regularFont {
>>>>>>> a172072c
    font-family: Roboto, Helvetica Neue, sans-serif;
    font-size: 14px;
  }

  // CSS class is used to get the same style like in a html table
  ion-select {
    font-family: Roboto, Helvetica Neue, sans-serif;
    font-size: 14px;
  }

<<<<<<< HEAD
=======
  ion-input.regularFont {
    font-family: Roboto, Helvetica Neue, sans-serif;
    font-size: 14px;
  }

>>>>>>> a172072c
  /** primary **/
  --ion-color-primary: #2d8fab;
  --ion-color-primary-rgb: 72,138,255;
  --ion-color-primary-contrast: #fff;
  --ion-color-primary-contrast-rgb: 255,255,255;
  --ion-color-primary-shade: #287e96;
  --ion-color-primary-tint: #429ab3;

  /** secondary **/
  --ion-color-secondary: #76b8cb;
  --ion-color-secondary-rgb: 50,219,100;
  --ion-color-secondary-contrast: #fff;
  --ion-color-secondary-contrast-rgb: 255,255,255;
  --ion-color-secondary-shade: #68a2b3;
  --ion-color-secondary-tint: #84bfd0;

  /** tertiary **/
  --ion-color-tertiary: #f4a942;
  --ion-color-tertiary-rgb: 244,169,66;
  --ion-color-tertiary-contrast: #fff;
  --ion-color-tertiary-contrast-rgb: 255,255,255;
  --ion-color-tertiary-shade: #d7953a;
  --ion-color-tertiary-tint: #f5b255;

  /** success **/
  --ion-color-success: #10dc60;
  --ion-color-success-rgb: 16,220,96;
  --ion-color-success-contrast: #fff;
  --ion-color-success-contrast-rgb: 255,255,255;
  --ion-color-success-shade: #0ec254;
  --ion-color-success-tint: #28e070;

  /** warning **/
  --ion-color-warning: #ffce00;
  --ion-color-warning-rgb: 255,206,0;
  --ion-color-warning-contrast: #000;
  --ion-color-warning-contrast-rgb: 0,0,0;
  --ion-color-warning-shade: #e0b500;
  --ion-color-warning-tint: #ffd31a;

  /** danger **/
  --ion-color-danger: #f53d3d;
  --ion-color-danger-rgb: 245,61,61;
  --ion-color-danger-contrast: #fff;
  --ion-color-danger-contrast-rgb: 255,255,255;
  --ion-color-danger-shade: #d83636;
  --ion-color-danger-tint: #f65050;

  /** light **/
  --ion-color-light: #f4f4f4;
  --ion-color-light-rgb: 244,244,244;
  --ion-color-light-contrast: #000;
  --ion-color-light-contrast-rgb: 0,0,0;
  --ion-color-light-shade: #d7d7d7;
  --ion-color-light-tint: #f5f5f5;

  /** medium **/
  --ion-color-medium: #989aa2;
  --ion-color-medium-rgb: 152,154,162;
  --ion-color-medium-contrast: #000;
  --ion-color-medium-contrast-rgb: 0,0,0;
  --ion-color-medium-shade: #86888f;
  --ion-color-medium-tint: #a2a4ab;
  
  /** dark **/
  --ion-color-dark: #222;
  --ion-color-dark-rgb: 34,34,34;
  --ion-color-dark-contrast: #fff;
  --ion-color-dark-contrast-rgb: 255,255,255;
  --ion-color-dark-shade: #1e1e1e;
  --ion-color-dark-tint: #383838;
}<|MERGE_RESOLUTION|>--- conflicted
+++ resolved
@@ -3,11 +3,7 @@
 
 /** Ionic CSS Variables **/
 :root {
-<<<<<<< HEAD
-
-=======
   
->>>>>>> a172072c
   // use in HeatingElementWidget Line:80
   // CSS class is here because ion-picker is not accessible via ion-datetime tag
   ion-picker {
@@ -17,16 +13,9 @@
     justify-content: center;
   }
 
-<<<<<<< HEAD
-  // use in HeatingElementWidget
-  // CSS class is here because ion-label is inside ion-item tag, CSS within ion-item doesnt work with global.scss
-  // this class is used to get the same style like in a html table
-  ion-label.heating {
-=======
   // CSS class is here because ion-label is inside ion-item tag, CSS within ion-item doesnt work with global.scss
   // this class is used to get the same style like in a html table
   ion-label.regularFont {
->>>>>>> a172072c
     font-family: Roboto, Helvetica Neue, sans-serif;
     font-size: 14px;
   }
@@ -37,14 +26,11 @@
     font-size: 14px;
   }
 
-<<<<<<< HEAD
-=======
   ion-input.regularFont {
     font-family: Roboto, Helvetica Neue, sans-serif;
     font-size: 14px;
   }
 
->>>>>>> a172072c
   /** primary **/
   --ion-color-primary: #2d8fab;
   --ion-color-primary-rgb: 72,138,255;

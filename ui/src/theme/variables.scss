$colors: (
  primary: #003871,
  secondary: #003871
);


// Ionic Variables and Theming. For more info, please see:
// http://ionicframework.com/docs/theming/

/** Ionic CSS Variables **/
:root {
  /** primary **/
  --ion-color-primary: #003871;
  --ion-color-primary-rgb: 247,168,0;
  --ion-color-primary-contrast: #fff;
  --ion-color-primary-contrast-rgb: 255,255,255;
<<<<<<< HEAD
  --ion-color-primary-shade: #003163;
  --ion-color-primary-tint: #004488;
=======
  --ion-color-primary-shade: #287e96;
  --ion-color-primary-tint: #429ab3;
>>>>>>> c6c5cc76

  /** secondary **/
  --ion-color-secondary: #76b8cb;
  --ion-color-secondary-rgb: 50,219,100;
  --ion-color-secondary-contrast: #fff;
  --ion-color-secondary-contrast-rgb: 255,255,255;
  --ion-color-secondary-shade: #68a2b3;
  --ion-color-secondary-tint: #84bfd0;

  /** tertiary **/
  --ion-color-tertiary: #f4a942;
  --ion-color-tertiary-rgb: 244,169,66;
  --ion-color-tertiary-contrast: #fff;
  --ion-color-tertiary-contrast-rgb: 255,255,255;
  --ion-color-tertiary-shade: #d7953a;
  --ion-color-tertiary-tint: #f5b255;

  /** success **/
  --ion-color-success: #10dc60;
  --ion-color-success-rgb: 16,220,96;
  --ion-color-success-contrast: #fff;
  --ion-color-success-contrast-rgb: 255,255,255;
  --ion-color-success-shade: #0ec254;
  --ion-color-success-tint: #28e070;

  /** warning **/
  --ion-color-warning: #ffce00;
  --ion-color-warning-rgb: 255,206,0;
  --ion-color-warning-contrast: #000;
  --ion-color-warning-contrast-rgb: 0,0,0;
  --ion-color-warning-shade: #e0b500;
  --ion-color-warning-tint: #ffd31a;

  /** danger **/
  --ion-color-danger: #f53d3d;
  --ion-color-danger-rgb: 245,61,61;
  --ion-color-danger-contrast: #fff;
  --ion-color-danger-contrast-rgb: 255,255,255;
  --ion-color-danger-shade: #d83636;
  --ion-color-danger-tint: #f65050;

  /** light **/
  --ion-color-light: #f4f4f4;
  --ion-color-light-rgb: 244,244,244;
  --ion-color-light-contrast: #000;
  --ion-color-light-contrast-rgb: 0,0,0;
  --ion-color-light-shade: #d7d7d7;
  --ion-color-light-tint: #f5f5f5;

  /** medium **/
  --ion-color-medium: #989aa2;
  --ion-color-medium-rgb: 152,154,162;
  --ion-color-medium-contrast: #000;
  --ion-color-medium-contrast-rgb: 0,0,0;
  --ion-color-medium-shade: #86888f;
  --ion-color-medium-tint: #a2a4ab;
  
  /** dark **/
  --ion-color-dark: #222;
  --ion-color-dark-rgb: 34,34,34;
  --ion-color-dark-contrast: #fff;
  --ion-color-dark-contrast-rgb: 255,255,255;
  --ion-color-dark-shade: #1e1e1e;
  --ion-color-dark-tint: #383838;
}<|MERGE_RESOLUTION|>--- conflicted
+++ resolved
@@ -14,21 +14,16 @@
   --ion-color-primary-rgb: 247,168,0;
   --ion-color-primary-contrast: #fff;
   --ion-color-primary-contrast-rgb: 255,255,255;
-<<<<<<< HEAD
   --ion-color-primary-shade: #003163;
   --ion-color-primary-tint: #004488;
-=======
-  --ion-color-primary-shade: #287e96;
-  --ion-color-primary-tint: #429ab3;
->>>>>>> c6c5cc76
 
   /** secondary **/
-  --ion-color-secondary: #76b8cb;
-  --ion-color-secondary-rgb: 50,219,100;
+  --ion-color-secondary: #265686;
+  --ion-color-secondary-rgb: 38,86,134;
   --ion-color-secondary-contrast: #fff;
   --ion-color-secondary-contrast-rgb: 255,255,255;
-  --ion-color-secondary-shade: #68a2b3;
-  --ion-color-secondary-tint: #84bfd0;
+  --ion-color-secondary-shade: #4d749c;
+  --ion-color-secondary-tint: #809cb8;
 
   /** tertiary **/
   --ion-color-tertiary: #f4a942;

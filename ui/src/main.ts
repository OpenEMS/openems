--- conflicted
+++ resolved
@@ -9,14 +9,5 @@
   enableProdMode();
 }
 
-<<<<<<< HEAD
-let onDeviceReady = () => {
-  platformBrowserDynamic().bootstrapModule(AppModule)
-    .catch(err => console.log(err));
-};
-
-document.addEventListener('deviceready', onDeviceReady, false);
-=======
 platformBrowserDynamic().bootstrapModule(AppModule)
-  .catch(err => console.log(err));
->>>>>>> 6638cacc
+  .catch(err => console.log(err));
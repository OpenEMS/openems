import { HttpClient } from '@angular/common/http';
import { Component, OnDestroy, OnInit } from '@angular/core';
import { Title } from '@angular/platform-browser';
import { Router } from '@angular/router';
import { MenuController, ModalController, Platform, ToastController } from '@ionic/angular';
import { Subject, timer } from 'rxjs';
import { filter, retry, switchMap, takeUntil } from 'rxjs/operators';

import { environment } from '../environments';
import { GlobalRouteChangeHandler } from './shared/service/globalRouteChangeHandler';
import { Service, UserPermission, Websocket } from './shared/shared';
import { Language } from './shared/type/language';

export interface CachetComponentStatus {
  data: {
    status: 1 /* Operational */ | 2 /* Performance Issues */ | 3 /* Partial Outage */ | 4 /* Major Outage */
  }
}

@Component({
  selector: 'app-root',
  templateUrl: 'app.component.html'
})
export class AppComponent implements OnInit, OnDestroy {

  public environment = environment;
  public backUrl: string | boolean = '/';
  public enableSideMenu: boolean;
  public isSystemLogEnabled: boolean = false;
  private ngUnsubscribe: Subject<void> = new Subject<void>();

  protected isSystemOutage = false;

  protected isUserAllowedToSeeOverview: boolean = false;

  constructor(
    private platform: Platform,
    private http: HttpClient,
    public menu: MenuController,
    public modalCtrl: ModalController,
    public router: Router,
    public service: Service,
    public toastController: ToastController,
    public websocket: Websocket,
    private titleService: Title,
<<<<<<< HEAD
    private globaleRouteChangeHandler: GlobalRouteChangeHandler
=======
    private checkForUpdateService: CheckForUpdateService
>>>>>>> 8506c6d2
  ) {
    service.setLang(Language.getByKey(localStorage.LANGUAGE) ?? Language.getByBrowserLang(navigator.language));

    this.service.metadata.pipe(filter(metadata => !!metadata)).subscribe(metadata => {
      this.isUserAllowedToSeeOverview = UserPermission.isUserAllowedToSeeOverview(metadata.user);
    });
  }

  ngOnInit() {
    this.pollSystemStatus();

    // Checks if sessionStorage is not null, undefined or empty string
    if (sessionStorage.getItem("DEBUGMODE")) {
      this.environment.debugMode = JSON.parse(sessionStorage.getItem("DEBUGMODE"));
    }

    this.titleService.setTitle(environment.edgeShortName);
    this.service.notificationEvent.pipe(takeUntil(this.ngUnsubscribe)).subscribe(async notification => {
      const toast = await this.toastController.create({
        message: notification.message,
        position: 'top',
        duration: 2000,
        buttons: [
          {
            text: 'Ok',
            role: 'cancel'
          }
        ]
      });
      toast.present();
    });

    this.platform.ready().then(() => {
      this.service.deviceHeight = this.platform.height();
      this.service.deviceWidth = this.platform.width();
      this.checkSmartphoneResolution(true);
      this.platform.resize.pipe(takeUntil(this.ngUnsubscribe)).subscribe(() => {
        this.service.deviceHeight = this.platform.height();
        this.service.deviceWidth = this.platform.width();
        this.checkSmartphoneResolution(false);
      });
    });
  }

  /**
   * Get system status from https://status.fenecon.de
   */
  private pollSystemStatus(): void {
    timer(1 /* immediately */, 5 * 60 * 1000 /* and then every 5 minutes */)
      .pipe(
        switchMap(() => this.http.get<CachetComponentStatus>('https://status.fenecon.de/api/v1/components/3')),
        retry())
      .subscribe((data) => {
        switch (data.data.status) {
          case 2:
          case 3:
          case 4:
            this.isSystemOutage = true;
            break;
          case 1:
          default:
            this.isSystemOutage = false;
            break;
        }
      });
  }

  private checkSmartphoneResolution(init: boolean): void {
    if (init == true) {
      if (this.platform.width() <= 576) {
        this.service.isSmartphoneResolution = true;
        this.service.isSmartphoneResolutionSubject.next(true);
      } else if (this.platform.width() > 576) {
        this.service.isSmartphoneResolution = false;
        this.service.isSmartphoneResolutionSubject.next(false);
      }
    } else {
      if (this.platform.width() <= 576 && this.service.isSmartphoneResolution == false) {
        this.service.isSmartphoneResolution = true;
        this.service.isSmartphoneResolutionSubject.next(true);
      } else if (this.platform.width() > 576 && this.service.isSmartphoneResolution == true) {
        this.service.isSmartphoneResolution = false;
        this.service.isSmartphoneResolutionSubject.next(false);
      }
    }
  }

  ngOnDestroy() {
    this.ngUnsubscribe.next();
    this.ngUnsubscribe.complete();
  }
}<|MERGE_RESOLUTION|>--- conflicted
+++ resolved
@@ -7,7 +7,6 @@
 import { filter, retry, switchMap, takeUntil } from 'rxjs/operators';
 
 import { environment } from '../environments';
-import { GlobalRouteChangeHandler } from './shared/service/globalRouteChangeHandler';
 import { Service, UserPermission, Websocket } from './shared/shared';
 import { Language } from './shared/type/language';
 
@@ -42,12 +41,7 @@
     public service: Service,
     public toastController: ToastController,
     public websocket: Websocket,
-    private titleService: Title,
-<<<<<<< HEAD
-    private globaleRouteChangeHandler: GlobalRouteChangeHandler
-=======
-    private checkForUpdateService: CheckForUpdateService
->>>>>>> 8506c6d2
+    private titleService: Title
   ) {
     service.setLang(Language.getByKey(localStorage.LANGUAGE) ?? Language.getByBrowserLang(navigator.language));
 

--- conflicted
+++ resolved
@@ -1,15 +1,5 @@
-<<<<<<< HEAD
-import { Component, OnInit, OnDestroy } from '@angular/core';
-import { Subject } from 'rxjs';
-import { takeUntil } from 'rxjs/operators';
-import { ToasterService } from 'angular2-toaster';
-import { filter } from 'rxjs/operators';
-
-import { Platform, PopoverController, ToastController, IonicModule } from '@ionic/angular';
-=======
 import { Component } from '@angular/core';
 import { NavigationEnd, Router } from '@angular/router';
->>>>>>> 7207fc47
 import { SplashScreen } from '@ionic-native/splash-screen/ngx';
 import { StatusBar } from '@ionic-native/status-bar/ngx';
 import { Platform, PopoverController, ToastController } from '@ionic/angular';
@@ -17,13 +7,8 @@
 import { filter, takeUntil } from 'rxjs/operators';
 import { environment } from '../environments';
 import { PopoverPage } from './shared/popover/popover.component';
-<<<<<<< HEAD
-import { Router, NavigationEnd } from '@angular/router';
-import { SpinnerDialog } from '@ionic-native/spinner-dialog/ngx';
-=======
 import { Service, Websocket } from './shared/shared';
 import { LanguageTag } from './shared/translate/language';
->>>>>>> 7207fc47
 
 @Component({
   selector: 'app-root',
@@ -67,9 +52,6 @@
       });
       toast.present();
     });
-
-
-    document.addEventListener("backbutton", (ev: Event) => { this.onBackDown(); }, false);
     // set initial backUrl
     this.updateBackUrl(window.location.pathname);
     // update backUrl on navigation events
@@ -81,14 +63,7 @@
       this.updateBackUrl(url);
     })
   }
-  onBackDown() {
 
-    if (window.location.pathname === '/index') {
-      navigator['app'].exitApp();
-    }
-    else { this.router.navigate([this.backUrl]); }
-
-  };
   updateBackUrl(url: string) {
     // disable backUrl on initial 'index' page
     if (url === '/index') {
@@ -135,6 +110,4 @@
     return await popover.present();
   }
 
-
-
 }
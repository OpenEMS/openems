import { Component, OnInit, OnDestroy } from '@angular/core';
import { Subject } from 'rxjs';
import { takeUntil } from 'rxjs/operators';
import { ToasterService } from 'angular2-toaster';
import { filter } from 'rxjs/operators';

import { Platform, PopoverController } from '@ionic/angular';
import { SplashScreen } from '@ionic-native/splash-screen/ngx';
import { StatusBar } from '@ionic-native/status-bar/ngx';

import { environment } from '../environments';
import { Service, Websocket } from './shared/shared';

import { PopoverPage } from './shared/popover/popover.component';
import { Router, NavigationEnd } from '@angular/router';
<<<<<<< HEAD
import { Location } from '@angular/common';

=======
>>>>>>> cb1ad462

@Component({
  selector: 'app-root',
  templateUrl: 'app.component.html'
})
export class AppComponent {
  public env = environment;
  public backUrl: string | boolean = '/';

  private ngUnsubscribe: Subject<void> = new Subject<void>();

  constructor(
    private platform: Platform,
    private splashScreen: SplashScreen,
    private statusBar: StatusBar,
    public websocket: Websocket,
    public service: Service,
    private toaster: ToasterService,
    private popoverController: PopoverController,
<<<<<<< HEAD
    public router: Router,
=======
    public router: Router
>>>>>>> cb1ad462
  ) {
    // this.initializeApp();
    service.setLang('de');
  }

  initializeApp() {
    this.platform.ready().then(() => {
      this.statusBar.styleDefault();
      this.splashScreen.hide();
    });
  }

  ngOnInit() {
    this.service.notificationEvent.pipe(takeUntil(this.ngUnsubscribe)).subscribe(notification => {
      this.toaster.pop({ type: notification.type, body: notification.message });
    });
<<<<<<< HEAD
    /*
     * Parse URL for global 'back' button
     */
=======
    // set initial backUrl
    this.updateBackUrl(window.location.pathname);
    // update backUrl on navigation events
>>>>>>> cb1ad462
    this.router.events.pipe(
      takeUntil(this.ngUnsubscribe),
      filter(event => event instanceof NavigationEnd)
    ).subscribe(event => {
      let url = (<NavigationEnd>event).urlAfterRedirects;
<<<<<<< HEAD
      // disable backUrl on initial 'index' page
      if (url === '/index') {
        this.backUrl = false;
        return;
      }

      let urlArray = url.split('/');
      let backUrl: string | boolean = '/';
      let file = urlArray.pop();

      // disable backUrl to first 'index' page from Edge index if there is only one Edge in the system
      if (file === 'index' && urlArray.length == 3 && Object.keys(this.websocket.edges.getValue()).length < 2) {
        this.backUrl = false;
        return;
      }

      // remove one part of the url for 'index'
      if (file === 'index') {
        urlArray.pop();
      }
      // re-join the url
      backUrl = urlArray.join('/') || '/';

      // correct path for '/device/[edgeName]/index'
      if (backUrl === '/device') {
        backUrl = '/';
      }
      this.backUrl = backUrl;
      //console.log(url, urlArray, backUrl)
    })
=======
      this.updateBackUrl(url);
    })
  }

  updateBackUrl(url: string) {
    // disable backUrl on initial 'index' page
    if (url === '/index') {
      this.backUrl = false;
      return;
    }

    let urlArray = url.split('/');
    let backUrl: string | boolean = '/';
    let file = urlArray.pop();

    // disable backUrl to first 'index' page from Edge index if there is only one Edge in the system
    if (file === 'index' && urlArray.length == 3 && this.env.backend === "OpenEMS Edge") {
      this.backUrl = false;
      return;
    }

    // remove one part of the url for 'index'
    if (file === 'index') {
      urlArray.pop();
    }
    // re-join the url
    backUrl = urlArray.join('/') || '/';

    // correct path for '/device/[edgeName]/index'
    if (backUrl === '/device') {
      backUrl = '/';
    }
    this.backUrl = backUrl;
>>>>>>> cb1ad462
  }

  ngOnDestroy() {
    this.ngUnsubscribe.next();
    this.ngUnsubscribe.complete();
  }

  //Presents Popovermenu for Navbar
  async presentPopover(event: any) {
    const popover = await this.popoverController.create({
      component: PopoverPage,
      event: event,
      translucent: false
    });
    return await popover.present();
  }

}<|MERGE_RESOLUTION|>--- conflicted
+++ resolved
@@ -13,11 +13,6 @@
 
 import { PopoverPage } from './shared/popover/popover.component';
 import { Router, NavigationEnd } from '@angular/router';
-<<<<<<< HEAD
-import { Location } from '@angular/common';
-
-=======
->>>>>>> cb1ad462
 
 @Component({
   selector: 'app-root',
@@ -37,11 +32,7 @@
     public service: Service,
     private toaster: ToasterService,
     private popoverController: PopoverController,
-<<<<<<< HEAD
-    public router: Router,
-=======
     public router: Router
->>>>>>> cb1ad462
   ) {
     // this.initializeApp();
     service.setLang('de');
@@ -58,52 +49,14 @@
     this.service.notificationEvent.pipe(takeUntil(this.ngUnsubscribe)).subscribe(notification => {
       this.toaster.pop({ type: notification.type, body: notification.message });
     });
-<<<<<<< HEAD
-    /*
-     * Parse URL for global 'back' button
-     */
-=======
     // set initial backUrl
     this.updateBackUrl(window.location.pathname);
     // update backUrl on navigation events
->>>>>>> cb1ad462
     this.router.events.pipe(
       takeUntil(this.ngUnsubscribe),
       filter(event => event instanceof NavigationEnd)
     ).subscribe(event => {
       let url = (<NavigationEnd>event).urlAfterRedirects;
-<<<<<<< HEAD
-      // disable backUrl on initial 'index' page
-      if (url === '/index') {
-        this.backUrl = false;
-        return;
-      }
-
-      let urlArray = url.split('/');
-      let backUrl: string | boolean = '/';
-      let file = urlArray.pop();
-
-      // disable backUrl to first 'index' page from Edge index if there is only one Edge in the system
-      if (file === 'index' && urlArray.length == 3 && Object.keys(this.websocket.edges.getValue()).length < 2) {
-        this.backUrl = false;
-        return;
-      }
-
-      // remove one part of the url for 'index'
-      if (file === 'index') {
-        urlArray.pop();
-      }
-      // re-join the url
-      backUrl = urlArray.join('/') || '/';
-
-      // correct path for '/device/[edgeName]/index'
-      if (backUrl === '/device') {
-        backUrl = '/';
-      }
-      this.backUrl = backUrl;
-      //console.log(url, urlArray, backUrl)
-    })
-=======
       this.updateBackUrl(url);
     })
   }
@@ -137,7 +90,6 @@
       backUrl = '/';
     }
     this.backUrl = backUrl;
->>>>>>> cb1ad462
   }
 
   ngOnDestroy() {

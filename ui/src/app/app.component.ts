import { Component } from '@angular/core';
import { Service, Websocket } from './shared/shared';
import { environment } from '../environments';
import { takeUntil } from 'rxjs/operators';
import { MenuController, Platform, ToastController, ModalController } from '@ionic/angular';
import { Router } from '@angular/router';
<<<<<<< HEAD
=======
import { SplashScreen } from '@ionic-native/splash-screen/ngx';
import { StatusBar } from '@ionic-native/status-bar/ngx';
>>>>>>> 154bd140
import { Subject } from 'rxjs';

@Component({
  selector: 'app-root',
  templateUrl: 'app.component.html'
})
export class AppComponent {

  public env = environment;
  public backUrl: string | boolean = '/';
  public enableSideMenu: boolean;
  public currentPage: 'EdgeSettings' | 'Other' | 'IndexLive' | 'IndexHistory' = 'Other';
  public isSystemLogEnabled: boolean = false;
  private ngUnsubscribe: Subject<void> = new Subject<void>();

  constructor(
    private platform: Platform,
    public menu: MenuController,
    public modalCtrl: ModalController,
    public router: Router,
    public service: Service,
    public toastController: ToastController,
    public websocket: Websocket,
  ) {
    // this.initializeApp();
    service.setLang(this.service.browserLangToLangTag(navigator.language));
  }

  // initializeApp() {
  //   this.platform.ready().then(() => {
  //     this.statusBar.styleDefault();
  //     this.splashScreen.hide();
  //   })
  // }

  ngOnInit() {
    this.service.notificationEvent.pipe(takeUntil(this.ngUnsubscribe)).subscribe(async notification => {
      const toast = await this.toastController.create({
        message: notification.message,
        position: 'top',
        duration: 2000,
        buttons: [
          {
            text: 'Ok',
            role: 'cancel',
          }
        ]
      });
      toast.present();
    });
<<<<<<< HEAD

    this.platform.ready().then(() => {
      this.service.deviceHeight = this.platform.height();
      this.service.deviceWidth = this.platform.width();
      this.checkSmartphoneResolution(true);
      this.platform.resize.pipe(takeUntil(this.ngUnsubscribe)).subscribe(() => {
        this.service.deviceHeight = this.platform.height();
        this.service.deviceWidth = this.platform.width();
        this.checkSmartphoneResolution(false);
      })
    })
  }

  private checkSmartphoneResolution(init: boolean): void {
    if (init == true) {
      if (this.platform.width() <= 576) {
        this.service.isSmartphoneResolution = true;
        this.service.isSmartphoneResolutionSubject.next(true);
      } else if (this.platform.width() > 576) {
        this.service.isSmartphoneResolution = false;
        this.service.isSmartphoneResolutionSubject.next(false);
      }
    } else {
      if (this.platform.width() <= 576 && this.service.isSmartphoneResolution == false) {
        this.service.isSmartphoneResolution = true;
        this.service.isSmartphoneResolutionSubject.next(true);
      } else if (this.platform.width() > 576 && this.service.isSmartphoneResolution == true) {
        this.service.isSmartphoneResolution = false;
        this.service.isSmartphoneResolutionSubject.next(false);
      }
    }
  }

=======
  }
>>>>>>> 154bd140

  ngOnDestroy() {
    this.ngUnsubscribe.next();
    this.ngUnsubscribe.complete();
  }
}<|MERGE_RESOLUTION|>--- conflicted
+++ resolved
@@ -4,11 +4,6 @@
 import { takeUntil } from 'rxjs/operators';
 import { MenuController, Platform, ToastController, ModalController } from '@ionic/angular';
 import { Router } from '@angular/router';
-<<<<<<< HEAD
-=======
-import { SplashScreen } from '@ionic-native/splash-screen/ngx';
-import { StatusBar } from '@ionic-native/status-bar/ngx';
->>>>>>> 154bd140
 import { Subject } from 'rxjs';
 
 @Component({
@@ -59,7 +54,6 @@
       });
       toast.present();
     });
-<<<<<<< HEAD
 
     this.platform.ready().then(() => {
       this.service.deviceHeight = this.platform.height();
@@ -93,10 +87,6 @@
     }
   }
 
-=======
-  }
->>>>>>> 154bd140
-
   ngOnDestroy() {
     this.ngUnsubscribe.next();
     this.ngUnsubscribe.complete();

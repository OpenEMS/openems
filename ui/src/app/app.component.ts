--- conflicted
+++ resolved
@@ -1,25 +1,14 @@
-<<<<<<< HEAD
 import { HttpClient } from '@angular/common/http';
-=======
->>>>>>> 24c26005
 import { Component, OnDestroy, OnInit } from '@angular/core';
 import { Title } from '@angular/platform-browser';
 import { Router } from '@angular/router';
 import { MenuController, ModalController, Platform, ToastController } from '@ionic/angular';
-<<<<<<< HEAD
 import { Subject, timer } from 'rxjs';
 import { filter, retry, switchMap, takeUntil } from 'rxjs/operators';
 
 import { environment } from '../environments';
 import { CheckForUpdateService } from './appupdateservice';
 import { GlobalRouteChangeHandler } from './shared/service/globalRouteChangeHandler';
-=======
-import { Subject } from 'rxjs';
-import { filter, takeUntil } from 'rxjs/operators';
-
-import { environment } from '../environments';
-import { CheckForUpdateService } from './appupdateservice';
->>>>>>> 24c26005
 import { Service, UserPermission, Websocket } from './shared/shared';
 import { Language } from './shared/type/language';
 
@@ -41,11 +30,8 @@
   public isSystemLogEnabled: boolean = false;
   private ngUnsubscribe: Subject<void> = new Subject<void>();
 
-<<<<<<< HEAD
   protected isSystemOutage = false;
 
-=======
->>>>>>> 24c26005
   protected isUserAllowedToSeeOverview: boolean = false;
 
   constructor(
@@ -59,22 +45,14 @@
     public websocket: Websocket,
     private titleService: Title,
     private checkForUpdateService: CheckForUpdateService,
-<<<<<<< HEAD
     private globaleRouteChangeHandler: GlobalRouteChangeHandler
-=======
->>>>>>> 24c26005
   ) {
     service.setLang(Language.getByKey(localStorage.LANGUAGE) ?? Language.getByBrowserLang(navigator.language));
     checkForUpdateService.init();
 
     this.service.metadata.pipe(filter(metadata => !!metadata)).subscribe(metadata => {
-<<<<<<< HEAD
-      this.isUserAllowedToSeeOverview = UserPermission.isUserAllowedToSeeOverview(metadata.user)
-    })
-=======
       this.isUserAllowedToSeeOverview = UserPermission.isUserAllowedToSeeOverview(metadata.user);
     });
->>>>>>> 24c26005
   }
 
   ngOnInit() {
@@ -111,7 +89,6 @@
         this.checkSmartphoneResolution(false);
       });
     });
-<<<<<<< HEAD
   }
 
   /**
@@ -135,8 +112,6 @@
             break;
         }
       });
-=======
->>>>>>> 24c26005
   }
 
   private checkSmartphoneResolution(init: boolean): void {

--- conflicted
+++ resolved
@@ -174,14 +174,9 @@
                     totalChargingPower: 'Potencia de carga total',
                     unplugged: 'No conectado',
                     NoConnection: {
-<<<<<<< HEAD
-                        Description: "No se pudo conectar a la estación de carga.",
-                        Help1: "Compruebe si la estación de carga está encendida y se puede acceder a ella a través de la red"
-=======
                         description: 'No se pudo conectar a la estación de carga.',
                         help1_1: 'La IP de la estación de carga aparece cuando se enciende nuevamente',
                         help1: 'Compruebe si la estación de carga está encendida y se puede acceder a ella a través de la red',
->>>>>>> 7ef9dd42
                     },
                     OptimizedChargeMode: {
                         info: 'En este modo, la carga del automóvil se ajusta a la producción y consumo actuales.',

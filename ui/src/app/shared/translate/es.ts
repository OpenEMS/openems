--- conflicted
+++ resolved
@@ -1,10 +1,5 @@
 export const TRANSLATION = {
     General: {
-<<<<<<< HEAD
-        active: "activamente",
-        inactive: "inactivo",
-=======
->>>>>>> 20ce0035
         On: "conmutada",
         Off: "apagado",
         Phase: "Fase",
@@ -139,10 +134,6 @@
                         Info: "En este modo, la carga del automóvil se ajusta a la producción y consumo actuales.",
                         MinInfo: "Si desea evitar que el automóvil no se cargue por la noche, puede establecer un cargo mínimo.",
                         MinCharging: "Garantía de carga mínima",
-<<<<<<< HEAD
-                        MinChargePower: "Minimale Ladeleistung",
-=======
->>>>>>> 20ce0035
                         ChargingPriority: "Dependiendo de la priorización, el componente seleccionado se cargará primero"
                     },
                     ForceChargeMode: {

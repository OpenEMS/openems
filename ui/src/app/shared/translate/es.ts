--- conflicted
+++ resolved
@@ -96,13 +96,9 @@
                     peakshaving: 'Afeitado máximo',
                     peakshavingPower: 'Descarga sobre',
                     rechargePower: 'Cargando debajo',
-<<<<<<< HEAD
                     relationError: 'Límite de descarga debe ser mayor o igual que el límite de carga',
                     asymmetricInfo: 'Los valores de rendimiento introducidos se refieren a fases individuales. Se ajusta a la fase más estresada.',
                     mostStressedPhase: 'Fase mayormente estresada'
-=======
-                    relationError: 'Límite de descarga debe ser mayor o igual que el límite de carga'
->>>>>>> 6c8880cb
                 },
                 phasesInfo: "La suma de las fases individuales puede diferir ligeramente del total por razones técnicas.",
                 autarchyInfo: "La autarquía indica el porcentaje de energía actual que puede cubrirse mediante la descarga de generación y almacenamiento.",

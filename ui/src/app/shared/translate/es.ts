--- conflicted
+++ resolved
@@ -1,15 +1,10 @@
 export const TRANSLATION = {
     General: {
         Mode: "Modo",
-<<<<<<< HEAD
-        On: "conmutada",
-        Off: "apagado",
-=======
         Automatic: "Automático",
         State: "Estado",
         On: "Conmutada",
         Off: "Apagado",
->>>>>>> f0e3a763
         Active: "Activo",
         Inactive: "Inactivo",
         Manually: "a mano",

export const TRANSLATION = {
    General: {
        Grid: "Grid",
        GridBuy: "Buy from grid",
        GridSell: "Sell to grid",
        Production: "Production",
        Consumption: "Consumption",
        Power: "Power",
        StorageSystem: "Storage System",
        History: "History",
        NoValue: "No value",
        Soc: "State of charge",
        Percentage: "Percentage",
        More: "More...",
        ChargePower: "Charge power",
        DischargePower: "Discharge power",
        PeriodFromTo: "from {{value1}} to {{value2}}", // value1 = beginning date, value2 = end date
        DateFormat: "yyyy-MM-dd", // e.g. German: dd.MM.yyyy (dd = Day, MM = Month, yyyy = Year)
        Search: "Search",
        Week: {
            Monday: "Monday",
            Tuesday: "Tuesday",
            Wednesday: "Wednesday",
            Thursday: "Thursday",
            Friday: "Friday",
            Saturday: "Saturday",
            Sunday: "Sunday"
        }
    },
    Menu: {
<<<<<<< HEAD
        Overview: "Overview",
        AboutUI: "About PRIMUS-UI",
=======
        Index: "Index",
        AboutUI: "About FEMS-UI",
>>>>>>> ef088425
        Settings: 'General Settings',
        Logout: 'Sign Out'
    },
    Index: {
        AllConnected: "All connections established.",
        ConnectionSuccessful: "Successfully connected to {{value}}.", // value = name of websocket
        ConnectionFailed: "Connection to {{value}} failed.", // value = name of websocket
        ToEnergymonitor: "To Energymonitor...",
        IsOffline: "PRIMUS is offline!"
    },
    Edge: {
        Index: {
            Energymonitor: {
                Title: "Energymonitor",
                ConsumptionWarning: "Consumption & unknown producers",
                Storage: "Storage",
                ReactivePower: "Reactive power",
                ActivePower: "Active power",
                GridMeter: "Grid meter",
                ProductionMeter: "Production meter",
                StorageDischarge: "Storage-Charge",
                StorageCharge: "Storage-Discharge"
            },
            Energytable: {
                Title: "Energytable",
                LoadingDC: "Loading DC",
                ProductionDC: "Production DC"
            },
            Widgets: {
                EVCS: {
                    ChargingStation: "Charging Station",
                    Status: "Status",
                    Starting: "Starting",
                    NotReadyForCharging: "Not ready for charging",
                    ReadyForCharging: "Ready for charging",
                    Charging: "Is charing",
                    Error: "Error",
                    NotAuthorized: "Not authorized",
                    Unplugged: "Unplugged",
                    ChargingStationPluggedIn: "Charing Station plugged in",
                    ChargingStationPluggedInLocked: "Charing Station plugged in + locked",
                    ChargingStationPluggedInEV: "Charing Station + E-Vehicel plugged in",
                    ChargingStationPluggedInEVLocked: "Charing Station + E-Vehicel plugged in + locked",
                    ChargingLimit: "Charging limit",
                    ChargingPower: "Charing power",
                    CurrentCharge: "Current charge",
                    TotalCharge: "Total charge",
                    EnforceCharging: "Enforce charging",
                    Cable: "Cable"
                }
            }
        },
        History: {
            SelectedPeriod: "Selected period: ",
            OtherPeriod: "Other period",
            Period: "Period",
            Today: "Today",
            Yesterday: "Yesterday",
            LastWeek: "Last week",
            LastMonth: "Last month",
            LastYear: "Last year",
            Go: "Go!"
        },
        Config: {
            Index: {
                Bridge: "Connections and devices",
                Scheduler: "Applicationplanner",
                Controller: "Applications",
                Simulator: "Simulator",
                ExecuteSimulator: "Execute simulations",
                Log: "Log",
                LiveLog: "Live system log",
                ManualControl: "Manual control",
                DataStorage: "Data Storage"
            },
            More: {
                ManualCommand: "Manual command",
                Send: "Send",
                RefuInverter: "REFU Inverter",
                RefuStartStop: "Start/Stop inverter",
                RefuStart: "Start",
                RefuStop: "Stop",
                ManualpqPowerSpecification: "Power specification",
                ManualpqSubmit: "Submit",
                ManualpqReset: "Reset"
            },
            Scheduler: {
                NewScheduler: "New scheduler...",
                Class: "Class:",
                NotImplemented: "Form not implemented: ",
                Contact: "This shouldn't happen. Please contact <a href=\"mailto:{{value}}\">{{value}}</a>.", // value = Mail from PRIMUS-Team
                Always: "Always"
            },
            Log: {
                AutomaticUpdating: "Automatic updating",
                Timestamp: "Timestamp",
                Level: "Level",
                Source: "Source",
                Message: "Message"
            },
            Controller: {
                InternallyID: "Internally ID:",
                App: "App:",
                Priority: "Priority:"
            },
            Bridge: {
                NewDevice: "New device...",
                NewConnection: "New connection..."
            }
        }
    },
    About: {
        UI: "User interface for PRIMUS and OpenEMS",
        Developed: "This user interface is developed by FENECON as open-source software.",
        Fenecon: "More about Energy Depot",
        Fems: "More about PRIMUS",
        OpenEMS: "More about OpenEMS",
        CurrentDevelopments: "Current developments",
        Build: "This build",
        Contact: "Please contact our PRIMUS team for further information or suggestions about the system at <a href=\"mailto:{{value}}\">{{value}}</a>.", // value = Mail from PRIMUS-Team
        Language: "Select language:"
    },
    Notifications: {
        Failed: "Connection failed.",
        LoggedInAs: "Logged in as \"{{value}}\".", // value = username
        LoggedIn: "Logged in.",
        AuthenticationFailed: "No Connection: Authentication failed.",
        Closed: "Connection closed."
    }
}<|MERGE_RESOLUTION|>--- conflicted
+++ resolved
@@ -1,167 +1,162 @@
-export const TRANSLATION = {
-    General: {
-        Grid: "Grid",
-        GridBuy: "Buy from grid",
-        GridSell: "Sell to grid",
-        Production: "Production",
-        Consumption: "Consumption",
-        Power: "Power",
-        StorageSystem: "Storage System",
-        History: "History",
-        NoValue: "No value",
-        Soc: "State of charge",
-        Percentage: "Percentage",
-        More: "More...",
-        ChargePower: "Charge power",
-        DischargePower: "Discharge power",
-        PeriodFromTo: "from {{value1}} to {{value2}}", // value1 = beginning date, value2 = end date
-        DateFormat: "yyyy-MM-dd", // e.g. German: dd.MM.yyyy (dd = Day, MM = Month, yyyy = Year)
-        Search: "Search",
-        Week: {
-            Monday: "Monday",
-            Tuesday: "Tuesday",
-            Wednesday: "Wednesday",
-            Thursday: "Thursday",
-            Friday: "Friday",
-            Saturday: "Saturday",
-            Sunday: "Sunday"
-        }
-    },
-    Menu: {
-<<<<<<< HEAD
-        Overview: "Overview",
-        AboutUI: "About PRIMUS-UI",
-=======
-        Index: "Index",
-        AboutUI: "About FEMS-UI",
->>>>>>> ef088425
-        Settings: 'General Settings',
-        Logout: 'Sign Out'
-    },
-    Index: {
-        AllConnected: "All connections established.",
-        ConnectionSuccessful: "Successfully connected to {{value}}.", // value = name of websocket
-        ConnectionFailed: "Connection to {{value}} failed.", // value = name of websocket
-        ToEnergymonitor: "To Energymonitor...",
-        IsOffline: "PRIMUS is offline!"
-    },
-    Edge: {
-        Index: {
-            Energymonitor: {
-                Title: "Energymonitor",
-                ConsumptionWarning: "Consumption & unknown producers",
-                Storage: "Storage",
-                ReactivePower: "Reactive power",
-                ActivePower: "Active power",
-                GridMeter: "Grid meter",
-                ProductionMeter: "Production meter",
-                StorageDischarge: "Storage-Charge",
-                StorageCharge: "Storage-Discharge"
-            },
-            Energytable: {
-                Title: "Energytable",
-                LoadingDC: "Loading DC",
-                ProductionDC: "Production DC"
-            },
-            Widgets: {
-                EVCS: {
-                    ChargingStation: "Charging Station",
-                    Status: "Status",
-                    Starting: "Starting",
-                    NotReadyForCharging: "Not ready for charging",
-                    ReadyForCharging: "Ready for charging",
-                    Charging: "Is charing",
-                    Error: "Error",
-                    NotAuthorized: "Not authorized",
-                    Unplugged: "Unplugged",
-                    ChargingStationPluggedIn: "Charing Station plugged in",
-                    ChargingStationPluggedInLocked: "Charing Station plugged in + locked",
-                    ChargingStationPluggedInEV: "Charing Station + E-Vehicel plugged in",
-                    ChargingStationPluggedInEVLocked: "Charing Station + E-Vehicel plugged in + locked",
-                    ChargingLimit: "Charging limit",
-                    ChargingPower: "Charing power",
-                    CurrentCharge: "Current charge",
-                    TotalCharge: "Total charge",
-                    EnforceCharging: "Enforce charging",
-                    Cable: "Cable"
-                }
-            }
-        },
-        History: {
-            SelectedPeriod: "Selected period: ",
-            OtherPeriod: "Other period",
-            Period: "Period",
-            Today: "Today",
-            Yesterday: "Yesterday",
-            LastWeek: "Last week",
-            LastMonth: "Last month",
-            LastYear: "Last year",
-            Go: "Go!"
-        },
-        Config: {
-            Index: {
-                Bridge: "Connections and devices",
-                Scheduler: "Applicationplanner",
-                Controller: "Applications",
-                Simulator: "Simulator",
-                ExecuteSimulator: "Execute simulations",
-                Log: "Log",
-                LiveLog: "Live system log",
-                ManualControl: "Manual control",
-                DataStorage: "Data Storage"
-            },
-            More: {
-                ManualCommand: "Manual command",
-                Send: "Send",
-                RefuInverter: "REFU Inverter",
-                RefuStartStop: "Start/Stop inverter",
-                RefuStart: "Start",
-                RefuStop: "Stop",
-                ManualpqPowerSpecification: "Power specification",
-                ManualpqSubmit: "Submit",
-                ManualpqReset: "Reset"
-            },
-            Scheduler: {
-                NewScheduler: "New scheduler...",
-                Class: "Class:",
-                NotImplemented: "Form not implemented: ",
-                Contact: "This shouldn't happen. Please contact <a href=\"mailto:{{value}}\">{{value}}</a>.", // value = Mail from PRIMUS-Team
-                Always: "Always"
-            },
-            Log: {
-                AutomaticUpdating: "Automatic updating",
-                Timestamp: "Timestamp",
-                Level: "Level",
-                Source: "Source",
-                Message: "Message"
-            },
-            Controller: {
-                InternallyID: "Internally ID:",
-                App: "App:",
-                Priority: "Priority:"
-            },
-            Bridge: {
-                NewDevice: "New device...",
-                NewConnection: "New connection..."
-            }
-        }
-    },
-    About: {
-        UI: "User interface for PRIMUS and OpenEMS",
-        Developed: "This user interface is developed by FENECON as open-source software.",
-        Fenecon: "More about Energy Depot",
-        Fems: "More about PRIMUS",
-        OpenEMS: "More about OpenEMS",
-        CurrentDevelopments: "Current developments",
-        Build: "This build",
-        Contact: "Please contact our PRIMUS team for further information or suggestions about the system at <a href=\"mailto:{{value}}\">{{value}}</a>.", // value = Mail from PRIMUS-Team
-        Language: "Select language:"
-    },
-    Notifications: {
-        Failed: "Connection failed.",
-        LoggedInAs: "Logged in as \"{{value}}\".", // value = username
-        LoggedIn: "Logged in.",
-        AuthenticationFailed: "No Connection: Authentication failed.",
-        Closed: "Connection closed."
-    }
+export const TRANSLATION = {
+    General: {
+        Grid: "Grid",
+        GridBuy: "Buy from grid",
+        GridSell: "Sell to grid",
+        Production: "Production",
+        Consumption: "Consumption",
+        Power: "Power",
+        StorageSystem: "Storage System",
+        History: "History",
+        NoValue: "No value",
+        Soc: "State of charge",
+        Percentage: "Percentage",
+        More: "More...",
+        ChargePower: "Charge power",
+        DischargePower: "Discharge power",
+        PeriodFromTo: "from {{value1}} to {{value2}}", // value1 = beginning date, value2 = end date
+        DateFormat: "yyyy-MM-dd", // e.g. German: dd.MM.yyyy (dd = Day, MM = Month, yyyy = Year)
+        Search: "Search",
+        Week: {
+            Monday: "Monday",
+            Tuesday: "Tuesday",
+            Wednesday: "Wednesday",
+            Thursday: "Thursday",
+            Friday: "Friday",
+            Saturday: "Saturday",
+            Sunday: "Sunday"
+        }
+    },
+    Menu: {
+        Index: "Index",
+        AboutUI: "About FEMS-UI",
+        Settings: 'General Settings',
+        Logout: 'Sign Out'
+    },
+    Index: {
+        AllConnected: "All connections established.",
+        ConnectionSuccessful: "Successfully connected to {{value}}.", // value = name of websocket
+        ConnectionFailed: "Connection to {{value}} failed.", // value = name of websocket
+        ToEnergymonitor: "To Energymonitor...",
+        IsOffline: "FEMS is offline!"
+    },
+    Edge: {
+        Index: {
+            Energymonitor: {
+                Title: "Energymonitor",
+                ConsumptionWarning: "Consumption & unknown producers",
+                Storage: "Storage",
+                ReactivePower: "Reactive power",
+                ActivePower: "Active power",
+                GridMeter: "Grid meter",
+                ProductionMeter: "Production meter",
+                StorageDischarge: "Storage-Charge",
+                StorageCharge: "Storage-Discharge"
+            },
+            Energytable: {
+                Title: "Energytable",
+                LoadingDC: "Loading DC",
+                ProductionDC: "Production DC"
+            },
+            Widgets: {
+                EVCS: {
+                    ChargingStation: "Charging Station",
+                    Status: "Status",
+                    Starting: "Starting",
+                    NotReadyForCharging: "Not ready for charging",
+                    ReadyForCharging: "Ready for charging",
+                    Charging: "Is charing",
+                    Error: "Error",
+                    NotAuthorized: "Not authorized",
+                    Unplugged: "Unplugged",
+                    ChargingStationPluggedIn: "Charing Station plugged in",
+                    ChargingStationPluggedInLocked: "Charing Station plugged in + locked",
+                    ChargingStationPluggedInEV: "Charing Station + E-Vehicel plugged in",
+                    ChargingStationPluggedInEVLocked: "Charing Station + E-Vehicel plugged in + locked",
+                    ChargingLimit: "Charging limit",
+                    ChargingPower: "Charing power",
+                    CurrentCharge: "Current charge",
+                    TotalCharge: "Total charge",
+                    EnforceCharging: "Enforce charging",
+                    Cable: "Cable"
+                }
+            }
+        },
+        History: {
+            SelectedPeriod: "Selected period: ",
+            OtherPeriod: "Other period",
+            Period: "Period",
+            Today: "Today",
+            Yesterday: "Yesterday",
+            LastWeek: "Last week",
+            LastMonth: "Last month",
+            LastYear: "Last year",
+            Go: "Go!"
+        },
+        Config: {
+            Index: {
+                Bridge: "Connections and devices",
+                Scheduler: "Applicationplanner",
+                Controller: "Applications",
+                Simulator: "Simulator",
+                ExecuteSimulator: "Execute simulations",
+                Log: "Log",
+                LiveLog: "Live system log",
+                ManualControl: "Manual control",
+                DataStorage: "Data Storage"
+            },
+            More: {
+                ManualCommand: "Manual command",
+                Send: "Send",
+                RefuInverter: "REFU Inverter",
+                RefuStartStop: "Start/Stop inverter",
+                RefuStart: "Start",
+                RefuStop: "Stop",
+                ManualpqPowerSpecification: "Power specification",
+                ManualpqSubmit: "Submit",
+                ManualpqReset: "Reset"
+            },
+            Scheduler: {
+                NewScheduler: "New scheduler...",
+                Class: "Class:",
+                NotImplemented: "Form not implemented: ",
+                Contact: "This shouldn't happen. Please contact <a href=\"mailto:{{value}}\">{{value}}</a>.", // value = Mail from FEMS-Team
+                Always: "Always"
+            },
+            Log: {
+                AutomaticUpdating: "Automatic updating",
+                Timestamp: "Timestamp",
+                Level: "Level",
+                Source: "Source",
+                Message: "Message"
+            },
+            Controller: {
+                InternallyID: "Internally ID:",
+                App: "App:",
+                Priority: "Priority:"
+            },
+            Bridge: {
+                NewDevice: "New device...",
+                NewConnection: "New connection..."
+            }
+        }
+    },
+    About: {
+        UI: "User interface for FEMS and OpenEMS",
+        Developed: "This user interface is developed by FENECON as open-source software.",
+        Fenecon: "More about FENECON",
+        Fems: "More about FEMS",
+        OpenEMS: "More about OpenEMS",
+        CurrentDevelopments: "Current developments",
+        Build: "This build",
+        Contact: "Please contact our FEMS team for further information or suggestions about the system at <a href=\"mailto:{{value}}\">{{value}}</a>.", // value = Mail from FEMS-Team
+        Language: "Select language:"
+    },
+    Notifications: {
+        Failed: "Connection failed.",
+        LoggedInAs: "Logged in as \"{{value}}\".", // value = username
+        LoggedIn: "Logged in.",
+        AuthenticationFailed: "No Connection: Authentication failed.",
+        Closed: "Connection closed."
+    }
 }
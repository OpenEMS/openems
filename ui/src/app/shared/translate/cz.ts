--- conflicted
+++ resolved
@@ -1,241 +1,232 @@
-export const TRANSLATION = {
-    General: {
-<<<<<<< HEAD
-        active: "aktivně",
-        inactive: "neaktivní",
-=======
->>>>>>> 20ce0035
-        On: "zapnutý",
-        Off: "Pryč",
-        Phase: "Fáze",
-        Autarchy: "Soběstačnost",
-        SelfConsumption: "Vlastní spotřeba",
-        Cumulative: "Kumulativní Hodnoty",
-        Grid: "Síť",
-        GridBuy: "Nákup ze sítě",
-        GridSell: "Prodej do sítě",
-        GridBudyAdvanced: "Bezug",
-        GridSellAdvanced: "Einspeisung",
-        OffGrid: "žádné připojení k síti!",
-        Production: "Výroba",
-        Consumption: "Spotřeba",
-        otherConsumption: "jiná spotřeba",
-        Total: "celková spotřeba",
-        Load: "nálož",
-        Power: "Výkon",
-        StorageSystem: "Systém bateriového úložiště",
-        History: "Historie",
-        Live: 'Live',
-        NoValue: "Žádná hodnota",
-        Soc: "Stav nabití",
-        Percentage: "Procentuální vyjádření",
-        More: "Další",
-        ChargePower: "Nabíjecí výkon",
-        DischargePower: "Vybíjecí výkon",
-        ActualPower: "E-Car Nabíjecí výkon",
-        PeriodFromTo: "od {{value1}} do {{value2}}", // value1 = beginning date, value2 = end date
-        DateFormat: "dd.MM.yyyy", // e.g. German: dd.MM.yyyy, English: yyyy-MM-dd (dd = Day, MM = Month, yyyy = Year)
-        Week: {
-            Monday: "Pondělí",
-            Tuesday: "Úterý",
-            Wednesday: "Středa",
-            Thursday: "Čtvrte",
-            Friday: "Pátek",
-            Saturday: "Sobota",
-            Sunday: "Neděle"
-        },
-        ReportValue: "Nahlášení poškozených dat"
-    },
-    Menu: {
-        Index: "Přehled",
-        AboutUI: "About OpenEMS UI",
-        GeneralSettings: 'Obecné Nastavení',
-        EdgeSettings: 'FEMS Předvolby',
-        Menu: 'Menu',
-        Overview: 'FEMS Přehled',
-        Logout: 'Odhlásit'
-    },
-    Index: {
-        AllConnected: "Všechna připojení aktivní.",
-        ConnectionSuccessful: "Úspěšně připojeno k {{value}}.", // value = name of websocket
-        ConnectionFailed: "Připojení k {{value}} selhalo.", // value = name of websocket
-        ToEnergymonitor: "Do Monitoringu energetických toků…",
-        IsOffline: "OpenEMS je ve stavu offline!"
-    },
-    Edge: {
-        Index: {
-            Energymonitor: {
-                Title: "Monitoring energetických toků",
-                ConsumptionWarning: "Spotřeba & neznámá výroba",
-                Storage: "Úložiště",
-                ReactivePower: "Jalový výkon",
-                ActivePower: "Činný výkon",
-                GridMeter: "Elektroměr - Odběr",
-                ProductionMeter: "Elektroměr - Výroba",
-                StorageDischarge: "baterie výtok",
-                StorageCharge: "baterie nakládání"
-            },
-            Energytable: {
-                Title: "Tabulka hodnot",
-                LoadingDC: "Načítání DC",
-                ProductionDC: "Generování DC"
-            },
-            Widgets: {
-                Channeltreshold: {
-                    Output: "Výstup"
-                },
-                phasesInfo: "Součet jednotlivých fází se může z technických důvodů mírně lišit od celkového počtu.",
-                autarchyInfo: "Autarky označuje procento aktuální energie, kterou lze pokrýt vybitím z výroby a skladování.",
-                selfconsumptionInfo: "Vlastní spotřeba označuje procento aktuálně generovaného výstupu, který lze použít přímou spotřebou a samotným zatížením úložiště.",
-                CHP: {
-                    LowThreshold: "Nízký práh",
-                    HighThreshold: "vysoký práh"
-                },
-                EVCS: {
-                    OffInfoText: "Nabíjecí stanice je deaktivována. Chcete-li zjistit více, vyberte jinou strategii načítání.",
-                    ChargingStation: "Nabíjecí stanice",
-                    ChargingStationCluster: "Klastr nabíjecí stanice",
-                    OverviewChargingStations: "Přehled nabíjecích stanic",
-                    ChargingStationDeactivated: "Nabíjecí stanice byla deaktivována",
-                    Prioritization: "Stanovení priorit",
-                    Status: "Postavení",
-                    Starting: "Začínající",
-                    NotReadyForCharging: "Není připraven k nabíjení",
-                    ReadyForCharging: "Připraven k nabíjení",
-                    Charging: "Se nabíjí",
-                    NotCharging: "Nenabíjí se",
-                    Error: "Chyba",
-                    NotAuthorized: "Neautorizovaný",
-                    Unplugged: "Odpojena",
-                    ChargingStationPluggedIn: "Nabíjecí stanice zapojena",
-                    ChargingStationPluggedInLocked: "Nabíjecí stanice zapojena + uzamčena",
-                    ChargingStationPluggedInEV: "Nabíjecí stanice + e-car připojené",
-                    ChargingStationPluggedInEVLocked: "Nabíjecí stanice + e-car připojené + uzamčena",
-                    ChargingLimit: "Omezení nabíjení",
-                    ChargingPower: "Nabíjecí výkon",
-                    AmountOfChargingStations: "Počet nabíjecích stanic",
-                    TotalChargingPower: "Celkový nabíjecí výkon",
-                    CurrentCharge: "Aktuální nabíjení",
-                    TotalCharge: "Celkový poplatek",
-                    EnforceCharging: "Prosazování poplatků",
-                    Cable: "Kabel",
-                    CableNotConnected: "Kabel není připojen",
-                    CarFull: "Auto je plné",
-                    EnergieSinceBeginning: "Energie od posledního začátku nabíjení",
-                    ChargeMode: "režim načítání",
-                    ActivateCharging: "Aktivujte nabíjecí stanici",
-                    ClusterConfigError: "V konfiguraci clusteru Evcs došlo k chybě",
-                    NoConnection: {
-                        Description: "Nelze jej připojit k nabíjecí stanici.",
-                        Help1: "Zkontrolujte, zda je nabíjecí stanice zapnutá a zda je dostupná prostřednictvím sítě",
-                        Help1_1: "Při opětovném zapnutí se objeví IP nabíjecí stanice"
-                    },
-                    OptimizedChargeMode: {
-                        AutoName: "automatické načítání",
-                        AutoShortName: "automaticky",
-                        Name: "Optimalizované zatížení",
-                        ShortName: "optimalizované",
-                        Info: "V tomto režimu je zatížení vozidla přizpůsobeno aktuální výrobě a spotřebě.",
-                        MinInfo: "Pokud chcete zabránit tomu, aby se auto nenabíjelo v noci, můžete nastavit minimální poplatek.",
-                        MinCharging: "Garance minimálního poplatku",
-<<<<<<< HEAD
-                        MinChargePower: "Minimale Ladeleistung",
-=======
->>>>>>> 20ce0035
-                        ChargingPriority: {
-                            Info: "V závislosti na prioritizaci bude vybraná komponenta načtena jako první",
-                            Car: "Car",
-                            Storage: "Storage"
-                        }
-                    },
-                    ForceChargeMode: {
-                        Name: "Nucené nakládání",
-                        ShortName: "vynucený",
-                        Info: "V tomto režimu je vynuceno zatížení vozidla, i. je vždy zaručeno, že vozidlo bude nabíjeno, i když nabíjecí stanice potřebuje přístup k síti.",
-                        MaxCharging: "Maximální síla náboje",
-                        MaxChargingDetails: "Pokud vůz nemůže načíst zadanou maximální hodnotu, je výkon automaticky omezen."
-                    }
-                }
-            }
-        },
-        History: {
-            SelectedPeriod: "Zvolené období: ",
-            OtherPeriod: "Další období",
-            Period: "Období",
-            SelectedDay: "{{value}}",
-            Today: "Dnes",
-            Yesterday: "Včera",
-            LastWeek: "Poslední týden",
-            LastMonth: "Poslední měsíc",
-            LastYear: "Poslední rok",
-            Go: "Jdi!",
-            Export: "stáhnout jako soubor programu Excel"
-        },
-        Config: {
-            Index: {
-                Bridge: "Připojená zařízení",
-                Scheduler: "Plánovač aplikací",
-                Controller: "Aplikace",
-                Simulator: "Simulátor",
-                ExecuteSimulator: "Zahájit simulaci",
-                Log: "Log",
-                LiveLog: "Live log systému",
-                AddComponents: "Komponenten installieren",
-                AdjustComponents: "Komponenten konfigurieren",
-                ManualControl: "Manuální ovládání",
-                DataStorage: "Ukládání dat",
-                SystemExecute: "Spusťte příkaz systému"
-            },
-            More: {
-                ManualCommand: "Manuální příkaz ",
-                Send: "Odeslat",
-                RefuInverter: "REFU Střídač",
-                RefuStartStop: "Start/Stop střídače",
-                RefuStart: "Start",
-                RefuStop: "Stop",
-                ManualpqPowerSpecification: "Specifikace výkonu",
-                ManualpqSubmit: "Zadání",
-                ManualpqReset: "Reset"
-            },
-            Scheduler: {
-                NewScheduler: "Nový plánovač...",
-                Class: "Třída:",
-                NotImplemented: "Zadání nebylo implementováno: ",
-                Contact: "Došlo k chybě. Prosím kontaktujte <a href=\"mailto:{{value}}\">{{value}}</a>.",
-                Always: "Vždy"
-            },
-            Log: {
-                AutomaticUpdating: "Automatický update",
-                Timestamp: "Časové razítko",
-                Level: "Úroveň",
-                Source: "Zdroj",
-                Message: "Zpráva"
-            },
-            Controller: {
-                InternallyID: "Vnitřní ID:",
-                App: "App:",
-                Priority: "Priorita:"
-            },
-            Bridge: {
-                NewDevice: "Nové zařízení...",
-                NewConnection: "Nové připojení..."
-            }
-        }
-    },
-    About: {
-        UI: "Uživatelské rozhraní pro OpenEMS",
-        Developed: "Toto uživatelské rozhraní bylo vyvinuto jako open-source software.",
-        Sourcecode: "Zdrojový kód",
-        CurrentDevelopments: "Aktuální vývoj",
-        Build: "Aktuální verze",
-        Contact: "S případnými návrhy a pro další informace k systému prosím kontaktujte náš tým na <a href=\"mailto:{{value}}\">{{value}}</a>.",
-        Language: "Zvolte jazyk:"
-    },
-    Notifications: {
-        Failed: "Připojení selhalo.",
-        LoggedInAs: "Uživatel přihlášen jako {{value}}.", // value = username
-        LoggedIn: "Přihlášení proběhlo úspěšně.",
-        AuthenticationFailed: "Žádné připojení: Ověření uživatele selhalo.",
-        Closed: "Připojení ukončeno."
-    }
-}
+export const TRANSLATION = {
+    General: {
+        On: "zapnutý",
+        Off: "Pryč",
+        Phase: "Fáze",
+        Autarchy: "Soběstačnost",
+        SelfConsumption: "Vlastní spotřeba",
+        Cumulative: "Kumulativní Hodnoty",
+        Grid: "Síť",
+        GridBuy: "Nákup ze sítě",
+        GridSell: "Prodej do sítě",
+        GridBudyAdvanced: "Bezug",
+        GridSellAdvanced: "Einspeisung",
+        OffGrid: "žádné připojení k síti!",
+        Production: "Výroba",
+        Consumption: "Spotřeba",
+        otherConsumption: "jiná spotřeba",
+        Total: "celková spotřeba",
+        Load: "nálož",
+        Power: "Výkon",
+        StorageSystem: "Systém bateriového úložiště",
+        History: "Historie",
+        Live: 'Live',
+        NoValue: "Žádná hodnota",
+        Soc: "Stav nabití",
+        Percentage: "Procentuální vyjádření",
+        More: "Další",
+        ChargePower: "Nabíjecí výkon",
+        DischargePower: "Vybíjecí výkon",
+        ActualPower: "E-Car Nabíjecí výkon",
+        PeriodFromTo: "od {{value1}} do {{value2}}", // value1 = beginning date, value2 = end date
+        DateFormat: "dd.MM.yyyy", // e.g. German: dd.MM.yyyy, English: yyyy-MM-dd (dd = Day, MM = Month, yyyy = Year)
+        Week: {
+            Monday: "Pondělí",
+            Tuesday: "Úterý",
+            Wednesday: "Středa",
+            Thursday: "Čtvrte",
+            Friday: "Pátek",
+            Saturday: "Sobota",
+            Sunday: "Neděle"
+        },
+        ReportValue: "Nahlášení poškozených dat"
+    },
+    Menu: {
+        Index: "Přehled",
+        AboutUI: "About OpenEMS UI",
+        GeneralSettings: 'Obecné Nastavení',
+        EdgeSettings: 'FEMS Předvolby',
+        Menu: 'Menu',
+        Overview: 'FEMS Přehled',
+        Logout: 'Odhlásit'
+    },
+    Index: {
+        AllConnected: "Všechna připojení aktivní.",
+        ConnectionSuccessful: "Úspěšně připojeno k {{value}}.", // value = name of websocket
+        ConnectionFailed: "Připojení k {{value}} selhalo.", // value = name of websocket
+        ToEnergymonitor: "Do Monitoringu energetických toků…",
+        IsOffline: "OpenEMS je ve stavu offline!"
+    },
+    Edge: {
+        Index: {
+            Energymonitor: {
+                Title: "Monitoring energetických toků",
+                ConsumptionWarning: "Spotřeba & neznámá výroba",
+                Storage: "Úložiště",
+                ReactivePower: "Jalový výkon",
+                ActivePower: "Činný výkon",
+                GridMeter: "Elektroměr - Odběr",
+                ProductionMeter: "Elektroměr - Výroba",
+                StorageDischarge: "baterie výtok",
+                StorageCharge: "baterie nakládání"
+            },
+            Energytable: {
+                Title: "Tabulka hodnot",
+                LoadingDC: "Načítání DC",
+                ProductionDC: "Generování DC"
+            },
+            Widgets: {
+                Channeltreshold: {
+                    Output: "Výstup"
+                },
+                phasesInfo: "Součet jednotlivých fází se může z technických důvodů mírně lišit od celkového počtu.",
+                autarchyInfo: "Autarky označuje procento aktuální energie, kterou lze pokrýt vybitím z výroby a skladování.",
+                selfconsumptionInfo: "Vlastní spotřeba označuje procento aktuálně generovaného výstupu, který lze použít přímou spotřebou a samotným zatížením úložiště.",
+                CHP: {
+                    LowThreshold: "Nízký práh",
+                    HighThreshold: "vysoký práh"
+                },
+                EVCS: {
+                    OffInfoText: "Nabíjecí stanice je deaktivována. Chcete-li zjistit více, vyberte jinou strategii načítání.",
+                    ChargingStation: "Nabíjecí stanice",
+                    ChargingStationCluster: "Klastr nabíjecí stanice",
+                    OverviewChargingStations: "Přehled nabíjecích stanic",
+                    ChargingStationDeactivated: "Nabíjecí stanice byla deaktivována",
+                    Prioritization: "Stanovení priorit",
+                    Status: "Postavení",
+                    Starting: "Začínající",
+                    NotReadyForCharging: "Není připraven k nabíjení",
+                    ReadyForCharging: "Připraven k nabíjení",
+                    Charging: "Se nabíjí",
+                    NotCharging: "Nenabíjí se",
+                    Error: "Chyba",
+                    NotAuthorized: "Neautorizovaný",
+                    Unplugged: "Odpojena",
+                    ChargingStationPluggedIn: "Nabíjecí stanice zapojena",
+                    ChargingStationPluggedInLocked: "Nabíjecí stanice zapojena + uzamčena",
+                    ChargingStationPluggedInEV: "Nabíjecí stanice + e-car připojené",
+                    ChargingStationPluggedInEVLocked: "Nabíjecí stanice + e-car připojené + uzamčena",
+                    ChargingLimit: "Omezení nabíjení",
+                    ChargingPower: "Nabíjecí výkon",
+                    AmountOfChargingStations: "Počet nabíjecích stanic",
+                    TotalChargingPower: "Celkový nabíjecí výkon",
+                    CurrentCharge: "Aktuální nabíjení",
+                    TotalCharge: "Celkový poplatek",
+                    EnforceCharging: "Prosazování poplatků",
+                    Cable: "Kabel",
+                    CableNotConnected: "Kabel není připojen",
+                    CarFull: "Auto je plné",
+                    EnergieSinceBeginning: "Energie od posledního začátku nabíjení",
+                    ChargeMode: "režim načítání",
+                    ActivateCharging: "Aktivujte nabíjecí stanici",
+                    ClusterConfigError: "V konfiguraci clusteru Evcs došlo k chybě",
+                    NoConnection: {
+                        Description: "Nelze jej připojit k nabíjecí stanici.",
+                        Help1: "Zkontrolujte, zda je nabíjecí stanice zapnutá a zda je dostupná prostřednictvím sítě",
+                        Help1_1: "Při opětovném zapnutí se objeví IP nabíjecí stanice"
+                    },
+                    OptimizedChargeMode: {
+                        AutoName: "automatické načítání",
+                        AutoShortName: "automaticky",
+                        Name: "Optimalizované zatížení",
+                        ShortName: "optimalizované",
+                        Info: "V tomto režimu je zatížení vozidla přizpůsobeno aktuální výrobě a spotřebě.",
+                        MinInfo: "Pokud chcete zabránit tomu, aby se auto nenabíjelo v noci, můžete nastavit minimální poplatek.",
+                        MinCharging: "Garance minimálního poplatku",
+                        ChargingPriority: {
+                            Info: "V závislosti na prioritizaci bude vybraná komponenta načtena jako první",
+                            Car: "Car",
+                            Storage: "Storage"
+                        }
+                    },
+                    ForceChargeMode: {
+                        Name: "Nucené nakládání",
+                        ShortName: "vynucený",
+                        Info: "V tomto režimu je vynuceno zatížení vozidla, i. je vždy zaručeno, že vozidlo bude nabíjeno, i když nabíjecí stanice potřebuje přístup k síti.",
+                        MaxCharging: "Maximální síla náboje",
+                        MaxChargingDetails: "Pokud vůz nemůže načíst zadanou maximální hodnotu, je výkon automaticky omezen."
+                    }
+                }
+            }
+        },
+        History: {
+            SelectedPeriod: "Zvolené období: ",
+            OtherPeriod: "Další období",
+            Period: "Období",
+            SelectedDay: "{{value}}",
+            Today: "Dnes",
+            Yesterday: "Včera",
+            LastWeek: "Poslední týden",
+            LastMonth: "Poslední měsíc",
+            LastYear: "Poslední rok",
+            Go: "Jdi!",
+            Export: "stáhnout jako soubor programu Excel"
+        },
+        Config: {
+            Index: {
+                Bridge: "Připojená zařízení",
+                Scheduler: "Plánovač aplikací",
+                Controller: "Aplikace",
+                Simulator: "Simulátor",
+                ExecuteSimulator: "Zahájit simulaci",
+                Log: "Log",
+                LiveLog: "Live log systému",
+                AddComponents: "Komponenten installieren",
+                AdjustComponents: "Komponenten konfigurieren",
+                ManualControl: "Manuální ovládání",
+                DataStorage: "Ukládání dat",
+                SystemExecute: "Spusťte příkaz systému"
+            },
+            More: {
+                ManualCommand: "Manuální příkaz ",
+                Send: "Odeslat",
+                RefuInverter: "REFU Střídač",
+                RefuStartStop: "Start/Stop střídače",
+                RefuStart: "Start",
+                RefuStop: "Stop",
+                ManualpqPowerSpecification: "Specifikace výkonu",
+                ManualpqSubmit: "Zadání",
+                ManualpqReset: "Reset"
+            },
+            Scheduler: {
+                NewScheduler: "Nový plánovač...",
+                Class: "Třída:",
+                NotImplemented: "Zadání nebylo implementováno: ",
+                Contact: "Došlo k chybě. Prosím kontaktujte <a href=\"mailto:{{value}}\">{{value}}</a>.",
+                Always: "Vždy"
+            },
+            Log: {
+                AutomaticUpdating: "Automatický update",
+                Timestamp: "Časové razítko",
+                Level: "Úroveň",
+                Source: "Zdroj",
+                Message: "Zpráva"
+            },
+            Controller: {
+                InternallyID: "Vnitřní ID:",
+                App: "App:",
+                Priority: "Priorita:"
+            },
+            Bridge: {
+                NewDevice: "Nové zařízení...",
+                NewConnection: "Nové připojení..."
+            }
+        }
+    },
+    About: {
+        UI: "Uživatelské rozhraní pro OpenEMS",
+        Developed: "Toto uživatelské rozhraní bylo vyvinuto jako open-source software.",
+        Sourcecode: "Zdrojový kód",
+        CurrentDevelopments: "Aktuální vývoj",
+        Build: "Aktuální verze",
+        Contact: "S případnými návrhy a pro další informace k systému prosím kontaktujte náš tým na <a href=\"mailto:{{value}}\">{{value}}</a>.",
+        Language: "Zvolte jazyk:"
+    },
+    Notifications: {
+        Failed: "Připojení selhalo.",
+        LoggedInAs: "Uživatel přihlášen jako {{value}}.", // value = username
+        LoggedIn: "Přihlášení proběhlo úspěšně.",
+        AuthenticationFailed: "Žádné připojení: Ověření uživatele selhalo.",
+        Closed: "Připojení ukončeno."
+    }
+}
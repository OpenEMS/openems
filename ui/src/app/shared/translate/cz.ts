export const TRANSLATION = {
    General: {
        Grid: "Síť",
        GridBuy: "Nákup ze sítě",
        GridSell: "Prodej do sítě",
        Production: "Výroba",
        Consumption: "Spotřeba",
        Power: "Výkon",
        StorageSystem: "Systém bateriového úložiště",
        History: "Historie",
        NoValue: "Žádná hodnota",
        Soc: "Stav nabití",
        Percentage: "Procentuální vyjádření",
        More: "Další",
        ChargePower: "Nabíjecí výkon",
        DischargePower: "Vybíjecí výkon",
        PeriodFromTo: "od {{value1}} do {{value2}}", // value1 = beginning date, value2 = end date
        DateFormat: "dd.MM.yyyy", // e.g. German: dd.MM.yyyy, English: yyyy-MM-dd (dd = Day, MM = Month, yyyy = Year)
        Week: {
            Monday: "Pondělí",
            Tuesday: "Úterý",
            Wednesday: "Středa",
            Thursday: "Čtvrte",
            Friday: "Pátek",
            Saturday: "Sobota",
            Sunday: "Neděle"
        }
    },
    Menu: {
<<<<<<< HEAD
        Overview: "Přehled",
        AboutUI: "About PRIMUS-UI",
=======
        Index: "Přehled",
        AboutUI: "About FEMS-UI",
>>>>>>> cb1ad462
        Settings: 'Obecné Nastavení',
        Logout: 'Odhlásit'
    },
    Index: {
        AllConnected: "Všechna připojení aktivní.",
        ConnectionSuccessful: "Úspěšně připojeno k {{value}}.", // value = name of websocket
        ConnectionFailed: "Připojení k {{value}} selhalo.", // value = name of websocket
        ToEnergymonitor: "Do Monitoringu energetických toků…",
        IsOffline: "PRIMUS je ve stavu offline!"
    },
    Edge: {
        Index: {
            Energymonitor: {
                Title: "Monitoring energetických toků",
                ConsumptionWarning: "Spotřeba & neznámá výroba",
                Storage: "Úložiště",
                ReactivePower: "Jalový výkon",
                ActivePower: "Činný výkon",
                GridMeter: "Elektroměr - Odběr",
                ProductionMeter: "Elektroměr - Výroba"
            },
            Energytable: {
                Title: "Tabulka hodnot",
                LoadingDC: "Načítání DC",
                ProductionDC: "Generování DC"
            },
            Widgets: {
                EVCS: {
                    ChargingStation: "Nabíjecí stanice",
                    Status: "Postavení",
                    Starting: "Začínající",
                    NotReadyForCharging: "Není připraven k nabíjení",
                    ReadyForCharging: "Připraven k nabíjení",
                    Charging: "Se nabíjí",
                    Error: "Chyba",
                    NotAuthorized: "Neautorizovaný",
                    Unplugged: "Odpojena",
                    ChargingStationPluggedIn: "Nabíjecí stanice zapojena",
                    ChargingStationPluggedInLocked: "Nabíjecí stanice zapojena + uzamčena",
                    ChargingStationPluggedInEV: "Nabíjecí stanice + e-car připojené",
                    ChargingStationPluggedInEVLocked: "Nabíjecí stanice + e-car připojené + uzamčena",
                    ChargingLimit: "Omezení nabíjení",
                    ChargingPower: "Nabíjecí výkon",
                    CurrentCharge: "Aktuální nabíjení",
                    TotalCharge: "Celkový poplatek",
                    EnforceCharging: "Prosazování poplatků",
                    Cable: "Kabel"
                }
            }
        },
        History: {
            SelectedPeriod: "Zvolené období: ",
            OtherPeriod: "Další období",
            Period: "Období",
            Today: "Dnes",
            Yesterday: "Včera",
            LastWeek: "Poslední týden",
            LastMonth: "Poslední měsíc",
            LastYear: "Poslední rok",
            Go: "Jdi!"
        },
        Config: {
            Index: {
                Bridge: "Připojená zařízení",
                Scheduler: "Plánovač aplikací",
                Controller: "Aplikace",
                Simulator: "Simulátor",
                ExecuteSimulator: "Zahájit simulaci",
                Log: "Log",
                LiveLog: "Live log systému",
                ManualControl: "Manuální ovládání",
                DataStorage: "Ukládání dat"
            },
            More: {
                ManualCommand: "Manuální příkaz ",
                Send: "Odeslat",
                RefuInverter: "REFU Střídač",
                RefuStartStop: "Start/Stop střídače",
                RefuStart: "Start",
                RefuStop: "Stop",
                ManualpqPowerSpecification: "Specifikace výkonu",
                ManualpqSubmit: "Zadání",
                ManualpqReset: "Reset"
            },
            Scheduler: {
                NewScheduler: "Nový plánovač...",
                Class: "Třída:",
                NotImplemented: "Zadání nebylo implementováno: ",
                Contact: "Došlo k chybě. Prosím kontaktujte <a href=\"mailto:{{value}}\">{{value}}</a>.", // value = Mail from PRIMUS-Team
                Always: "Vždy"
            },
            Log: {
                AutomaticUpdating: "Automatický update",
                Timestamp: "Časové razítko",
                Level: "Úroveň",
                Source: "Zdroj",
                Message: "Zpráva"
            },
            Controller: {
                InternallyID: "Vnitřní ID:",
                App: "App:",
                Priority: "Priorita:"
            },
            Bridge: {
                NewDevice: "Nové zařízení...",
                NewConnection: "Nové připojení..."
            }
        }
    },
    About: {
        UI: "Uživatelské rozhraní pro PRIMUS a OpenEMS",
        Developed: "Toto uživatelské rozhraní bylo vyvinuto společností FENECON jako open-source software.",
        Fenecon: "Více o společnosti FENECON",
        Fems: "Více o PRIMUS",
        Sourcecode: "Zdrojový kód",
        CurrentDevelopments: "Aktuální vývoj",
        Build: "Aktuální verze",
        Contact: "S případnými návrhy a pro další informace k systému prosím kontaktujte náš PRIMUS tým na <a href=\"mailto:{{value}}\">{{value}}</a>.", // value = Mail from PRIMUS-Team
        Language: "Zvolte jazyk:"
    },
    Notifications: {
        Failed: "Připojení selhalo.",
        LoggedInAs: "Uživatel přihlášen jako {{value}}.", // value = username
        LoggedIn: "Přihlášení proběhlo úspěšně.",
        AuthenticationFailed: "Žádné připojení: Ověření uživatele selhalo.",
        Closed: "Připojení ukončeno."
    }
}
<|MERGE_RESOLUTION|>--- conflicted
+++ resolved
@@ -1,164 +1,159 @@
-export const TRANSLATION = {
-    General: {
-        Grid: "Síť",
-        GridBuy: "Nákup ze sítě",
-        GridSell: "Prodej do sítě",
-        Production: "Výroba",
-        Consumption: "Spotřeba",
-        Power: "Výkon",
-        StorageSystem: "Systém bateriového úložiště",
-        History: "Historie",
-        NoValue: "Žádná hodnota",
-        Soc: "Stav nabití",
-        Percentage: "Procentuální vyjádření",
-        More: "Další",
-        ChargePower: "Nabíjecí výkon",
-        DischargePower: "Vybíjecí výkon",
-        PeriodFromTo: "od {{value1}} do {{value2}}", // value1 = beginning date, value2 = end date
-        DateFormat: "dd.MM.yyyy", // e.g. German: dd.MM.yyyy, English: yyyy-MM-dd (dd = Day, MM = Month, yyyy = Year)
-        Week: {
-            Monday: "Pondělí",
-            Tuesday: "Úterý",
-            Wednesday: "Středa",
-            Thursday: "Čtvrte",
-            Friday: "Pátek",
-            Saturday: "Sobota",
-            Sunday: "Neděle"
-        }
-    },
-    Menu: {
-<<<<<<< HEAD
-        Overview: "Přehled",
-        AboutUI: "About PRIMUS-UI",
-=======
-        Index: "Přehled",
-        AboutUI: "About FEMS-UI",
->>>>>>> cb1ad462
-        Settings: 'Obecné Nastavení',
-        Logout: 'Odhlásit'
-    },
-    Index: {
-        AllConnected: "Všechna připojení aktivní.",
-        ConnectionSuccessful: "Úspěšně připojeno k {{value}}.", // value = name of websocket
-        ConnectionFailed: "Připojení k {{value}} selhalo.", // value = name of websocket
-        ToEnergymonitor: "Do Monitoringu energetických toků…",
-        IsOffline: "PRIMUS je ve stavu offline!"
-    },
-    Edge: {
-        Index: {
-            Energymonitor: {
-                Title: "Monitoring energetických toků",
-                ConsumptionWarning: "Spotřeba & neznámá výroba",
-                Storage: "Úložiště",
-                ReactivePower: "Jalový výkon",
-                ActivePower: "Činný výkon",
-                GridMeter: "Elektroměr - Odběr",
-                ProductionMeter: "Elektroměr - Výroba"
-            },
-            Energytable: {
-                Title: "Tabulka hodnot",
-                LoadingDC: "Načítání DC",
-                ProductionDC: "Generování DC"
-            },
-            Widgets: {
-                EVCS: {
-                    ChargingStation: "Nabíjecí stanice",
-                    Status: "Postavení",
-                    Starting: "Začínající",
-                    NotReadyForCharging: "Není připraven k nabíjení",
-                    ReadyForCharging: "Připraven k nabíjení",
-                    Charging: "Se nabíjí",
-                    Error: "Chyba",
-                    NotAuthorized: "Neautorizovaný",
-                    Unplugged: "Odpojena",
-                    ChargingStationPluggedIn: "Nabíjecí stanice zapojena",
-                    ChargingStationPluggedInLocked: "Nabíjecí stanice zapojena + uzamčena",
-                    ChargingStationPluggedInEV: "Nabíjecí stanice + e-car připojené",
-                    ChargingStationPluggedInEVLocked: "Nabíjecí stanice + e-car připojené + uzamčena",
-                    ChargingLimit: "Omezení nabíjení",
-                    ChargingPower: "Nabíjecí výkon",
-                    CurrentCharge: "Aktuální nabíjení",
-                    TotalCharge: "Celkový poplatek",
-                    EnforceCharging: "Prosazování poplatků",
-                    Cable: "Kabel"
-                }
-            }
-        },
-        History: {
-            SelectedPeriod: "Zvolené období: ",
-            OtherPeriod: "Další období",
-            Period: "Období",
-            Today: "Dnes",
-            Yesterday: "Včera",
-            LastWeek: "Poslední týden",
-            LastMonth: "Poslední měsíc",
-            LastYear: "Poslední rok",
-            Go: "Jdi!"
-        },
-        Config: {
-            Index: {
-                Bridge: "Připojená zařízení",
-                Scheduler: "Plánovač aplikací",
-                Controller: "Aplikace",
-                Simulator: "Simulátor",
-                ExecuteSimulator: "Zahájit simulaci",
-                Log: "Log",
-                LiveLog: "Live log systému",
-                ManualControl: "Manuální ovládání",
-                DataStorage: "Ukládání dat"
-            },
-            More: {
-                ManualCommand: "Manuální příkaz ",
-                Send: "Odeslat",
-                RefuInverter: "REFU Střídač",
-                RefuStartStop: "Start/Stop střídače",
-                RefuStart: "Start",
-                RefuStop: "Stop",
-                ManualpqPowerSpecification: "Specifikace výkonu",
-                ManualpqSubmit: "Zadání",
-                ManualpqReset: "Reset"
-            },
-            Scheduler: {
-                NewScheduler: "Nový plánovač...",
-                Class: "Třída:",
-                NotImplemented: "Zadání nebylo implementováno: ",
-                Contact: "Došlo k chybě. Prosím kontaktujte <a href=\"mailto:{{value}}\">{{value}}</a>.", // value = Mail from PRIMUS-Team
-                Always: "Vždy"
-            },
-            Log: {
-                AutomaticUpdating: "Automatický update",
-                Timestamp: "Časové razítko",
-                Level: "Úroveň",
-                Source: "Zdroj",
-                Message: "Zpráva"
-            },
-            Controller: {
-                InternallyID: "Vnitřní ID:",
-                App: "App:",
-                Priority: "Priorita:"
-            },
-            Bridge: {
-                NewDevice: "Nové zařízení...",
-                NewConnection: "Nové připojení..."
-            }
-        }
-    },
-    About: {
-        UI: "Uživatelské rozhraní pro PRIMUS a OpenEMS",
-        Developed: "Toto uživatelské rozhraní bylo vyvinuto společností FENECON jako open-source software.",
-        Fenecon: "Více o společnosti FENECON",
-        Fems: "Více o PRIMUS",
-        Sourcecode: "Zdrojový kód",
-        CurrentDevelopments: "Aktuální vývoj",
-        Build: "Aktuální verze",
-        Contact: "S případnými návrhy a pro další informace k systému prosím kontaktujte náš PRIMUS tým na <a href=\"mailto:{{value}}\">{{value}}</a>.", // value = Mail from PRIMUS-Team
-        Language: "Zvolte jazyk:"
-    },
-    Notifications: {
-        Failed: "Připojení selhalo.",
-        LoggedInAs: "Uživatel přihlášen jako {{value}}.", // value = username
-        LoggedIn: "Přihlášení proběhlo úspěšně.",
-        AuthenticationFailed: "Žádné připojení: Ověření uživatele selhalo.",
-        Closed: "Připojení ukončeno."
-    }
-}
+export const TRANSLATION = {
+    General: {
+        Grid: "Síť",
+        GridBuy: "Nákup ze sítě",
+        GridSell: "Prodej do sítě",
+        Production: "Výroba",
+        Consumption: "Spotřeba",
+        Power: "Výkon",
+        StorageSystem: "Systém bateriového úložiště",
+        History: "Historie",
+        NoValue: "Žádná hodnota",
+        Soc: "Stav nabití",
+        Percentage: "Procentuální vyjádření",
+        More: "Další",
+        ChargePower: "Nabíjecí výkon",
+        DischargePower: "Vybíjecí výkon",
+        PeriodFromTo: "od {{value1}} do {{value2}}", // value1 = beginning date, value2 = end date
+        DateFormat: "dd.MM.yyyy", // e.g. German: dd.MM.yyyy, English: yyyy-MM-dd (dd = Day, MM = Month, yyyy = Year)
+        Week: {
+            Monday: "Pondělí",
+            Tuesday: "Úterý",
+            Wednesday: "Středa",
+            Thursday: "Čtvrte",
+            Friday: "Pátek",
+            Saturday: "Sobota",
+            Sunday: "Neděle"
+        }
+    },
+    Menu: {
+        Index: "Přehled",
+        AboutUI: "About FEMS-UI",
+        Settings: 'Obecné Nastavení',
+        Logout: 'Odhlásit'
+    },
+    Index: {
+        AllConnected: "Všechna připojení aktivní.",
+        ConnectionSuccessful: "Úspěšně připojeno k {{value}}.", // value = name of websocket
+        ConnectionFailed: "Připojení k {{value}} selhalo.", // value = name of websocket
+        ToEnergymonitor: "Do Monitoringu energetických toků…",
+        IsOffline: "FEMS je ve stavu offline!"
+    },
+    Edge: {
+        Index: {
+            Energymonitor: {
+                Title: "Monitoring energetických toků",
+                ConsumptionWarning: "Spotřeba & neznámá výroba",
+                Storage: "Úložiště",
+                ReactivePower: "Jalový výkon",
+                ActivePower: "Činný výkon",
+                GridMeter: "Elektroměr - Odběr",
+                ProductionMeter: "Elektroměr - Výroba"
+            },
+            Energytable: {
+                Title: "Tabulka hodnot",
+                LoadingDC: "Načítání DC",
+                ProductionDC: "Generování DC"
+            },
+            Widgets: {
+                EVCS: {
+                    ChargingStation: "Nabíjecí stanice",
+                    Status: "Postavení",
+                    Starting: "Začínající",
+                    NotReadyForCharging: "Není připraven k nabíjení",
+                    ReadyForCharging: "Připraven k nabíjení",
+                    Charging: "Se nabíjí",
+                    Error: "Chyba",
+                    NotAuthorized: "Neautorizovaný",
+                    Unplugged: "Odpojena",
+                    ChargingStationPluggedIn: "Nabíjecí stanice zapojena",
+                    ChargingStationPluggedInLocked: "Nabíjecí stanice zapojena + uzamčena",
+                    ChargingStationPluggedInEV: "Nabíjecí stanice + e-car připojené",
+                    ChargingStationPluggedInEVLocked: "Nabíjecí stanice + e-car připojené + uzamčena",
+                    ChargingLimit: "Omezení nabíjení",
+                    ChargingPower: "Nabíjecí výkon",
+                    CurrentCharge: "Aktuální nabíjení",
+                    TotalCharge: "Celkový poplatek",
+                    EnforceCharging: "Prosazování poplatků",
+                    Cable: "Kabel"
+                }
+            }
+        },
+        History: {
+            SelectedPeriod: "Zvolené období: ",
+            OtherPeriod: "Další období",
+            Period: "Období",
+            Today: "Dnes",
+            Yesterday: "Včera",
+            LastWeek: "Poslední týden",
+            LastMonth: "Poslední měsíc",
+            LastYear: "Poslední rok",
+            Go: "Jdi!"
+        },
+        Config: {
+            Index: {
+                Bridge: "Připojená zařízení",
+                Scheduler: "Plánovač aplikací",
+                Controller: "Aplikace",
+                Simulator: "Simulátor",
+                ExecuteSimulator: "Zahájit simulaci",
+                Log: "Log",
+                LiveLog: "Live log systému",
+                ManualControl: "Manuální ovládání",
+                DataStorage: "Ukládání dat"
+            },
+            More: {
+                ManualCommand: "Manuální příkaz ",
+                Send: "Odeslat",
+                RefuInverter: "REFU Střídač",
+                RefuStartStop: "Start/Stop střídače",
+                RefuStart: "Start",
+                RefuStop: "Stop",
+                ManualpqPowerSpecification: "Specifikace výkonu",
+                ManualpqSubmit: "Zadání",
+                ManualpqReset: "Reset"
+            },
+            Scheduler: {
+                NewScheduler: "Nový plánovač...",
+                Class: "Třída:",
+                NotImplemented: "Zadání nebylo implementováno: ",
+                Contact: "Došlo k chybě. Prosím kontaktujte <a href=\"mailto:{{value}}\">{{value}}</a>.", // value = Mail from FEMS-Team
+                Always: "Vždy"
+            },
+            Log: {
+                AutomaticUpdating: "Automatický update",
+                Timestamp: "Časové razítko",
+                Level: "Úroveň",
+                Source: "Zdroj",
+                Message: "Zpráva"
+            },
+            Controller: {
+                InternallyID: "Vnitřní ID:",
+                App: "App:",
+                Priority: "Priorita:"
+            },
+            Bridge: {
+                NewDevice: "Nové zařízení...",
+                NewConnection: "Nové připojení..."
+            }
+        }
+    },
+    About: {
+        UI: "Uživatelské rozhraní pro FEMS a OpenEMS",
+        Developed: "Toto uživatelské rozhraní bylo vyvinuto společností FENECON jako open-source software.",
+        Fenecon: "Více o společnosti FENECON",
+        Fems: "Více o FEMS",
+        Sourcecode: "Zdrojový kód",
+        CurrentDevelopments: "Aktuální vývoj",
+        Build: "Aktuální verze",
+        Contact: "S případnými návrhy a pro další informace k systému prosím kontaktujte náš FEMS tým na <a href=\"mailto:{{value}}\">{{value}}</a>.", // value = Mail from FEMS-Team
+        Language: "Zvolte jazyk:"
+    },
+    Notifications: {
+        Failed: "Připojení selhalo.",
+        LoggedInAs: "Uživatel přihlášen jako {{value}}.", // value = username
+        LoggedIn: "Přihlášení proběhlo úspěšně.",
+        AuthenticationFailed: "Žádné připojení: Ověření uživatele selhalo.",
+        Closed: "Připojení ukončeno."
+    }
+}
--- conflicted
+++ resolved
@@ -1,247 +1,240 @@
-export const TRANSLATION = {
-    General: {
-        Mode: "Modus",
-<<<<<<< HEAD
-=======
-        Automatic: "Automatisch",
-        State: "Zustand",
->>>>>>> f0e3a763
-        On: "An",
-        Off: "Aus",
-        Active: "Aktiv",
-        Inactive: "Inaktiv",
-        Manually: "Manuell",
-        Phase: "Phase",
-        Autarchy: "Autarkie",
-        SelfConsumption: "Eigenverbrauch",
-        Cumulative: "Kumulierte Werte",
-        Grid: "Netz",
-        GridBuy: "Netzbezug",
-        GridSell: "Netzeinspeisung",
-        GridBuyAdvanced: "Bezug",
-        GridSellAdvanced: "Einspeisung",
-        OffGrid: "Keine Netzverbindung!",
-        Production: "Erzeugung",
-        Consumption: "Verbrauch",
-        otherConsumption: "Sonstiger",
-        Total: "Gesamt",
-        Load: "Last",
-        Power: "Leistung",
-        StorageSystem: "Speichersystem",
-        History: "Historie",
-        Live: 'Live',
-        NoValue: "Kein Wert",
-        Soc: "Ladezustand",
-        Percentage: "Prozent",
-        More: "Mehr...",
-        ChargePower: "Beladung",
-        DischargePower: "Entladung",
-        ActualPower: "E-Auto Beladung",
-        PeriodFromTo: "von {{value1}} bis {{value2}}", // value1 = start date, value2 = end date
-        DateFormat: "dd.MM.yyyy", // z.B. Englisch: yyyy-MM-dd (dd = Tag, MM = Monat, yyyy = Jahr)
-        Search: "Suchen",
-        Week: {
-            Monday: "Montag",
-            Tuesday: "Dienstag",
-            Wednesday: "Mittwoch",
-            Thursday: "Donnerstag",
-            Friday: "Freitag",
-            Saturday: "Samstag",
-            Sunday: "Sonntag"
-        },
-        ReportValue: "Fehlerhafte Daten melden",
-        Capacity: "Kapazität"
-    },
-    Menu: {
-        Index: "Übersicht",
-        AboutUI: "Über OpenEMS UI",
-        GeneralSettings: 'Allgemeine Einstellungen',
-        EdgeSettings: 'FEMS Einstellungen',
-        Menu: 'Menü',
-        Overview: 'FEMS Übersicht',
-        Logout: 'Abmelden'
-    },
-    Index: {
-        AllConnected: "Alle Verbindungen hergestellt.",
-        ConnectionSuccessful: "Verbindung zu {{value}} hergestellt.", // value = name of websocket
-        ConnectionFailed: "Verbindung zu {{value}} getrennt.", // value = name of websocket
-        ToEnergymonitor: "Zum Energiemonitor...",
-        IsOffline: "OpenEMS ist offline!"
-    },
-    Edge: {
-        Index: {
-            Energymonitor: {
-                Title: "Energiemonitor",
-                ConsumptionWarning: "Verbrauch & unbekannte Erzeuger",
-                Storage: "Speicher",
-                ReactivePower: "Blindleistung",
-                ActivePower: "Ausgabeleistung",
-                GridMeter: "Netzzähler",
-                ProductionMeter: "Erzeugungszähler",
-                StorageDischarge: "Speicher-Entladung",
-                StorageCharge: "Speicher-Beladung"
-            },
-            Energytable: {
-                Title: "Energietabelle",
-                LoadingDC: "Beladung DC",
-                ProductionDC: "Erzeugung DC"
-            },
-            Widgets: {
-                Channeltreshold: {
-                    Output: "Ausgang"
-                },
-                phasesInfo: "Die Summe der einzelnen Phasen kann aus technischen Gründen geringfügig von der Gesamtsumme abweichen.",
-                autarchyInfo: "Die Autarkie gibt an zu wie viel Prozent die aktuell genutzte Leistung durch Erzeugung und Speicherentladung gedeckt wird.",
-                selfconsumptionInfo: "Der Eigenverbrauch gibt an zu wie viel Prozent die aktuell erzeugte Leistung durch direkten Verbrauch und durch Speicherbeladung selbst genutzt wird.",
-                CHP: {
-                    LowThreshold: "Unterer Schwellenwert",
-                    HighThreshold: "Oberer Schwellenwert"
-                },
-                EVCS: {
-                    ChargingStation: "Ladestation",
-                    ChargingStationCluster: "Ladestation Cluster",
-                    OverviewChargingStations: "Übersicht Ladestationen",
-                    ChargingStationDeactivated: "Ladestation deaktiviert",
-                    Prioritization: "Priorisierung",
-                    Status: "Status",
-                    Starting: "Startet",
-                    NotReadyForCharging: "Nicht bereit zur Beladung",
-                    ReadyForCharging: "Bereit zur Beladung",
-                    Charging: "Beladung läuft",
-                    NotCharging: "Keine Beladung",
-                    Error: "Fehler",
-                    NotAuthorized: "Nicht authorisiert",
-                    Unplugged: "Ausgesteckt",
-                    ChargeLimitReached: "Ladelimit erreicht",
-                    ChargingStationPluggedIn: "Ladestation eingesteckt",
-                    ChargingStationPluggedInLocked: "Ladestation eingesteckt + gesperrt",
-                    ChargingStationPluggedInEV: "Ladestation + E-Auto eingesteckt",
-                    ChargingStationPluggedInEVLocked: "Ladestation + E-Auto eingesteckt + gesperrt",
-                    ChargingLimit: "Lade-Begrenzung",
-                    AmountOfChargingStations: "Anzahl der Ladestationen",
-                    ChargingPower: "Ladeleistung",
-                    TotalChargingPower: "Gesamte Lade-Leistung",
-                    CurrentCharge: "Aktuelle Beladung",
-                    TotalCharge: "Gesamte Beladung",
-                    EnforceCharging: "Erzwinge Beladung",
-                    Cable: "Kabel",
-                    CableNotConnected: "Kabel ist nicht angeschlossen",
-                    CarFull: "Auto ist voll",
-                    EnergieSinceBeginning: "Energie seit Ladebeginn",
-<<<<<<< HEAD
-                    ChargeMode: "Belademodus",
-=======
->>>>>>> f0e3a763
-                    ActivateCharging: "Aktivieren der Ladesäule",
-                    ClusterConfigError: "Bei der Konfiguration des Evcs-Clusters ist ein Fehler aufgetreten",
-                    EnergyLimit: "Energielimit",
-                    MaxEnergyRestriction: "Maximale Energie pro Ladevorgang begrenzen",
-                    NoConnection: {
-                        Description: "Es konnte keine Verbindung zur Ladestation aufgebaut werden.",
-                        Help1: "Prüfen sie ob die Ladestation eingeschaltet und über das Netz erreichbar ist",
-                        Help1_1: "Die IP der Ladesäule erscheint beim erneuten einschalten"
-                    },
-                    OptimizedChargeMode: {
-                        Name: "Optimierte Beladung",
-                        ShortName: "Automatisch",
-                        Info: "In diesem Modus wird die Beladung des Autos an die aktuelle Produktion und den aktuellen Verbrauch angepasst.",
-                        MinInfo: "Falls verhindert werden soll, dass das Auto in der Nacht gar nicht lädt, kann eine minimale Aufladung festgelegt werden.",
-                        MinCharging: "Minimale Beladung garantieren",
-                        MinChargePower: "Minimale Ladestärke",
-                        ChargingPriority: {
-                            Info: "Je nach Priorisierung wird die ausgewählte Komponente zuerst beladen",
-                            Car: "E-Auto",
-                            Storage: "Speicher"
-                        }
-                    },
-                    ForceChargeMode: {
-                        Name: "Erzwungene Beladung",
-                        ShortName: "Manuell",
-                        Info: "In diesem Modus wird die Beladung des Autos erzwungen, d.h. es wird immer garantiert, dass das Auto geladen wird, auch wenn die Ladesäule auf Netzstrom zugreifen muss.",
-                        MaxCharging: "Maximale Ladeleistung",
-                        MaxChargingDetails: "Falls das Auto den eingegebenen Maximalwert nicht laden kann, wird die Leistung automatisch begrenzt."
-                    }
-                }
-            }
-        },
-        History: {
-            SelectedPeriod: "Gewählter Zeitraum: ",
-            OtherPeriod: "Anderer Zeitraum",
-            Period: "Zeitraum",
-            SelectedDay: "{{value}}",
-            Today: "Heute",
-            Yesterday: "Gestern",
-            LastWeek: "Letzte Woche",
-            LastMonth: "Letzter Monat",
-            LastYear: "Letztes Jahr",
-            Go: "Los!",
-            Export: "Download als EXCEL-Datei"
-        },
-        Config: {
-            Index: {
-                Bridge: "Verbindungen und Geräte",
-                Scheduler: "Anwendungsplaner",
-                Controller: "Anwendungen",
-                Simulator: "Simulator",
-                ExecuteSimulator: "Simulationen ausführen",
-                Log: "Log",
-                LiveLog: "Live Systemprotokoll",
-                AddComponents: "Komponenten installieren",
-                AdjustComponents: "Komponenten konfigurieren",
-                ManualControl: "Manuelle Steuerung",
-                DataStorage: "Datenspeicher",
-                SystemExecute: "System-Befehl ausführen"
-            },
-            More: {
-                ManualCommand: "Manueller Befehl",
-                Send: "Senden",
-                RefuInverter: "REFU Wechselrichter",
-                RefuStartStop: "Wechselrichter starten/stoppen",
-                RefuStart: "Starten",
-                RefuStop: "Stoppen",
-                ManualpqPowerSpecification: "Leistungsvorgabe",
-                ManualpqSubmit: "Übernehmen",
-                ManualpqReset: "Zurücksetzen"
-            },
-            Scheduler: {
-                NewScheduler: "Neuer Scheduler...",
-                Class: "Klasse:",
-                NotImplemented: "Formular nicht implementiert: ",
-                Contact: "Das sollte nicht passieren. Bitte kontaktieren Sie <a href=\"mailto:{{value}}\">{{value}}</a>.",
-                Always: "Immer"
-            },
-            Log: {
-                AutomaticUpdating: "Automatische Aktualisierung",
-                Timestamp: "Zeitpunkt",
-                Level: "Level",
-                Source: "Quelle",
-                Message: "Nachricht"
-            },
-            Controller: {
-                InternallyID: "Interne ID:",
-                App: "Anwendung:",
-                Priority: "Priorität:"
-            },
-            Bridge: {
-                NewDevice: "Neues Gerät...",
-                NewConnection: "Neue Verbindung..."
-            }
-        }
-    },
-    About: {
-        UI: "Benutzeroberfläche für OpenEMS",
-        Developed: "Diese Benutzeroberfläche wird als Open-Source-Software entwickelt.",
-        OpenEMS: "Mehr zu OpenEMS",
-        CurrentDevelopments: "Aktuelle Entwicklungen",
-        Build: "Dieser Build",
-        Contact: "Für Rückfragen und Anregungen zum System, wenden Sie sich bitte an unser Team unter <a href=\"mailto:{{value}}\">{{value}}</a>.",
-        Language: "Sprache wählen:"
-    },
-    Notifications: {
-        Failed: "Verbindungsaufbau fehlgeschlagen.",
-        LoggedInAs: "Angemeldet als Benutzer \"{{value}}\".", // value = username
-        LoggedIn: "Angemeldet.",
-        AuthenticationFailed: "Keine Verbindung: Authentifizierung fehlgeschlagen.",
-        Closed: "Verbindung beendet."
-    }
-}
+export const TRANSLATION = {
+    General: {
+        Mode: "Modus",
+        Automatic: "Automatisch",
+        State: "Zustand",
+        On: "An",
+        Off: "Aus",
+        Active: "Aktiv",
+        Inactive: "Inaktiv",
+        Manually: "Manuell",
+        Phase: "Phase",
+        Autarchy: "Autarkie",
+        SelfConsumption: "Eigenverbrauch",
+        Cumulative: "Kumulierte Werte",
+        Grid: "Netz",
+        GridBuy: "Netzbezug",
+        GridSell: "Netzeinspeisung",
+        GridBuyAdvanced: "Bezug",
+        GridSellAdvanced: "Einspeisung",
+        OffGrid: "Keine Netzverbindung!",
+        Production: "Erzeugung",
+        Consumption: "Verbrauch",
+        otherConsumption: "Sonstiger",
+        Total: "Gesamt",
+        Load: "Last",
+        Power: "Leistung",
+        StorageSystem: "Speichersystem",
+        History: "Historie",
+        Live: 'Live',
+        NoValue: "Kein Wert",
+        Soc: "Ladezustand",
+        Percentage: "Prozent",
+        More: "Mehr...",
+        ChargePower: "Beladung",
+        DischargePower: "Entladung",
+        ActualPower: "E-Auto Beladung",
+        PeriodFromTo: "von {{value1}} bis {{value2}}", // value1 = start date, value2 = end date
+        DateFormat: "dd.MM.yyyy", // z.B. Englisch: yyyy-MM-dd (dd = Tag, MM = Monat, yyyy = Jahr)
+        Search: "Suchen",
+        Week: {
+            Monday: "Montag",
+            Tuesday: "Dienstag",
+            Wednesday: "Mittwoch",
+            Thursday: "Donnerstag",
+            Friday: "Freitag",
+            Saturday: "Samstag",
+            Sunday: "Sonntag"
+        },
+        ReportValue: "Fehlerhafte Daten melden",
+        Capacity: "Kapazität"
+    },
+    Menu: {
+        Index: "Übersicht",
+        AboutUI: "Über OpenEMS UI",
+        GeneralSettings: 'Allgemeine Einstellungen',
+        EdgeSettings: 'FEMS Einstellungen',
+        Menu: 'Menü',
+        Overview: 'FEMS Übersicht',
+        Logout: 'Abmelden'
+    },
+    Index: {
+        AllConnected: "Alle Verbindungen hergestellt.",
+        ConnectionSuccessful: "Verbindung zu {{value}} hergestellt.", // value = name of websocket
+        ConnectionFailed: "Verbindung zu {{value}} getrennt.", // value = name of websocket
+        ToEnergymonitor: "Zum Energiemonitor...",
+        IsOffline: "OpenEMS ist offline!"
+    },
+    Edge: {
+        Index: {
+            Energymonitor: {
+                Title: "Energiemonitor",
+                ConsumptionWarning: "Verbrauch & unbekannte Erzeuger",
+                Storage: "Speicher",
+                ReactivePower: "Blindleistung",
+                ActivePower: "Ausgabeleistung",
+                GridMeter: "Netzzähler",
+                ProductionMeter: "Erzeugungszähler",
+                StorageDischarge: "Speicher-Entladung",
+                StorageCharge: "Speicher-Beladung"
+            },
+            Energytable: {
+                Title: "Energietabelle",
+                LoadingDC: "Beladung DC",
+                ProductionDC: "Erzeugung DC"
+            },
+            Widgets: {
+                Channeltreshold: {
+                    Output: "Ausgang"
+                },
+                phasesInfo: "Die Summe der einzelnen Phasen kann aus technischen Gründen geringfügig von der Gesamtsumme abweichen.",
+                autarchyInfo: "Die Autarkie gibt an zu wie viel Prozent die aktuell genutzte Leistung durch Erzeugung und Speicherentladung gedeckt wird.",
+                selfconsumptionInfo: "Der Eigenverbrauch gibt an zu wie viel Prozent die aktuell erzeugte Leistung durch direkten Verbrauch und durch Speicherbeladung selbst genutzt wird.",
+                CHP: {
+                    LowThreshold: "Unterer Schwellenwert",
+                    HighThreshold: "Oberer Schwellenwert"
+                },
+                EVCS: {
+                    ChargingStation: "Ladestation",
+                    ChargingStationCluster: "Ladestation Cluster",
+                    OverviewChargingStations: "Übersicht Ladestationen",
+                    ChargingStationDeactivated: "Ladestation deaktiviert",
+                    Prioritization: "Priorisierung",
+                    Status: "Status",
+                    Starting: "Startet",
+                    NotReadyForCharging: "Nicht bereit zur Beladung",
+                    ReadyForCharging: "Bereit zur Beladung",
+                    Charging: "Beladung läuft",
+                    NotCharging: "Keine Beladung",
+                    Error: "Fehler",
+                    NotAuthorized: "Nicht authorisiert",
+                    Unplugged: "Ausgesteckt",
+                    ChargeLimitReached: "Ladelimit erreicht",
+                    ChargingStationPluggedIn: "Ladestation eingesteckt",
+                    ChargingStationPluggedInLocked: "Ladestation eingesteckt + gesperrt",
+                    ChargingStationPluggedInEV: "Ladestation + E-Auto eingesteckt",
+                    ChargingStationPluggedInEVLocked: "Ladestation + E-Auto eingesteckt + gesperrt",
+                    ChargingLimit: "Lade-Begrenzung",
+                    AmountOfChargingStations: "Anzahl der Ladestationen",
+                    ChargingPower: "Ladeleistung",
+                    TotalChargingPower: "Gesamte Lade-Leistung",
+                    CurrentCharge: "Aktuelle Beladung",
+                    TotalCharge: "Gesamte Beladung",
+                    EnforceCharging: "Erzwinge Beladung",
+                    Cable: "Kabel",
+                    CableNotConnected: "Kabel ist nicht angeschlossen",
+                    CarFull: "Auto ist voll",
+                    EnergieSinceBeginning: "Energie seit Ladebeginn",
+                    ActivateCharging: "Aktivieren der Ladesäule",
+                    ClusterConfigError: "Bei der Konfiguration des Evcs-Clusters ist ein Fehler aufgetreten",
+                    EnergyLimit: "Energielimit",
+                    MaxEnergyRestriction: "Maximale Energie pro Ladevorgang begrenzen",
+                    NoConnection: {
+                        Description: "Es konnte keine Verbindung zur Ladestation aufgebaut werden.",
+                        Help1: "Prüfen sie ob die Ladestation eingeschaltet und über das Netz erreichbar ist",
+                        Help1_1: "Die IP der Ladesäule erscheint beim erneuten einschalten"
+                    },
+                    OptimizedChargeMode: {
+                        Name: "Optimierte Beladung",
+                        ShortName: "Automatisch",
+                        Info: "In diesem Modus wird die Beladung des Autos an die aktuelle Produktion und den aktuellen Verbrauch angepasst.",
+                        MinInfo: "Falls verhindert werden soll, dass das Auto in der Nacht gar nicht lädt, kann eine minimale Aufladung festgelegt werden.",
+                        MinCharging: "Minimale Beladung garantieren",
+                        MinChargePower: "Minimale Ladestärke",
+                        ChargingPriority: {
+                            Info: "Je nach Priorisierung wird die ausgewählte Komponente zuerst beladen",
+                            Car: "E-Auto",
+                            Storage: "Speicher"
+                        }
+                    },
+                    ForceChargeMode: {
+                        Name: "Erzwungene Beladung",
+                        ShortName: "Manuell",
+                        Info: "In diesem Modus wird die Beladung des Autos erzwungen, d.h. es wird immer garantiert, dass das Auto geladen wird, auch wenn die Ladesäule auf Netzstrom zugreifen muss.",
+                        MaxCharging: "Maximale Ladeleistung",
+                        MaxChargingDetails: "Falls das Auto den eingegebenen Maximalwert nicht laden kann, wird die Leistung automatisch begrenzt."
+                    }
+                }
+            }
+        },
+        History: {
+            SelectedPeriod: "Gewählter Zeitraum: ",
+            OtherPeriod: "Anderer Zeitraum",
+            Period: "Zeitraum",
+            SelectedDay: "{{value}}",
+            Today: "Heute",
+            Yesterday: "Gestern",
+            LastWeek: "Letzte Woche",
+            LastMonth: "Letzter Monat",
+            LastYear: "Letztes Jahr",
+            Go: "Los!",
+            Export: "Download als EXCEL-Datei"
+        },
+        Config: {
+            Index: {
+                Bridge: "Verbindungen und Geräte",
+                Scheduler: "Anwendungsplaner",
+                Controller: "Anwendungen",
+                Simulator: "Simulator",
+                ExecuteSimulator: "Simulationen ausführen",
+                Log: "Log",
+                LiveLog: "Live Systemprotokoll",
+                AddComponents: "Komponenten installieren",
+                AdjustComponents: "Komponenten konfigurieren",
+                ManualControl: "Manuelle Steuerung",
+                DataStorage: "Datenspeicher",
+                SystemExecute: "System-Befehl ausführen"
+            },
+            More: {
+                ManualCommand: "Manueller Befehl",
+                Send: "Senden",
+                RefuInverter: "REFU Wechselrichter",
+                RefuStartStop: "Wechselrichter starten/stoppen",
+                RefuStart: "Starten",
+                RefuStop: "Stoppen",
+                ManualpqPowerSpecification: "Leistungsvorgabe",
+                ManualpqSubmit: "Übernehmen",
+                ManualpqReset: "Zurücksetzen"
+            },
+            Scheduler: {
+                NewScheduler: "Neuer Scheduler...",
+                Class: "Klasse:",
+                NotImplemented: "Formular nicht implementiert: ",
+                Contact: "Das sollte nicht passieren. Bitte kontaktieren Sie <a href=\"mailto:{{value}}\">{{value}}</a>.",
+                Always: "Immer"
+            },
+            Log: {
+                AutomaticUpdating: "Automatische Aktualisierung",
+                Timestamp: "Zeitpunkt",
+                Level: "Level",
+                Source: "Quelle",
+                Message: "Nachricht"
+            },
+            Controller: {
+                InternallyID: "Interne ID:",
+                App: "Anwendung:",
+                Priority: "Priorität:"
+            },
+            Bridge: {
+                NewDevice: "Neues Gerät...",
+                NewConnection: "Neue Verbindung..."
+            }
+        }
+    },
+    About: {
+        UI: "Benutzeroberfläche für OpenEMS",
+        Developed: "Diese Benutzeroberfläche wird als Open-Source-Software entwickelt.",
+        OpenEMS: "Mehr zu OpenEMS",
+        CurrentDevelopments: "Aktuelle Entwicklungen",
+        Build: "Dieser Build",
+        Contact: "Für Rückfragen und Anregungen zum System, wenden Sie sich bitte an unser Team unter <a href=\"mailto:{{value}}\">{{value}}</a>.",
+        Language: "Sprache wählen:"
+    },
+    Notifications: {
+        Failed: "Verbindungsaufbau fehlgeschlagen.",
+        LoggedInAs: "Angemeldet als Benutzer \"{{value}}\".", // value = username
+        LoggedIn: "Angemeldet.",
+        AuthenticationFailed: "Keine Verbindung: Authentifizierung fehlgeschlagen.",
+        Closed: "Verbindung beendet."
+    }
+}
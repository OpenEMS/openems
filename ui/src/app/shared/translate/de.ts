--- conflicted
+++ resolved
@@ -1,167 +1,162 @@
-export const TRANSLATION = {
-    General: {
-        Grid: "Netz",
-        GridBuy: "Netzbezug",
-        GridSell: "Netzeinspeisung",
-        Production: "Erzeugung",
-        Consumption: "Verbrauch",
-        Power: "Leistung",
-        StorageSystem: "Speichersystem",
-        History: "Historie",
-        NoValue: "Kein Wert",
-        Soc: "Ladezustand",
-        Percentage: "Prozent",
-        More: "Mehr...",
-        ChargePower: "Beladung",
-        DischargePower: "Entladung",
-        PeriodFromTo: "von {{value1}} bis {{value2}}", // value1 = start date, value2 = end date
-        DateFormat: "dd.MM.yyyy", // z.B. Englisch: yyyy-MM-dd (dd = Tag, MM = Monat, yyyy = Jahr)
-        Search: "Suchen",
-        Week: {
-            Monday: "Montag",
-            Tuesday: "Dienstag",
-            Wednesday: "Mittwoch",
-            Thursday: "Donnerstag",
-            Friday: "Freitag",
-            Saturday: "Samstag",
-            Sunday: "Sonntag"
-        }
-    },
-    Menu: {
-<<<<<<< HEAD
-        Overview: "Übersicht",
-        AboutUI: "Über PRIMUS-UI",
-=======
-        Index: "Übersicht",
-        AboutUI: "Über FEMS-UI",
->>>>>>> ef088425
-        Settings: 'Allgemeine Einstellungen',
-        Logout: 'Abmelden'
-    },
-    Index: {
-        AllConnected: "Alle Verbindungen hergestellt.",
-        ConnectionSuccessful: "Verbindung zu {{value}} hergestellt.", // value = name of websocket
-        ConnectionFailed: "Verbindung zu {{value}} getrennt.", // value = name of websocket
-        ToEnergymonitor: "Zum Energiemonitor...",
-        IsOffline: "PRIMUS ist offline!"
-    },
-    Edge: {
-        Index: {
-            Energymonitor: {
-                Title: "Energiemonitor",
-                ConsumptionWarning: "Verbrauch & unbekannte Erzeuger",
-                Storage: "Speicher",
-                ReactivePower: "Blindleistung",
-                ActivePower: "Ausgabeleistung",
-                GridMeter: "Netzzähler",
-                ProductionMeter: "Erzeugungszähler",
-                StorageDischarge: "Speicher-Entladung",
-                StorageCharge: "Speicher-Beladung"
-            },
-            Energytable: {
-                Title: "Energietabelle",
-                LoadingDC: "Beladung DC",
-                ProductionDC: "Erzeugung DC"
-            },
-            Widgets: {
-                EVCS: {
-                    ChargingStation: "Ladestation",
-                    Status: "Status",
-                    Starting: "Startet",
-                    NotReadyForCharging: "Nicht bereit zur Beladung",
-                    ReadyForCharging: "Bereit zur Beladung",
-                    Charging: "Beladung läuft",
-                    Error: "Fehler",
-                    NotAuthorized: "Nicht authorisiert",
-                    Unplugged: "Ausgesteckt",
-                    ChargingStationPluggedIn: "Ladestation eingesteckt",
-                    ChargingStationPluggedInLocked: "Ladestation eingesteckt + gesperrt",
-                    ChargingStationPluggedInEV: "Ladestation + E-Auto eingesteckt",
-                    ChargingStationPluggedInEVLocked: "Ladestation + E-Auto eingesteckt + gesperrt",
-                    ChargingLimit: "Lade-Begrenzung",
-                    ChargingPower: "Lade-Leistung",
-                    CurrentCharge: "Aktuelle Beladung",
-                    TotalCharge: "Gesamte Beladung",
-                    EnforceCharging: "Erzwinge Beladung",
-                    Cable: "Kabel"
-                }
-            }
-        },
-        History: {
-            SelectedPeriod: "Gewählter Zeitraum: ",
-            OtherPeriod: "Anderer Zeitraum",
-            Period: "Zeitraum",
-            Today: "Heute",
-            Yesterday: "Gestern",
-            LastWeek: "Letzte Woche",
-            LastMonth: "Letzter Monat",
-            LastYear: "Letztes Jahr",
-            Go: "Los!"
-        },
-        Config: {
-            Index: {
-                Bridge: "Verbindungen und Geräte",
-                Scheduler: "Anwendungsplaner",
-                Controller: "Anwendungen",
-                Simulator: "Simulator",
-                ExecuteSimulator: "Simulationen ausführen",
-                Log: "Log",
-                LiveLog: "Live Systemprotokoll",
-                ManualControl: "Manuelle Steuerung",
-                DataStorage: "Datenspeicher"
-            },
-            More: {
-                ManualCommand: "Manueller Befehl",
-                Send: "Senden",
-                RefuInverter: "REFU Wechselrichter",
-                RefuStartStop: "Wechselrichter starten/stoppen",
-                RefuStart: "Starten",
-                RefuStop: "Stoppen",
-                ManualpqPowerSpecification: "Leistungsvorgabe",
-                ManualpqSubmit: "Übernehmen",
-                ManualpqReset: "Zurücksetzen"
-            },
-            Scheduler: {
-                NewScheduler: "Neuer Scheduler...",
-                Class: "Klasse:",
-                NotImplemented: "Formular nicht implementiert: ",
-                Contact: "Das sollte nicht passieren. Bitte kontaktieren Sie <a href=\"mailto:{{value}}\">{{value}}</a>.", // value = Mail from PRIMUS-Team
-                Always: "Immer"
-            },
-            Log: {
-                AutomaticUpdating: "Automatische Aktualisierung",
-                Timestamp: "Zeitpunkt",
-                Level: "Level",
-                Source: "Quelle",
-                Message: "Nachricht"
-            },
-            Controller: {
-                InternallyID: "Interne ID:",
-                App: "Anwendung:",
-                Priority: "Priorität:"
-            },
-            Bridge: {
-                NewDevice: "Neues Gerät...",
-                NewConnection: "Neue Verbindung..."
-            }
-        }
-    },
-    About: {
-        UI: "Benutzeroberfläche für PRIMUS und OpenEMS",
-        Developed: "Diese Benutzeroberfläche wird von FENECON als Open-Source-Software entwickelt.",
-        Fenecon: "Mehr zu Energy Depot",
-        Fems: "Mehr zu PRIMUS",
-        OpenEMS: "Mehr zu OpenEMS",
-        CurrentDevelopments: "Aktuelle Entwicklungen",
-        Build: "Dieser Build",
-        Contact: "Für Rückfragen und Anregungen zum System, wenden Sie sich bitte an unser PRIMUS-Team unter <a href=\"mailto:{{value}}\">{{value}}</a>.", // value = Mail from PRIMUS-Team
-        Language: "Sprache wählen:"
-    },
-    Notifications: {
-        Failed: "Verbindungsaufbau fehlgeschlagen.",
-        LoggedInAs: "Angemeldet als Benutzer \"{{value}}\".", // value = username
-        LoggedIn: "Angemeldet.",
-        AuthenticationFailed: "Keine Verbindung: Authentifizierung fehlgeschlagen.",
-        Closed: "Verbindung beendet."
-    }
+export const TRANSLATION = {
+    General: {
+        Grid: "Netz",
+        GridBuy: "Netzbezug",
+        GridSell: "Netzeinspeisung",
+        Production: "Erzeugung",
+        Consumption: "Verbrauch",
+        Power: "Leistung",
+        StorageSystem: "Speichersystem",
+        History: "Historie",
+        NoValue: "Kein Wert",
+        Soc: "Ladezustand",
+        Percentage: "Prozent",
+        More: "Mehr...",
+        ChargePower: "Beladung",
+        DischargePower: "Entladung",
+        PeriodFromTo: "von {{value1}} bis {{value2}}", // value1 = start date, value2 = end date
+        DateFormat: "dd.MM.yyyy", // z.B. Englisch: yyyy-MM-dd (dd = Tag, MM = Monat, yyyy = Jahr)
+        Search: "Suchen",
+        Week: {
+            Monday: "Montag",
+            Tuesday: "Dienstag",
+            Wednesday: "Mittwoch",
+            Thursday: "Donnerstag",
+            Friday: "Freitag",
+            Saturday: "Samstag",
+            Sunday: "Sonntag"
+        }
+    },
+    Menu: {
+        Index: "Übersicht",
+        AboutUI: "Über FEMS-UI",
+        Settings: 'Allgemeine Einstellungen',
+        Logout: 'Abmelden'
+    },
+    Index: {
+        AllConnected: "Alle Verbindungen hergestellt.",
+        ConnectionSuccessful: "Verbindung zu {{value}} hergestellt.", // value = name of websocket
+        ConnectionFailed: "Verbindung zu {{value}} getrennt.", // value = name of websocket
+        ToEnergymonitor: "Zum Energiemonitor...",
+        IsOffline: "FEMS ist offline!"
+    },
+    Edge: {
+        Index: {
+            Energymonitor: {
+                Title: "Energiemonitor",
+                ConsumptionWarning: "Verbrauch & unbekannte Erzeuger",
+                Storage: "Speicher",
+                ReactivePower: "Blindleistung",
+                ActivePower: "Ausgabeleistung",
+                GridMeter: "Netzzähler",
+                ProductionMeter: "Erzeugungszähler",
+                StorageDischarge: "Speicher-Entladung",
+                StorageCharge: "Speicher-Beladung"
+            },
+            Energytable: {
+                Title: "Energietabelle",
+                LoadingDC: "Beladung DC",
+                ProductionDC: "Erzeugung DC"
+            },
+            Widgets: {
+                EVCS: {
+                    ChargingStation: "Ladestation",
+                    Status: "Status",
+                    Starting: "Startet",
+                    NotReadyForCharging: "Nicht bereit zur Beladung",
+                    ReadyForCharging: "Bereit zur Beladung",
+                    Charging: "Beladung läuft",
+                    Error: "Fehler",
+                    NotAuthorized: "Nicht authorisiert",
+                    Unplugged: "Ausgesteckt",
+                    ChargingStationPluggedIn: "Ladestation eingesteckt",
+                    ChargingStationPluggedInLocked: "Ladestation eingesteckt + gesperrt",
+                    ChargingStationPluggedInEV: "Ladestation + E-Auto eingesteckt",
+                    ChargingStationPluggedInEVLocked: "Ladestation + E-Auto eingesteckt + gesperrt",
+                    ChargingLimit: "Lade-Begrenzung",
+                    ChargingPower: "Lade-Leistung",
+                    CurrentCharge: "Aktuelle Beladung",
+                    TotalCharge: "Gesamte Beladung",
+                    EnforceCharging: "Erzwinge Beladung",
+                    Cable: "Kabel"
+                }
+            }
+        },
+        History: {
+            SelectedPeriod: "Gewählter Zeitraum: ",
+            OtherPeriod: "Anderer Zeitraum",
+            Period: "Zeitraum",
+            Today: "Heute",
+            Yesterday: "Gestern",
+            LastWeek: "Letzte Woche",
+            LastMonth: "Letzter Monat",
+            LastYear: "Letztes Jahr",
+            Go: "Los!"
+        },
+        Config: {
+            Index: {
+                Bridge: "Verbindungen und Geräte",
+                Scheduler: "Anwendungsplaner",
+                Controller: "Anwendungen",
+                Simulator: "Simulator",
+                ExecuteSimulator: "Simulationen ausführen",
+                Log: "Log",
+                LiveLog: "Live Systemprotokoll",
+                ManualControl: "Manuelle Steuerung",
+                DataStorage: "Datenspeicher"
+            },
+            More: {
+                ManualCommand: "Manueller Befehl",
+                Send: "Senden",
+                RefuInverter: "REFU Wechselrichter",
+                RefuStartStop: "Wechselrichter starten/stoppen",
+                RefuStart: "Starten",
+                RefuStop: "Stoppen",
+                ManualpqPowerSpecification: "Leistungsvorgabe",
+                ManualpqSubmit: "Übernehmen",
+                ManualpqReset: "Zurücksetzen"
+            },
+            Scheduler: {
+                NewScheduler: "Neuer Scheduler...",
+                Class: "Klasse:",
+                NotImplemented: "Formular nicht implementiert: ",
+                Contact: "Das sollte nicht passieren. Bitte kontaktieren Sie <a href=\"mailto:{{value}}\">{{value}}</a>.", // value = Mail from FEMS-Team
+                Always: "Immer"
+            },
+            Log: {
+                AutomaticUpdating: "Automatische Aktualisierung",
+                Timestamp: "Zeitpunkt",
+                Level: "Level",
+                Source: "Quelle",
+                Message: "Nachricht"
+            },
+            Controller: {
+                InternallyID: "Interne ID:",
+                App: "Anwendung:",
+                Priority: "Priorität:"
+            },
+            Bridge: {
+                NewDevice: "Neues Gerät...",
+                NewConnection: "Neue Verbindung..."
+            }
+        }
+    },
+    About: {
+        UI: "Benutzeroberfläche für FEMS und OpenEMS",
+        Developed: "Diese Benutzeroberfläche wird von FENECON als Open-Source-Software entwickelt.",
+        Fenecon: "Mehr zu FENECON",
+        Fems: "Mehr zu FEMS",
+        OpenEMS: "Mehr zu OpenEMS",
+        CurrentDevelopments: "Aktuelle Entwicklungen",
+        Build: "Dieser Build",
+        Contact: "Für Rückfragen und Anregungen zum System, wenden Sie sich bitte an unser FEMS-Team unter <a href=\"mailto:{{value}}\">{{value}}</a>.", // value = Mail from FEMS-Team
+        Language: "Sprache wählen:"
+    },
+    Notifications: {
+        Failed: "Verbindungsaufbau fehlgeschlagen.",
+        LoggedInAs: "Angemeldet als Benutzer \"{{value}}\".", // value = username
+        LoggedIn: "Angemeldet.",
+        AuthenticationFailed: "Keine Verbindung: Authentifizierung fehlgeschlagen.",
+        Closed: "Verbindung beendet."
+    }
 }
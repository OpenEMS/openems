--- conflicted
+++ resolved
@@ -1,236 +1,202 @@
-import { Service } from '../service/service';
-
-export const TRANSLATION = {
-    General: {
-        Cumulative: "Kumulierte Werte",
-        Grid: "Netz",
-        GridBuy: "Netzbezug",
-        GridSell: "Netzeinspeisung",
-        OffGrid: "Keine Netzverbindung!",
-        Production: "Erzeugung",
-        Consumption: "Verbrauch",
-        Load: "Last",
-        Power: "Leistung",
-        StorageSystem: "Speichersystem",
-        History: "Historie",
-        Live: 'Live',
-        NoValue: "Kein Wert",
-        Soc: "Ladezustand",
-        Percentage: "Prozent",
-        More: "Mehr...",
-        ChargePower: "Beladung",
-        DischargePower: "Entladung",
-        ActualPower: "E-Auto Beladung",
-        PeriodFromTo: "von {{value1}} bis {{value2}}", // value1 = start date, value2 = end date
-        DateFormat: "dd.MM.yyyy", // z.B. Englisch: yyyy-MM-dd (dd = Tag, MM = Monat, yyyy = Jahr)
-        Search: "Suchen",
-        Week: {
-            Monday: "Montag",
-            Tuesday: "Dienstag",
-            Wednesday: "Mittwoch",
-            Thursday: "Donnerstag",
-            Friday: "Freitag",
-            Saturday: "Samstag",
-            Sunday: "Sonntag"
-        },
-        ReportValue: "Fehlerhafte Daten melden"
-    },
-    Menu: {
-        Index: "Übersicht",
-<<<<<<< HEAD
-        AboutUI: "Über hy-control-UI",
-        Settings: 'Allgemeine Einstellungen',
-=======
-        AboutUI: "Über OpenEMS UI",
-        GeneralSettings: 'Allgemeine Einstellungen',
-        EdgeSettings: 'FEMS Einstellungen',
-        Menu: 'Menü',
-        Overview: 'FEMS Übersicht',
->>>>>>> 6638cacc
-        Logout: 'Abmelden'
-    },
-    Index: {
-        AllConnected: "Alle Verbindungen hergestellt.",
-        ConnectionSuccessful: "Verbindung zu {{value}} hergestellt.", // value = name of websocket
-        ConnectionFailed: "Verbindung zu {{value}} getrennt.", // value = name of websocket
-        ToEnergymonitor: "Zum Energiemonitor...",
-        IsOffline: "hy-control ist offline!",
-        PleaseLogin: "Bitte geben Sie Ihre Zugangsdaten ein oder bestätigen Sie die Voreingabe um sich anzumelden.",
-        Username: "Benutzername / Email",
-        Password: "Passwort",
-        LostPassword: "Passwort vergessen",
-        FormInvalid: "Bitte füllen Sie das Formular komplett aus.",
-        Connecting: "Verbindung wird aufgebaut.",
-        LoginWrong: "Benutzername / Passwort falsch.",
-        NotOnline: "Das Gerät ist nicht verbunden.",
-        Type: "Typ:",
-        ConnectedAs: "Angemeldet als:",
-        MoreDevices: "Es sind weitere Geräte vorhanden... Bitte Filter enger setzen.",
-        SaveLogin: "Login Daten speichern"
-    },
-    Edge: {
-        Index: {
-            Energymonitor: {
-                Title: "Energiemonitor",
-                ConsumptionWarning: "Verbrauch & unbekannte Erzeuger",
-                Storage: "Speicher",
-                ReactivePower: "Blindleistung",
-                ActivePower: "Ausgabeleistung",
-                GridMeter: "Netzzähler",
-                ProductionMeter: "Erzeugungszähler",
-                StorageDischarge: "Speicher-Entladung",
-                StorageCharge: "Speicher-Beladung"
-            },
-            Energytable: {
-                Title: "Energietabelle",
-                LoadingDC: "Beladung DC",
-                ProductionDC: "Erzeugung DC"
-            },
-            Widgets: {
-                EVCS: {
-                    ChargingStation: "Ladestation",
-                    Status: "Status",
-                    Starting: "Startet",
-                    NotReadyForCharging: "Nicht bereit zur Beladung",
-                    ReadyForCharging: "Bereit zur Beladung",
-                    Charging: "Beladung läuft",
-                    Error: "Fehler",
-                    NotAuthorized: "Nicht authorisiert",
-                    Unplugged: "Ausgesteckt",
-                    ChargingStationPluggedIn: "Ladestation eingesteckt",
-                    ChargingStationPluggedInLocked: "Ladestation eingesteckt + gesperrt",
-                    ChargingStationPluggedInEV: "Ladestation + E-Auto eingesteckt",
-                    ChargingStationPluggedInEVLocked: "Ladestation + E-Auto eingesteckt + gesperrt",
-                    ChargingLimit: "Lade-Begrenzung",
-                    ChargingPower: "Lade-Leistung",
-                    CurrentCharge: "Aktuelle Beladung",
-                    TotalCharge: "Gesamte Beladung",
-                    EnforceCharging: "Erzwinge Beladung",
-                    Cable: "Kabel",
-                    CableNotConnected: "Kabel ist nicht angeschlossen",
-                    CarFull: "Auto ist voll",
-                    EnergieSinceBeginning: "Energie seit Beginn der Ladung",
-                    ChargeMode: "Belademodus",
-                    ActivateCharging: "Aktivieren der Ladesäule",
-                    NoConnection: {
-                        Description: "Es konnte keine Verbindung zur Ladestation aufgebaut werden.",
-                        Help1: "Prüfen sie ob die Ladestation eingeschaltet und über das Netz erreichbar ist",
-                        Help1_1: "Die IP der Ladesäule erscheint beim erneuten einschalten"
-                    },
-                    OptimizedChargeMode: {
-                        Name: "Optimierte Beladung",
-                        ShortName: "Optimiert",
-                        Info: "In diesem Modus wird die Beladung des Autos an die aktuelle Produktion und den aktuellen Verbrauch angepasst.",
-                        MinInfo: "Falls verhindert werden soll, dass das Auto in der Nacht gar nicht lädt, kann eine minimale Aufladung festgelegt werden.",
-                        MinCharging: "Minimale Aufladung garantieren?",
-                        ChargingPriority: {
-                            Info: "Je nach Priorisierung wird die ausgewählte Komponente zuerst beladen",
-                            Car: "Auto",
-                            Storage: "Speicher"
-                        }
-                    },
-                    ForceChargeMode: {
-                        Name: "Erzwungene Beladung",
-                        ShortName: "Erzwungen",
-                        Info: "In diesem Modus wird die Beladung des Autos erzwungen, d.h. es wird immer garantiert, dass das Auto geladen wird, auch wenn die Ladesäule auf Netzstrom zugreifen muss.",
-                        MaxCharging: "Maximale Ladestärke",
-                        MaxChargingDetails: "Falls das Auto den eingegebenen Maximalwert nicht laden kann, wird die Leistung automatisch begrenzt."
-                    }
-                }
-            }
-        },
-        History: {
-            SelectedPeriod: "Gewählter Zeitraum: ",
-            OtherPeriod: "Anderer Zeitraum",
-            Period: "Zeitraum",
-            Today: "Heute",
-            Yesterday: "Gestern",
-            LastWeek: "Letzte Woche",
-            LastMonth: "Letzter Monat",
-            LastYear: "Letztes Jahr",
-            Go: "Los!",
-            Cumulative: "Kumulierte Daten"
-        },
-        Config: {
-            Index: {
-                Bridge: "Verbindungen und Geräte",
-                Scheduler: "Anwendungsplaner",
-                Controller: "Anwendungen",
-                Simulator: "Simulator",
-                ExecuteSimulator: "Simulationen ausführen",
-                Log: "Log",
-                LiveLog: "Live Systemprotokoll",
-                AddComponents: "Komponenten installieren",
-                AdjustComponents: "Komponenten konfigurieren",
-                ManualControl: "Manuelle Steuerung",
-                DataStorage: "Datenspeicher"
-            },
-            More: {
-                ManualCommand: "Manueller Befehl",
-                Send: "Senden",
-                RefuInverter: "REFU Wechselrichter",
-                RefuStartStop: "Wechselrichter starten/stoppen",
-                RefuStart: "Starten",
-                RefuStop: "Stoppen",
-                ManualpqPowerSpecification: "Leistungsvorgabe",
-                ManualpqSubmit: "Übernehmen",
-                ManualpqReset: "Zurücksetzen"
-            },
-            Scheduler: {
-                NewScheduler: "Neuer Scheduler...",
-                Class: "Klasse:",
-                NotImplemented: "Formular nicht implementiert: ",
-                Contact: "Das sollte nicht passieren. Bitte kontaktieren Sie <a href=\"mailto:{{value}}\">{{value}}</a>.",
-                Always: "Immer"
-            },
-            Log: {
-                AutomaticUpdating: "Automatische Aktualisierung",
-                Timestamp: "Zeitpunkt",
-                Level: "Level",
-                Source: "Quelle",
-                Message: "Nachricht"
-            },
-            Controller: {
-                InternallyID: "Interne ID:",
-                App: "Anwendung:",
-                Priority: "Priorität:"
-            },
-            Bridge: {
-                NewDevice: "Neues Gerät...",
-                NewConnection: "Neue Verbindung..."
-            }
-        }
-    },
-    About: {
-        UI: "Benutzeroberfläche für hy-control und OpenEMS",
-        Developed: "Diese Benutzeroberfläche wird von KACO new energy als Open-Source-Software entwickelt.",
-        Fenecon: "Mehr zu KACO new energy",
-        Fems: "Mehr zu hy-control",
-        OpenEMS: "Mehr zu OpenEMS",
-        CurrentDevelopments: "Aktuelle Entwicklungen",
-        Build: "Dieser Build",
-        Contact: "Für Rückfragen und Anregungen zum System, wenden Sie sich bitte an unser hy-control-Team unter <a href=\"mailto:{{value}}\">{{value}}</a>.", // value = Mail from hy-control-Team
-        Language: "Sprache wählen:"
-    },
-    Notifications: {
-        Failed: "Verbindungsaufbau fehlgeschlagen.",
-        LoggedInAs: "Angemeldet als Benutzer \"{{value}}\".", // value = username
-        LoggedIn: "Angemeldet.",
-        AuthenticationFailed: "Keine Verbindung: Authentifizierung fehlgeschlagen.",
-        Closed: "Verbindung beendet."
-    },
-    Alerts: {
-        Error: "Fehler",
-        Default: "Etwas is schief gelaufen. Bitte versuchen Sie es noch einmal.",
-        RetrievePwdHeader: "Passwort vergessen",
-        RetrievePwdMsg: "Bitte geben Sie Ihre(n) Email / Benutzernamen um ein neues Passwort zu erstellen.",
-        RetrievePwdPlaceholder: "Email/Benutzername",
-        Cancel: "Abbrechen",
-        Send: "Senden",
-        RetrievePwdSent: "Ein Link zur Wiederherstellung Ihres Passworts wurde an Sie gesendet. Bitte überprüfen Sie Ihre Emails.",
-        RetrievePwdError: "Bei der Wiederherstellung Ihres Passworts is ein Fehler aufgetreten. Bitte überprüfen Sie Ihre Eingabe und versuchen es erneut.",
-        ClearLoginHeader: "Login Daten löschen",
-        ClearLoginMsg: "Wenn Sie Ihre Login Daten löschen, müssen Sie Ihren Benutzernamen und Ihr Passwort bei der nächsten Anmeldung erneut eingeben. Jetz Login Daten löschen?",
-        ClearLoginDone: "Login Daten gelöscht."
-    }
+import { Service } from '../service/service';
+
+export const TRANSLATION = {
+    General: {
+        Cumulative: "Kumulierte Werte",
+        Grid: "Netz",
+        GridBuy: "Netzbezug",
+        GridSell: "Netzeinspeisung",
+        OffGrid: "Keine Netzverbindung!",
+        Production: "Erzeugung",
+        Consumption: "Verbrauch",
+        Load: "Last",
+        Power: "Leistung",
+        StorageSystem: "Speichersystem",
+        History: "Historie",
+        Live: 'Live',
+        NoValue: "Kein Wert",
+        Soc: "Ladezustand",
+        Percentage: "Prozent",
+        More: "Mehr...",
+        ChargePower: "Beladung",
+        DischargePower: "Entladung",
+        ActualPower: "E-Auto Beladung",
+        PeriodFromTo: "von {{value1}} bis {{value2}}", // value1 = start date, value2 = end date
+        DateFormat: "dd.MM.yyyy", // z.B. Englisch: yyyy-MM-dd (dd = Tag, MM = Monat, yyyy = Jahr)
+        Search: "Suchen",
+        Week: {
+            Monday: "Montag",
+            Tuesday: "Dienstag",
+            Wednesday: "Mittwoch",
+            Thursday: "Donnerstag",
+            Friday: "Freitag",
+            Saturday: "Samstag",
+            Sunday: "Sonntag"
+        },
+        ReportValue: "Fehlerhafte Daten melden"
+    },
+    Menu: {
+        Index: "Übersicht",
+        AboutUI: "Über OpenEMS UI",
+        GeneralSettings: 'Allgemeine Einstellungen',
+        EdgeSettings: 'FEMS Einstellungen',
+        Menu: 'Menü',
+        Overview: 'FEMS Übersicht',
+        Logout: 'Abmelden'
+    },
+    Index: {
+        AllConnected: "Alle Verbindungen hergestellt.",
+        ConnectionSuccessful: "Verbindung zu {{value}} hergestellt.", // value = name of websocket
+        ConnectionFailed: "Verbindung zu {{value}} getrennt.", // value = name of websocket
+        ToEnergymonitor: "Zum Energiemonitor...",
+        IsOffline: "OpenEMS ist offline!"
+    },
+    Edge: {
+        Index: {
+            Energymonitor: {
+                Title: "Energiemonitor",
+                ConsumptionWarning: "Verbrauch & unbekannte Erzeuger",
+                Storage: "Speicher",
+                ReactivePower: "Blindleistung",
+                ActivePower: "Ausgabeleistung",
+                GridMeter: "Netzzähler",
+                ProductionMeter: "Erzeugungszähler",
+                StorageDischarge: "Speicher-Entladung",
+                StorageCharge: "Speicher-Beladung"
+            },
+            Energytable: {
+                Title: "Energietabelle",
+                LoadingDC: "Beladung DC",
+                ProductionDC: "Erzeugung DC"
+            },
+            Widgets: {
+                EVCS: {
+                    ChargingStation: "Ladestation",
+                    Status: "Status",
+                    Starting: "Startet",
+                    NotReadyForCharging: "Nicht bereit zur Beladung",
+                    ReadyForCharging: "Bereit zur Beladung",
+                    Charging: "Beladung läuft",
+                    Error: "Fehler",
+                    NotAuthorized: "Nicht authorisiert",
+                    Unplugged: "Ausgesteckt",
+                    ChargingStationPluggedIn: "Ladestation eingesteckt",
+                    ChargingStationPluggedInLocked: "Ladestation eingesteckt + gesperrt",
+                    ChargingStationPluggedInEV: "Ladestation + E-Auto eingesteckt",
+                    ChargingStationPluggedInEVLocked: "Ladestation + E-Auto eingesteckt + gesperrt",
+                    ChargingLimit: "Lade-Begrenzung",
+                    ChargingPower: "Lade-Leistung",
+                    CurrentCharge: "Aktuelle Beladung",
+                    TotalCharge: "Gesamte Beladung",
+                    EnforceCharging: "Erzwinge Beladung",
+                    Cable: "Kabel",
+                    CableNotConnected: "Kabel ist nicht angeschlossen",
+                    CarFull: "Auto ist voll",
+                    EnergieSinceBeginning: "Energie seit Beginn der Ladung",
+                    ChargeMode: "Belademodus",
+                    ActivateCharging: "Aktivieren der Ladesäule",
+                    NoConnection: {
+                        Description: "Es konnte keine Verbindung zur Ladestation aufgebaut werden.",
+                        Help1: "Prüfen sie ob die Ladestation eingeschaltet und über das Netz erreichbar ist",
+                        Help1_1: "Die IP der Ladesäule erscheint beim erneuten einschalten"
+                    },
+                    OptimizedChargeMode: {
+                        Name: "Optimierte Beladung",
+                        ShortName: "Optimiert",
+                        Info: "In diesem Modus wird die Beladung des Autos an die aktuelle Produktion und den aktuellen Verbrauch angepasst.",
+                        MinInfo: "Falls verhindert werden soll, dass das Auto in der Nacht gar nicht lädt, kann eine minimale Aufladung festgelegt werden.",
+                        MinCharging: "Minimale Aufladung garantieren?",
+                        ChargingPriority: {
+                            Info: "Je nach Priorisierung wird die ausgewählte Komponente zuerst beladen",
+                            Car: "Auto",
+                            Storage: "Speicher"
+                        }
+                    },
+                    ForceChargeMode: {
+                        Name: "Erzwungene Beladung",
+                        ShortName: "Erzwungen",
+                        Info: "In diesem Modus wird die Beladung des Autos erzwungen, d.h. es wird immer garantiert, dass das Auto geladen wird, auch wenn die Ladesäule auf Netzstrom zugreifen muss.",
+                        MaxCharging: "Maximale Ladestärke",
+                        MaxChargingDetails: "Falls das Auto den eingegebenen Maximalwert nicht laden kann, wird die Leistung automatisch begrenzt."
+                    }
+                }
+            }
+        },
+        History: {
+            SelectedPeriod: "Gewählter Zeitraum: ",
+            OtherPeriod: "Anderer Zeitraum",
+            Period: "Zeitraum",
+            Today: "Heute",
+            Yesterday: "Gestern",
+            LastWeek: "Letzte Woche",
+            LastMonth: "Letzter Monat",
+            LastYear: "Letztes Jahr",
+            Go: "Los!"
+        },
+        Config: {
+            Index: {
+                Bridge: "Verbindungen und Geräte",
+                Scheduler: "Anwendungsplaner",
+                Controller: "Anwendungen",
+                Simulator: "Simulator",
+                ExecuteSimulator: "Simulationen ausführen",
+                Log: "Log",
+                LiveLog: "Live Systemprotokoll",
+                AddComponents: "Komponenten installieren",
+                AdjustComponents: "Komponenten konfigurieren",
+                ManualControl: "Manuelle Steuerung",
+                DataStorage: "Datenspeicher"
+            },
+            More: {
+                ManualCommand: "Manueller Befehl",
+                Send: "Senden",
+                RefuInverter: "REFU Wechselrichter",
+                RefuStartStop: "Wechselrichter starten/stoppen",
+                RefuStart: "Starten",
+                RefuStop: "Stoppen",
+                ManualpqPowerSpecification: "Leistungsvorgabe",
+                ManualpqSubmit: "Übernehmen",
+                ManualpqReset: "Zurücksetzen"
+            },
+            Scheduler: {
+                NewScheduler: "Neuer Scheduler...",
+                Class: "Klasse:",
+                NotImplemented: "Formular nicht implementiert: ",
+                Contact: "Das sollte nicht passieren. Bitte kontaktieren Sie <a href=\"mailto:{{value}}\">{{value}}</a>.",
+                Always: "Immer"
+            },
+            Log: {
+                AutomaticUpdating: "Automatische Aktualisierung",
+                Timestamp: "Zeitpunkt",
+                Level: "Level",
+                Source: "Quelle",
+                Message: "Nachricht"
+            },
+            Controller: {
+                InternallyID: "Interne ID:",
+                App: "Anwendung:",
+                Priority: "Priorität:"
+            },
+            Bridge: {
+                NewDevice: "Neues Gerät...",
+                NewConnection: "Neue Verbindung..."
+            }
+        }
+    },
+    About: {
+        UI: "Benutzeroberfläche für OpenEMS",
+        Developed: "Diese Benutzeroberfläche wird als Open-Source-Software entwickelt.",
+        OpenEMS: "Mehr zu OpenEMS",
+        CurrentDevelopments: "Aktuelle Entwicklungen",
+        Build: "Dieser Build",
+        Contact: "Für Rückfragen und Anregungen zum System, wenden Sie sich bitte an unser Team unter <a href=\"mailto:{{value}}\">{{value}}</a>.",
+        Language: "Sprache wählen:"
+    },
+    Notifications: {
+        Failed: "Verbindungsaufbau fehlgeschlagen.",
+        LoggedInAs: "Angemeldet als Benutzer \"{{value}}\".", // value = username
+        LoggedIn: "Angemeldet.",
+        AuthenticationFailed: "Keine Verbindung: Authentifizierung fehlgeschlagen.",
+        Closed: "Verbindung beendet."
+    }
 }
export const TRANSLATION = {
    General: {
        Mode: "Mode",
        Automatic: "Automatisch",
        State: "Staat",
        On: "Naar",
        Off: "Van",
        Active: "Actief",
        Inactive: "Inactief",
        Manually: "handmatig",
        Phase: "Fase",
        Phases: "Fases",
        Autarchy: "Autarkie",
        SelfConsumption: "Eigen consumptie",
        Cumulative: "Cumulatieve Waarden",
        Grid: "Net",
        GridBuy: "Netafname",
        GridSell: "Netteruglevering",
        GridBuyAdvanced: "Netafname",
        GridSellAdvanced: "Netteruglevering",
        OffGrid: "Geen Netaansluiting!",
        Production: "Opwekking",
        Consumption: "Verbruik",
        otherConsumption: "andere consumptie",
        Total: "totale verbruik",
        Load: "Laden",
        Power: "Vermogen",
        StorageSystem: "Batterij",
        History: "Historie",
        Live: 'Live',
        NoValue: "Geen waarde",
        Soc: "Laadstatus",
        Percentage: "Procent",
        More: "Meer…",
        ChargePower: "Laad vermogen",
        DischargePower: "Ontlaad vermogen",
        ChargeDischarge: "Debet/ontlaad",
        ActualPower: "e-car Laad vermogen",
        PeriodFromTo: "van {{value1}} tot {{value2}}", // value1 = beginning date, value2 = end date
        DateFormat: "dd-MM-yyyy", // e.g. German: dd.MM.yyyy, English: yyyy-MM-dd (dd = Day, MM = Month, yyyy = Year)
<<<<<<< HEAD
        DateFormatShort: "dd.MM",
=======
>>>>>>> ca08fabb
        ChangeAccepted: "Wijziging geaccepteerd",
        ChangeFailed: "Wijziging mislukt",
        Week: {
            Monday: "Maandag",
            Tuesday: "Dinsdag",
            Wednesday: "Woensdag",
            Thursday: "Donderdag",
            Friday: "Vrijdag",
            Saturday: "Zaterdag",
            Sunday: "Zondag"
        },
        ReportValue: "Rapporteer beschadigde gegevens"
    },
    Menu: {
        Index: "Overzicht",
        AboutUI: "Over OpenEMS UI",
        GeneralSettings: 'Algemene instellingen',
        EdgeSettings: 'FEMS instellingen',
        Menu: 'Menu',
        Overview: 'FEMS overzicht',
        Logout: 'Uitloggen'
    },
    Index: {
        AllConnected: "Alle verbindingen gemaakt.",
        ConnectionSuccessful: "Succesvol verbonden met {{value }}.", // (value = Name vom Websocket)
        ConnectionFailed: "Verbinding met {{ value } } mislukt.", // (value = Name vom Websocket)
        ToEnergymonitor: "Naar Energiemonitor...",
        IsOffline: "OpenEMS is offline!"
    },
    Edge: {
        Index: {
            Energymonitor: {
                Title: "Energiemonitor",
                ConsumptionWarning: "Verbruik & onbekende producenten",
                Storage: "Batterij",
                ReactivePower: "Blind vermogen",
                ActivePower: "Actief vermogen",
                GridMeter: "Energiemeter",
                ProductionMeter: "Productiemeter"
            },
            Energytable: {
                Title: "Energie tabel",
                LoadingDC: "DC laden",
                ProductionDC: "Generatie DC"
            },
            Widgets: {
                Channeltreshold: {
                    Output: "uitgang"
                },
                phasesInfo: "De som van de afzonderlijke fasen kan om technische redenen enigszins afwijken van het totaal.",
                autarchyInfo: "Autarky geeft het percentage huidig ​​vermogen aan dat kan worden gedekt door opwekking en ontlading van de opslag.",
                selfconsumptionInfo: "Eigen verbruik geeft het percentage van de momenteel gegenereerde uitvoer aan dat kan worden gebruikt door direct verbruik en opslagbelasting zelf.",
                twoWayInfoStorage: "Negative Werte entsprechen Speicher Beladung, Positive Werte entsprechen Speicher Entladung",
                twoWayInfoGrid: "Negative Werte entsprechen Netzeinspeisung, Positive Werte entsprechen Netzbezug",
                CHP: {
                    LowThreshold: "Lage drempelwaarde",
                    HighThreshold: "hoge drempel"
                },
                EVCS: {
                    ChargingStation: "Laadstation",
                    ChargingStationCluster: "Laadstation cluster",
                    OverviewChargingStations: "Overzicht laadstations",
                    ChargingStationDeactivated: "Laadstation gedeactiveerd",
                    Prioritization: "Prioritering",
                    Status: "Staat",
                    Starting: "Beginnend",
                    NotReadyForCharging: "Niet klaar voor opladen",
                    ReadyForCharging: "Klaar om op te laden",
                    Charging: "Is aan het laden",
                    NotCharging: "Niet opladen",
                    Error: "Fout",
                    NotAuthorized: "Geen bevoegdheid",
                    Unplugged: "Unplugged",
                    ChargeLimitReached: "Oplaadlimiet bereikt",
                    CharingStationPluggedIn: "Laadstation aangesloten",
                    ChargingStationPluggedInLocked: "Laadstation aangesloten + op slot",
                    ChargingStationPluggedInEV: "Laadstation + E-Auto aangesloten",
                    ChargingStationPluggedInEVLocked: "Laadstation + E-Auto aangesloten + op slot",
                    ChargingLimit: "Laadlimiet",
                    ChargingPower: "Oplaadvermogen",
                    AmountOfChargingStations: "Aantal laadstations",
                    TotalChargingPower: "Totaal laadvermogen",
                    CurrentCharge: "Huidige lading",
                    TotalCharge: "Totale lading",
                    EnforceCharging: "Handhaaf het laden",
                    Cable: "Kabel",
                    CableNotConnected: "Kabel is niet aangesloten",
                    CarFull: "Auto is vol",
                    EnergieSinceBeginning: "Energie sinds de laatste lading start",
                    ChargeMode: "laadmodus",
                    ActivateCharging: "Activeer het laadstation",
                    ClusterConfigError: "Er is een fout opgetreden in de configuratie van het Evcs-cluster",
                    EnergyLimit: "Energielimiet",
                    MaxEnergyRestriction: "Beperk de maximale energie per lading",
                    NoConnection: {
                        Description: "Hij kon niet op het laadstation worden aangesloten.",
                        Help1: "Controleer of het laadstation is ingeschakeld en via het netwerk kan worden bereikt",
                        Help1_1: "Het IP-adres van het laadstation verschijnt bij het opnieuw inschakelen"
                    },
                    OptimizedChargeMode: {
                        Name: "Geoptimaliseerd laden",
                        ShortName: "Automatisch",
                        Info: "In deze modus wordt de belasting van de auto aangepast aan de huidige productie en het huidige verbruik.",
                        MinInfo: "Als u wilt voorkomen dat de auto 's nachts niet oplaadt, kunt u een minimale lading instellen.",
                        MinCharging: "Minimale vergoeding betalen",
                        MinChargePower: "Loading rate",
                        ChargingPriority: "Afhankelijk van de prioriteit, wordt het geselecteerde onderdeel eerst geladen"
                    },
                    ForceChargeMode: {
                        Name: "Gedwongen laden",
                        ShortName: "handmatig",
                        Info: "In deze modus wordt het laden van de auto afgedwongen, d.w.z. het is altijd gegarandeerd dat de auto wordt opgeladen, zelfs als het laadstation toegang moet hebben tot netstroom.",
                        MaxCharging: "Maximale laadstroom",
                        MaxChargingDetails: "Als de auto de ingevoerde maximale waarde niet kan laden, wordt het vermogen automatisch beperkt."
                    }
                }
            }
        },
        History: {
            SelectedPeriod: "Geselecteerde periode: ",
            OtherPeriod: "Andere periode",
            Period: "Periode",
            SelectedDay: "{{value}}",
            Today: "Vandaag",
            Yesterday: "Gisteren",
            LastWeek: "Vorige week",
            LastMonth: "Vorige maand",
            LastYear: "Vorig jaar",
            Go: "Ga!",
            Export: "download als Excel-bestand",
            Day: "Dag",
            Week: "Woche",
            Month: "Maand",
            Year: "Jaar",
            noData: "geen gegevens beschikbaar",
            activeDuration: "actieve duur",
            BeginDate: "Selecteer startdatum",
            EndDate: "Selecteer einddatum",
            Sun: "Zon",
            Mon: "Maa",
            Tue: "Din",
            Wed: "Woe",
            Thu: "Don",
            Fri: "Vri",
            Sat: "Zat",
            Jan: "Jan",
            Feb: "Feb",
            Mar: "Maa",
            Apr: "Apr",
            May: "Mei",
            Jun: "Jun",
            Jul: "Jul",
            Aug: "Aug",
            Sep: "Sep",
            Oct: "Okt",
            Nov: "Nov",
            Dec: "Dec"
        },
        Config: {
            Index: {
                Bridge: "Verbindingen en apparaten",
                Scheduler: "Toepassingsschema",
                Controller: "Toepassingen",
                Simulator: "Simulator",
                ExecuteSimulator: "Simulatie uitvoeren",
                Log: "Log",
                LiveLog: "Live System log",
                AddComponents: "Componenten installeren",
                AdjustComponents: "Componenten configureren",
                ManualControl: "Handmatige bediening",
                DataStorage: "Gegevensopslag",
                SystemExecute: "Voer systeemopdracht uit"
            },
            More: {
                ManualCommand: "Handmatig commando",
                Send: "Verstuur",
                RefuInverter: "REFU inverter",
                RefuStartStop: "Inverter starten/ stoppen",
                RefuStart: "Start",
                RefuStop: "Stop",
                ManualpqPowerSpecification: "Gespecificeerd vermogen",
                ManualpqSubmit: "Toepassen",
                ManualpqReset: "Reset"
            },
            Scheduler: {
                NewScheduler: "New Schema...",
                Class: "Soort: ",
                NotImplemented: "Gegevens niet geïmplementeerd: ",
                Contact: "Dit zou niet mogen gebeuren. Neem contact op met <a href=\"mailto:{{value}}\">{{value}}</a>.",
                Always: "Altijd"
            },
            Log: {
                AutomaticUpdating: "Automatisch updaten",
                Timestamp: "Tijdspit",
                Level: "Niveau",
                Source: "Bron",
                Message: "Bericht"
            },
            Controller: {
                InternallyID: "Intern ID:",
                App: "App:",
                Priority: "Prioriteit: "
            },
            Bridge: {
                NewDevice: "Nieuw apparaat…",
                NewConnection: "Nieuwe verbinding..."
            }
        }
    },
    About: {
        UI: "Gebruikersinterface voor OpenEMS",
        Developed: "Deze gebruikersinterface is ontwikkeld als open-source-software.",
        Sourcecode: "Broncode",
        CurrentDevelopments: "Huidige ontwikkelingen",
        Build: "Versie",
        Contact: "Voor meer informatie of suggesties over het systeem, neem contact op met het team via <a href=\"mailto:{{value}}\">{{value}}</a>.",
        Language: "Selecteer taal: "
    },
    Notifications: {
        Failed: "Verbinding mislukt.",
        LoggedInAs: "Aangemeld als gebruiker {{ value } }.", // (value = Benutzername)
        LoggedIn: "Aangemeld.",
        AuthenticationFailed: "Geen verbinding.Autorisatie mislukt.",
        Closed: "Verbinding beëindigd."
    }
}
<|MERGE_RESOLUTION|>--- conflicted
+++ resolved
@@ -1,270 +1,266 @@
-export const TRANSLATION = {
-    General: {
-        Mode: "Mode",
-        Automatic: "Automatisch",
-        State: "Staat",
-        On: "Naar",
-        Off: "Van",
-        Active: "Actief",
-        Inactive: "Inactief",
-        Manually: "handmatig",
-        Phase: "Fase",
-        Phases: "Fases",
-        Autarchy: "Autarkie",
-        SelfConsumption: "Eigen consumptie",
-        Cumulative: "Cumulatieve Waarden",
-        Grid: "Net",
-        GridBuy: "Netafname",
-        GridSell: "Netteruglevering",
-        GridBuyAdvanced: "Netafname",
-        GridSellAdvanced: "Netteruglevering",
-        OffGrid: "Geen Netaansluiting!",
-        Production: "Opwekking",
-        Consumption: "Verbruik",
-        otherConsumption: "andere consumptie",
-        Total: "totale verbruik",
-        Load: "Laden",
-        Power: "Vermogen",
-        StorageSystem: "Batterij",
-        History: "Historie",
-        Live: 'Live',
-        NoValue: "Geen waarde",
-        Soc: "Laadstatus",
-        Percentage: "Procent",
-        More: "Meer…",
-        ChargePower: "Laad vermogen",
-        DischargePower: "Ontlaad vermogen",
-        ChargeDischarge: "Debet/ontlaad",
-        ActualPower: "e-car Laad vermogen",
-        PeriodFromTo: "van {{value1}} tot {{value2}}", // value1 = beginning date, value2 = end date
-        DateFormat: "dd-MM-yyyy", // e.g. German: dd.MM.yyyy, English: yyyy-MM-dd (dd = Day, MM = Month, yyyy = Year)
-<<<<<<< HEAD
-        DateFormatShort: "dd.MM",
-=======
->>>>>>> ca08fabb
-        ChangeAccepted: "Wijziging geaccepteerd",
-        ChangeFailed: "Wijziging mislukt",
-        Week: {
-            Monday: "Maandag",
-            Tuesday: "Dinsdag",
-            Wednesday: "Woensdag",
-            Thursday: "Donderdag",
-            Friday: "Vrijdag",
-            Saturday: "Zaterdag",
-            Sunday: "Zondag"
-        },
-        ReportValue: "Rapporteer beschadigde gegevens"
-    },
-    Menu: {
-        Index: "Overzicht",
-        AboutUI: "Over OpenEMS UI",
-        GeneralSettings: 'Algemene instellingen',
-        EdgeSettings: 'FEMS instellingen',
-        Menu: 'Menu',
-        Overview: 'FEMS overzicht',
-        Logout: 'Uitloggen'
-    },
-    Index: {
-        AllConnected: "Alle verbindingen gemaakt.",
-        ConnectionSuccessful: "Succesvol verbonden met {{value }}.", // (value = Name vom Websocket)
-        ConnectionFailed: "Verbinding met {{ value } } mislukt.", // (value = Name vom Websocket)
-        ToEnergymonitor: "Naar Energiemonitor...",
-        IsOffline: "OpenEMS is offline!"
-    },
-    Edge: {
-        Index: {
-            Energymonitor: {
-                Title: "Energiemonitor",
-                ConsumptionWarning: "Verbruik & onbekende producenten",
-                Storage: "Batterij",
-                ReactivePower: "Blind vermogen",
-                ActivePower: "Actief vermogen",
-                GridMeter: "Energiemeter",
-                ProductionMeter: "Productiemeter"
-            },
-            Energytable: {
-                Title: "Energie tabel",
-                LoadingDC: "DC laden",
-                ProductionDC: "Generatie DC"
-            },
-            Widgets: {
-                Channeltreshold: {
-                    Output: "uitgang"
-                },
-                phasesInfo: "De som van de afzonderlijke fasen kan om technische redenen enigszins afwijken van het totaal.",
-                autarchyInfo: "Autarky geeft het percentage huidig ​​vermogen aan dat kan worden gedekt door opwekking en ontlading van de opslag.",
-                selfconsumptionInfo: "Eigen verbruik geeft het percentage van de momenteel gegenereerde uitvoer aan dat kan worden gebruikt door direct verbruik en opslagbelasting zelf.",
-                twoWayInfoStorage: "Negative Werte entsprechen Speicher Beladung, Positive Werte entsprechen Speicher Entladung",
-                twoWayInfoGrid: "Negative Werte entsprechen Netzeinspeisung, Positive Werte entsprechen Netzbezug",
-                CHP: {
-                    LowThreshold: "Lage drempelwaarde",
-                    HighThreshold: "hoge drempel"
-                },
-                EVCS: {
-                    ChargingStation: "Laadstation",
-                    ChargingStationCluster: "Laadstation cluster",
-                    OverviewChargingStations: "Overzicht laadstations",
-                    ChargingStationDeactivated: "Laadstation gedeactiveerd",
-                    Prioritization: "Prioritering",
-                    Status: "Staat",
-                    Starting: "Beginnend",
-                    NotReadyForCharging: "Niet klaar voor opladen",
-                    ReadyForCharging: "Klaar om op te laden",
-                    Charging: "Is aan het laden",
-                    NotCharging: "Niet opladen",
-                    Error: "Fout",
-                    NotAuthorized: "Geen bevoegdheid",
-                    Unplugged: "Unplugged",
-                    ChargeLimitReached: "Oplaadlimiet bereikt",
-                    CharingStationPluggedIn: "Laadstation aangesloten",
-                    ChargingStationPluggedInLocked: "Laadstation aangesloten + op slot",
-                    ChargingStationPluggedInEV: "Laadstation + E-Auto aangesloten",
-                    ChargingStationPluggedInEVLocked: "Laadstation + E-Auto aangesloten + op slot",
-                    ChargingLimit: "Laadlimiet",
-                    ChargingPower: "Oplaadvermogen",
-                    AmountOfChargingStations: "Aantal laadstations",
-                    TotalChargingPower: "Totaal laadvermogen",
-                    CurrentCharge: "Huidige lading",
-                    TotalCharge: "Totale lading",
-                    EnforceCharging: "Handhaaf het laden",
-                    Cable: "Kabel",
-                    CableNotConnected: "Kabel is niet aangesloten",
-                    CarFull: "Auto is vol",
-                    EnergieSinceBeginning: "Energie sinds de laatste lading start",
-                    ChargeMode: "laadmodus",
-                    ActivateCharging: "Activeer het laadstation",
-                    ClusterConfigError: "Er is een fout opgetreden in de configuratie van het Evcs-cluster",
-                    EnergyLimit: "Energielimiet",
-                    MaxEnergyRestriction: "Beperk de maximale energie per lading",
-                    NoConnection: {
-                        Description: "Hij kon niet op het laadstation worden aangesloten.",
-                        Help1: "Controleer of het laadstation is ingeschakeld en via het netwerk kan worden bereikt",
-                        Help1_1: "Het IP-adres van het laadstation verschijnt bij het opnieuw inschakelen"
-                    },
-                    OptimizedChargeMode: {
-                        Name: "Geoptimaliseerd laden",
-                        ShortName: "Automatisch",
-                        Info: "In deze modus wordt de belasting van de auto aangepast aan de huidige productie en het huidige verbruik.",
-                        MinInfo: "Als u wilt voorkomen dat de auto 's nachts niet oplaadt, kunt u een minimale lading instellen.",
-                        MinCharging: "Minimale vergoeding betalen",
-                        MinChargePower: "Loading rate",
-                        ChargingPriority: "Afhankelijk van de prioriteit, wordt het geselecteerde onderdeel eerst geladen"
-                    },
-                    ForceChargeMode: {
-                        Name: "Gedwongen laden",
-                        ShortName: "handmatig",
-                        Info: "In deze modus wordt het laden van de auto afgedwongen, d.w.z. het is altijd gegarandeerd dat de auto wordt opgeladen, zelfs als het laadstation toegang moet hebben tot netstroom.",
-                        MaxCharging: "Maximale laadstroom",
-                        MaxChargingDetails: "Als de auto de ingevoerde maximale waarde niet kan laden, wordt het vermogen automatisch beperkt."
-                    }
-                }
-            }
-        },
-        History: {
-            SelectedPeriod: "Geselecteerde periode: ",
-            OtherPeriod: "Andere periode",
-            Period: "Periode",
-            SelectedDay: "{{value}}",
-            Today: "Vandaag",
-            Yesterday: "Gisteren",
-            LastWeek: "Vorige week",
-            LastMonth: "Vorige maand",
-            LastYear: "Vorig jaar",
-            Go: "Ga!",
-            Export: "download als Excel-bestand",
-            Day: "Dag",
-            Week: "Woche",
-            Month: "Maand",
-            Year: "Jaar",
-            noData: "geen gegevens beschikbaar",
-            activeDuration: "actieve duur",
-            BeginDate: "Selecteer startdatum",
-            EndDate: "Selecteer einddatum",
-            Sun: "Zon",
-            Mon: "Maa",
-            Tue: "Din",
-            Wed: "Woe",
-            Thu: "Don",
-            Fri: "Vri",
-            Sat: "Zat",
-            Jan: "Jan",
-            Feb: "Feb",
-            Mar: "Maa",
-            Apr: "Apr",
-            May: "Mei",
-            Jun: "Jun",
-            Jul: "Jul",
-            Aug: "Aug",
-            Sep: "Sep",
-            Oct: "Okt",
-            Nov: "Nov",
-            Dec: "Dec"
-        },
-        Config: {
-            Index: {
-                Bridge: "Verbindingen en apparaten",
-                Scheduler: "Toepassingsschema",
-                Controller: "Toepassingen",
-                Simulator: "Simulator",
-                ExecuteSimulator: "Simulatie uitvoeren",
-                Log: "Log",
-                LiveLog: "Live System log",
-                AddComponents: "Componenten installeren",
-                AdjustComponents: "Componenten configureren",
-                ManualControl: "Handmatige bediening",
-                DataStorage: "Gegevensopslag",
-                SystemExecute: "Voer systeemopdracht uit"
-            },
-            More: {
-                ManualCommand: "Handmatig commando",
-                Send: "Verstuur",
-                RefuInverter: "REFU inverter",
-                RefuStartStop: "Inverter starten/ stoppen",
-                RefuStart: "Start",
-                RefuStop: "Stop",
-                ManualpqPowerSpecification: "Gespecificeerd vermogen",
-                ManualpqSubmit: "Toepassen",
-                ManualpqReset: "Reset"
-            },
-            Scheduler: {
-                NewScheduler: "New Schema...",
-                Class: "Soort: ",
-                NotImplemented: "Gegevens niet geïmplementeerd: ",
-                Contact: "Dit zou niet mogen gebeuren. Neem contact op met <a href=\"mailto:{{value}}\">{{value}}</a>.",
-                Always: "Altijd"
-            },
-            Log: {
-                AutomaticUpdating: "Automatisch updaten",
-                Timestamp: "Tijdspit",
-                Level: "Niveau",
-                Source: "Bron",
-                Message: "Bericht"
-            },
-            Controller: {
-                InternallyID: "Intern ID:",
-                App: "App:",
-                Priority: "Prioriteit: "
-            },
-            Bridge: {
-                NewDevice: "Nieuw apparaat…",
-                NewConnection: "Nieuwe verbinding..."
-            }
-        }
-    },
-    About: {
-        UI: "Gebruikersinterface voor OpenEMS",
-        Developed: "Deze gebruikersinterface is ontwikkeld als open-source-software.",
-        Sourcecode: "Broncode",
-        CurrentDevelopments: "Huidige ontwikkelingen",
-        Build: "Versie",
-        Contact: "Voor meer informatie of suggesties over het systeem, neem contact op met het team via <a href=\"mailto:{{value}}\">{{value}}</a>.",
-        Language: "Selecteer taal: "
-    },
-    Notifications: {
-        Failed: "Verbinding mislukt.",
-        LoggedInAs: "Aangemeld als gebruiker {{ value } }.", // (value = Benutzername)
-        LoggedIn: "Aangemeld.",
-        AuthenticationFailed: "Geen verbinding.Autorisatie mislukt.",
-        Closed: "Verbinding beëindigd."
-    }
-}
+export const TRANSLATION = {
+    General: {
+        Mode: "Mode",
+        Automatic: "Automatisch",
+        State: "Staat",
+        On: "Naar",
+        Off: "Van",
+        Active: "Actief",
+        Inactive: "Inactief",
+        Manually: "handmatig",
+        Phase: "Fase",
+        Phases: "Fases",
+        Autarchy: "Autarkie",
+        SelfConsumption: "Eigen consumptie",
+        Cumulative: "Cumulatieve Waarden",
+        Grid: "Net",
+        GridBuy: "Netafname",
+        GridSell: "Netteruglevering",
+        GridBuyAdvanced: "Netafname",
+        GridSellAdvanced: "Netteruglevering",
+        OffGrid: "Geen Netaansluiting!",
+        Production: "Opwekking",
+        Consumption: "Verbruik",
+        otherConsumption: "andere consumptie",
+        Total: "totale verbruik",
+        Load: "Laden",
+        Power: "Vermogen",
+        StorageSystem: "Batterij",
+        History: "Historie",
+        Live: 'Live',
+        NoValue: "Geen waarde",
+        Soc: "Laadstatus",
+        Percentage: "Procent",
+        More: "Meer…",
+        ChargePower: "Laad vermogen",
+        DischargePower: "Ontlaad vermogen",
+        ChargeDischarge: "Debet/ontlaad",
+        ActualPower: "e-car Laad vermogen",
+        PeriodFromTo: "van {{value1}} tot {{value2}}", // value1 = beginning date, value2 = end date
+        DateFormat: "dd-MM-yyyy", // e.g. German: dd.MM.yyyy, English: yyyy-MM-dd (dd = Day, MM = Month, yyyy = Year)
+        ChangeAccepted: "Wijziging geaccepteerd",
+        ChangeFailed: "Wijziging mislukt",
+        Week: {
+            Monday: "Maandag",
+            Tuesday: "Dinsdag",
+            Wednesday: "Woensdag",
+            Thursday: "Donderdag",
+            Friday: "Vrijdag",
+            Saturday: "Zaterdag",
+            Sunday: "Zondag"
+        },
+        ReportValue: "Rapporteer beschadigde gegevens"
+    },
+    Menu: {
+        Index: "Overzicht",
+        AboutUI: "Over OpenEMS UI",
+        GeneralSettings: 'Algemene instellingen',
+        EdgeSettings: 'FEMS instellingen',
+        Menu: 'Menu',
+        Overview: 'FEMS overzicht',
+        Logout: 'Uitloggen'
+    },
+    Index: {
+        AllConnected: "Alle verbindingen gemaakt.",
+        ConnectionSuccessful: "Succesvol verbonden met {{value }}.", // (value = Name vom Websocket)
+        ConnectionFailed: "Verbinding met {{ value } } mislukt.", // (value = Name vom Websocket)
+        ToEnergymonitor: "Naar Energiemonitor...",
+        IsOffline: "OpenEMS is offline!"
+    },
+    Edge: {
+        Index: {
+            Energymonitor: {
+                Title: "Energiemonitor",
+                ConsumptionWarning: "Verbruik & onbekende producenten",
+                Storage: "Batterij",
+                ReactivePower: "Blind vermogen",
+                ActivePower: "Actief vermogen",
+                GridMeter: "Energiemeter",
+                ProductionMeter: "Productiemeter"
+            },
+            Energytable: {
+                Title: "Energie tabel",
+                LoadingDC: "DC laden",
+                ProductionDC: "Generatie DC"
+            },
+            Widgets: {
+                Channeltreshold: {
+                    Output: "uitgang"
+                },
+                phasesInfo: "De som van de afzonderlijke fasen kan om technische redenen enigszins afwijken van het totaal.",
+                autarchyInfo: "Autarky geeft het percentage huidig ​​vermogen aan dat kan worden gedekt door opwekking en ontlading van de opslag.",
+                selfconsumptionInfo: "Eigen verbruik geeft het percentage van de momenteel gegenereerde uitvoer aan dat kan worden gebruikt door direct verbruik en opslagbelasting zelf.",
+                twoWayInfoStorage: "Negative Werte entsprechen Speicher Beladung, Positive Werte entsprechen Speicher Entladung",
+                twoWayInfoGrid: "Negative Werte entsprechen Netzeinspeisung, Positive Werte entsprechen Netzbezug",
+                CHP: {
+                    LowThreshold: "Lage drempelwaarde",
+                    HighThreshold: "hoge drempel"
+                },
+                EVCS: {
+                    ChargingStation: "Laadstation",
+                    ChargingStationCluster: "Laadstation cluster",
+                    OverviewChargingStations: "Overzicht laadstations",
+                    ChargingStationDeactivated: "Laadstation gedeactiveerd",
+                    Prioritization: "Prioritering",
+                    Status: "Staat",
+                    Starting: "Beginnend",
+                    NotReadyForCharging: "Niet klaar voor opladen",
+                    ReadyForCharging: "Klaar om op te laden",
+                    Charging: "Is aan het laden",
+                    NotCharging: "Niet opladen",
+                    Error: "Fout",
+                    NotAuthorized: "Geen bevoegdheid",
+                    Unplugged: "Unplugged",
+                    ChargeLimitReached: "Oplaadlimiet bereikt",
+                    CharingStationPluggedIn: "Laadstation aangesloten",
+                    ChargingStationPluggedInLocked: "Laadstation aangesloten + op slot",
+                    ChargingStationPluggedInEV: "Laadstation + E-Auto aangesloten",
+                    ChargingStationPluggedInEVLocked: "Laadstation + E-Auto aangesloten + op slot",
+                    ChargingLimit: "Laadlimiet",
+                    ChargingPower: "Oplaadvermogen",
+                    AmountOfChargingStations: "Aantal laadstations",
+                    TotalChargingPower: "Totaal laadvermogen",
+                    CurrentCharge: "Huidige lading",
+                    TotalCharge: "Totale lading",
+                    EnforceCharging: "Handhaaf het laden",
+                    Cable: "Kabel",
+                    CableNotConnected: "Kabel is niet aangesloten",
+                    CarFull: "Auto is vol",
+                    EnergieSinceBeginning: "Energie sinds de laatste lading start",
+                    ChargeMode: "laadmodus",
+                    ActivateCharging: "Activeer het laadstation",
+                    ClusterConfigError: "Er is een fout opgetreden in de configuratie van het Evcs-cluster",
+                    EnergyLimit: "Energielimiet",
+                    MaxEnergyRestriction: "Beperk de maximale energie per lading",
+                    NoConnection: {
+                        Description: "Hij kon niet op het laadstation worden aangesloten.",
+                        Help1: "Controleer of het laadstation is ingeschakeld en via het netwerk kan worden bereikt",
+                        Help1_1: "Het IP-adres van het laadstation verschijnt bij het opnieuw inschakelen"
+                    },
+                    OptimizedChargeMode: {
+                        Name: "Geoptimaliseerd laden",
+                        ShortName: "Automatisch",
+                        Info: "In deze modus wordt de belasting van de auto aangepast aan de huidige productie en het huidige verbruik.",
+                        MinInfo: "Als u wilt voorkomen dat de auto 's nachts niet oplaadt, kunt u een minimale lading instellen.",
+                        MinCharging: "Minimale vergoeding betalen",
+                        MinChargePower: "Loading rate",
+                        ChargingPriority: "Afhankelijk van de prioriteit, wordt het geselecteerde onderdeel eerst geladen"
+                    },
+                    ForceChargeMode: {
+                        Name: "Gedwongen laden",
+                        ShortName: "handmatig",
+                        Info: "In deze modus wordt het laden van de auto afgedwongen, d.w.z. het is altijd gegarandeerd dat de auto wordt opgeladen, zelfs als het laadstation toegang moet hebben tot netstroom.",
+                        MaxCharging: "Maximale laadstroom",
+                        MaxChargingDetails: "Als de auto de ingevoerde maximale waarde niet kan laden, wordt het vermogen automatisch beperkt."
+                    }
+                }
+            }
+        },
+        History: {
+            SelectedPeriod: "Geselecteerde periode: ",
+            OtherPeriod: "Andere periode",
+            Period: "Periode",
+            SelectedDay: "{{value}}",
+            Today: "Vandaag",
+            Yesterday: "Gisteren",
+            LastWeek: "Vorige week",
+            LastMonth: "Vorige maand",
+            LastYear: "Vorig jaar",
+            Go: "Ga!",
+            Export: "download als Excel-bestand",
+            Day: "Dag",
+            Week: "Woche",
+            Month: "Maand",
+            Year: "Jaar",
+            noData: "geen gegevens beschikbaar",
+            activeDuration: "actieve duur",
+            BeginDate: "Selecteer startdatum",
+            EndDate: "Selecteer einddatum",
+            Sun: "Zon",
+            Mon: "Maa",
+            Tue: "Din",
+            Wed: "Woe",
+            Thu: "Don",
+            Fri: "Vri",
+            Sat: "Zat",
+            Jan: "Jan",
+            Feb: "Feb",
+            Mar: "Maa",
+            Apr: "Apr",
+            May: "Mei",
+            Jun: "Jun",
+            Jul: "Jul",
+            Aug: "Aug",
+            Sep: "Sep",
+            Oct: "Okt",
+            Nov: "Nov",
+            Dec: "Dec"
+        },
+        Config: {
+            Index: {
+                Bridge: "Verbindingen en apparaten",
+                Scheduler: "Toepassingsschema",
+                Controller: "Toepassingen",
+                Simulator: "Simulator",
+                ExecuteSimulator: "Simulatie uitvoeren",
+                Log: "Log",
+                LiveLog: "Live System log",
+                AddComponents: "Componenten installeren",
+                AdjustComponents: "Componenten configureren",
+                ManualControl: "Handmatige bediening",
+                DataStorage: "Gegevensopslag",
+                SystemExecute: "Voer systeemopdracht uit"
+            },
+            More: {
+                ManualCommand: "Handmatig commando",
+                Send: "Verstuur",
+                RefuInverter: "REFU inverter",
+                RefuStartStop: "Inverter starten/ stoppen",
+                RefuStart: "Start",
+                RefuStop: "Stop",
+                ManualpqPowerSpecification: "Gespecificeerd vermogen",
+                ManualpqSubmit: "Toepassen",
+                ManualpqReset: "Reset"
+            },
+            Scheduler: {
+                NewScheduler: "New Schema...",
+                Class: "Soort: ",
+                NotImplemented: "Gegevens niet geïmplementeerd: ",
+                Contact: "Dit zou niet mogen gebeuren. Neem contact op met <a href=\"mailto:{{value}}\">{{value}}</a>.",
+                Always: "Altijd"
+            },
+            Log: {
+                AutomaticUpdating: "Automatisch updaten",
+                Timestamp: "Tijdspit",
+                Level: "Niveau",
+                Source: "Bron",
+                Message: "Bericht"
+            },
+            Controller: {
+                InternallyID: "Intern ID:",
+                App: "App:",
+                Priority: "Prioriteit: "
+            },
+            Bridge: {
+                NewDevice: "Nieuw apparaat…",
+                NewConnection: "Nieuwe verbinding..."
+            }
+        }
+    },
+    About: {
+        UI: "Gebruikersinterface voor OpenEMS",
+        Developed: "Deze gebruikersinterface is ontwikkeld als open-source-software.",
+        Sourcecode: "Broncode",
+        CurrentDevelopments: "Huidige ontwikkelingen",
+        Build: "Versie",
+        Contact: "Voor meer informatie of suggesties over het systeem, neem contact op met het team via <a href=\"mailto:{{value}}\">{{value}}</a>.",
+        Language: "Selecteer taal: "
+    },
+    Notifications: {
+        Failed: "Verbinding mislukt.",
+        LoggedInAs: "Aangemeld als gebruiker {{ value } }.", // (value = Benutzername)
+        LoggedIn: "Aangemeld.",
+        AuthenticationFailed: "Geen verbinding.Autorisatie mislukt.",
+        Closed: "Verbinding beëindigd."
+    }
+}
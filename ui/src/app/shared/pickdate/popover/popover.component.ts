import { Component, Input } from '@angular/core';
import { PopoverController } from '@ionic/angular';
<<<<<<< HEAD
import { addDays, getDate, getMonth, getYear, subDays, startOfWeek, startOfMonth, startOfYear, endOfWeek, endOfMonth, endOfYear } from 'date-fns/esm';
import { Service } from '../../shared';
=======
>>>>>>> 45678d1b
import { TranslateService } from '@ngx-translate/core';
import { isFuture } from 'date-fns';
import { addDays, endOfWeek, getDate, getMonth, getYear, startOfWeek, subDays } from 'date-fns/esm';
import { IMyDate, IMyDateRangeModel, IMyDrpOptions } from 'mydaterangepicker';
import { DefaultTypes } from '../../service/defaulttypes';
<<<<<<< HEAD
import { IMyDate, IMyDateRangeModel, IMyDrpOptions } from 'mydaterangepicker';
import { isFuture } from 'date-fns';
=======
import { Service } from '../../shared';
>>>>>>> 45678d1b


@Component({
    selector: 'pickdatepopover',
    templateUrl: './popover.component.html'
})
export class PickDatePopoverComponent {

    @Input() public disableArrow: boolean;

    public readonly TODAY = new Date();
    public readonly YESTERDAY = subDays(new Date(), 1);
    public readonly TOMORROW = addDays(new Date(), 1);


    public activePeriod: DefaultTypes.PeriodString = this.service.periodString;
    public showCustomDate: boolean = false;

    //DateRangePicker Options
    public dateRangePickerOptions: IMyDrpOptions = {
        selectorHeight: '225px',
        inline: true,
        showClearBtn: false,
        showApplyBtn: false,
        dateFormat: 'dd.mm.yyyy',
        disableUntil: { day: 1, month: 1, year: 2013 }, // TODO start with date since the edge is available
        disableSince: this.toIMyDate(this.TOMORROW),
        showWeekNumbers: true,
        showClearDateRangeBtn: false,
        editableDateRangeField: false,
        openSelectorOnInputClick: true,
    };

    constructor(
        public service: Service,
        public popoverCtrl: PopoverController,
        public translate: TranslateService,
    ) { }


    /**
     * Sets the current time period.
     * 
     * @param fromDate the starting date
     * @param toDate   the end date
     */
    public setDateRange(period: DefaultTypes.HistoryPeriod) {
        this.service.historyPeriod = period;
        // this.updateActivePeriod();
    }

    /**
     * This is called by the input button on the UI.
     * 
     * @param period
     * @param from
     * @param to
     */
    public setPeriod(period: DefaultTypes.PeriodString) {
        switch (period) {
            case 'day': {
                this.setDateRange(new DefaultTypes.HistoryPeriod(this.TODAY, this.TODAY));
                this.service.periodString = period;
                this.disableArrow = true;
                this.popoverCtrl.dismiss(this.disableArrow);
                break;
            }
            case 'week': {
                this.setDateRange(new DefaultTypes.HistoryPeriod(startOfWeek(this.TODAY, { weekStartsOn: 1 }), endOfWeek(this.TODAY, { weekStartsOn: 1 })));
                this.service.periodString = period;
                this.disableArrow = true;
                this.popoverCtrl.dismiss(this.disableArrow);
                break;
            }
        }
    }

    /**
     * Converts a 'Date' to 'IMyDate' format.
     * 
     * @param date the 'Date'
     * @returns the 'IMyDate'
     */
    public toIMyDate(date: Date): IMyDate {
        return { year: getYear(date), month: getMonth(date) + 1, day: getDate(date) }
    }

    public onDateRangeChanged(event: IMyDateRangeModel) {
        this.service.historyPeriod = new DefaultTypes.HistoryPeriod(event.beginJsDate, event.endJsDate);
        this.service.periodString = 'custom';
        let dateDistance = Math.floor(Math.abs(<any>this.service.historyPeriod.from - <any>this.service.historyPeriod.to) / (1000 * 60 * 60 * 24));
<<<<<<< HEAD
        dateDistance == 0 ? dateDistance = 1 : dateDistance = dateDistance;
=======
>>>>>>> 45678d1b
        if (isFuture(addDays(this.service.historyPeriod.to, dateDistance * 2))) {
            this.disableArrow = true;
        } else {
            this.disableArrow = false;
        }
        this.popoverCtrl.dismiss(this.disableArrow);
    }
}<|MERGE_RESOLUTION|>--- conflicted
+++ resolved
@@ -1,21 +1,11 @@
 import { Component, Input } from '@angular/core';
 import { PopoverController } from '@ionic/angular';
-<<<<<<< HEAD
 import { addDays, getDate, getMonth, getYear, subDays, startOfWeek, startOfMonth, startOfYear, endOfWeek, endOfMonth, endOfYear } from 'date-fns/esm';
 import { Service } from '../../shared';
-=======
->>>>>>> 45678d1b
 import { TranslateService } from '@ngx-translate/core';
-import { isFuture } from 'date-fns';
-import { addDays, endOfWeek, getDate, getMonth, getYear, startOfWeek, subDays } from 'date-fns/esm';
-import { IMyDate, IMyDateRangeModel, IMyDrpOptions } from 'mydaterangepicker';
 import { DefaultTypes } from '../../service/defaulttypes';
-<<<<<<< HEAD
 import { IMyDate, IMyDateRangeModel, IMyDrpOptions } from 'mydaterangepicker';
 import { isFuture } from 'date-fns';
-=======
-import { Service } from '../../shared';
->>>>>>> 45678d1b
 
 
 @Component({
@@ -107,10 +97,7 @@
         this.service.historyPeriod = new DefaultTypes.HistoryPeriod(event.beginJsDate, event.endJsDate);
         this.service.periodString = 'custom';
         let dateDistance = Math.floor(Math.abs(<any>this.service.historyPeriod.from - <any>this.service.historyPeriod.to) / (1000 * 60 * 60 * 24));
-<<<<<<< HEAD
         dateDistance == 0 ? dateDistance = 1 : dateDistance = dateDistance;
-=======
->>>>>>> 45678d1b
         if (isFuture(addDays(this.service.historyPeriod.to, dateDistance * 2))) {
             this.disableArrow = true;
         } else {

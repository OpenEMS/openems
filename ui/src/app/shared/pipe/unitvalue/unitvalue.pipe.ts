--- conflicted
+++ resolved
@@ -10,11 +10,7 @@
     constructor(private decimalPipe: DecimalPipe) { }
 
     transform(value: any, unit: string): any {
-<<<<<<< HEAD
-        if (value == null) {
-=======
         if (value == null || isBoolean(value) || isNaN(value)) {
->>>>>>> 42851df9
             return '-' + '\u00A0';
         } else {
             if (unit == 'kWh' || unit == 'kW') {

--- conflicted
+++ resolved
@@ -1,10 +1,6 @@
 import { Pipe, PipeTransform } from '@angular/core';
 import { DecimalPipe } from '@angular/common';
-<<<<<<< HEAD
-import { isBoolean } from 'util';
-=======
 import { isBoolean, isString } from 'util';
->>>>>>> 4ed538b6
 
 @Pipe({
     name: 'unitvalue'
@@ -14,11 +10,7 @@
     constructor(private decimalPipe: DecimalPipe) { }
 
     transform(value: any, unit: string): any {
-<<<<<<< HEAD
-        if (value == null || isBoolean(value) || isNaN(value)) {
-=======
         if (value == null || (isString(value) && value.trim() === "") || isBoolean(value) || isNaN(value)) {
->>>>>>> 4ed538b6
             return '-' + '\u00A0';
         } else {
             if (unit == 'kWh' || unit == 'kW') {

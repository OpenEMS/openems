--- conflicted
+++ resolved
@@ -4,19 +4,11 @@
 import { TranslateService } from "@ngx-translate/core";
 import { Chart, ChartComponentLike, ChartDataset, ChartOptions, LegendItem, PointStyle } from "chart.js";
 import ChartDataLabels from "chartjs-plugin-datalabels";
-<<<<<<< HEAD
-import { RGBColor } from "../../service/defaulttypes";
-import { ChartAxis, HistoryUtils, Utils } from "../../service/utils";
-import { Language } from "../../type/language";
-import { EmptyObj, TPartialBy } from "../../type/utility";
-import { ArrayUtils } from "../../utils/array/array.utils";
-=======
 import { RGBColor } from "../../type/defaulttypes";
 import { Language } from "../../type/language";
 import { EmptyObj, TPartialBy } from "../../type/utility";
 import { ArrayUtils } from "../../utils/array/array.utils";
 import { ChartAxis, HistoryUtils, Utils } from "../../utils/utils";
->>>>>>> 0f7119c2
 import { Formatter } from "../shared/formatter";
 import { AbstractHistoryChart } from "./abstracthistorychart";
 import { ChartTypes } from "./chart.types";

--- conflicted
+++ resolved
@@ -1,11 +1,6 @@
 // @ts-strict-ignore
-<<<<<<< HEAD
 import { Component, Input } from '@angular/core';
 import { Icon, ImageIcon } from 'src/app/shared/type/widget';
-=======
-import { Component, Input } from "@angular/core";
-import { Icon } from "src/app/shared/type/widget";
->>>>>>> 4e6597ba
 
 @Component({
   selector: "oe-flat-widget",

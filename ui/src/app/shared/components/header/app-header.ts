// @ts-strict-ignore
import { AfterViewChecked, ChangeDetectorRef, Component, effect, Input, OnDestroy, OnInit, ViewChild } from "@angular/core";
import { NavigationEnd, Router } from "@angular/router";
import { MenuController, ModalController } from "@ionic/angular";
import { Subject } from "rxjs";
import { filter, takeUntil } from "rxjs/operators";
import { environment } from "src/environments";

import { RouteService } from "../../service/route.service";
import { Edge, Service, Websocket } from "../../shared";
import { NavigationService } from "../navigation/service/navigation.service";
import { PickDateComponent } from "../pickdate/pickdate.component";
import { StatusSingleComponent } from "../status/single/status.component";

@Component({
    selector: "app-header",
    templateUrl: "./header.component.html",
    standalone: false,
})
export class AppHeaderComponent implements OnInit, OnDestroy, AfterViewChecked {

    @ViewChild(PickDateComponent, { static: false }) public PickDateComponent: PickDateComponent;

    public environment = environment;
    public backUrl: string | boolean = "/";
    public enableSideMenu: boolean;
    public currentPage: "EdgeSettings" | "Other" | "IndexLive" | "IndexHistory" = "Other";
    public isSystemLogEnabled: boolean = false;

    protected isHeaderAllowed: boolean = false;
    protected showBackButton: boolean = false;

    private ngUnsubscribe: Subject<void> = new Subject<void>();
    private _customBackUrl: string | null = null;

    constructor(
        private cdRef: ChangeDetectorRef,
        public menu: MenuController,
        public modalCtrl: ModalController,
        public router: Router,
        public service: Service,
        public websocket: Websocket,
        protected navigationService: NavigationService,
<<<<<<< HEAD
    ) { }
=======
        public routeService: RouteService,

    ) {

        effect(() => {
            const currentNode = navigationService.currentNode();
            // eslint-disable-next-line @typescript-eslint/no-unused-vars
            const _currentUrl = routeService.currentUrl();

            if (currentNode && currentNode.getParents() && currentNode.getParents().length > 0) {
                this.showBackButton = false;
            } else {
                this.showBackButton = true;
            }
        });
    }
>>>>>>> 0f7119c2

    @Input() public set customBackUrl(url: string | null) {
        if (!url) {
            return;
        }
        this._customBackUrl = url;
        this.updateBackUrl(url);
    }

    ngOnInit() {
        // set inital URL
        this.updateUrl(this.router.routerState.snapshot.url);
        // update backUrl on navigation events
        this.router.events.pipe(
            takeUntil(this.ngUnsubscribe),
            filter(event => event instanceof NavigationEnd),
        ).subscribe(event => {
            window.scrollTo(0, 0);
            this.updateUrl((<NavigationEnd>event).urlAfterRedirects);
        });

    }

    // used to prevent 'Expression has changed after it was checked' error
    ngAfterViewChecked() {
        this.cdRef.detectChanges();
    }

    updateUrl(url: string) {
        this.updateBackUrl(url);
        this.updateEnableSideMenu(url);
        this.updateCurrentPage(url);
        this.isHeaderAllowed = this.isAllowedForView(url);
    }

    updateEnableSideMenu(url: string) {
        const urlArray = url.split("/");
        const file = urlArray.pop();

        if (file == "user" || file == "settings" || file == "changelog" || file == "login" || file == "index" || urlArray.length > 3) {
            // disable side-menu; show back-button instead
            this.enableSideMenu = false;
        } else {
            // enable side-menu if back-button is not needed
            this.enableSideMenu = true;
        }
    }

    updateBackUrl(url: string) {

        if (this._customBackUrl) {
            this.backUrl = this._customBackUrl;
            return;
        }

        // disable backUrl & Segment Navigation on initial 'login' page
        if (url === "/login" || url === "/overview" || url === "/index") {
            this.backUrl = false;
            return;
        }


        // set backUrl for user when an Edge had been selected before
        const currentEdge: Edge = this.service.currentEdge();
        if (url === "/user" && currentEdge != null) {
            this.backUrl = "/device/" + currentEdge.id + "/live";
            return;
        }

        // set backUrl for user if no edge had been selected
        if (url === "/user") {
            this.backUrl = "/overview";
            return;
        }

        if (url === "/changelog" && currentEdge != null) {
            // TODO this does not work if Changelog was opened from /user
            this.backUrl = "/device/" + currentEdge.id + "/settings/profile";
            return;
        }

        const urlArray = url.split("/");
        let backUrl: string | boolean = "/";
        const file = urlArray.pop();

        // disable backUrl for History & EdgeIndex Component ++ Enable Segment Navigation
        if ((file == "history" || file == "live") && urlArray.length == 3) {
            this.backUrl = false;
            return;
        }

        // disable backUrl to first 'index' page from Edge index if there is only one Edge in the system
        if (file === "live" && urlArray.length == 3 && this.environment.backend === "OpenEMS Edge") {
            this.backUrl = false;
            return;
        }

        // remove one part of the url for 'index'
        if (file === "live") {
            urlArray.pop();
        }

        // fix url for App "settings/app/install" and "settings/app/update"
        if (urlArray.slice(-3, -1).join("/") === "settings/app") {
            urlArray.pop();
        }

        // re-join the url
        backUrl = urlArray.join("/") || "/";

        // correct path for '/device/[edgeId]/index'
        if (backUrl === "/device") {
            backUrl = "/";
        }
        this.backUrl = backUrl;
    }

    updateCurrentPage(url: string) {
        const urlArray = url.split("/");
        let file = urlArray.pop();
        if (urlArray.length >= 4) {
            file = urlArray[3];
        }
        // Enable Segment Navigation for Edge-Index-Page
        if ((file == "history" || file == "live") && urlArray.length == 3) {
            if (file == "history") {
                this.currentPage = "IndexHistory";
            } else {
                this.currentPage = "IndexLive";
            }
        } else if (file == "settings" && urlArray.length > 1) {
            this.currentPage = "EdgeSettings";
        }
        else {
            this.currentPage = "Other";
        }
    }

    public segmentChanged(event) {
        if (event.detail.value == "IndexLive") {
            this.router.navigate(["/device/" + this.service.currentEdge().id + "/live"], { replaceUrl: true });
            this.cdRef.detectChanges();
        }
        if (event.detail.value == "IndexHistory") {

            /** Creates bug of being infinite forwarded betweeen live and history, if not relatively routed  */
            // this.router.navigate(["../history"], { relativeTo: this.route });
            this.router.navigate(["/device/" + this.service.currentEdge().id + "/history"]);
            this.cdRef.detectChanges();
        }
    }

    async presentSingleStatusModal() {
        const modal = await this.modalCtrl.create({
            component: StatusSingleComponent,
        });
        return await modal.present();
    }

    ngOnDestroy() {
        this.ngUnsubscribe.next();
        this.ngUnsubscribe.complete();
    }

    private isAllowedForView(url: string): boolean {

        // Strip queryParams
        const cleanUrl = url.split("?")[0];

        if (url.includes("/history/")) {
            return false;
        }

        switch (cleanUrl) {
            case "/login":
            case "/index":
            case "/demo":
                return false;
            default:
                return true;
        }
    }
}<|MERGE_RESOLUTION|>--- conflicted
+++ resolved
@@ -41,9 +41,6 @@
         public service: Service,
         public websocket: Websocket,
         protected navigationService: NavigationService,
-<<<<<<< HEAD
-    ) { }
-=======
         public routeService: RouteService,
 
     ) {
@@ -60,7 +57,6 @@
             }
         });
     }
->>>>>>> 0f7119c2
 
     @Input() public set customBackUrl(url: string | null) {
         if (!url) {

<ion-header #appHeader *ngIf="isHeaderAllowed">
  <ion-toolbar style="--background: var(--ion-color-toolbar-primary);" mode="md">
    <ion-buttons *ngIf="backUrl" slot="start">
<<<<<<< HEAD
      <ion-button *ngIf="navigationService.headerOptions.showBackButton" [routerLink]="backUrl" replaceUrl="true">
=======
      <ion-button *ngIf="showBackButton" (click)="navigationService.goBack()">
>>>>>>> 0f7119c2
        <ion-icon [ngStyle]="{'color': 'var(--ion-menu-color)'}" name="arrow-back-outline"></ion-icon>
      </ion-button>
    </ion-buttons>
    <ion-buttons slot="start" *ngIf="enableSideMenu">
      <ion-menu-button autoHide="false" class="custom-menu-button"></ion-menu-button>
    </ion-buttons>
    <!-- page title is shown if the current page isn't Live nor History -->
    <ion-title style="color: var(--ion-title-color);"
      *ngIf="currentPage !== 'IndexLive' && currentPage !== 'IndexHistory'" class="ion-hide-md-up" slot="start">
      {{ service.currentPageTitle }}
    </ion-title>
    <!-- page title is hidden when 'smartphone resolution' is reached -->
    <ion-title class="ion-hide-md-down" slot="start" style="color: var(--ion-title-color);">
      {{ service.currentPageTitle }}
    </ion-title>
    <ng-container *ngIf="service.currentEdge() as edge">
      <ng-container *ngIf="currentPage === 'IndexLive' || currentPage === 'IndexHistory'">
        <ion-segment mode="md" (ionChange)="segmentChanged($event)" [(ngModel)]="currentPage"
          class="ion-justify-content-center">
          <ion-segment-button
            style="--indicator-color: var(--ion-segment-button-color);--color: var(--ion-color-primary); color: var(--ion-color-primary); min-width: fit-content"
            value="IndexLive">
            <ion-label style="color: var(--ion-color-header-contrast);" translate>General.LIVE</ion-label>
          </ion-segment-button>
          <ion-segment-button
            style="--indicator-color: var(--ion-segment-button-color);--color: var(--ion-color-primary); color: var(--ion-text-color);min-width: fit-content"
            value="IndexHistory">
            <ion-label style="color: var(--ion-color-header-contrast);" translate>General.HISTORY</ion-label>
          </ion-segment-button>
        </ion-segment>
      </ng-container>
    </ng-container>
    <!-- this title tag is for spacing purpose only -->
    <ion-title class="ion-hide-md-down" slot="end">
    </ion-title>
    <ng-container *ngIf="service.currentEdge() as edge">
      <ion-buttons slot="end" class="ion-padding-end">
        <ng-container *ngIf="edge.currentData | async as currentData">
          <ng-container *ngIf="currentData.summary.system as sum">
            <ion-button class="ion-toolbar-button" (click)="presentSingleStatusModal()"
              *ngIf="(currentPage === 'IndexLive' || currentPage === 'IndexHistory' || currentPage === 'EdgeSettings') && sum.state !== null"
              fill="solid" shape="round">
              <ng-container [ngSwitch]="sum.state">
                <ion-icon *ngSwitchCase="0" color="success"
                  style="font-size: 20px; filter: drop-shadow(0 1px 1px var(--ion-color-success));"
                  name="checkmark-circle-outline"></ion-icon>
                <ion-icon *ngSwitchCase="1" color="success"
                  style="font-size: 20px; filter: drop-shadow(0 1px 1px var(--ion-color-success));"
                  [name]="edge.roleIsAtLeast('admin') ? 'information-outline' : 'checkmark-circle-outline'"
                  size="medium"></ion-icon>
                <ion-icon *ngSwitchCase="2" color="warning" name="alert-outline"
                  style="font-size: 20px; filter: drop-shadow(0 1px 1px var(--ion-color-warning));"></ion-icon>
                <ion-icon *ngSwitchCase="3" color="danger" name="alert-outline"
                  style="font-size: 20px; filter: drop-shadow(0 1px 1px var(--ion-color-danger));"></ion-icon>
              </ng-container>
            </ion-button>
          </ng-container>
        </ng-container>
        <ng-container *ngIf="environment.debugMode && edge.roleIsAtLeast('owner')">
          <ion-button (click)="isSystemLogEnabled = !isSystemLogEnabled">
            <ion-icon [ngStyle]="{'color': 'var(--ion-menu-color)'}" name="bug-outline"></ion-icon>
          </ion-button>
        </ng-container>
      </ion-buttons>
    </ng-container>
  </ion-toolbar>

  <ng-container *ngIf="currentPage === 'IndexHistory'">
    <ion-toolbar color="secondary">
      <ion-buttons class="ion-justify-content-center">
        <pickdate></pickdate>
      </ion-buttons>
    </ion-toolbar>
  </ng-container>
</ion-header><|MERGE_RESOLUTION|>--- conflicted
+++ resolved
@@ -1,11 +1,7 @@
 <ion-header #appHeader *ngIf="isHeaderAllowed">
   <ion-toolbar style="--background: var(--ion-color-toolbar-primary);" mode="md">
     <ion-buttons *ngIf="backUrl" slot="start">
-<<<<<<< HEAD
-      <ion-button *ngIf="navigationService.headerOptions.showBackButton" [routerLink]="backUrl" replaceUrl="true">
-=======
       <ion-button *ngIf="showBackButton" (click)="navigationService.goBack()">
->>>>>>> 0f7119c2
         <ion-icon [ngStyle]="{'color': 'var(--ion-menu-color)'}" name="arrow-back-outline"></ion-icon>
       </ion-button>
     </ion-buttons>

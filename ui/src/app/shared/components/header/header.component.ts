--- conflicted
+++ resolved
@@ -6,11 +6,7 @@
 import { filter, takeUntil } from "rxjs/operators";
 import { environment } from "src/environments";
 
-<<<<<<< HEAD
-import { RouteService } from "../../service/previousRouteService";
-=======
 import { RouteService } from "../../service/route.service";
->>>>>>> 0f7119c2
 import { Edge, Service, Websocket } from "../../shared";
 import { NavigationService } from "../navigation/service/navigation.service";
 import { PickDateComponent } from "../pickdate/pickdate.component";

import { TranslateService } from "@ngx-translate/core";
import { ChannelAddress, Widgets } from "../../shared";
import { baseNavigationTree, NavigationId, NavigationTree } from "../navigation/shared";
import { Name } from "../shared/name";
import { Edge } from "./edge";

export interface CategorizedComponents {
    category: {
        title: string,
        icon: string,
    },
    components: EdgeConfig.Component[]
}

export interface CategorizedFactories {
    category: {
        title: string,
        icon: string
    },
    factories: EdgeConfig.Factory[]
}

export class EdgeConfig {

    /**
     * Component-ID -> Component.
     */
    public readonly components: { [id: string]: EdgeConfig.Component } = {};

    /**
     * Factory-PID -> OSGi Factory.
     */
    public readonly factories: { [id: string]: EdgeConfig.Factory } = {};

    /**
     * Nature-PID -> Component-IDs.
     */
    public readonly natures: { [id: string]: EdgeConfig.Nature } = {};

    /**
     * UI-Widgets.
     */
    public readonly widgets: Widgets;

    public readonly navigation: NavigationTree;

    constructor(edge: Edge, source?: EdgeConfig) {

        if (source) {
            this.components = source.components;
            this.factories = source.factories;
        }

        this.navigation = this.createNavigationTree(this.components, this.factories);

        // initialize Components
        for (const componentId in this.components) {
            const component = this.components[componentId];
            component.id = componentId;
            if ("enabled" in component.properties) {
                component.isEnabled = component.properties["enabled"];
            } else {
                component.isEnabled = true;
            }
        }

        // initialize Factorys
        for (const factoryId in this.factories) {
            const factory = this.factories[factoryId];
            factory.id = factoryId;
            factory.componentIds = [];

            // Fill 'natures' map
            for (const natureId of factory.natureIds) {
                if (!(natureId in this.natures)) {
                    const parts = natureId.split(".");
                    const name = parts[parts.length - 1];
                    this.natures[natureId] = {
                        id: natureId,
                        name: name,
                        factoryIds: [],
                    };
                }
                this.natures[natureId].factoryIds.push(factoryId);
            }
        }

        if (Object.keys(this.components).length != 0 && Object.keys(this.factories).length == 0) {
            console.warn("Factory definitions are missing.");
        } else {
            for (const componentId in this.components) {
                const component = this.components[componentId];
                if (component.factoryId === "") {
                    continue; // Singleton components have no factory-PID
                }
                const factory = this.factories[component.factoryId];
                if (!factory) {
                    console.warn("Factory definition [" + component.factoryId + "] for [" + componentId + "] is missing.");
                    continue;
                }

                // Complete 'factories' map
                factory.componentIds.push(componentId);
            }
        }

        // Initialize Widgets
        this.widgets = Widgets.parseWidgets(edge, this);
    }

    /**
     * Lists all available Factories, grouped by category.
     */
    public static listAvailableFactories(factories: { [id: string]: EdgeConfig.Factory }, translate: TranslateService): CategorizedFactories[] {
        const allFactories: CategorizedFactories[] = [
            {
                category: { title: translate.instant("SETTINGS.CATEGORY.TITLE.SIMULATORS"), icon: "flask-outline" },
                factories: Object.entries(factories)
                    .filter(([factory]) => factory.startsWith("Simulator."))
                    .map(e => e[1]),
            },
            {
                category: { title: translate.instant("SETTINGS.CATEGORY.TITLE.METER"), icon: "speedometer-outline" },
                factories: [
                    EdgeConfig.getFactoriesByNature(factories, "io.openems.edge.meter.api.SymmetricMeter"), // TODO replaced by ElectricityMeter
                    EdgeConfig.getFactoriesByNature(factories, "io.openems.edge.meter.api.ElectricityMeter", "io.openems.edge.evcs.api.Evcs"),
                    EdgeConfig.getFactoriesByNature(factories, "io.openems.edge.ess.dccharger.api.EssDcCharger"),
                ].flat(2),
            },
            {
                category: { title: translate.instant("SETTINGS.CATEGORY.TITLE.STORAGE_SYSTEMS"), icon: "battery-charging-outline" },
                factories: [
                    EdgeConfig.getFactoriesByNature(factories, "io.openems.edge.ess.api.SymmetricEss"),
                    EdgeConfig.getFactoriesByNature(factories, "io.openems.edge.battery.api.Battery"),
                    EdgeConfig.getFactoriesByNature(factories, "io.openems.edge.batteryinverter.api.ManagedSymmetricBatteryInverter"),
                ].flat(2),
            },
            {
                category: { title: translate.instant("SETTINGS.CATEGORY.TITLE.STORAGE_SYSTEM_CONTROL"), icon: "options-outline" },
                factories: [
                    EdgeConfig.getFactoriesByIdsPattern(factories, [
                        /Controller\.Asymmetric.*/,
                        /Controller\.Ess.*/,
                        /Controller\.Symmetric.*/,
                    ]),
                ].flat(2),
            },
            {
                category: { title: translate.instant("SETTINGS.CATEGORY.TITLE.EV_CHARGING_STATION"), icon: "car-outline" },
                factories: [
                    EdgeConfig.getFactoriesByNature(factories, "io.openems.edge.evcs.api.Evcs"),
                    EdgeConfig.getFactoriesByNature(factories, "io.openems.edge.evse.api.chargepoint.EvseChargePoint"),
                    EdgeConfig.getFactoriesByNature(factories, "io.openems.edge.evse.api.electricvehicle.EvseElectricVehicle"),
                ].flat(2),
            },
            {
                category: { title: translate.instant("SETTINGS.CATEGORY.TITLE.EV_CHARGING_STATION_CONTROL"), icon: "options-outline" },
                factories: [
                    EdgeConfig.getFactoriesByIds(factories, [
                        "Controller.Evcs",
                        "Evse.Controller.Single",
                        "Evse.Controller.Cluster",
                    ]),
                ].flat(2),
            },
            {
                category: { title: translate.instant("SETTINGS.CATEGORY.TITLE.IOs"), icon: "log-in-outline" },
                factories: [
                    EdgeConfig.getFactoriesByNature(factories, "io.openems.edge.io.api.DigitalOutput"),
                    EdgeConfig.getFactoriesByNature(factories, "io.openems.edge.io.api.DigitalInput"),
                ].flat(2),
            },
            {
                category: { title: translate.instant("SETTINGS.CATEGORY.TITLE.IO-CONTROL"), icon: "options-outline" },
                factories: [
                    EdgeConfig.getFactoriesByIds(factories, [
                        "Controller.IO.ChannelSingleThreshold",
                        "Controller.Io.FixDigitalOutput",
                        "Controller.IO.HeatingElement",
                        "Controller.Heat.Heatingelement",
                        "Controller.IO.Heating.Room",
                        "Controller.Io.HeatPump.SgReady",
                    ]),
                ].flat(2),
            },
            {
                category: { title: translate.instant("SETTINGS.CATEGORY.TITLE.TEMPERATURE_SENSORS"), icon: "thermometer-outline" },
                factories: [
                    EdgeConfig.getFactoriesByNature(factories, "io.openems.edge.thermometer.api.Thermometer"),
                ].flat(2),
            },
            {
                category: { title: translate.instant("SETTINGS.CATEGORY.TITLE.EXTERNAL_INTERFACES"), icon: "megaphone-outline" },
                factories: [
                    EdgeConfig.getFactoriesByIds(factories, [
                        "Controller.Api.Websocket",
                        "Controller.Api.ModbusTcp",
                        "Controller.Api.ModbusTcp.ReadOnly",
                        "Controller.Api.ModbusTcp.ReadWrite",
                        "Controller.Api.ModbusRtu.ReadOnly",
                        "Controller.Api.ModbusRtu.ReadWrite",
                        "Controller.Api.MQTT",
                        "Controller.Api.Rest.ReadOnly",
                        "Controller.Api.Rest.ReadWrite",
                    ]),
                ].flat(2),
            },
            {
                category: { title: translate.instant("SETTINGS.CATEGORY.TITLE.CLOUD_INTERFACES"), icon: "cloud-outline" },
                factories: [
                    EdgeConfig.getFactoriesByIdsPattern(factories, [
                        /TimeOfUseTariff\.*/,
                    ]),
                    EdgeConfig.getFactoriesByIds(factories, [
                        "Controller.Api.Backend",
                        "Controller.Clever-PV",
                    ]),
                ].flat(2),
            },
            {
                category: { title: translate.instant("SETTINGS.CATEGORY.TITLE.DEVICE_INTERFACES"), icon: "swap-horizontal-outline" },
                factories: [
                    EdgeConfig.getFactoriesByIds(factories, [
                        "Bridge.Mbus",
                        "Bridge.Onewire",
                        "Bridge.Modbus.Serial",
                        "Bridge.Modbus.Tcp",
                        "Kaco.BlueplanetHybrid10.Core",
                    ]),
                ].flat(2),
            },
            {
                category: { title: translate.instant("SETTINGS.CATEGORY.TITLE.STANDARD_COMPONENTS"), icon: "resize-outline" },
                factories: [
                    EdgeConfig.getFactoriesByIds(factories, [
                        "Controller.Debug.Log",
                        "Controller.Debug.DetailedLog",
                    ]),
                    EdgeConfig.getFactoriesByNature(factories, "io.openems.edge.timedata.api.Timedata"),
                    EdgeConfig.getFactoriesByNature(factories, "io.openems.edge.predictor.api.oneday.Predictor24Hours"),
                    EdgeConfig.getFactoriesByNature(factories, "io.openems.edge.scheduler.api.Scheduler"),
                ].flat(2),
            },
            {
                category: { title: translate.instant("SETTINGS.CATEGORY.TITLE.DEDICATED_CONTROLLERS"), icon: "repeat-outline" },
                factories: [
                    EdgeConfig.getFactoriesByNature(factories, "io.openems.edge.controller.api.Controller"),
                ].flat(2),
            },
            {
                category: { title: translate.instant("SETTINGS.CATEGORY.TITLE.OTHERS"), icon: "radio-button-off-outline" },
                factories: Object.values(factories),
            },
        ];

        const ignoreFactoryIds: string[] = [];
        const result: CategorizedFactories[] = [];
        allFactories.forEach(item => {
            const factories =
                item.factories
                    // remove Factories from list that have already been listed before
                    .filter(factory => !ignoreFactoryIds.includes(factory.id))
                    // remove duplicates
                    .filter((e, i, arr) => arr.indexOf(e) === i);
            if (factories.length > 0) {
                factories.forEach(factory => {
                    ignoreFactoryIds.push(factory.id);
                });
                result.push({ category: item.category, factories: factories.sort((a, b) => a.id.localeCompare(b.id)) });
            }
        });
        return result;
    }

    /**
     * Get Factories of Nature.
     *
     * @param factories the given EdgeConfig.Factory
     * @param includeNature the name of the Nature to be included
     * @param excludeNature an optional name of a Nature to be excluded
     */
    public static getFactoriesByNature(factories: { [id: string]: EdgeConfig.Factory }, includeNature: string, excludeNature?: string): EdgeConfig.Factory[] {
        const result = [];
        const natures = EdgeConfig.getNaturesOfFactories(factories);
        const include = natures[includeNature];
        const excludes = excludeNature != null && excludeNature in natures ? natures[excludeNature].factoryIds : [];
        if (include) {
            for (const factoryId of include.factoryIds) {
                if (excludes.includes(factoryId)) {
                    continue;
                }
                if (factoryId in factories) {
                    result.push(factories[factoryId]);
                }
            }
        }
        return result;
    }

    public static getFactoriesByIds(factories: { [id: string]: EdgeConfig.Factory }, factoryIds: string[]): EdgeConfig.Factory[] {
        const result = [];
        for (const factoryId of factoryIds) {
            if (factoryId in factories) {
                result.push(factories[factoryId]);
            }
        }
        return result;
    }

    public static getFactoriesByIdsPattern(factories: { [id: string]: EdgeConfig.Factory }, patterns: RegExp[]): EdgeConfig.Factory[] {
        const result = [];
        for (const pattern of patterns) {
            for (const factoryId in factories) {
                if (pattern.test(factoryId)) {
                    result.push(factories[factoryId]);
                }
            }
        }
        return result;
    }

    public static getNaturesOfFactories(factories: { [id: string]: EdgeConfig.Factory }): { [natureId: string]: EdgeConfig.Nature } {
        const natures: { [natureId: string]: EdgeConfig.Nature } = {};
        // initialize Factorys
        for (const [factoryId, factory] of Object.entries(factories)) {
            // Fill 'natures' map
            for (const natureId of factory.natureIds) {
                if (!(natureId in natures)) {
                    const parts = natureId.split(".");
                    const name = parts[parts.length - 1];
                    natures[natureId] = {
                        id: natureId,
                        name: name,
                        factoryIds: [],
                    };
                }
                natures[natureId].factoryIds.push(factoryId);
            }
        }
        return natures;
    }

    public isValid(): boolean {
        return Object.keys(this.components).length > 0 && Object.keys(this.factories).length > 0;
    }

    /**
     * Get Component-IDs of Component instances by the given Factory.
     *
     * @param factoryId the Factory PID.
     */
    public getComponentIdsByFactory(factoryId: string): string[] {
        const factory = this.factories[factoryId];
        if (factory) {
            return factory.componentIds;
        } else {
            return [];
        }
    }

    public getFactoriesByNature(natureId: string): EdgeConfig.Factory[] {
        return EdgeConfig.getFactoriesByNature(this.factories, natureId);
    }

    /**
     * Get Factories by Factory-IDs.
     *
     * @param ids the given Factory-IDs.
     */
    public getFactoriesByIds(factoryIds: string[]): EdgeConfig.Factory[] {
        return EdgeConfig.getFactoriesByIds(this.factories, factoryIds);
    }

    /**
     * Get Factories by Factory-IDs pattern.
     *
     * @param ids the given Factory-IDs pattern.
     */
    public getFactoriesByIdsPattern(patterns: RegExp[]): EdgeConfig.Factory[] {
        return EdgeConfig.getFactoriesByIdsPattern(this.factories, patterns);
    }

    /**
     * Get Component instances by the given Factory.
     *
     * @param factoryId the Factory PID.
     */
    public getComponentsByFactory(factoryId: string): EdgeConfig.Component[] {
        const componentIds = this.getComponentIdsByFactory(factoryId);
        const result: EdgeConfig.Component[] = [];
        for (const componentId of componentIds) {
            result.push(this.components[componentId]);
        }
        return result;
    }

    /**
     * Gets the Component Ids by the given Factories.
     *
     * @param factoryIds the Factory PIDs.
     * @returns the component Ids
     */
    public getComponentIdsByFactories(...factoryIds: string[]): string[] {
        const componentIds: string[] = [];

        for (const factory of factoryIds) {
            componentIds.push(...this.getComponentIdsByFactory(factory));
        }
        return componentIds;
    }

    /**
     * Get Component-IDs of Components that implement the given Nature.
     *
     * @param nature the given Nature.
     */
    public getComponentIdsImplementingNature(natureId: string): string[] {
        const result: string[] = [];
        const nature = this.natures[natureId];
        if (nature) {
            for (const factoryId of nature.factoryIds) {
                result.push(...this.getComponentIdsByFactory(factoryId));
            }
        }

        // Backwards compatibilty
        // TODO drop after full migration to ElectricityMeter
        switch (natureId) {
            // ElectricityMeter replaces SymmetricMeter (and AsymmetricMeter implicitely)
            case "io.openems.edge.meter.api.ElectricityMeter":
                result.push(...this.getComponentIdsImplementingNature("io.openems.edge.meter.api.SymmetricMeter"));
        }

        return result;
    }

    /**
     * Get Components that implement the given Nature.
     *
     * @param nature the given Nature.
     */
    public getComponentsImplementingNature(natureId: string): EdgeConfig.Component[] {
        const result: EdgeConfig.Component[] = [];
        const nature = this.natures[natureId];
        if (nature) {
            for (const factoryId of nature.factoryIds) {
                result.push(...this.getComponentsByFactory(factoryId));
            }
        }

        // Backwards compatibilty
        // TODO drop after full migration to ElectricityMeter
        switch (natureId) {
            // ElectricityMeter replaces SymmetricMeter (and AsymmetricMeter implicitely)
            case "io.openems.edge.meter.api.ElectricityMeter":
                result.push(...this.getComponentsImplementingNature("io.openems.edge.meter.api.SymmetricMeter"));
        }

        return result;
    }

    /**
     * Get the implemented NatureIds by Factory-ID.
     *
     * @param factoryId the Factory-ID
     */
    public getNatureIdsByFactoryId(factoryId: string): string[] {
        const factory = this.factories[factoryId];
        if (factory) {
            return factory.natureIds;
        } else {
            return [];
        }
    }

    /**
     * Get a component by another components property
     *
     * @param otherComponentId the other component
     * @param property the property of the other component
     * @returns the component, if found, else null
     */
    public getComponentFromOtherComponentsProperty(otherComponentId: string, property: string): EdgeConfig.Component | null {
        const component = this.components[otherComponentId];
        if (component && property in component.properties) {
            const id = component.properties[property];
            return this.components[id];
        } else {
            return null;
        }
    }

    /**
     * Determines if component has nature
     *
     * @param nature the given Nature.
     * @param componentId the Component-ID
     */
    public hasComponentNature(nature: string, componentId: string) {
        const natureIds = this.getNatureIdsByComponentId(componentId);
        return natureIds.includes(nature);
    }

    /**
     * Determines if component has factory id
     *
     * @param nature the given Nature.
     * @param componentId the Component-ID
     */
    public hasComponentFactory(factoryId: string, component: EdgeConfig.Component) {
        return component.factoryId === factoryId;
    }

    /**
     * Determines if Edge has a Storage device
     */
    public hasStorage(): boolean {
        if (this.getComponentIdsImplementingNature("io.openems.edge.ess.api.SymmetricEss").length > 0) {
            return true;
        } else {
            return false;
        }
    }

    /**
     * Determines if Edge has a Meter device
     */
    public hasMeter(): boolean {
        if (this.getComponentIdsImplementingNature("io.openems.edge.meter.api.ElectricityMeter").length > 0) {
            return true;
        } else {
            return false;
        }
    }

    /**
     * Determines if Edge has a producing device
     */
    public hasProducer(): boolean {
        // Do we have a Ess DC Charger?
        if (this.getComponentsImplementingNature("io.openems.edge.ess.dccharger.api.EssDcCharger").length > 0) {
            return true;
        }
        // Do we have a Meter with type PRODUCTION?
        for (const component of this.getComponentsImplementingNature("io.openems.edge.meter.api.ElectricityMeter")) {
            if (component.isEnabled && this.isProducer(component)) {
                return true;
            }
        }
        return false;
    }

    /**
     * Is the given Meter of type 'PRODUCTION'?
     *
     * @param component the Meter Component
     * @returns true for PRODUCTION
     */
    public isProducer(component: EdgeConfig.Component) {
        if (component.properties["type"] == "PRODUCTION") {
            return true;
        }
        const natureIds = this.getNatureIdsByFactoryId(component.factoryId);
        if (natureIds.includes("io.openems.edge.pvinverter.api.ManagedSymmetricPvInverter")
            || natureIds.includes("io.openems.edge.ess.dccharger.api.EssDcCharger")) {
            return true;
        }
        // TODO properties in OSGi Component annotations are not transmitted correctly with Apache Felix SCR
        switch (component.factoryId) {
            case "Fenecon.Dess.PvMeter":
            case "Fenecon.Mini.PvMeter":
            case "Fenecon.Pro.PvMeter":
            case "Simulator.ProductionMeter.Acting":
                return true;
        }
        return false;
    }

    /**
     * Is the given Meter of type 'CONSUMPTION_METERED'?
     *
     * @param component the Meter Component
     * @returns true for CONSUMPTION_METERED
     */
    public isTypeConsumptionMetered(component: EdgeConfig.Component) {

        if (component.properties["type"] == "CONSUMPTION_METERED") {
            return true;
        }

        switch (component.factoryId) {
            case "GoodWe.EmergencyPowerMeter":
            case "Controller.IO.Heating.Room":
                return true;
        }
        const natures = this.getNatureIdsByFactoryId(component.factoryId);
        if (natures.includes("io.openems.edge.evcs.api.Evcs") && !natures.includes("io.openems.edge.evcs.api.MetaEvcs")) {
            return true;
        }
        if (natures.includes("io.openems.edge.evse.api.chargepoint.EvseChargePoint")) {
            return true;
        }
        return false;
    }

    /**
     * Is the given Meter of type 'GRID'?
     *
     * @param component the Meter Component
     * @returns true for GRID
     */
    public isTypeGrid(component: EdgeConfig.Component) {
        if (component.properties["type"] == "GRID") {
            return true;
        }

        switch (component.factoryId) {
            case "GoodWe.Grid-Meter":
            case "Kaco.BlueplanetHybrid10.GridMeter":
            case "Fenecon.Dess.GridMeter":
            case "Fenecon.Mini.GridMeter":
            case "Kostal.Piko.GridMeter":
            case "SolarEdge.Grid-Meter":
            case "Simulator.GridMeter.Acting":
            case "Simulator.GridMeter.Reacting":
                return true;
        }
        return false;
    }

    public listAvailableFactories(translate: TranslateService): CategorizedFactories[] {
        return EdgeConfig.listAvailableFactories(this.factories, translate);
    }

    /**
     * Returns the corresponding icon for a given factory
     */
    public getFactoryIcon(factory: EdgeConfig.Factory, translate: TranslateService): string {
        // default icon, if no icons are found
        let result = "stats-chart-outline";
        this.listAvailableFactories(translate).forEach(availableFactories => {
            availableFactories.factories.forEach(availableFactory => {
                if (factory == availableFactory) {
                    result = availableFactories.category.icon;
                }
            });
        });
        return result;
    }

    /**
     * Lists all active Components, grouped by category.
     */
    public listActiveComponents(ignoreComponentIds: string[] = [], translate: TranslateService): CategorizedComponents[] {
        const allComponents = [];
        const factories = this.listAvailableFactories(translate);
        for (const entry of factories) {
            const components: EdgeConfig.Component[] = [];
            for (const factory of entry.factories) {
                components.push(...this.getComponentsByFactory(factory.id));
            }
            allComponents.push({
                category: entry.category,
                components: components,
            });
        }
        const result: CategorizedComponents[] = [];
        allComponents.forEach((item: CategorizedComponents) => {
            const components =
                item.components
                    // remove Components from list that have already been listed before
                    .filter(component => !ignoreComponentIds.includes(component.id))
                    // remove duplicates
                    .filter((e, i, arr) => arr.indexOf(e) === i)
                    // sort by ID
                    .sort((c1, c2) => c1.id.localeCompare(c2.id));
            if (components.length > 0) {
                components.forEach(component => {
                    ignoreComponentIds.push(component.id);
                });
                // item.category.title = translate.instant()
                result.push({ category: item.category, components: components });
            }
        });
        return result;
    }

    /**
     * Get the implemented Natures by Component-ID.
     *
     * @param componentId the Component-ID
     */
    public getNatureIdsByComponentId(componentId: string): string[] {
        const component = this.components[componentId];
        if (!component) {
            return [];
        }
        const factoryId = component.factoryId;
        return this.getNatureIdsByFactoryId(factoryId);
    }

    /**
     * Get the Component.
     *
     * @param componentId the Component-ID
     */
    public getComponent(componentId: string): EdgeConfig.Component {
        return this.components[componentId];
    }

    /**
     * Get the Component properties.
     *
     * @param componentId the Component-ID
     */
    public getComponentProperties(componentId: string): { [key: string]: any } {
        const component = this.components[componentId];
        if (component) {
            return component.properties;
        } else {
            return {};
        }
    }

    /**
     * Get Channel.
     *
     * @param address the ChannelAddress
     */
    public getChannel(address: ChannelAddress): EdgeConfig.ComponentChannel | null {
        const component = this.components[address.componentId];
        if (component?.channels) {
            return component.channels[address.channelId];
        } else {
            return null;
        }
    }

    /**
     * Safely gets a property from a component, if it exists, else returns null.
     *
     * @param component The component from which to retrieve the property.
     * @param property The property name to retrieve.
     * @returns The property value if it exists, otherwise null.
     */
    public getPropertyFromComponent<T>(component: EdgeConfig.Component | null, property: string): T | null {
        return component?.properties[property] ?? null;
    }

    /**
<<<<<<< HEAD
     * Creates a navigation Tree
     *
     * @param components the edgeconfig components
     * @param factories the edgeconfig factories
     * @returns a navigationTree
     */
    private createNavigationTree(components: { [id: string]: EdgeConfig.Component; }, factories: { [id: string]: EdgeConfig.Factory; }): NavigationTree {

        // Create copy of navigationTree, avoid call by reference
        const _baseNavigationTree: ConstructorParameters<typeof NavigationTree> = baseNavigationTree.slice() as ConstructorParameters<typeof NavigationTree>;
        const navigationTree: NavigationTree = new NavigationTree(..._baseNavigationTree);

        const baseMode: NavigationTree["mode"] = "label";
        for (const [componentId, component] of Object.entries(components)) {
            switch (component.factoryId) {
                case "Evse.Controller.Single":
                    navigationTree.setChild(NavigationId.LIVE,
                        new NavigationTree(
                            componentId, "evse/" + componentId, { name: "oe-evcs", color: "success" }, Name.METER_ALIAS_OR_ID(component), baseMode, [
                            new NavigationTree("history", "history", { name: "stats-chart-outline", color: "warning" }, "Historie", baseMode, [], null),
                            new NavigationTree("forecast", "forecast", { name: "stats-chart-outline", color: "success" }, "Prognose", baseMode, [], null),
                        ], navigationTree));
                    break;
                case "Controller.IO.Heating.Room":
                    navigationTree.setChild(NavigationId.LIVE,
                        new NavigationTree(
                            componentId, "io-heating-room/" + componentId, { name: "flame", color: "danger" }, Name.METER_ALIAS_OR_ID(component), baseMode, [],
                            navigationTree,));
                    break;
            }
        }
        return navigationTree;
    }


=======
     * Safely gets a property from a component, if it exists, else returns false.
     *
     * @param component The component from which to retrieve the property.
     * @param property The property name to retrieve.
     * @returns The property value if it exists, otherwise null.
     */
    public hasComponentPropertyValue<T>(component: EdgeConfig.Component | null, property: string, value: T): boolean {
        if (component == null) {
            return false;
        }
        return component.hasPropertyValue<T>(property, value);
    }
>>>>>>> 0f7119c2
}

export enum PersistencePriority {
    VERY_LOW = "VERY_LOW", //
    LOW = "LOW", //
    MEDIUM = "MEDIUM", //
    HIGH = "HIGH", //
    VERY_HIGH = "VERY_HIGH", //
}

export namespace PersistencePriority {

    export const DEFAULT_CHANNEL_PRIORITY: string = PersistencePriority.VERY_LOW;
    export const DEFAULT_GLOBAL_PRIORITY: string = PersistencePriority.HIGH;

    /**
     * Checks if given prio1 is less than prio2
     *
     * @param prio1 the prio that will be compared
     * @param prio2 the prio to compare it to
     * @returns true if prio1 is less than prio2
     */
    export function isLessThan(prio1: string, prio2: string): boolean {
        if (typeof prio1 !== "string" || typeof prio2 !== "string") {
            return false;
        }
        return Object.keys(PersistencePriority).indexOf(prio1) < Object.keys(PersistencePriority).indexOf(prio2);
    }
}

export namespace EdgeConfig {
    export class ComponentChannel {
        public readonly type!: "BOOLEAN" | "SHORT" | "INTEGER" | "LONG" | "FLOAT" | "DOUBLE" | "STRING";
        public readonly accessMode!: "RO" | "RW" | "WO";
        public readonly unit!: string;
        public readonly category!: "OPENEMS_TYPE" | "ENUM" | "STATE";
        public readonly level!: "INFO" | "OK" | "WARNING" | "FAULT";
        public readonly persistencePriority?: PersistencePriority;
        public readonly text!: string;
        public readonly options?: { [key: string]: number };
    }

    export class Component {
        public id: string = "";
        public alias: string = "";
        public isEnabled: boolean = false;

        constructor(
            public readonly factoryId: string = "",
            public readonly properties: { [key: string]: any } = {},
            public readonly channels?: { [channelId: string]: ComponentChannel },
        ) { }

<<<<<<< HEAD
=======
        public static of(component: EdgeConfig.Component) {
            return new EdgeConfig.Component(component.factoryId, component.properties, component.channels ?? {});
        }

>>>>>>> 0f7119c2
        /* Safely gets a property from a component, if it exists, else returns null.
        *
        * @param component The component from which to retrieve the property.
        * @param property The property name to retrieve.
        * @returns The property value if it exists, otherwise null.
        */
        public getPropertyFromComponent<T>(property: string): T | null {
            return this.properties[property] ?? null;
        }
<<<<<<< HEAD
=======

        /**
         * Checks if property has a given value
         *
         *@param propertyName - The name of the property to check.
         *@param value - The value to compare against.
         *@returns True if the property exists and has the given value; otherwise, false.
         */
        public hasPropertyValue<T>(propertyName: string, value: T): boolean {
            const propertyValue = this.getPropertyFromComponent<T>(propertyName);
            if (!propertyValue) {
                return false;
            }
            return propertyValue === value;
        }
>>>>>>> 0f7119c2
    }

    export class FactoryProperty {
        public readonly id!: string;
        public readonly name!: string;
        public readonly description!: string;
        public readonly type!: string;
        public readonly isRequired!: boolean;
        public readonly isPassword!: boolean;
        public readonly defaultValue!: any;
        public readonly schema!: {};
    }


    export class Factory {
        public id: string = "";
        public componentIds: string[] = [];

        constructor(
            public readonly name: string,
            public readonly description: string,
            public readonly natureIds: string[] = [],
            public readonly properties: FactoryProperty[] = [],
        ) { }

        /**
         * Gets the FactoryProperty definition for a Property-ID.
         *
         * @param propertyId the Property-ID
         */
        static getPropertyForId(factory: Factory, propertyId: string): FactoryProperty | null {
            for (const property of factory.properties) {
                if (property.id === propertyId) {
                    return property;
                }
            }
            return null;
        }
    }

    export class Nature {
        public id: string = "";
        public name: string = "";
        public factoryIds: string[] = [];
    }
}<|MERGE_RESOLUTION|>--- conflicted
+++ resolved
@@ -1,7 +1,5 @@
 import { TranslateService } from "@ngx-translate/core";
 import { ChannelAddress, Widgets } from "../../shared";
-import { baseNavigationTree, NavigationId, NavigationTree } from "../navigation/shared";
-import { Name } from "../shared/name";
 import { Edge } from "./edge";
 
 export interface CategorizedComponents {
@@ -42,16 +40,12 @@
      */
     public readonly widgets: Widgets;
 
-    public readonly navigation: NavigationTree;
-
     constructor(edge: Edge, source?: EdgeConfig) {
 
         if (source) {
             this.components = source.components;
             this.factories = source.factories;
         }
-
-        this.navigation = this.createNavigationTree(this.components, this.factories);
 
         // initialize Components
         for (const componentId in this.components) {
@@ -748,43 +742,6 @@
     }
 
     /**
-<<<<<<< HEAD
-     * Creates a navigation Tree
-     *
-     * @param components the edgeconfig components
-     * @param factories the edgeconfig factories
-     * @returns a navigationTree
-     */
-    private createNavigationTree(components: { [id: string]: EdgeConfig.Component; }, factories: { [id: string]: EdgeConfig.Factory; }): NavigationTree {
-
-        // Create copy of navigationTree, avoid call by reference
-        const _baseNavigationTree: ConstructorParameters<typeof NavigationTree> = baseNavigationTree.slice() as ConstructorParameters<typeof NavigationTree>;
-        const navigationTree: NavigationTree = new NavigationTree(..._baseNavigationTree);
-
-        const baseMode: NavigationTree["mode"] = "label";
-        for (const [componentId, component] of Object.entries(components)) {
-            switch (component.factoryId) {
-                case "Evse.Controller.Single":
-                    navigationTree.setChild(NavigationId.LIVE,
-                        new NavigationTree(
-                            componentId, "evse/" + componentId, { name: "oe-evcs", color: "success" }, Name.METER_ALIAS_OR_ID(component), baseMode, [
-                            new NavigationTree("history", "history", { name: "stats-chart-outline", color: "warning" }, "Historie", baseMode, [], null),
-                            new NavigationTree("forecast", "forecast", { name: "stats-chart-outline", color: "success" }, "Prognose", baseMode, [], null),
-                        ], navigationTree));
-                    break;
-                case "Controller.IO.Heating.Room":
-                    navigationTree.setChild(NavigationId.LIVE,
-                        new NavigationTree(
-                            componentId, "io-heating-room/" + componentId, { name: "flame", color: "danger" }, Name.METER_ALIAS_OR_ID(component), baseMode, [],
-                            navigationTree,));
-                    break;
-            }
-        }
-        return navigationTree;
-    }
-
-
-=======
      * Safely gets a property from a component, if it exists, else returns false.
      *
      * @param component The component from which to retrieve the property.
@@ -797,7 +754,6 @@
         }
         return component.hasPropertyValue<T>(property, value);
     }
->>>>>>> 0f7119c2
 }
 
 export enum PersistencePriority {
@@ -851,13 +807,10 @@
             public readonly channels?: { [channelId: string]: ComponentChannel },
         ) { }
 
-<<<<<<< HEAD
-=======
         public static of(component: EdgeConfig.Component) {
             return new EdgeConfig.Component(component.factoryId, component.properties, component.channels ?? {});
         }
 
->>>>>>> 0f7119c2
         /* Safely gets a property from a component, if it exists, else returns null.
         *
         * @param component The component from which to retrieve the property.
@@ -867,8 +820,6 @@
         public getPropertyFromComponent<T>(property: string): T | null {
             return this.properties[property] ?? null;
         }
-<<<<<<< HEAD
-=======
 
         /**
          * Checks if property has a given value
@@ -884,7 +835,6 @@
             }
             return propertyValue === value;
         }
->>>>>>> 0f7119c2
     }
 
     export class FactoryProperty {

--- conflicted
+++ resolved
@@ -22,11 +22,7 @@
   }
 
   export namespace ChartOptions {
-<<<<<<< HEAD
-    export const LINE_CHART_OPTIONS = (period: string, chartType: "line" | "bar", options: { [k: string]: { scale: { min?: number, max?: number, beginAtZero?: boolean, title?: string }, ticks?: { stepSize: number; min?: number, max?: number }; }; }, title?: string): OeChartTester.Dataset.Option => ({
-=======
     export const LINE_CHART_OPTIONS = (period: string, chartType: "line" | "bar", options: { [k: string]: { scale: Partial<CartesianScaleTypeRegistry["linear"]["options"]>, title?: string, ticks?: { stepSize: number; min?: number, max?: number }; }; }, title?: string): OeChartTester.Dataset.Option => ({
->>>>>>> 0f7119c2
       type: "option",
       options: {
         // Important for point style on chart hover for line chart
@@ -68,11 +64,7 @@
             "stacked": false,
             "beginAtZero": false,
             ...options["left"]?.scale, ...(chartType === "line" ? { stacked: false } : {}),
-<<<<<<< HEAD
-            "title": { "text": options["left"]?.scale?.title ?? "kW", "display": false, "padding": 5, "font": { "size": 11 } },
-=======
             "title": { "text": options["left"]?.title ?? "kW", "display": false, "padding": 5, "font": { "size": 11 } },
->>>>>>> 0f7119c2
             "position": "left",
             "grid": { "display": true },
             "ticks": {

import { ChangeDetectorRef, Component, ViewChild } from '@angular/core';
import { NavigationEnd, Router } from '@angular/router';
import { MenuController, ModalController } from '@ionic/angular';
import { Subject } from 'rxjs';
import { filter, takeUntil } from 'rxjs/operators';
import { environment } from 'src/environments';
import { PickDateComponent } from '../pickdate/pickdate.component';
import { ChannelAddress, Edge, Service, Websocket } from '../shared';
import { StatusSingleComponent } from '../status/single/status.component';
<<<<<<< HEAD

=======
>>>>>>> 62a2554b

@Component({
    selector: 'header',
    templateUrl: './header.component.html'
})
export class HeaderComponent {

    @ViewChild(PickDateComponent, { static: false }) PickDateComponent: PickDateComponent

    public env = environment;
    public backUrl: string | boolean = '/';
    public enableSideMenu: boolean;
    public currentPage: 'EdgeSettings' | 'Other' | 'IndexLive' | 'IndexHistory' = 'Other';
    public isSystemLogEnabled: boolean = false;
    private ngUnsubscribe: Subject<void> = new Subject<void>();

    constructor(
        private cdRef: ChangeDetectorRef,
        public menu: MenuController,
        public modalCtrl: ModalController,
        public router: Router,
        public service: Service,
        public websocket: Websocket,
    ) { }

    ngOnInit() {
        // set inital URL
        this.updateUrl(window.location.pathname);
        // update backUrl on navigation events
        this.router.events.pipe(
            takeUntil(this.ngUnsubscribe),
            filter(event => event instanceof NavigationEnd)
        ).subscribe(event => {
            window.scrollTo(0, 0);
            this.updateUrl((<NavigationEnd>event).urlAfterRedirects);
        })

        // subscribe for single status component
        this.service.currentEdge.pipe(takeUntil(this.ngUnsubscribe)).subscribe(edge => {
            if (edge != null) {
                edge.subscribeChannels(this.websocket, '', [
                    new ChannelAddress('_sum', 'State'),
                ]);
            }
        })
    }

    // used to prevent 'Expression has changed after it was checked' error
    ngAfterViewChecked() {
        this.cdRef.detectChanges()
    }

    updateUrl(url: string) {
        this.updateBackUrl(url);
        this.updateEnableSideMenu(url);
        this.updateCurrentPage(url);
    }

    updateEnableSideMenu(url: string) {
        let urlArray = url.split('/');
        let file = urlArray.pop();

        if (file == 'user' || file == 'settings' || urlArray.length > 3) {
            // disable side-menu; show back-button instead
            this.enableSideMenu = false;
        } else {
            // enable side-menu if back-button is not needed 
            this.enableSideMenu = true;
        }
    }

    updateBackUrl(url: string) {
        // disable backUrl & Segment Navigation on initial 'index' page
        if (url === '/index') {
            this.backUrl = false;
            return;
        }

        // set backUrl for user when an Edge had been selected before
        let currentEdge: Edge = this.service.currentEdge.value;
        if (url === '/user' && currentEdge != null) {
            this.backUrl = '/device/' + currentEdge.id + "/live"
            return;
        }

        let urlArray = url.split('/');
        let backUrl: string | boolean = '/';
        let file = urlArray.pop();

        // disable backUrl for History & EdgeIndex Component ++ Enable Segment Navigation
        if ((file == 'history' || file == 'live') && urlArray.length == 3) {
            this.backUrl = false;
            return;
        } else {
        }

        // disable backUrl to first 'index' page from Edge index if there is only one Edge in the system
        if (file === 'live' && urlArray.length == 3 && this.env.backend === "OpenEMS Edge") {
            this.backUrl = false;
            return;
        }

        // remove one part of the url for 'index'
        if (file === 'live') {
            urlArray.pop();
        }
        // re-join the url
        backUrl = urlArray.join('/') || '/';

        // correct path for '/device/[edgeId]/index'
        if (backUrl === '/device') {
            backUrl = '/';
        }
        this.backUrl = backUrl;
    }

    updateCurrentPage(url: string) {
        let urlArray = url.split('/');
        let file = urlArray.pop();
        if (urlArray.length >= 4) {
            file = urlArray[3];
        }
        // Enable Segment Navigation for Edge-Index-Page
        if ((file == 'history' || file == 'live') && urlArray.length == 3) {
            if (file == 'history') {
                this.currentPage = 'IndexHistory';
            } else {
                this.currentPage = 'IndexLive';
            }
        } else if (file == 'settings' && urlArray.length > 1) {
            this.currentPage = 'EdgeSettings';
        }
        else {
            this.currentPage = 'Other';
        }
    }

    public segmentChanged(event) {
        if (event.detail.value == "IndexLive") {
            this.router.navigateByUrl("/device/" + this.service.currentEdge.value.id + "/live", { replaceUrl: true });
            this.cdRef.detectChanges();
        }
        if (event.detail.value == "IndexHistory") {
            this.router.navigateByUrl("/device/" + this.service.currentEdge.value.id + "/history", { replaceUrl: true });
            this.cdRef.detectChanges();
        }
    }

    async presentSingleStatusModal() {
        const modal = await this.modalCtrl.create({
            component: StatusSingleComponent,
        });
        return await modal.present();
    }

    ngOnDestroy() {
        this.ngUnsubscribe.next();
        this.ngUnsubscribe.complete();
    }
}<|MERGE_RESOLUTION|>--- conflicted
+++ resolved
@@ -7,10 +7,6 @@
 import { PickDateComponent } from '../pickdate/pickdate.component';
 import { ChannelAddress, Edge, Service, Websocket } from '../shared';
 import { StatusSingleComponent } from '../status/single/status.component';
-<<<<<<< HEAD
-
-=======
->>>>>>> 62a2554b
 
 @Component({
     selector: 'header',

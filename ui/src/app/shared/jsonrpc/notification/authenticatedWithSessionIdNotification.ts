import { JsonrpcNotification } from "../base";
import { Edges, User } from "../shared";

/**
 * Represents a JSON-RPC Notification for UI authentication with session_id.
 * 
 * <pre>
 * {
 *   "jsonrpc": "2.0",
 *   "method": "authenticatedWithSessionId",
 *   "params": {
 *     "token": string,
<<<<<<< HEAD
=======
 *     "user": shared.User
>>>>>>> 2c53e205
 *     "edges": shared.Edges
 *   }
 * }
 * </pre>
 */
export class AuthenticateWithSessionIdNotification extends JsonrpcNotification {

    public static readonly METHOD: string = "authenticatedWithSessionId";

    public constructor(
        public readonly params: {
            token: string,
            user: User,
            edges: Edges
        }
    ) {
        super(AuthenticateWithSessionIdNotification.METHOD, params);
    }

}<|MERGE_RESOLUTION|>--- conflicted
+++ resolved
@@ -10,10 +10,7 @@
  *   "method": "authenticatedWithSessionId",
  *   "params": {
  *     "token": string,
-<<<<<<< HEAD
-=======
  *     "user": shared.User
->>>>>>> 2c53e205
  *     "edges": shared.Edges
  *   }
  * }

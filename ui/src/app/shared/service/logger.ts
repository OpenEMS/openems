--- conflicted
+++ resolved
@@ -25,10 +25,7 @@
      * @param msg the message to be logged
      */
     private sendLogMessageNotification(level: Level, msg: string) {
-<<<<<<< HEAD
-=======
 
->>>>>>> d22bc707
         if (environment.production == true) {
             this.service.websocket.sendNotification(new LogMessageNotification({ level: level, msg: msg }));
         }

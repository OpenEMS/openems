import { ActivatedRoute, Router } from '@angular/router';
import { BehaviorSubject, Subject, Subscription } from 'rxjs';
import { ChannelAddress } from '../shared';
import { Cookie } from 'ng2-cookies';
import { DefaultTypes } from './defaulttypes';
import { Edge } from '../edge/edge';
import { EdgeConfig } from '../edge/edgeconfig';
import { Edges } from '../jsonrpc/shared';
import { ErrorHandler, Injectable } from '@angular/core';
import { filter, first, map } from 'rxjs/operators';
import { JsonrpcResponseError } from '../jsonrpc/base';
import { Language, LanguageTag } from '../translate/language';
import { ModalController, ToastController } from '@ionic/angular';
import { NgxSpinnerService } from 'ngx-spinner';
import { QueryHistoricTimeseriesEnergyRequest } from '../jsonrpc/request/queryHistoricTimeseriesEnergyRequest';
import { QueryHistoricTimeseriesEnergyResponse } from '../jsonrpc/response/queryHistoricTimeseriesEnergyResponse';
import { Role } from '../type/role';
<<<<<<< HEAD
import { AdvertWidgets, Widgets } from '../type/widget';
import { DefaultTypes } from './defaulttypes';
import { NgxSpinnerService } from 'ngx-spinner';
=======
import { TranslateService } from '@ngx-translate/core';
>>>>>>> 093b502e

@Injectable()
export class Service implements ErrorHandler {

  public static readonly TIMEOUT = 15_000;

  public notificationEvent: Subject<DefaultTypes.Notification> = new Subject<DefaultTypes.Notification>();

  /**
   * Represents the resolution of used device
   * Checks if smartphone resolution is used
   */
  public deviceHeight: number = 0;
  public deviceWidth: number = 0;
  public isSmartphoneResolution: boolean = false;
  public isSmartphoneResolutionSubject: Subject<boolean> = new Subject<boolean>();

  /**
   * Holds the currenty selected Page Title.
   */
  public currentPageTitle: string;

  /**
   * Holds the current Activated Route
   */
  private currentActivatedRoute: ActivatedRoute = null;

  /**
   * Holds the currently selected Edge.
   */
  public readonly currentEdge: BehaviorSubject<Edge> = new BehaviorSubject<Edge>(null);

  /**
   * Holds references of Edge-IDs (=key) to Edge objects (=value)
   */
  public readonly edges: BehaviorSubject<{ [edgeId: string]: Edge }> = new BehaviorSubject({});

  /**
   * Holds reference to Websocket. This is set by Websocket in constructor.
   */
  public websocket = null;

  constructor(
    private router: Router,
    private spinner: NgxSpinnerService,
    private toaster: ToastController,
    public modalCtrl: ModalController,
    public translate: TranslateService,
  ) {
    // add language
    translate.addLangs(Language.getLanguages());
    // this language will be used as a fallback when a translation isn't found in the current language
    translate.setDefaultLang(LanguageTag.DE);
    // initialize history period
    this.historyPeriod = new DefaultTypes.HistoryPeriod(new Date(), new Date());
  }

  /**
   * Reset everything to default
   */
  public initialize() {
    console.log("initialize")
    this.edges.next({});
  }

  /**
   * Set the application language
   */
  public setLang(id: LanguageTag) {
    this.translate.use(id);
    // TODO set locale for date-fns: https://date-fns.org/docs/I18n
  }

  /**
   * Returns the configured language for docs.fenecon.de
   */
  public getDocsLang(): string {
    if (this.translate.currentLang == "German") {
      return "de";
    } else {
      return "en";
    }
  }

  /**
   * Convert the browser language in Language Tag
   */
  public browserLangToLangTag(browserLang: string): LanguageTag {
    switch (browserLang) {
      case "de": return LanguageTag.DE;
      case "en": return LanguageTag.EN;
      case "es": return LanguageTag.ES;
      case "nl": return LanguageTag.NL;
      case "cz": return LanguageTag.CZ;
      default: return LanguageTag.DE;
    }
  }

  /**
   * Gets the token from the cookie
   */
  public getToken(): string {
    return Cookie.get("token");
  }

  /**
   * Sets the token in the cookie
   */
  public setToken(token: string) {
    Cookie.set("token", token);
  }

  /**
   * Removes the token from the cookie
   */
  public removeToken() {
    Cookie.delete("token");
  }

  /**
   * Shows a nofication using toastr
   */
  public notify(notification: DefaultTypes.Notification) {
    this.notificationEvent.next(notification);
  }

  /**
   * Handles an application error
   */
  public handleError(error: any) {
    console.error(error);
    // TODO: show notification
    // let notification: Notification = {
    //     type: "error",
    //     message: error
    // };
    // this.notify(notification);
  }

  /**
   * Parses the route params and sets the current edge
   */
  public setCurrentComponent(currentPageTitle: string, activatedRoute: ActivatedRoute): Promise<Edge> {
    return new Promise((resolve) => {
      // Set the currentPageTitle only once per ActivatedRoute
      if (this.currentActivatedRoute != activatedRoute) {
        if (currentPageTitle == null || currentPageTitle.trim() === '') {
          this.currentPageTitle = 'FENECON Online-Monitoring';
        } else {
          this.currentPageTitle = currentPageTitle;
        }
      }
      this.currentActivatedRoute = activatedRoute;

      // Get Edge-ID. If not existing -> resolve null
      let route = activatedRoute.snapshot;
      let edgeId = route.params["edgeId"];
      if (edgeId == null) {
        // allow modal components to get edge id
        if (route.url.length == 0) {
          this.getCurrentEdge().then(edge => {
            resolve(edge);
          })
        } else {
          resolve(null);
        }
      }

      let subscription: Subscription = null;
      let onError = () => {
        if (subscription != null) {
          subscription.unsubscribe();
        }
        setCurrentEdge.apply(null);
        // redirect to index
        this.router.navigate(['/index']);
      }

      let timeout = setTimeout(() => {
        console.error("Timeout while setting current edge");
        //  onError();
      }, Service.TIMEOUT);

      let setCurrentEdge = (edge: Edge) => {
        clearTimeout(timeout);
        if (edge != this.currentEdge.value) {
          if (edge != null) {
            edge.markAsCurrentEdge(this.websocket);
          }
          this.currentEdge.next(edge);
        }
        resolve(edge);
      }

      subscription = this.edges
        .pipe(
          filter(edges => edgeId in edges),
          first(),
          map(edges => edges[edgeId])
        )
        .subscribe(edge => {
          setCurrentEdge(edge);
        }, error => {
          console.error("Error while setting current edge: ", error);
          onError();
        })
    });
  }

  /**
   * Gets the current Edge - or waits for a Edge if it is not available yet.
   */
  public getCurrentEdge(): Promise<Edge> {
    return this.currentEdge.pipe(
      filter(edge => edge != null),
      first()
    ).toPromise();
  }

  /**
   * Gets the EdgeConfig of the current Edge - or waits for Edge and Config if they are not available yet.
   */
  public getConfig(): Promise<EdgeConfig> {
    return new Promise<EdgeConfig>((resolve, reject) => {
      this.getCurrentEdge().then(edge => {
        edge.getConfig(this.websocket).pipe(
          filter(config => config != null && config.isValid()),
          first()
        ).toPromise()
          .then(config => resolve(config))
          .catch(reason => reject(reason));
      })
        .catch(reason => reject(reason));
    });
  }

  /**
   * Handles being authenticated. Updates the list of Edges.
   */
  public handleAuthentication(token: string, edges: Edges) {
    this.websocket.status = 'online';

    // received login token -> save in cookie
    this.setToken(token);

    // Metadata
    let newEdges = {};
    for (let edge of edges) {
      let newEdge = new Edge(
        edge.id,
        edge.comment,
        edge.producttype,
        ("version" in edge) ? edge["version"] : "0.0.0",
        Role.getRole(edge.role),
        edge.isOnline
      );
      newEdges[newEdge.id] = newEdge;
    }
    this.edges.next(newEdges);
  }

  /**
   * Gets the ChannelAdresses for cumulated values that should be queried.
   * 
   * @param edge the current Edge
   */
  public getChannelAddresses(edge: Edge, channels: ChannelAddress[]): Promise<ChannelAddress[]> {
    return new Promise((resolve) => {
      resolve(channels);
    });
  };

  /**
   * Sends the Historic Timeseries Data Query and makes sure the result is not empty.
   * 
   * @param fromDate the From-Date
   * @param toDate   the To-Date
   * @param edge     the current Edge
   * @param ws       the websocket
   */
  public queryEnergy(fromDate: Date, toDate: Date, channels: ChannelAddress[]): Promise<QueryHistoricTimeseriesEnergyResponse> {
    // keep only the date, without time
    fromDate.setHours(0, 0, 0, 0);
    toDate.setHours(0, 0, 0, 0);
    let promise = { resolve: null, reject: null };
    let response = new Promise<QueryHistoricTimeseriesEnergyResponse>((resolve, reject) => {
      promise.resolve = resolve;
      promise.reject = reject;
    });
    this.queryEnergyQueue.push(
      { fromDate: fromDate, toDate: toDate, channels: channels, promises: [promise] }
    );
    // try to merge requests within 100 ms
    if (this.queryEnergyTimeout == null) {
      this.queryEnergyTimeout = setTimeout(() => {

        this.queryEnergyTimeout = null;

        // merge requests
        let mergedRequests: {
          fromDate: Date, toDate: Date, channels: ChannelAddress[], promises: { resolve, reject }[];
        }[] = [];
        let request;
        while (request = this.queryEnergyQueue.pop()) {
          if (mergedRequests.length == 0) {
            mergedRequests.push(request);
          } else {
            let merged = false;
            for (let mergedRequest of mergedRequests) {
              if (mergedRequest.fromDate.valueOf() === request.fromDate.valueOf()
                && mergedRequest.toDate.valueOf() === request.toDate.valueOf()) {
                // same date -> merge
                mergedRequest.promises = mergedRequest.promises.concat(request.promises);
                for (let newChannel of request.channels) {
                  let isAlreadyThere = false;
                  for (let existingChannel of mergedRequest.channels) {
                    if (existingChannel.channelId == newChannel.channelId && existingChannel.componentId == newChannel.componentId) {
                      isAlreadyThere = true;
                      break;
                    }
                  }
                  if (!isAlreadyThere) {
                    mergedRequest.channels.push(newChannel);
                  }
                }
                merged = true;
              }
            }
            if (!merged) {
              mergedRequests.push(request);
            }
          }
        }

        // send merged requests
        this.getCurrentEdge().then(edge => {
          for (let source of mergedRequests) {
            let request = new QueryHistoricTimeseriesEnergyRequest(source.fromDate, source.toDate, source.channels);
            edge.sendRequest(this.websocket, request).then(response => {
              let result = (response as QueryHistoricTimeseriesEnergyResponse).result;
              if (Object.keys(result.data).length != 0) {
                for (let promise of source.promises) {
                  promise.resolve(response as QueryHistoricTimeseriesEnergyResponse);
                }
              } else {
                for (let promise of source.promises) {
                  promise.reject(new JsonrpcResponseError(response.id, { code: 0, message: "Result was empty" }));
                }
              }
            }).catch(reason => {
              for (let promise of source.promises) {
                promise.reject(reason);
              }
            });
          }
        });
      }, 100);
    }
    return response;
  }

  private queryEnergyQueue: {
    fromDate: Date, toDate: Date, channels: ChannelAddress[], promises: { resolve, reject }[]
  }[] = [];
  private queryEnergyTimeout: any = null;


  /**
   * Start NGX-Spinner
   * 
   * Spinner will appear inside html tag only
   * 
   * @example <ngx-spinner name="YOURSELECTOR"></ngx-spinner>
   * 
   * @param selector selector for specific spinner
   */
  public startSpinner(selector: string) {
    this.spinner.show(selector, {
      type: 'ball-clip-rotate-multiple',
      fullScreen: false,
      bdColor: "rgba(0,0,0,0.5)"
    });
  }

  /**
   * Stop NGX-Spinner
   * @param selector selector for specific spinner
   */
  public stopSpinner(selector: string) {
    this.spinner.hide(selector);
  }

  public async toast(message: string, level: 'success' | 'warning' | 'danger') {
    const toast = await this.toaster.create({
      message: message,
      color: level,
      duration: 2000,
      cssClass: 'container'
    });
    toast.present();
  }

  /**
   * Checks if this Edge is allowed to show kWh values
   */
  public isKwhAllowed(edge: Edge): boolean {
<<<<<<< HEAD
    if (!edge) {
      return false;
    }
    if (['fems1', 'fems7', 'fems66', 'fems566', 'fems888', 'fems1802', 'fems361', 'fems970', 'fems1327'].includes(edge.id)) {
      return true;
    }
    if (['PRO Hybrid 9-10', 'Pro Hybrid 10-Serie', 'Pro Hybrid GW', 'Commercial 30-Serie'].includes(edge.producttype)) {
      return true;
    }
=======
>>>>>>> 093b502e
    return false;
  }

  /**
   * checks if fems is allowed to show partner widget
   */
  // TODO: encapsulate data for different partners
  public isPartnerAllowed(edge: Edge): boolean {
    if (!edge) {
      return false;
    }
    if (['fems1267', 'fems1495', 'fems1886'].includes(edge.id)) {
      return true;
    }
    return false;
  }

  /**
   * checks if fems is allowed to show advertisement widget
   */
  public isAdvertAllowed(edge: Edge, advertWidgets: AdvertWidgets, widgets: Widgets) {
    if (advertWidgets.names.includes(edge.producttype) == true) {
      return true;
    }
    if (widgets.names.includes('io.openems.edge.evcs.api.Evcs') == false) {
      return true;
    }
    return false;
  }


  /**
   * Currently selected history period
   */
  public historyPeriod: DefaultTypes.HistoryPeriod;

  /**
   * Currently selected history period string
   * 
   * initialized as day, is getting changed by pickdate component
   */
  public periodString: DefaultTypes.PeriodString = 'day';
}
<|MERGE_RESOLUTION|>--- conflicted
+++ resolved
@@ -1,485 +1,477 @@
-import { ActivatedRoute, Router } from '@angular/router';
-import { BehaviorSubject, Subject, Subscription } from 'rxjs';
-import { ChannelAddress } from '../shared';
-import { Cookie } from 'ng2-cookies';
-import { DefaultTypes } from './defaulttypes';
-import { Edge } from '../edge/edge';
-import { EdgeConfig } from '../edge/edgeconfig';
-import { Edges } from '../jsonrpc/shared';
-import { ErrorHandler, Injectable } from '@angular/core';
-import { filter, first, map } from 'rxjs/operators';
-import { JsonrpcResponseError } from '../jsonrpc/base';
-import { Language, LanguageTag } from '../translate/language';
-import { ModalController, ToastController } from '@ionic/angular';
-import { NgxSpinnerService } from 'ngx-spinner';
-import { QueryHistoricTimeseriesEnergyRequest } from '../jsonrpc/request/queryHistoricTimeseriesEnergyRequest';
-import { QueryHistoricTimeseriesEnergyResponse } from '../jsonrpc/response/queryHistoricTimeseriesEnergyResponse';
-import { Role } from '../type/role';
-<<<<<<< HEAD
-import { AdvertWidgets, Widgets } from '../type/widget';
-import { DefaultTypes } from './defaulttypes';
-import { NgxSpinnerService } from 'ngx-spinner';
-=======
-import { TranslateService } from '@ngx-translate/core';
->>>>>>> 093b502e
-
-@Injectable()
-export class Service implements ErrorHandler {
-
-  public static readonly TIMEOUT = 15_000;
-
-  public notificationEvent: Subject<DefaultTypes.Notification> = new Subject<DefaultTypes.Notification>();
-
-  /**
-   * Represents the resolution of used device
-   * Checks if smartphone resolution is used
-   */
-  public deviceHeight: number = 0;
-  public deviceWidth: number = 0;
-  public isSmartphoneResolution: boolean = false;
-  public isSmartphoneResolutionSubject: Subject<boolean> = new Subject<boolean>();
-
-  /**
-   * Holds the currenty selected Page Title.
-   */
-  public currentPageTitle: string;
-
-  /**
-   * Holds the current Activated Route
-   */
-  private currentActivatedRoute: ActivatedRoute = null;
-
-  /**
-   * Holds the currently selected Edge.
-   */
-  public readonly currentEdge: BehaviorSubject<Edge> = new BehaviorSubject<Edge>(null);
-
-  /**
-   * Holds references of Edge-IDs (=key) to Edge objects (=value)
-   */
-  public readonly edges: BehaviorSubject<{ [edgeId: string]: Edge }> = new BehaviorSubject({});
-
-  /**
-   * Holds reference to Websocket. This is set by Websocket in constructor.
-   */
-  public websocket = null;
-
-  constructor(
-    private router: Router,
-    private spinner: NgxSpinnerService,
-    private toaster: ToastController,
-    public modalCtrl: ModalController,
-    public translate: TranslateService,
-  ) {
-    // add language
-    translate.addLangs(Language.getLanguages());
-    // this language will be used as a fallback when a translation isn't found in the current language
-    translate.setDefaultLang(LanguageTag.DE);
-    // initialize history period
-    this.historyPeriod = new DefaultTypes.HistoryPeriod(new Date(), new Date());
-  }
-
-  /**
-   * Reset everything to default
-   */
-  public initialize() {
-    console.log("initialize")
-    this.edges.next({});
-  }
-
-  /**
-   * Set the application language
-   */
-  public setLang(id: LanguageTag) {
-    this.translate.use(id);
-    // TODO set locale for date-fns: https://date-fns.org/docs/I18n
-  }
-
-  /**
-   * Returns the configured language for docs.fenecon.de
-   */
-  public getDocsLang(): string {
-    if (this.translate.currentLang == "German") {
-      return "de";
-    } else {
-      return "en";
-    }
-  }
-
-  /**
-   * Convert the browser language in Language Tag
-   */
-  public browserLangToLangTag(browserLang: string): LanguageTag {
-    switch (browserLang) {
-      case "de": return LanguageTag.DE;
-      case "en": return LanguageTag.EN;
-      case "es": return LanguageTag.ES;
-      case "nl": return LanguageTag.NL;
-      case "cz": return LanguageTag.CZ;
-      default: return LanguageTag.DE;
-    }
-  }
-
-  /**
-   * Gets the token from the cookie
-   */
-  public getToken(): string {
-    return Cookie.get("token");
-  }
-
-  /**
-   * Sets the token in the cookie
-   */
-  public setToken(token: string) {
-    Cookie.set("token", token);
-  }
-
-  /**
-   * Removes the token from the cookie
-   */
-  public removeToken() {
-    Cookie.delete("token");
-  }
-
-  /**
-   * Shows a nofication using toastr
-   */
-  public notify(notification: DefaultTypes.Notification) {
-    this.notificationEvent.next(notification);
-  }
-
-  /**
-   * Handles an application error
-   */
-  public handleError(error: any) {
-    console.error(error);
-    // TODO: show notification
-    // let notification: Notification = {
-    //     type: "error",
-    //     message: error
-    // };
-    // this.notify(notification);
-  }
-
-  /**
-   * Parses the route params and sets the current edge
-   */
-  public setCurrentComponent(currentPageTitle: string, activatedRoute: ActivatedRoute): Promise<Edge> {
-    return new Promise((resolve) => {
-      // Set the currentPageTitle only once per ActivatedRoute
-      if (this.currentActivatedRoute != activatedRoute) {
-        if (currentPageTitle == null || currentPageTitle.trim() === '') {
-          this.currentPageTitle = 'FENECON Online-Monitoring';
-        } else {
-          this.currentPageTitle = currentPageTitle;
-        }
-      }
-      this.currentActivatedRoute = activatedRoute;
-
-      // Get Edge-ID. If not existing -> resolve null
-      let route = activatedRoute.snapshot;
-      let edgeId = route.params["edgeId"];
-      if (edgeId == null) {
-        // allow modal components to get edge id
-        if (route.url.length == 0) {
-          this.getCurrentEdge().then(edge => {
-            resolve(edge);
-          })
-        } else {
-          resolve(null);
-        }
-      }
-
-      let subscription: Subscription = null;
-      let onError = () => {
-        if (subscription != null) {
-          subscription.unsubscribe();
-        }
-        setCurrentEdge.apply(null);
-        // redirect to index
-        this.router.navigate(['/index']);
-      }
-
-      let timeout = setTimeout(() => {
-        console.error("Timeout while setting current edge");
-        //  onError();
-      }, Service.TIMEOUT);
-
-      let setCurrentEdge = (edge: Edge) => {
-        clearTimeout(timeout);
-        if (edge != this.currentEdge.value) {
-          if (edge != null) {
-            edge.markAsCurrentEdge(this.websocket);
-          }
-          this.currentEdge.next(edge);
-        }
-        resolve(edge);
-      }
-
-      subscription = this.edges
-        .pipe(
-          filter(edges => edgeId in edges),
-          first(),
-          map(edges => edges[edgeId])
-        )
-        .subscribe(edge => {
-          setCurrentEdge(edge);
-        }, error => {
-          console.error("Error while setting current edge: ", error);
-          onError();
-        })
-    });
-  }
-
-  /**
-   * Gets the current Edge - or waits for a Edge if it is not available yet.
-   */
-  public getCurrentEdge(): Promise<Edge> {
-    return this.currentEdge.pipe(
-      filter(edge => edge != null),
-      first()
-    ).toPromise();
-  }
-
-  /**
-   * Gets the EdgeConfig of the current Edge - or waits for Edge and Config if they are not available yet.
-   */
-  public getConfig(): Promise<EdgeConfig> {
-    return new Promise<EdgeConfig>((resolve, reject) => {
-      this.getCurrentEdge().then(edge => {
-        edge.getConfig(this.websocket).pipe(
-          filter(config => config != null && config.isValid()),
-          first()
-        ).toPromise()
-          .then(config => resolve(config))
-          .catch(reason => reject(reason));
-      })
-        .catch(reason => reject(reason));
-    });
-  }
-
-  /**
-   * Handles being authenticated. Updates the list of Edges.
-   */
-  public handleAuthentication(token: string, edges: Edges) {
-    this.websocket.status = 'online';
-
-    // received login token -> save in cookie
-    this.setToken(token);
-
-    // Metadata
-    let newEdges = {};
-    for (let edge of edges) {
-      let newEdge = new Edge(
-        edge.id,
-        edge.comment,
-        edge.producttype,
-        ("version" in edge) ? edge["version"] : "0.0.0",
-        Role.getRole(edge.role),
-        edge.isOnline
-      );
-      newEdges[newEdge.id] = newEdge;
-    }
-    this.edges.next(newEdges);
-  }
-
-  /**
-   * Gets the ChannelAdresses for cumulated values that should be queried.
-   * 
-   * @param edge the current Edge
-   */
-  public getChannelAddresses(edge: Edge, channels: ChannelAddress[]): Promise<ChannelAddress[]> {
-    return new Promise((resolve) => {
-      resolve(channels);
-    });
-  };
-
-  /**
-   * Sends the Historic Timeseries Data Query and makes sure the result is not empty.
-   * 
-   * @param fromDate the From-Date
-   * @param toDate   the To-Date
-   * @param edge     the current Edge
-   * @param ws       the websocket
-   */
-  public queryEnergy(fromDate: Date, toDate: Date, channels: ChannelAddress[]): Promise<QueryHistoricTimeseriesEnergyResponse> {
-    // keep only the date, without time
-    fromDate.setHours(0, 0, 0, 0);
-    toDate.setHours(0, 0, 0, 0);
-    let promise = { resolve: null, reject: null };
-    let response = new Promise<QueryHistoricTimeseriesEnergyResponse>((resolve, reject) => {
-      promise.resolve = resolve;
-      promise.reject = reject;
-    });
-    this.queryEnergyQueue.push(
-      { fromDate: fromDate, toDate: toDate, channels: channels, promises: [promise] }
-    );
-    // try to merge requests within 100 ms
-    if (this.queryEnergyTimeout == null) {
-      this.queryEnergyTimeout = setTimeout(() => {
-
-        this.queryEnergyTimeout = null;
-
-        // merge requests
-        let mergedRequests: {
-          fromDate: Date, toDate: Date, channels: ChannelAddress[], promises: { resolve, reject }[];
-        }[] = [];
-        let request;
-        while (request = this.queryEnergyQueue.pop()) {
-          if (mergedRequests.length == 0) {
-            mergedRequests.push(request);
-          } else {
-            let merged = false;
-            for (let mergedRequest of mergedRequests) {
-              if (mergedRequest.fromDate.valueOf() === request.fromDate.valueOf()
-                && mergedRequest.toDate.valueOf() === request.toDate.valueOf()) {
-                // same date -> merge
-                mergedRequest.promises = mergedRequest.promises.concat(request.promises);
-                for (let newChannel of request.channels) {
-                  let isAlreadyThere = false;
-                  for (let existingChannel of mergedRequest.channels) {
-                    if (existingChannel.channelId == newChannel.channelId && existingChannel.componentId == newChannel.componentId) {
-                      isAlreadyThere = true;
-                      break;
-                    }
-                  }
-                  if (!isAlreadyThere) {
-                    mergedRequest.channels.push(newChannel);
-                  }
-                }
-                merged = true;
-              }
-            }
-            if (!merged) {
-              mergedRequests.push(request);
-            }
-          }
-        }
-
-        // send merged requests
-        this.getCurrentEdge().then(edge => {
-          for (let source of mergedRequests) {
-            let request = new QueryHistoricTimeseriesEnergyRequest(source.fromDate, source.toDate, source.channels);
-            edge.sendRequest(this.websocket, request).then(response => {
-              let result = (response as QueryHistoricTimeseriesEnergyResponse).result;
-              if (Object.keys(result.data).length != 0) {
-                for (let promise of source.promises) {
-                  promise.resolve(response as QueryHistoricTimeseriesEnergyResponse);
-                }
-              } else {
-                for (let promise of source.promises) {
-                  promise.reject(new JsonrpcResponseError(response.id, { code: 0, message: "Result was empty" }));
-                }
-              }
-            }).catch(reason => {
-              for (let promise of source.promises) {
-                promise.reject(reason);
-              }
-            });
-          }
-        });
-      }, 100);
-    }
-    return response;
-  }
-
-  private queryEnergyQueue: {
-    fromDate: Date, toDate: Date, channels: ChannelAddress[], promises: { resolve, reject }[]
-  }[] = [];
-  private queryEnergyTimeout: any = null;
-
-
-  /**
-   * Start NGX-Spinner
-   * 
-   * Spinner will appear inside html tag only
-   * 
-   * @example <ngx-spinner name="YOURSELECTOR"></ngx-spinner>
-   * 
-   * @param selector selector for specific spinner
-   */
-  public startSpinner(selector: string) {
-    this.spinner.show(selector, {
-      type: 'ball-clip-rotate-multiple',
-      fullScreen: false,
-      bdColor: "rgba(0,0,0,0.5)"
-    });
-  }
-
-  /**
-   * Stop NGX-Spinner
-   * @param selector selector for specific spinner
-   */
-  public stopSpinner(selector: string) {
-    this.spinner.hide(selector);
-  }
-
-  public async toast(message: string, level: 'success' | 'warning' | 'danger') {
-    const toast = await this.toaster.create({
-      message: message,
-      color: level,
-      duration: 2000,
-      cssClass: 'container'
-    });
-    toast.present();
-  }
-
-  /**
-   * Checks if this Edge is allowed to show kWh values
-   */
-  public isKwhAllowed(edge: Edge): boolean {
-<<<<<<< HEAD
-    if (!edge) {
-      return false;
-    }
-    if (['fems1', 'fems7', 'fems66', 'fems566', 'fems888', 'fems1802', 'fems361', 'fems970', 'fems1327'].includes(edge.id)) {
-      return true;
-    }
-    if (['PRO Hybrid 9-10', 'Pro Hybrid 10-Serie', 'Pro Hybrid GW', 'Commercial 30-Serie'].includes(edge.producttype)) {
-      return true;
-    }
-=======
->>>>>>> 093b502e
-    return false;
-  }
-
-  /**
-   * checks if fems is allowed to show partner widget
-   */
-  // TODO: encapsulate data for different partners
-  public isPartnerAllowed(edge: Edge): boolean {
-    if (!edge) {
-      return false;
-    }
-    if (['fems1267', 'fems1495', 'fems1886'].includes(edge.id)) {
-      return true;
-    }
-    return false;
-  }
-
-  /**
-   * checks if fems is allowed to show advertisement widget
-   */
-  public isAdvertAllowed(edge: Edge, advertWidgets: AdvertWidgets, widgets: Widgets) {
-    if (advertWidgets.names.includes(edge.producttype) == true) {
-      return true;
-    }
-    if (widgets.names.includes('io.openems.edge.evcs.api.Evcs') == false) {
-      return true;
-    }
-    return false;
-  }
-
-
-  /**
-   * Currently selected history period
-   */
-  public historyPeriod: DefaultTypes.HistoryPeriod;
-
-  /**
-   * Currently selected history period string
-   * 
-   * initialized as day, is getting changed by pickdate component
-   */
-  public periodString: DefaultTypes.PeriodString = 'day';
-}
+import { ErrorHandler, Injectable } from '@angular/core';
+import { ActivatedRoute, Router } from '@angular/router';
+import { ModalController, ToastController } from '@ionic/angular';
+import { TranslateService } from '@ngx-translate/core';
+import { Cookie } from 'ng2-cookies';
+import { NgxSpinnerService } from 'ngx-spinner';
+import { BehaviorSubject, Subject, Subscription } from 'rxjs';
+import { filter, first, map } from 'rxjs/operators';
+import { Edge } from '../edge/edge';
+import { EdgeConfig } from '../edge/edgeconfig';
+import { JsonrpcResponseError } from '../jsonrpc/base';
+import { QueryHistoricTimeseriesEnergyRequest } from '../jsonrpc/request/queryHistoricTimeseriesEnergyRequest';
+import { QueryHistoricTimeseriesEnergyResponse } from '../jsonrpc/response/queryHistoricTimeseriesEnergyResponse';
+import { Edges } from '../jsonrpc/shared';
+import { ChannelAddress } from '../shared';
+import { Language, LanguageTag } from '../translate/language';
+import { Role } from '../type/role';
+import { AdvertWidgets, Widgets } from '../type/widget';
+import { DefaultTypes } from './defaulttypes';
+
+@Injectable()
+export class Service implements ErrorHandler {
+
+  public static readonly TIMEOUT = 15_000;
+
+  public notificationEvent: Subject<DefaultTypes.Notification> = new Subject<DefaultTypes.Notification>();
+
+  /**
+   * Represents the resolution of used device
+   * Checks if smartphone resolution is used
+   */
+  public deviceHeight: number = 0;
+  public deviceWidth: number = 0;
+  public isSmartphoneResolution: boolean = false;
+  public isSmartphoneResolutionSubject: Subject<boolean> = new Subject<boolean>();
+
+  /**
+   * Holds the currenty selected Page Title.
+   */
+  public currentPageTitle: string;
+
+  /**
+   * Holds the current Activated Route
+   */
+  private currentActivatedRoute: ActivatedRoute = null;
+
+  /**
+   * Holds the currently selected Edge.
+   */
+  public readonly currentEdge: BehaviorSubject<Edge> = new BehaviorSubject<Edge>(null);
+
+  /**
+   * Holds references of Edge-IDs (=key) to Edge objects (=value)
+   */
+  public readonly edges: BehaviorSubject<{ [edgeId: string]: Edge }> = new BehaviorSubject({});
+
+  /**
+   * Holds reference to Websocket. This is set by Websocket in constructor.
+   */
+  public websocket = null;
+
+  constructor(
+    private router: Router,
+    private spinner: NgxSpinnerService,
+    private toaster: ToastController,
+    public modalCtrl: ModalController,
+    public translate: TranslateService,
+  ) {
+    // add language
+    translate.addLangs(Language.getLanguages());
+    // this language will be used as a fallback when a translation isn't found in the current language
+    translate.setDefaultLang(LanguageTag.DE);
+    // initialize history period
+    this.historyPeriod = new DefaultTypes.HistoryPeriod(new Date(), new Date());
+  }
+
+  /**
+   * Reset everything to default
+   */
+  public initialize() {
+    console.log("initialize")
+    this.edges.next({});
+  }
+
+  /**
+   * Set the application language
+   */
+  public setLang(id: LanguageTag) {
+    this.translate.use(id);
+    // TODO set locale for date-fns: https://date-fns.org/docs/I18n
+  }
+
+  /**
+   * Returns the configured language for docs.fenecon.de
+   */
+  public getDocsLang(): string {
+    if (this.translate.currentLang == "German") {
+      return "de";
+    } else {
+      return "en";
+    }
+  }
+
+  /**
+   * Convert the browser language in Language Tag
+   */
+  public browserLangToLangTag(browserLang: string): LanguageTag {
+    switch (browserLang) {
+      case "de": return LanguageTag.DE;
+      case "en": return LanguageTag.EN;
+      case "es": return LanguageTag.ES;
+      case "nl": return LanguageTag.NL;
+      case "cz": return LanguageTag.CZ;
+      default: return LanguageTag.DE;
+    }
+  }
+
+  /**
+   * Gets the token from the cookie
+   */
+  public getToken(): string {
+    return Cookie.get("token");
+  }
+
+  /**
+   * Sets the token in the cookie
+   */
+  public setToken(token: string) {
+    Cookie.set("token", token);
+  }
+
+  /**
+   * Removes the token from the cookie
+   */
+  public removeToken() {
+    Cookie.delete("token");
+  }
+
+  /**
+   * Shows a nofication using toastr
+   */
+  public notify(notification: DefaultTypes.Notification) {
+    this.notificationEvent.next(notification);
+  }
+
+  /**
+   * Handles an application error
+   */
+  public handleError(error: any) {
+    console.error(error);
+    // TODO: show notification
+    // let notification: Notification = {
+    //     type: "error",
+    //     message: error
+    // };
+    // this.notify(notification);
+  }
+
+  /**
+   * Parses the route params and sets the current edge
+   */
+  public setCurrentComponent(currentPageTitle: string, activatedRoute: ActivatedRoute): Promise<Edge> {
+    return new Promise((resolve) => {
+      // Set the currentPageTitle only once per ActivatedRoute
+      if (this.currentActivatedRoute != activatedRoute) {
+        if (currentPageTitle == null || currentPageTitle.trim() === '') {
+          this.currentPageTitle = 'FENECON Online-Monitoring';
+        } else {
+          this.currentPageTitle = currentPageTitle;
+        }
+      }
+      this.currentActivatedRoute = activatedRoute;
+
+      // Get Edge-ID. If not existing -> resolve null
+      let route = activatedRoute.snapshot;
+      let edgeId = route.params["edgeId"];
+      if (edgeId == null) {
+        // allow modal components to get edge id
+        if (route.url.length == 0) {
+          this.getCurrentEdge().then(edge => {
+            resolve(edge);
+          })
+        } else {
+          resolve(null);
+        }
+      }
+
+      let subscription: Subscription = null;
+      let onError = () => {
+        if (subscription != null) {
+          subscription.unsubscribe();
+        }
+        setCurrentEdge.apply(null);
+        // redirect to index
+        this.router.navigate(['/index']);
+      }
+
+      let timeout = setTimeout(() => {
+        console.error("Timeout while setting current edge");
+        //  onError();
+      }, Service.TIMEOUT);
+
+      let setCurrentEdge = (edge: Edge) => {
+        clearTimeout(timeout);
+        if (edge != this.currentEdge.value) {
+          if (edge != null) {
+            edge.markAsCurrentEdge(this.websocket);
+          }
+          this.currentEdge.next(edge);
+        }
+        resolve(edge);
+      }
+
+      subscription = this.edges
+        .pipe(
+          filter(edges => edgeId in edges),
+          first(),
+          map(edges => edges[edgeId])
+        )
+        .subscribe(edge => {
+          setCurrentEdge(edge);
+        }, error => {
+          console.error("Error while setting current edge: ", error);
+          onError();
+        })
+    });
+  }
+
+  /**
+   * Gets the current Edge - or waits for a Edge if it is not available yet.
+   */
+  public getCurrentEdge(): Promise<Edge> {
+    return this.currentEdge.pipe(
+      filter(edge => edge != null),
+      first()
+    ).toPromise();
+  }
+
+  /**
+   * Gets the EdgeConfig of the current Edge - or waits for Edge and Config if they are not available yet.
+   */
+  public getConfig(): Promise<EdgeConfig> {
+    return new Promise<EdgeConfig>((resolve, reject) => {
+      this.getCurrentEdge().then(edge => {
+        edge.getConfig(this.websocket).pipe(
+          filter(config => config != null && config.isValid()),
+          first()
+        ).toPromise()
+          .then(config => resolve(config))
+          .catch(reason => reject(reason));
+      })
+        .catch(reason => reject(reason));
+    });
+  }
+
+  /**
+   * Handles being authenticated. Updates the list of Edges.
+   */
+  public handleAuthentication(token: string, edges: Edges) {
+    this.websocket.status = 'online';
+
+    // received login token -> save in cookie
+    this.setToken(token);
+
+    // Metadata
+    let newEdges = {};
+    for (let edge of edges) {
+      let newEdge = new Edge(
+        edge.id,
+        edge.comment,
+        edge.producttype,
+        ("version" in edge) ? edge["version"] : "0.0.0",
+        Role.getRole(edge.role),
+        edge.isOnline
+      );
+      newEdges[newEdge.id] = newEdge;
+    }
+    this.edges.next(newEdges);
+  }
+
+  /**
+   * Gets the ChannelAdresses for cumulated values that should be queried.
+   * 
+   * @param edge the current Edge
+   */
+  public getChannelAddresses(edge: Edge, channels: ChannelAddress[]): Promise<ChannelAddress[]> {
+    return new Promise((resolve) => {
+      resolve(channels);
+    });
+  };
+
+  /**
+   * Sends the Historic Timeseries Data Query and makes sure the result is not empty.
+   * 
+   * @param fromDate the From-Date
+   * @param toDate   the To-Date
+   * @param edge     the current Edge
+   * @param ws       the websocket
+   */
+  public queryEnergy(fromDate: Date, toDate: Date, channels: ChannelAddress[]): Promise<QueryHistoricTimeseriesEnergyResponse> {
+    // keep only the date, without time
+    fromDate.setHours(0, 0, 0, 0);
+    toDate.setHours(0, 0, 0, 0);
+    let promise = { resolve: null, reject: null };
+    let response = new Promise<QueryHistoricTimeseriesEnergyResponse>((resolve, reject) => {
+      promise.resolve = resolve;
+      promise.reject = reject;
+    });
+    this.queryEnergyQueue.push(
+      { fromDate: fromDate, toDate: toDate, channels: channels, promises: [promise] }
+    );
+    // try to merge requests within 100 ms
+    if (this.queryEnergyTimeout == null) {
+      this.queryEnergyTimeout = setTimeout(() => {
+
+        this.queryEnergyTimeout = null;
+
+        // merge requests
+        let mergedRequests: {
+          fromDate: Date, toDate: Date, channels: ChannelAddress[], promises: { resolve, reject }[];
+        }[] = [];
+        let request;
+        while (request = this.queryEnergyQueue.pop()) {
+          if (mergedRequests.length == 0) {
+            mergedRequests.push(request);
+          } else {
+            let merged = false;
+            for (let mergedRequest of mergedRequests) {
+              if (mergedRequest.fromDate.valueOf() === request.fromDate.valueOf()
+                && mergedRequest.toDate.valueOf() === request.toDate.valueOf()) {
+                // same date -> merge
+                mergedRequest.promises = mergedRequest.promises.concat(request.promises);
+                for (let newChannel of request.channels) {
+                  let isAlreadyThere = false;
+                  for (let existingChannel of mergedRequest.channels) {
+                    if (existingChannel.channelId == newChannel.channelId && existingChannel.componentId == newChannel.componentId) {
+                      isAlreadyThere = true;
+                      break;
+                    }
+                  }
+                  if (!isAlreadyThere) {
+                    mergedRequest.channels.push(newChannel);
+                  }
+                }
+                merged = true;
+              }
+            }
+            if (!merged) {
+              mergedRequests.push(request);
+            }
+          }
+        }
+
+        // send merged requests
+        this.getCurrentEdge().then(edge => {
+          for (let source of mergedRequests) {
+            let request = new QueryHistoricTimeseriesEnergyRequest(source.fromDate, source.toDate, source.channels);
+            edge.sendRequest(this.websocket, request).then(response => {
+              let result = (response as QueryHistoricTimeseriesEnergyResponse).result;
+              if (Object.keys(result.data).length != 0) {
+                for (let promise of source.promises) {
+                  promise.resolve(response as QueryHistoricTimeseriesEnergyResponse);
+                }
+              } else {
+                for (let promise of source.promises) {
+                  promise.reject(new JsonrpcResponseError(response.id, { code: 0, message: "Result was empty" }));
+                }
+              }
+            }).catch(reason => {
+              for (let promise of source.promises) {
+                promise.reject(reason);
+              }
+            });
+          }
+        });
+      }, 100);
+    }
+    return response;
+  }
+
+  private queryEnergyQueue: {
+    fromDate: Date, toDate: Date, channels: ChannelAddress[], promises: { resolve, reject }[]
+  }[] = [];
+  private queryEnergyTimeout: any = null;
+
+
+  /**
+   * Start NGX-Spinner
+   * 
+   * Spinner will appear inside html tag only
+   * 
+   * @example <ngx-spinner name="YOURSELECTOR"></ngx-spinner>
+   * 
+   * @param selector selector for specific spinner
+   */
+  public startSpinner(selector: string) {
+    this.spinner.show(selector, {
+      type: 'ball-clip-rotate-multiple',
+      fullScreen: false,
+      bdColor: "rgba(0,0,0,0.5)"
+    });
+  }
+
+  /**
+   * Stop NGX-Spinner
+   * @param selector selector for specific spinner
+   */
+  public stopSpinner(selector: string) {
+    this.spinner.hide(selector);
+  }
+
+  public async toast(message: string, level: 'success' | 'warning' | 'danger') {
+    const toast = await this.toaster.create({
+      message: message,
+      color: level,
+      duration: 2000,
+      cssClass: 'container'
+    });
+    toast.present();
+  }
+
+  /**
+   * Checks if this Edge is allowed to show kWh values
+   */
+  public isKwhAllowed(edge: Edge): boolean {
+    if (!edge) {
+      return false;
+    }
+    if (['fems1', 'fems7', 'fems66', 'fems566', 'fems888', 'fems1802', 'fems361', 'fems970', 'fems1327'].includes(edge.id)) {
+      return true;
+    }
+    if (['PRO Hybrid 9-10', 'Pro Hybrid 10-Serie', 'Pro Hybrid GW', 'Commercial 30-Serie'].includes(edge.producttype)) {
+      return true;
+    }
+    return false;
+  }
+
+  /**
+   * checks if fems is allowed to show partner widget
+   */
+  // TODO: encapsulate data for different partners
+  public isPartnerAllowed(edge: Edge): boolean {
+    if (!edge) {
+      return false;
+    }
+    if (['fems1267', 'fems1495', 'fems1886'].includes(edge.id)) {
+      return true;
+    }
+    return false;
+  }
+
+  /**
+   * checks if fems is allowed to show advertisement widget
+   */
+  public isAdvertAllowed(edge: Edge, advertWidgets: AdvertWidgets, widgets: Widgets) {
+    if (advertWidgets.names.includes(edge.producttype) == true) {
+      return true;
+    }
+    if (widgets.names.includes('io.openems.edge.evcs.api.Evcs') == false) {
+      return true;
+    }
+    return false;
+  }
+
+
+  /**
+   * Currently selected history period
+   */
+  public historyPeriod: DefaultTypes.HistoryPeriod;
+
+  /**
+   * Currently selected history period string
+   * 
+   * initialized as day, is getting changed by pickdate component
+   */
+  public periodString: DefaultTypes.PeriodString = 'day';
+}
--- conflicted
+++ resolved
@@ -1,4 +1,3 @@
-<<<<<<< HEAD
 import { formatNumber } from '@angular/common';
 import { TranslateService } from '@ngx-translate/core';
 import { ChartDataSets } from 'chart.js';
@@ -558,16 +557,15 @@
     }
   }
 
-
-  /**
-  * Calculates the total other consumption.
-  * other consumption = total Consumption - (total evcs consumption) - (total consumptionMeter consumption) 
-  * 
-  * @param energyValues the energyValues, retrieved from {@link QueryHistoricTimeseriesEnergyRequest}
-  * @param evcsComponents the evcsComponents
-  * @param consumptionMeterComponents the consumptionMeterComponents
-  * @returns the other consumption
-  */
+  /**
+   * Calculates the total other consumption.
+   * other consumption = total Consumption - (total evcs consumption) - (total consumptionMeter consumption) 
+   * 
+   * @param energyValues the energyValues, retrieved from {@link QueryHistoricTimeseriesEnergyRequest}
+   * @param evcsComponents the evcsComponents
+   * @param consumptionMeterComponents the consumptionMeterComponents
+   * @returns the other consumption
+   */
   public static calculateOtherConsumptionTotal(energyValues: QueryHistoricTimeseriesEnergyResponse, evcsComponents: EdgeConfig.Component[], consumptionMeterComponents: EdgeConfig.Component[]): number {
 
     let totalEvcsConsumption: number = 0;
@@ -771,710 +769,4 @@
       }
     };
   }
-}
-=======
-import { formatNumber } from '@angular/common';
-import { TranslateService } from '@ngx-translate/core';
-import { ChartDataSets } from 'chart.js';
-import { saveAs } from 'file-saver-es';
-import { DefaultTypes } from 'src/app/shared/service/defaulttypes';
-
-import { JsonrpcResponseSuccess } from '../jsonrpc/base';
-import { Base64PayloadResponse } from '../jsonrpc/response/base64PayloadResponse';
-import { QueryHistoricTimeseriesEnergyResponse } from '../jsonrpc/response/queryHistoricTimeseriesEnergyResponse';
-import { ChannelAddress } from '../shared';
-
-export class Utils {
-
-  constructor() { }
-
-  /**
-   * Returns true for last element of array
-   * @param element
-   * @param array
-   */
-  public static isLastElement(element, array: any[]) {
-    return element == array[array.length - 1];
-  }
-
-  /**
-   * Creates a deep copy of the object
-   */
-  public static deepCopy(obj: any, target?: any) {
-    let copy: any;
-
-    // Handle the 3 simple types, and null or undefined
-    if (null == obj || "object" != typeof obj) {
-      return obj;
-    }
-
-    // Handle Date
-    if (obj instanceof Date) {
-      if (target) {
-        copy = target;
-      } else {
-        copy = new Date();
-      }
-      copy.setTime(obj.getTime());
-      return copy;
-    }
-
-    // Handle Array
-    if (obj instanceof Array) {
-      if (target) {
-        copy = target;
-      } else {
-        copy = [];
-      }
-      for (let i = 0, len = obj.length; i < len; i++) {
-        copy[i] = this.deepCopy(obj[i]);
-      }
-      return copy;
-    }
-
-    // Handle Object
-    if (obj instanceof Object) {
-      if (target) {
-        copy = target;
-      } else {
-        copy = {};
-      }
-      for (let attr in obj) {
-        if (obj.hasOwnProperty(attr)) {
-          copy[attr] = this.deepCopy(obj[attr], copy[attr]);
-        }
-      }
-      return copy;
-    }
-
-    throw new Error("Unable to copy obj! Its type isn't supported.");
-  }
-
-  /**
-   * Safely gets the absolute value of a value.
-   * 
-   * @param value
-   */
-  public static absSafely(value: number | null): number | null {
-    if (value == null) {
-      return value;
-    } else {
-      return Math.abs(value);
-    }
-  }
-
-  /**
-   * Safely adds two - possibly 'null' - values: v1 + v2
-   * 
-   * @param v1 
-   * @param v2 
-   */
-  public static addSafely(v1: number, v2: number): number {
-    if (v1 == null) {
-      return v2;
-    } else if (v2 == null) {
-      return v1;
-    } else {
-      return v1 + v2;
-    }
-  }
-
-  /**
-   *  Subtracts values from each other - possibly null values 
-   * 
-   * @param values the values
-   * @returns a number, if at least one value is not null, else null
-   */
-  public static subtractSafely(...values: (number | null)[]): number {
-    return values
-      .filter(value => value !== null && value !== undefined)
-      .reduce((sum, curr) => {
-        if (sum == null) {
-          sum = curr;
-        } else {
-          sum -= curr;
-        }
-
-        return sum;
-      }, null);
-  }
-
-  /**
-   * Safely divides two - possibly 'null' - values: v1 / v2
-   * 
-   * @param v1 
-   * @param v2 
-   */
-  public static divideSafely(v1: number, v2: number): number | null {
-    if (v1 == null || v2 == null) {
-      return null;
-    } else if (v2 == 0) {
-      return null; // divide by zero
-    } else {
-      return v1 / v2;
-    }
-  }
-
-  /**
-   * Safely multiplies two - possibly 'null' - values: v1 * v2
-   * 
-   * @param v1 
-   * @param v2 
-   */
-  public static multiplySafely(v1: number, v2: number): number {
-    if (v1 == null || v2 == null) {
-      return null;
-    } else {
-      return v1 * v2;
-    }
-  }
-
-  /**
-   * Safely compares two arrays - possibly 'null'
-   * 
-   * @param v1
-   * @param v2 
-   * @returns 
-   */
-  public static compareArraysSafely(v1: any[], v2: any[]): boolean {
-    if (v1 == null || v2 == null) {
-      return null;
-    }
-
-    const set1 = new Set(v1);
-    const set2 = new Set(v2);
-
-    return v1.every(item => set2.has(item)) &&
-      v2.every(item => set1.has(item));
-  }
-
-  public static getRandomInteger(min: number, max: number) {
-    min = Math.ceil(min);
-    max = Math.floor(max);
-    return Math.floor(Math.random() * (max - min)) + min;
-  }
-
-  /**
-   * Safely rounds a - possibly 'null' - value: Math.round(v)
-   * 
-   * @param v 
-   */
-  public static roundSafely(v: number): number {
-    if (v == null) {
-      return v;
-    } else {
-      return Math.round(v);
-    }
-  }
-
-  /**
-   * Gets the value; or if it is null, gets the 'orElse' value
-   * 
-   * @param v      the value or null
-   * @param orElse the default value
-   * @returns      the value or the default value
-   */
-  public static orElse(v: number, orElse: number): number {
-    if (v == null) {
-      return orElse;
-    } else {
-      return v;
-    }
-  }
-
-  /**
-   * Matches all filter-strings with all base-strings.
-   * 
-   * @param filters array of filter-strings
-   * @param bases   array of base-strings
-   * @returns       true if all filter strings exist in any base-strings
-   */
-  public static matchAll(filters: string[], bases: string[]): Boolean {
-    for (let filter of filters) {
-      let filterMatched = false;
-      for (let base of bases) {
-        if (base.includes(filter)) {
-          filterMatched = true;
-        }
-      }
-      if (!filterMatched) {
-        return false;
-      }
-    }
-    return true;
-  }
-
-  /**
-   * Converts a value in Watt [W] to KiloWatt [kW].
-   * 
-   * @param value the value from passed value in html
-   * @returns converted value
-   */
-  public static CONVERT_TO_WATT = (value: any): string => {
-    if (value == null) {
-      return '-';
-    } else if (value >= 0) {
-      return formatNumber(value, 'de', '1.0-0') + ' W';
-    } else {
-      return '0 W';
-    }
-  };
-
-  /**
-   * Converts a value in Watt [W] to KiloWatt [kW].
-   * 
-   * @param value the value from passed value in html
-   * @returns converted value
-   */
-  public static CONVERT_WATT_TO_KILOWATT = (value: any): string => {
-    if (value == null) {
-      return '-';
-    }
-    let thisValue: number = (value / 1000);
-
-    if (thisValue >= 0) {
-      return formatNumber(thisValue, 'de', '1.0-1') + ' kW';
-    } else {
-      return '0 kW';
-    }
-  };
-
-  /**
-   * Converts a value in Seconds [s] to Dateformat [kk:mm:ss].
-   * 
-   * @param value the value from passed value in html
-   * @returns converted value
-   */
-  public static CONVERT_SECONDS_TO_DATE_FORMAT = (value: any): string => {
-    return new Date(value * 1000).toLocaleTimeString();
-  };
-
-  /**
-   * Adds unit percentage [%] to a value.
-   * 
-   * @param value the value from passed value in html
-   * @returns converted value
-   */
-  public static CONVERT_TO_PERCENT = (value: any): string => {
-    return value + ' %';
-  };
-
-  /**
-   * Converts a value to WattHours [Wh]
-   * 
-   * @param value the value from passed value in html
-   * @returns converted value
-   */
-  public static CONVERT_TO_WATTHOURS = (value: any): string => {
-    return formatNumber(value, 'de', '1.0-1') + ' Wh';
-  };
-
-  /**
-   * Converts a value in WattHours [Wh] to KiloWattHours [kWh]
-   * 
-   * @param value the value from passed value in html
-   * @returns converted value
-   */
-  public static CONVERT_TO_KILO_WATTHOURS = (value: any): string => {
-    return formatNumber(Utils.divideSafely(value, 1000), 'de', '1.0-1') + ' kWh';
-  };
-
-  /**
-   * Converts states 'MANUAL_ON' and 'MANUAL_OFF' to translated strings.
-   * 
-   * @param value the value from passed value in html
-   * @returns converted value
-   */
-  public static CONVERT_MANUAL_ON_OFF = (translate: TranslateService) => {
-    return (value: DefaultTypes.ManualOnOff): string => {
-      if (value === 'MANUAL_ON') {
-        return translate.instant('General.on');
-      } else if (value === 'MANUAL_OFF') {
-        return translate.instant('General.off');
-      } else {
-        return '-';
-      }
-    };
-  };
-
-  /**
-   * Takes a power value and extracts the information if it represents Charge or Discharge.
-   * 
-   * @param translate the translate service
-   * @param power the power
-   * @returns an object with charge/discharge information and power value
-   */
-  public static convertChargeDischargePower(translate: TranslateService, power: number): { name: string, value: number } {
-    if (power >= 0) {
-      return { name: translate.instant('General.dischargePower'), value: power };
-    } else {
-      return { name: translate.instant('General.chargePower'), value: power * -1 };
-    }
-  };
-
-
-  /**
-   * Converts states 'MANUAL', 'OFF' and 'AUTOMATIC' to translated strings.
-   * 
-   * @param value the value from passed value in html
-   * @returns converted value
-   */
-  public static CONVERT_MODE_TO_MANUAL_OFF_AUTOMATIC = (translate: TranslateService) => {
-    return (value: any): string => {
-      if (value === 'MANUAL') {
-        return translate.instant('General.manually');
-      } else if (value === 'OFF') {
-        return translate.instant('General.off');
-      } else if (value === 'AUTOMATIC') {
-        return translate.instant('General.automatic');
-      } else {
-        return '-';
-      }
-    };
-  };
-
-  /**
-   * Converts Minute from start of day to daytime in 'HH:mm' format.
-   * 
-   * @returns converted value
-   */
-  public static CONVERT_MINUTE_TO_TIME_OF_DAY = (translate: TranslateService) => {
-    return (value: number): string => {
-      var date: Date = new Date();
-      date.setHours(0, 0, 0, 0);
-      date.setMinutes(value);
-      return date.toLocaleTimeString(translate.getBrowserCultureLang(), { hour: '2-digit', minute: '2-digit' });
-    };
-  };
-
-  /**
-   * Converts Price to Cent per kWh [currency / kWh]
-   * 
-   * @param decimal number of decimals after fraction
-   * @param label label to be displayed along with price
-   * @returns converted value
-   */
-  public static CONVERT_PRICE_TO_CENT_PER_KWH = (decimal: number, label: string) => {
-    return (value: any): string =>
-      (!value ? "-" : formatNumber(value / 10, 'de', '1.0-' + decimal)) + ' ' + label;
-  };
-
-  /**
-   * Converts Time-Of-Use-Tariff-State 
-   * 
-   * @param translate the current language to be translated to
-   * @returns converted value
-   */
-  public static CONVERT_TIME_OF_USE_TARIFF_STATE = (translate: TranslateService) => {
-    return (value: any): string => {
-      switch (Math.round(value)) {
-        case 0:
-          return translate.instant('Edge.Index.Widgets.TIME_OF_USE_TARIFF.STATE.DELAY_DISCHARGE');
-        case 3:
-          return translate.instant('Edge.Index.Widgets.TIME_OF_USE_TARIFF.STATE.CHARGE');
-        default: // Usually "1"
-          return translate.instant('Edge.Index.Widgets.TIME_OF_USE_TARIFF.STATE.BALANCING');
-      }
-    };
-  };
-
-  /**
-   * Gets the image path for storage depending on State-of-Charge.
-   * 
-   * @param soc the state-of-charge
-   * @returns the image path
-   */
-  public static getStorageSocSegment(soc: number | null): string {
-    if (!soc || soc < 10) {
-      return '0';
-    } else if (soc < 30) {
-      return '20';
-    } else if (soc < 50) {
-      return '40';
-    } else if (soc < 70) {
-      return '60';
-    } else if (soc < 90) {
-      return '80';
-    } else {
-      return '100';
-    }
-  }
-
-  /**
-   * Download a JSONRPC Base64PayloadResponse in Excel (XLSX) file format.
-   *  
-   * @param response the Base64PayloadResponse
-   * @param filename the filename without .xlsx suffix
-   */
-  public static downloadXlsx(response: Base64PayloadResponse, filename: string) {
-    // decode base64 string, remove space for IE compatibility
-    // source: https://stackoverflow.com/questions/36036280/base64-representing-pdf-to-blob-javascript/45872086
-    var binary = atob(response.result.payload.replace(/\s/g, ''));
-    var len = binary.length;
-    var buffer = new ArrayBuffer(len);
-    var view = new Uint8Array(buffer);
-    for (var i = 0; i < len; i++) {
-      view[i] = binary.charCodeAt(i);
-    }
-    const data: Blob = new Blob([view], {
-      type: 'application/vnd.openxmlformats-officedocument.spreadsheetml.sheet;charset=UTF-8',
-    });
-
-    saveAs(data, filename + '.xlsx');
-  }
-
-  /*
-  * Calculate the Self-Consumption rate.
-  * 
-  * @param sellToGrid the Sell-To-Grid power (i.e. the inverted GridActivePower)
-  * @param productionActivePower  the Production Power
-  * @returns  the Self-Consumption rate
-  */
-  public static calculateSelfConsumption(sellToGrid: number, productionActivePower: number): number | null {
-    if (sellToGrid == null || productionActivePower == null) {
-      return null;
-    }
-
-    if (productionActivePower <= 0) {
-      /* avoid divide by zero; production == 0 -> selfconsumption 0 % */
-      return 0;
-    }
-
-    // Self-Consumption rate
-    let result = (1 - (sellToGrid / productionActivePower)) * 100;
-
-    // At least 0 %
-    result = Math.max(result, 0);
-
-    // At most 100 %
-    result = Math.min(result, 100);
-
-    return result;
-  }
-
-  /**
-   * Calculate the Autarchy Rate
-   * 
-   * @param buyFromGrid the Buy-From-Grid power (GridActivePower)
-   * @param consumptionActivePower the Consumption Power (ConsumptionActivePower)
-   * @returns the Autarchy rate
-   */
-  public static calculateAutarchy(buyFromGrid: number, consumptionActivePower: number): number | null {
-    if (buyFromGrid != null && consumptionActivePower != null) {
-      if (consumptionActivePower <= 0) {
-        /* avoid divide by zero; consumption == 0 -> autarchy 100 % */
-        return 100;
-      } else {
-        return /* min 0 */ Math.max(0,
-        /* max 100 */ Math.min(100,
-          /* calculate autarchy */(1 - buyFromGrid / consumptionActivePower) * 100,
-        ));
-      }
-
-    } else {
-      return null;
-    }
-  }
-
-  /**
-   * Rounds values between 0 and -1kW to 0
-   * 
-   * @param value the value to convert
-   */
-  public static roundSlightlyNegativeValues(value: number) {
-    return (value > -0.49 && value < 0) ? 0 : value;
-  }
-
-  /**
-   * Shuffles an array
-   * 
-   * @param array the array to be shuffled
-   * @returns the shuffled array
-   */
-  public static shuffleArray(array: any[]): any[] {
-    return array.sort(() => Math.random() - 0.5);
-  }
-
-  /**
-   * Checks if multiple array elements exist in the source object.
-   * returns true only if all the elements in the array exist in the source Object.
-   * 
-   * @param arrayToCheck The array with elements that needs to be checked.
-   * @param source the source Object.
-   * @returns the value.
-   */
-  public static isArrayExistingInSource(arrayToCheck: string[], source: any): boolean {
-    return arrayToCheck.every(value => {
-      if (value in source) {
-        return true;
-      }
-    });
-  }
-
-  public static isDataEmpty(arg: JsonrpcResponseSuccess): boolean {
-    return Object.values(arg.result['data'])?.map(element => element as number[])?.every(element => element?.every(elem => elem == null) ?? true);
-  }
-
-  /**
-   * Converts a value in €/MWh to €Ct./kWh.
-   * 
-   * @param price the price value
-   * @returns  the converted price
-   */
-  public static formatPrice(price: number): number {
-    if (price == null || Number.isNaN(price)) {
-      return null;
-    } else if (price == 0) {
-      return 0;
-    } else {
-      price = (price / 10.0);
-      return Math.round(price * 10000) / 10000.0;
-    }
-  }
-}
-
-export enum YAxisTitle {
-  PERCENTAGE,
-  ENERGY,
-  VOLTAGE
-}
-
-export enum ChartAxis {
-  LEFT = 'left',
-  RIGHT = 'right'
-}
-export namespace HistoryUtils {
-
-  export const CONVERT_WATT_TO_KILOWATT_OR_KILOWATTHOURS = (data: number[]): number[] | null[] => {
-    return data?.map(value => value == null ? null : value / 1000);
-  };
-
-  /**
- * Creates an empty dataset for ChartJS with translated error message.
- * 
- * @param translate the TranslateService
- * @returns a dataset
- */
-  export function createEmptyDataset(translate: TranslateService): ChartDataSets[] {
-    return [{
-      label: translate.instant("Edge.History.noData"),
-      data: [],
-      hidden: false,
-    }];
-  }
-
-  export type InputChannel = {
-
-    /** Must be unique, is used as identifier in {@link ChartData.input} */
-    name: string,
-    powerChannel: ChannelAddress,
-    energyChannel?: ChannelAddress
-
-    /** Choose between predefined converters */
-    converter?: (value: number) => number | null,
-  }
-  export type DisplayValues = {
-    name: string,
-    /** suffix to the name */
-    nameSuffix?: (energyValues: QueryHistoricTimeseriesEnergyResponse) => number | string,
-    /** Convert the values to be displayed in Chart */
-    converter: () => number[],
-    /** If dataset should be hidden on Init */
-    hiddenOnInit?: boolean,
-    /** default: true, stroke through label for hidden dataset */
-    noStrokeThroughLegendIfHidden?: boolean,
-    /** color in rgb-Format */
-    color: string,
-    /** the stack for barChart */
-    stack?: number | number[],
-    /** False per default */
-    hideLabelInLegend?: boolean,
-    /** Borderstyle of label in legend */
-    borderDash?: number[],
-    /** Hides shadow of chart lines, default false */
-    hideShadow?: boolean,
-    /** axisId from yAxes  */
-    yAxisId?: ChartAxis,
-    customUnit?: YAxisTitle,
-    tooltip?: [{
-      afterTitle: (channelData?: { [name: string]: number[] }) => string,
-      stackIds: number[]
-    }],
-    /** The smaller the number, the further forward it is displayed */
-    order?: number
-  }
-
-  /**
- * Data from a subscription to Channel or from a historic data query.
- * 
- * TODO Lukas refactor
- */
-  export type ChannelData = {
-    [name: string]: number[]
-  }
-
-  export type ChartData = {
-    /** Input Channels that need to be queried from the database */
-    input: InputChannel[],
-    /** Output Channels that will be shown in the chart */
-    output: (data: ChannelData) => DisplayValues[],
-    tooltip: {
-      /** Format of Number displayed */
-      formatNumber: string,
-      afterTitle?: (stack: string) => string,
-    },
-    yAxes: yAxes[],
-  }
-
-  export type yAxes = {
-    /** Name to be displayed on the left y-axis, also the unit to be displayed in tooltips and legend */
-    unit: YAxisTitle,
-    customTitle?: string,
-    position: 'left' | 'right' | 'bottom' | 'top',
-    yAxisId: ChartAxis,
-    /** Default: true */
-    displayGrid?: boolean
-  }
-
-  export namespace ValueConverter {
-
-    export const NEGATIVE_AS_ZERO = (value) => {
-      if (value == null) {
-        return null;
-      }
-      return Math.max(0, value);
-    };
-
-    export const NON_NEGATIVE = (value) => {
-      if (value >= 0) {
-        return value;
-      } else {
-        return null;
-      }
-    };
-
-    export const NON_NULL_OR_NEGATIVE = (value) => {
-      if (value > 0) {
-        return value;
-      } else {
-        return 0;
-      }
-    };
-
-    export const POSITIVE_AS_ZERO_AND_INVERT_NEGATIVE = (value) => {
-      if (value == null) {
-        return null;
-      } else {
-        return Math.abs(Math.min(0, value));
-      }
-    };
-    export const ONLY_NEGATIVE_AND_NEGATIVE_AS_POSITIVE = (value: number) => {
-      if (value < 0) {
-        return Math.abs(value);
-      } else {
-        return 0;
-      }
-    };
-  }
-}
->>>>>>> ef8455d9
+}
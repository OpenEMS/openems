--- conflicted
+++ resolved
@@ -1,273 +1,244 @@
-import { formatNumber } from '@angular/common';
-import { saveAs } from 'file-saver-es';
-import { Base64PayloadResponse } from '../jsonrpc/response/base64PayloadResponse';
-
-export class Utils {
-
-  constructor() { }
-
-  /**
-   * Returns true for last element of array
-   * @param element
-   * @param array
-   */
-  public static isLastElement(element, array: any[]) {
-    return element == array[array.length - 1];
-  }
-
-  /**
-   * Creates a deep copy of the object
-   */
-  public static deepCopy(obj: any, target?: any) {
-    let copy: any;
-
-    // Handle the 3 simple types, and null or undefined
-    if (null == obj || "object" != typeof obj) return obj;
-
-    // Handle Date
-    if (obj instanceof Date) {
-      if (target) {
-        copy = target;
-      } else {
-        copy = new Date();
-      }
-      copy.setTime(obj.getTime());
-      return copy;
-    }
-
-    // Handle Array
-    if (obj instanceof Array) {
-      if (target) {
-        copy = target;
-      } else {
-        copy = [];
-      }
-      for (let i = 0, len = obj.length; i < len; i++) {
-        copy[i] = this.deepCopy(obj[i]);
-      }
-      return copy;
-    }
-
-    // Handle Object
-    if (obj instanceof Object) {
-      if (target) {
-        copy = target;
-      } else {
-        copy = {};
-      }
-      for (let attr in obj) {
-        if (obj.hasOwnProperty(attr)) {
-          copy[attr] = this.deepCopy(obj[attr], copy[attr]);
-        }
-      }
-      return copy;
-    }
-
-    throw new Error("Unable to copy obj! Its type isn't supported.");
-  }
-
-  /**
-   * Safely adds two - possibly 'null' - values: v1 + v2
-   * 
-   * @param v1 
-   * @param v2 
-   */
-  public static addSafely(v1: number, v2: number): number {
-    if (v1 == null) {
-      return v2;
-    } else if (v2 == null) {
-      return v1;
-    } else {
-      return v1 + v2;
-    }
-  }
-
-  /**
-   * Safely subtracts two - possibly 'null' - values: v1 - v2
-   * 
-   * @param v1 
-   * @param v2 
-   */
-  public static subtractSafely(v1: number, v2: number): number {
-    if (v1 == null) {
-      return v2;
-    } else if (v2 == null) {
-      return v1;
-    } else {
-      return v1 - v2;
-    }
-  }
-  /**
-   * Safely divides two - possibly 'null' - values: v1 / v2
-   * 
-   * @param v1 
-   * @param v2 
-   */
-  public static divideSafely(v1: number, v2: number): number | null {
-    if (v1 == null || v2 == null) {
-      return null;
-    } else if (v2 == 0) {
-      return null; // divide by zero
-    } else {
-      return v1 / v2;
-    }
-  }
-
-  /**
-   * Safely multiplies two - possibly 'null' - values: v1 * v2
-   * 
-   * @param v1 
-   * @param v2 
-   */
-  public static multiplySafely(v1: number, v2: number): number {
-    if (v1 == null || v2 == null) {
-      return null;
-    } else {
-      return v1 * v2;
-    }
-  }
-
-  /**
-   * Safely rounds a - possibly 'null' - value: Math.round(v)
-   * 
-   * @param v 
-   */
-  public static roundSafely(v: number): number {
-    if (v == null) {
-      return v;
-    } else {
-      return Math.round(v);
-    }
-  }
-
-  /**
-   * Gets the value; or if it is null, gets the 'orElse' value
-   * 
-   * @param v      the value or null
-   * @param orElse the default value
-   * @returns      the value or the default value
-   */
-  public static orElse(v: number, orElse: number): number {
-    if (v == null) {
-      return orElse;
-    } else {
-      return v;
-    }
-  }
-
-  /**
-   * Matches all filter-strings with all base-strings.
-   * 
-   * @param filters array of filter-strings
-   * @param bases   array of base-strings
-   * @returns       true if all filter strings exist in any base-strings
-   */
-  public static matchAll(filters: string[], bases: string[]): Boolean {
-    for (let filter of filters) {
-      let filterMatched = false;
-      for (let base of bases) {
-        if (base.includes(filter)) {
-          filterMatched = true;
-        }
-      }
-      if (!filterMatched) {
-        return false;
-      }
-    }
-    return true;
-  }
-
-  /**
-   * Converts a value in Watt [W] to KiloWatt [kW].
-   * 
-   * @param value the value from passed value in html
-   * @returns converted value
-   */
-  public static CONVERT_WATT_TO_KILOWATT = (value: any): string => {
-    if (value == null) {
-      return '-';
-    }
-    let thisValue: number = (value / 1000);
-
-    if (thisValue >= 0) {
-      return formatNumber(thisValue, 'de', '1.0-1') + ' kW';
-    } else {
-      return '0 kW';
-    }
-  }
-
-  /**
-   * Gets the image path for storage depending on State-of-Charge.
-   * 
-   * @param soc the state-of-charge
-   * @returns the image path
-   */
-  public static getStorageSocImage(soc: number | null): string {
-    if (!soc || soc < 10) {
-      return 'storage_0.png';
-    } else if (soc < 30) {
-      return 'storage_20.png';
-    } else if (soc < 50) {
-      return 'storage_40.png';
-    } else if (soc < 70) {
-      return 'storage_60.png';
-    } else if (soc < 90) {
-      return 'storage_80.png';
-    } else {
-      return 'storage_100.png';
-    }
-  }
-
-  /**
-<<<<<<< HEAD
-   * Calculate the Self-Consumption rate.
-   * 
-   * @param sellToGrid the Sell-To-Grid power (i.e. the inverted GridActivePower)
-   * @param productionActivePower  the Production Power
-   * @returns  the Self-Consumption rate
-   */
-  public static calculateSelfConsumption(sellToGrid: number, productionActivePower: number): number | null {
-    if (sellToGrid == null || productionActivePower == null) {
-      return null;
-    }
-
-    if (productionActivePower <= 0) {
-      /* avoid divide by zero; production == 0 -> selfconsumption 0 % */
-      return 0;
-    }
-
-    // Self-Consumption rate
-    let result = (1 - (sellToGrid / productionActivePower)) * 100;
-
-    // At least 0 %
-    result = Math.max(result, 0);
-
-    // At most 100 %
-    result = Math.min(result, 100);
-
-    return result;
-=======
-   * Download a JSONRPC Base64PayloadResponse in Excel (XLSX) file format.
-   *  
-   * @param response the Base64PayloadResponse
-   * @param filename the filename without .xlsx suffix
-   */
-  public static downloadXlsx(response: Base64PayloadResponse, filename: string) {
-    // decode base64 string, remove space for IE compatibility
-    // source: https://stackoverflow.com/questions/36036280/base64-representing-pdf-to-blob-javascript/45872086
-    var binary = atob(response.result.payload.replace(/\s/g, ''));
-    var len = binary.length;
-    var buffer = new ArrayBuffer(len);
-    var view = new Uint8Array(buffer);
-    for (var i = 0; i < len; i++) {
-      view[i] = binary.charCodeAt(i);
-    }
-    const data: Blob = new Blob([view], {
-      type: 'application/vnd.openxmlformats-officedocument.spreadsheetml.sheet;charset=UTF-8'
-    });
-
-    saveAs(data, filename + '.xlsx');
->>>>>>> d3113649
-  }
-
+import { formatNumber } from '@angular/common';
+import { saveAs } from 'file-saver-es';
+import { Base64PayloadResponse } from '../jsonrpc/response/base64PayloadResponse';
+
+export class Utils {
+
+  constructor() { }
+
+  /**
+   * Returns true for last element of array
+   * @param element
+   * @param array
+   */
+  public static isLastElement(element, array: any[]) {
+    return element == array[array.length - 1];
+  }
+
+  /**
+   * Creates a deep copy of the object
+   */
+  public static deepCopy(obj: any, target?: any) {
+    let copy: any;
+
+    // Handle the 3 simple types, and null or undefined
+    if (null == obj || "object" != typeof obj) return obj;
+
+    // Handle Date
+    if (obj instanceof Date) {
+      if (target) {
+        copy = target;
+      } else {
+        copy = new Date();
+      }
+      copy.setTime(obj.getTime());
+      return copy;
+    }
+
+    // Handle Array
+    if (obj instanceof Array) {
+      if (target) {
+        copy = target;
+      } else {
+        copy = [];
+      }
+      for (let i = 0, len = obj.length; i < len; i++) {
+        copy[i] = this.deepCopy(obj[i]);
+      }
+      return copy;
+    }
+
+    // Handle Object
+    if (obj instanceof Object) {
+      if (target) {
+        copy = target;
+      } else {
+        copy = {};
+      }
+      for (let attr in obj) {
+        if (obj.hasOwnProperty(attr)) {
+          copy[attr] = this.deepCopy(obj[attr], copy[attr]);
+        }
+      }
+      return copy;
+    }
+
+    throw new Error("Unable to copy obj! Its type isn't supported.");
+  }
+
+  /**
+   * Safely adds two - possibly 'null' - values: v1 + v2
+   * 
+   * @param v1 
+   * @param v2 
+   */
+  public static addSafely(v1: number, v2: number): number {
+    if (v1 == null) {
+      return v2;
+    } else if (v2 == null) {
+      return v1;
+    } else {
+      return v1 + v2;
+    }
+  }
+
+  /**
+   * Safely subtracts two - possibly 'null' - values: v1 - v2
+   * 
+   * @param v1 
+   * @param v2 
+   */
+  public static subtractSafely(v1: number, v2: number): number {
+    if (v1 == null) {
+      return v2;
+    } else if (v2 == null) {
+      return v1;
+    } else {
+      return v1 - v2;
+    }
+  }
+  /**
+   * Safely divides two - possibly 'null' - values: v1 / v2
+   * 
+   * @param v1 
+   * @param v2 
+   */
+  public static divideSafely(v1: number, v2: number): number | null {
+    if (v1 == null || v2 == null) {
+      return null;
+    } else if (v2 == 0) {
+      return null; // divide by zero
+    } else {
+      return v1 / v2;
+    }
+  }
+
+  /**
+   * Safely multiplies two - possibly 'null' - values: v1 * v2
+   * 
+   * @param v1 
+   * @param v2 
+   */
+  public static multiplySafely(v1: number, v2: number): number {
+    if (v1 == null || v2 == null) {
+      return null;
+    } else {
+      return v1 * v2;
+    }
+  }
+
+  /**
+   * Safely rounds a - possibly 'null' - value: Math.round(v)
+   * 
+   * @param v 
+   */
+  public static roundSafely(v: number): number {
+    if (v == null) {
+      return v;
+    } else {
+      return Math.round(v);
+    }
+  }
+
+  /**
+   * Gets the value; or if it is null, gets the 'orElse' value
+   * 
+   * @param v      the value or null
+   * @param orElse the default value
+   * @returns      the value or the default value
+   */
+  public static orElse(v: number, orElse: number): number {
+    if (v == null) {
+      return orElse;
+    } else {
+      return v;
+    }
+  }
+
+  /**
+   * Matches all filter-strings with all base-strings.
+   * 
+   * @param filters array of filter-strings
+   * @param bases   array of base-strings
+   * @returns       true if all filter strings exist in any base-strings
+   */
+  public static matchAll(filters: string[], bases: string[]): Boolean {
+    for (let filter of filters) {
+      let filterMatched = false;
+      for (let base of bases) {
+        if (base.includes(filter)) {
+          filterMatched = true;
+        }
+      }
+      if (!filterMatched) {
+        return false;
+      }
+    }
+    return true;
+  }
+
+  /**
+   * Converts a value in Watt [W] to KiloWatt [kW].
+   * 
+   * @param value the value from passed value in html
+   * @returns converted value
+   */
+  public static CONVERT_WATT_TO_KILOWATT = (value: any): string => {
+    if (value == null) {
+      return '-';
+    }
+    let thisValue: number = (value / 1000);
+
+    if (thisValue >= 0) {
+      return formatNumber(thisValue, 'de', '1.0-1') + ' kW';
+    } else {
+      return '0 kW';
+    }
+  }
+
+  /**
+   * Gets the image path for storage depending on State-of-Charge.
+   * 
+   * @param soc the state-of-charge
+   * @returns the image path
+   */
+  public static getStorageSocImage(soc: number | null): string {
+    if (!soc || soc < 10) {
+      return 'storage_0.png';
+    } else if (soc < 30) {
+      return 'storage_20.png';
+    } else if (soc < 50) {
+      return 'storage_40.png';
+    } else if (soc < 70) {
+      return 'storage_60.png';
+    } else if (soc < 90) {
+      return 'storage_80.png';
+    } else {
+      return 'storage_100.png';
+    }
+  }
+
+  /**
+   * Download a JSONRPC Base64PayloadResponse in Excel (XLSX) file format.
+   *  
+   * @param response the Base64PayloadResponse
+   * @param filename the filename without .xlsx suffix
+   */
+  public static downloadXlsx(response: Base64PayloadResponse, filename: string) {
+    // decode base64 string, remove space for IE compatibility
+    // source: https://stackoverflow.com/questions/36036280/base64-representing-pdf-to-blob-javascript/45872086
+    var binary = atob(response.result.payload.replace(/\s/g, ''));
+    var len = binary.length;
+    var buffer = new ArrayBuffer(len);
+    var view = new Uint8Array(buffer);
+    for (var i = 0; i < len; i++) {
+      view[i] = binary.charCodeAt(i);
+    }
+    const data: Blob = new Blob([view], {
+      type: 'application/vnd.openxmlformats-officedocument.spreadsheetml.sheet;charset=UTF-8'
+    });
+
+    saveAs(data, filename + '.xlsx');
+  }
+
 }
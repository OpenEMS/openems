import { Injectable } from '@angular/core';
import { Subject, BehaviorSubject, Observable, Subscription } from 'rxjs';
import { Router, ActivatedRoute, Params } from '@angular/router';
import { WebSocketSubject, webSocket } from 'rxjs/websocket';
import { map, retryWhen, takeUntil, filter, first, delay } from 'rxjs/operators';

import { environment as env } from '../../../environments';
import { Service } from './service';
import { Edge } from '../edge/edge';
import { Role } from '../type/role';
import { DefaultTypes } from '../service/defaulttypes';
import { DefaultMessages } from '../service/defaultmessages';

@Injectable()
export class Websocket {
  public static readonly TIMEOUT = 15000;
  private static readonly DEFAULT_EDGEID = 0;
  private static readonly DEFAULT_EDGENAME = "primus";

  // holds references of edge names (=key) to Edge objects (=value)
  private _edges: BehaviorSubject<{ [name: string]: Edge }> = new BehaviorSubject({});
  public get edges() {
    return this._edges;
  }

  // holds the currently selected edge
  private _currentEdge: BehaviorSubject<Edge> = new BehaviorSubject<Edge>(null);
  public get currentEdge() {
    return this._currentEdge;
  }

  private socket: WebSocketSubject<any>;
  public status: DefaultTypes.ConnectionStatus = "connecting";
  public isWebsocketConnected: BehaviorSubject<boolean> = new BehaviorSubject(false);

  private username: string = "";
  // private messages: Observable<string>;
  private queryreply = new Subject<{ id: string[] }>();
  private stopOnInitialize: Subject<void> = new Subject<void>();

  // holds stream per edge (=key1) and message-id (=key2); triggered on message reply for the edge
  private replyStreams: { [edgeName: string]: { [messageId: string]: Subject<any> } } = {};

  // tracks which message id (=key) is connected with which edgeName (=value)
  private pendingQueryReplies: { [id: string]: string } = {};

  constructor(
    private router: Router,
    private service: Service,
  ) {
    // try to auto connect using token or session_id
    setTimeout(() => {
      this.connect();
    })
  }

  /**
   * Parses the route params and sets the current edge
   */
  public setCurrentEdge(route: ActivatedRoute): Subject<Edge> {
    let onTimeout = () => {
      // Timeout: redirect to index
      this.router.navigate(['/index']);
      subscription.unsubscribe();
    }

    let edgeName = route.snapshot.params["edgeName"];
    let subscription = this.edges
      .pipe(filter(edges => edgeName in edges),
        first(),
        map(edges => edges[edgeName]))
      .subscribe(edge => {
        if (edge == null || !edge.online) {
          onTimeout();
        } else {
          // set current edge
          this.currentEdge.next(edge);
          edge.markAsCurrentEdge();
        }
      }, error => {
        console.error("Error while setting current edge: ", error);
      })
    setTimeout(() => {
      let edge = this.currentEdge.getValue();
      if (edge == null || !edge.online) {
        onTimeout();
      }
    }, Websocket.TIMEOUT);
    return this.currentEdge;
  }

  /**
   * Clears the current edge
   */
  public clearCurrentEdge() {
    this.currentEdge.next(null);
  }

  /**
   * Opens a connection using a stored token or a cookie with a session_id for this websocket. Called once by constructor
   */
  private connect(): BehaviorSubject<boolean> {
    if (this.socket != null) {
      return this.isWebsocketConnected;
    }

    if (env.debugMode) {
      console.info("Websocket connect to URL [" + env.url + "]");
    }

    this.socket = webSocket({
      url: env.url,
      openObserver: {
        next: (value) => {
          if (env.debugMode) {
            console.info("Websocket connection opened");
          }
          this.isWebsocketConnected.next(true);
          if (this.status == 'online') {
            this.service.notify({
              message: "Connection lost. Trying to reconnect.", // TODO translate
              type: 'warning'
            });
            // TODO show spinners everywhere
            this.status = 'connecting';
          } else {
            this.status = 'waiting for authentication';
          }
        }
      },
      closeObserver: {
        next: (value) => {
          if (env.debugMode) {
            console.info("Websocket connection closed");
          }
          this.isWebsocketConnected.next(false);
        }
      }
    });

    // this.socket = WebSocketSubject.create({
    //   url: env.url,
    //   openObserver: {
    //     next: (value) => {
    //       if (env.debugMode) {
    //         console.info("Websocket connection opened");
    //       }
    //       this.isWebsocketConnected.next(true);
    //       if (this.status == 'online') {
    //         this.service.notify({
    //           message: "Connection lost. Trying to reconnect.", // TODO translate
    //           type: 'warning'
    //         });
    //         // TODO show spinners everywhere
    //         this.status = 'connecting';
    //       } else {
    //         this.status = 'waiting for authentication';
    //       }
    //     }
    //   },
    //   closeObserver: {
    //     next: (value) => {
    //       if (env.debugMode) {
    //         console.info("Websocket connection closed");
    //       }
    //       this.isWebsocketConnected.next(false);
    //     }
    //   }
    // });

    this.socket.pipe(
      retryWhen(errors => {
        console.warn("Websocket was interrupted. Retrying in 2 seconds.");
        return errors.pipe(delay(2000));
      })).subscribe(message => {
        // called on every receive of message from server
        if (env.debugMode) {
          console.info("RECV", message);
        }

        /*
         * Authenticate
         */
        if ("authenticate" in message && "mode" in message.authenticate) {
          let mode = message.authenticate.mode;

          if (mode === "allow") {
            // authentication successful
            this.status = "online";

            if ("token" in message.authenticate) {
              // received login token -> save in cookie
              this.service.setToken(message.authenticate.token);
            }

          } else {
            // authentication denied -> close websocket
            this.status = "failed";
            this.service.removeToken();
            this.initialize();
            if (env.backend === "OpenEMS Backend") {
              if (env.production) {
<<<<<<< HEAD
                window.location.href = "/primus-online-monitoring/";
=======
                window.location.href = "/web/login?redirect=/m/index";
>>>>>>> ef088425
              } else {
                console.info("would redirect...");
              }
            } else if (env.backend === "OpenEMS Edge") {
              this.router.navigate(['/index']);
            }
          }
        }

        /*
         * Query reply
         */
        if ("messageId" in message && "ui" in message.messageId) {
          // Receive a reply with a message id -> find edge and forward to edges' replyStream
          let messageId = message.messageId.ui;
          for (let edgeName in this.replyStreams) {
            if (messageId in this.replyStreams[edgeName]) {
              this.replyStreams[edgeName][messageId].next(message);
              break;
            }
          }
        }

        /*
         * Metadata
         */
        if ("metadata" in message) {
          if ("edges" in message.metadata) {
            let edges = <DefaultTypes.MessageMetadataEdge[]>message.metadata.edges;
            let newEdges = {};
            for (let edge of edges) {
              let replyStream: { [messageId: string]: Subject<any> } = {};
              this.replyStreams[edge.name] = replyStream;
              let newEdge = new Edge(
                edge.id,
                edge.name,
                edge.comment,
                edge.producttype,
                ("version" in edge) ? edge["version"] : "0.0.0",
                Role.getRole(edge.role),
                edge.online,
                replyStream,
                this
              );
              newEdges[newEdge.name] = newEdge;
            }
            this.edges.next(newEdges);
          }
        }

        /*
         * receive notification
         */
        if ("notification" in message) {
          let notification = message.notification;
          let n: DefaultTypes.Notification;
          let notify: boolean = true;
          if ("code" in notification) {
            // handle specific notification codes - see Java source for details
            let code = notification.code;
            let params = notification.params;
            if (code == 100 /* edge disconnected -> mark as offline */) {
              let edgeId = params[0];
              if (edgeId in this.edges.getValue()) {
                this.edges.getValue()[edgeId].setOnline(false);
              }
            } else if (code == 101 /* edge reconnected -> mark as online */) {
              let edgeId = params[0];
              if (edgeId in this.edges.getValue()) {
                let edge = this.edges.getValue()[edgeId];
                edge.setOnline(true);
              }
            } else if (code == 103 /* authentication by token failed */) {
              let token: string = params[0];
              if (token !== "") {
                // remove old token
                this.service.removeToken();
              }
              // ask for authentication info
              this.status = "waiting for authentication";
              notify = false;
              setTimeout(() => {
                this.clearCurrentEdge();
                this.router.navigate(["/index"]);
              });
            }
          }
          if (notify) {
            this.service.notify(<DefaultTypes.Notification>notification);
          }
        }
      }, error => {
        console.error("Websocket error", error);
      }, () => {
        console.info("Websocket finished");
      })
    return this.isWebsocketConnected;
  }

  /**
   * Reset everything to default
   */
  private initialize() {
    this.stopOnInitialize.next();
    this.stopOnInitialize.complete();
    this.edges.next({});
  }

  /**
   * Opens the websocket and logs in
   */
  public logIn(password: string) {
    if (this.isWebsocketConnected.getValue()) {
      // websocket was connected
      this.send(DefaultMessages.authenticateLogin(password));
    } else {
      // websocket was NOT connected
      this.connect()
        .pipe(takeUntil(this.stopOnInitialize),
          filter(isConnected => isConnected),
          first())
        .subscribe(isConnected => {
          setTimeout(() => {
            this.send(DefaultMessages.authenticateLogin(password))
          }, 500);
        });
    }
  }

  /**
   * Logs out and closes the websocket
   */
  public logOut() {
    // TODO this is kind of working for now... better would be to not close the websocket but to handle session validity serverside
    this.send(DefaultMessages.authenticateLogout());
    this.status = "waiting for authentication";
    this.service.removeToken();
    this.initialize();
  }

  /**
   * Sends a message to the websocket
   */
  public send(message: any): void {
    if (env.debugMode) {
      console.info("SEND: ", message);
    }
    this.socket.next(message);
  }
}<|MERGE_RESOLUTION|>--- conflicted
+++ resolved
@@ -1,357 +1,353 @@
-import { Injectable } from '@angular/core';
-import { Subject, BehaviorSubject, Observable, Subscription } from 'rxjs';
-import { Router, ActivatedRoute, Params } from '@angular/router';
-import { WebSocketSubject, webSocket } from 'rxjs/websocket';
-import { map, retryWhen, takeUntil, filter, first, delay } from 'rxjs/operators';
-
-import { environment as env } from '../../../environments';
-import { Service } from './service';
-import { Edge } from '../edge/edge';
-import { Role } from '../type/role';
-import { DefaultTypes } from '../service/defaulttypes';
-import { DefaultMessages } from '../service/defaultmessages';
-
-@Injectable()
-export class Websocket {
-  public static readonly TIMEOUT = 15000;
-  private static readonly DEFAULT_EDGEID = 0;
-  private static readonly DEFAULT_EDGENAME = "primus";
-
-  // holds references of edge names (=key) to Edge objects (=value)
-  private _edges: BehaviorSubject<{ [name: string]: Edge }> = new BehaviorSubject({});
-  public get edges() {
-    return this._edges;
-  }
-
-  // holds the currently selected edge
-  private _currentEdge: BehaviorSubject<Edge> = new BehaviorSubject<Edge>(null);
-  public get currentEdge() {
-    return this._currentEdge;
-  }
-
-  private socket: WebSocketSubject<any>;
-  public status: DefaultTypes.ConnectionStatus = "connecting";
-  public isWebsocketConnected: BehaviorSubject<boolean> = new BehaviorSubject(false);
-
-  private username: string = "";
-  // private messages: Observable<string>;
-  private queryreply = new Subject<{ id: string[] }>();
-  private stopOnInitialize: Subject<void> = new Subject<void>();
-
-  // holds stream per edge (=key1) and message-id (=key2); triggered on message reply for the edge
-  private replyStreams: { [edgeName: string]: { [messageId: string]: Subject<any> } } = {};
-
-  // tracks which message id (=key) is connected with which edgeName (=value)
-  private pendingQueryReplies: { [id: string]: string } = {};
-
-  constructor(
-    private router: Router,
-    private service: Service,
-  ) {
-    // try to auto connect using token or session_id
-    setTimeout(() => {
-      this.connect();
-    })
-  }
-
-  /**
-   * Parses the route params and sets the current edge
-   */
-  public setCurrentEdge(route: ActivatedRoute): Subject<Edge> {
-    let onTimeout = () => {
-      // Timeout: redirect to index
-      this.router.navigate(['/index']);
-      subscription.unsubscribe();
-    }
-
-    let edgeName = route.snapshot.params["edgeName"];
-    let subscription = this.edges
-      .pipe(filter(edges => edgeName in edges),
-        first(),
-        map(edges => edges[edgeName]))
-      .subscribe(edge => {
-        if (edge == null || !edge.online) {
-          onTimeout();
-        } else {
-          // set current edge
-          this.currentEdge.next(edge);
-          edge.markAsCurrentEdge();
-        }
-      }, error => {
-        console.error("Error while setting current edge: ", error);
-      })
-    setTimeout(() => {
-      let edge = this.currentEdge.getValue();
-      if (edge == null || !edge.online) {
-        onTimeout();
-      }
-    }, Websocket.TIMEOUT);
-    return this.currentEdge;
-  }
-
-  /**
-   * Clears the current edge
-   */
-  public clearCurrentEdge() {
-    this.currentEdge.next(null);
-  }
-
-  /**
-   * Opens a connection using a stored token or a cookie with a session_id for this websocket. Called once by constructor
-   */
-  private connect(): BehaviorSubject<boolean> {
-    if (this.socket != null) {
-      return this.isWebsocketConnected;
-    }
-
-    if (env.debugMode) {
-      console.info("Websocket connect to URL [" + env.url + "]");
-    }
-
-    this.socket = webSocket({
-      url: env.url,
-      openObserver: {
-        next: (value) => {
-          if (env.debugMode) {
-            console.info("Websocket connection opened");
-          }
-          this.isWebsocketConnected.next(true);
-          if (this.status == 'online') {
-            this.service.notify({
-              message: "Connection lost. Trying to reconnect.", // TODO translate
-              type: 'warning'
-            });
-            // TODO show spinners everywhere
-            this.status = 'connecting';
-          } else {
-            this.status = 'waiting for authentication';
-          }
-        }
-      },
-      closeObserver: {
-        next: (value) => {
-          if (env.debugMode) {
-            console.info("Websocket connection closed");
-          }
-          this.isWebsocketConnected.next(false);
-        }
-      }
-    });
-
-    // this.socket = WebSocketSubject.create({
-    //   url: env.url,
-    //   openObserver: {
-    //     next: (value) => {
-    //       if (env.debugMode) {
-    //         console.info("Websocket connection opened");
-    //       }
-    //       this.isWebsocketConnected.next(true);
-    //       if (this.status == 'online') {
-    //         this.service.notify({
-    //           message: "Connection lost. Trying to reconnect.", // TODO translate
-    //           type: 'warning'
-    //         });
-    //         // TODO show spinners everywhere
-    //         this.status = 'connecting';
-    //       } else {
-    //         this.status = 'waiting for authentication';
-    //       }
-    //     }
-    //   },
-    //   closeObserver: {
-    //     next: (value) => {
-    //       if (env.debugMode) {
-    //         console.info("Websocket connection closed");
-    //       }
-    //       this.isWebsocketConnected.next(false);
-    //     }
-    //   }
-    // });
-
-    this.socket.pipe(
-      retryWhen(errors => {
-        console.warn("Websocket was interrupted. Retrying in 2 seconds.");
-        return errors.pipe(delay(2000));
-      })).subscribe(message => {
-        // called on every receive of message from server
-        if (env.debugMode) {
-          console.info("RECV", message);
-        }
-
-        /*
-         * Authenticate
-         */
-        if ("authenticate" in message && "mode" in message.authenticate) {
-          let mode = message.authenticate.mode;
-
-          if (mode === "allow") {
-            // authentication successful
-            this.status = "online";
-
-            if ("token" in message.authenticate) {
-              // received login token -> save in cookie
-              this.service.setToken(message.authenticate.token);
-            }
-
-          } else {
-            // authentication denied -> close websocket
-            this.status = "failed";
-            this.service.removeToken();
-            this.initialize();
-            if (env.backend === "OpenEMS Backend") {
-              if (env.production) {
-<<<<<<< HEAD
-                window.location.href = "/primus-online-monitoring/";
-=======
-                window.location.href = "/web/login?redirect=/m/index";
->>>>>>> ef088425
-              } else {
-                console.info("would redirect...");
-              }
-            } else if (env.backend === "OpenEMS Edge") {
-              this.router.navigate(['/index']);
-            }
-          }
-        }
-
-        /*
-         * Query reply
-         */
-        if ("messageId" in message && "ui" in message.messageId) {
-          // Receive a reply with a message id -> find edge and forward to edges' replyStream
-          let messageId = message.messageId.ui;
-          for (let edgeName in this.replyStreams) {
-            if (messageId in this.replyStreams[edgeName]) {
-              this.replyStreams[edgeName][messageId].next(message);
-              break;
-            }
-          }
-        }
-
-        /*
-         * Metadata
-         */
-        if ("metadata" in message) {
-          if ("edges" in message.metadata) {
-            let edges = <DefaultTypes.MessageMetadataEdge[]>message.metadata.edges;
-            let newEdges = {};
-            for (let edge of edges) {
-              let replyStream: { [messageId: string]: Subject<any> } = {};
-              this.replyStreams[edge.name] = replyStream;
-              let newEdge = new Edge(
-                edge.id,
-                edge.name,
-                edge.comment,
-                edge.producttype,
-                ("version" in edge) ? edge["version"] : "0.0.0",
-                Role.getRole(edge.role),
-                edge.online,
-                replyStream,
-                this
-              );
-              newEdges[newEdge.name] = newEdge;
-            }
-            this.edges.next(newEdges);
-          }
-        }
-
-        /*
-         * receive notification
-         */
-        if ("notification" in message) {
-          let notification = message.notification;
-          let n: DefaultTypes.Notification;
-          let notify: boolean = true;
-          if ("code" in notification) {
-            // handle specific notification codes - see Java source for details
-            let code = notification.code;
-            let params = notification.params;
-            if (code == 100 /* edge disconnected -> mark as offline */) {
-              let edgeId = params[0];
-              if (edgeId in this.edges.getValue()) {
-                this.edges.getValue()[edgeId].setOnline(false);
-              }
-            } else if (code == 101 /* edge reconnected -> mark as online */) {
-              let edgeId = params[0];
-              if (edgeId in this.edges.getValue()) {
-                let edge = this.edges.getValue()[edgeId];
-                edge.setOnline(true);
-              }
-            } else if (code == 103 /* authentication by token failed */) {
-              let token: string = params[0];
-              if (token !== "") {
-                // remove old token
-                this.service.removeToken();
-              }
-              // ask for authentication info
-              this.status = "waiting for authentication";
-              notify = false;
-              setTimeout(() => {
-                this.clearCurrentEdge();
-                this.router.navigate(["/index"]);
-              });
-            }
-          }
-          if (notify) {
-            this.service.notify(<DefaultTypes.Notification>notification);
-          }
-        }
-      }, error => {
-        console.error("Websocket error", error);
-      }, () => {
-        console.info("Websocket finished");
-      })
-    return this.isWebsocketConnected;
-  }
-
-  /**
-   * Reset everything to default
-   */
-  private initialize() {
-    this.stopOnInitialize.next();
-    this.stopOnInitialize.complete();
-    this.edges.next({});
-  }
-
-  /**
-   * Opens the websocket and logs in
-   */
-  public logIn(password: string) {
-    if (this.isWebsocketConnected.getValue()) {
-      // websocket was connected
-      this.send(DefaultMessages.authenticateLogin(password));
-    } else {
-      // websocket was NOT connected
-      this.connect()
-        .pipe(takeUntil(this.stopOnInitialize),
-          filter(isConnected => isConnected),
-          first())
-        .subscribe(isConnected => {
-          setTimeout(() => {
-            this.send(DefaultMessages.authenticateLogin(password))
-          }, 500);
-        });
-    }
-  }
-
-  /**
-   * Logs out and closes the websocket
-   */
-  public logOut() {
-    // TODO this is kind of working for now... better would be to not close the websocket but to handle session validity serverside
-    this.send(DefaultMessages.authenticateLogout());
-    this.status = "waiting for authentication";
-    this.service.removeToken();
-    this.initialize();
-  }
-
-  /**
-   * Sends a message to the websocket
-   */
-  public send(message: any): void {
-    if (env.debugMode) {
-      console.info("SEND: ", message);
-    }
-    this.socket.next(message);
-  }
+import { Injectable } from '@angular/core';
+import { Subject, BehaviorSubject, Observable, Subscription } from 'rxjs';
+import { Router, ActivatedRoute, Params } from '@angular/router';
+import { WebSocketSubject, webSocket } from 'rxjs/websocket';
+import { map, retryWhen, takeUntil, filter, first, delay } from 'rxjs/operators';
+
+import { environment as env } from '../../../environments';
+import { Service } from './service';
+import { Edge } from '../edge/edge';
+import { Role } from '../type/role';
+import { DefaultTypes } from '../service/defaulttypes';
+import { DefaultMessages } from '../service/defaultmessages';
+
+@Injectable()
+export class Websocket {
+  public static readonly TIMEOUT = 15000;
+  private static readonly DEFAULT_EDGEID = 0;
+  private static readonly DEFAULT_EDGENAME = "fems";
+
+  // holds references of edge names (=key) to Edge objects (=value)
+  private _edges: BehaviorSubject<{ [name: string]: Edge }> = new BehaviorSubject({});
+  public get edges() {
+    return this._edges;
+  }
+
+  // holds the currently selected edge
+  private _currentEdge: BehaviorSubject<Edge> = new BehaviorSubject<Edge>(null);
+  public get currentEdge() {
+    return this._currentEdge;
+  }
+
+  private socket: WebSocketSubject<any>;
+  public status: DefaultTypes.ConnectionStatus = "connecting";
+  public isWebsocketConnected: BehaviorSubject<boolean> = new BehaviorSubject(false);
+
+  private username: string = "";
+  // private messages: Observable<string>;
+  private queryreply = new Subject<{ id: string[] }>();
+  private stopOnInitialize: Subject<void> = new Subject<void>();
+
+  // holds stream per edge (=key1) and message-id (=key2); triggered on message reply for the edge
+  private replyStreams: { [edgeName: string]: { [messageId: string]: Subject<any> } } = {};
+
+  // tracks which message id (=key) is connected with which edgeName (=value)
+  private pendingQueryReplies: { [id: string]: string } = {};
+
+  constructor(
+    private router: Router,
+    private service: Service,
+  ) {
+    // try to auto connect using token or session_id
+    setTimeout(() => {
+      this.connect();
+    })
+  }
+
+  /**
+   * Parses the route params and sets the current edge
+   */
+  public setCurrentEdge(route: ActivatedRoute): Subject<Edge> {
+    let onTimeout = () => {
+      // Timeout: redirect to index
+      this.router.navigate(['/index']);
+      subscription.unsubscribe();
+    }
+
+    let edgeName = route.snapshot.params["edgeName"];
+    let subscription = this.edges
+      .pipe(filter(edges => edgeName in edges),
+        first(),
+        map(edges => edges[edgeName]))
+      .subscribe(edge => {
+        if (edge == null || !edge.online) {
+          onTimeout();
+        } else {
+          // set current edge
+          this.currentEdge.next(edge);
+          edge.markAsCurrentEdge();
+        }
+      }, error => {
+        console.error("Error while setting current edge: ", error);
+      })
+    setTimeout(() => {
+      let edge = this.currentEdge.getValue();
+      if (edge == null || !edge.online) {
+        onTimeout();
+      }
+    }, Websocket.TIMEOUT);
+    return this.currentEdge;
+  }
+
+  /**
+   * Clears the current edge
+   */
+  public clearCurrentEdge() {
+    this.currentEdge.next(null);
+  }
+
+  /**
+   * Opens a connection using a stored token or a cookie with a session_id for this websocket. Called once by constructor
+   */
+  private connect(): BehaviorSubject<boolean> {
+    if (this.socket != null) {
+      return this.isWebsocketConnected;
+    }
+
+    if (env.debugMode) {
+      console.info("Websocket connect to URL [" + env.url + "]");
+    }
+
+    this.socket = webSocket({
+      url: env.url,
+      openObserver: {
+        next: (value) => {
+          if (env.debugMode) {
+            console.info("Websocket connection opened");
+          }
+          this.isWebsocketConnected.next(true);
+          if (this.status == 'online') {
+            this.service.notify({
+              message: "Connection lost. Trying to reconnect.", // TODO translate
+              type: 'warning'
+            });
+            // TODO show spinners everywhere
+            this.status = 'connecting';
+          } else {
+            this.status = 'waiting for authentication';
+          }
+        }
+      },
+      closeObserver: {
+        next: (value) => {
+          if (env.debugMode) {
+            console.info("Websocket connection closed");
+          }
+          this.isWebsocketConnected.next(false);
+        }
+      }
+    });
+
+    // this.socket = WebSocketSubject.create({
+    //   url: env.url,
+    //   openObserver: {
+    //     next: (value) => {
+    //       if (env.debugMode) {
+    //         console.info("Websocket connection opened");
+    //       }
+    //       this.isWebsocketConnected.next(true);
+    //       if (this.status == 'online') {
+    //         this.service.notify({
+    //           message: "Connection lost. Trying to reconnect.", // TODO translate
+    //           type: 'warning'
+    //         });
+    //         // TODO show spinners everywhere
+    //         this.status = 'connecting';
+    //       } else {
+    //         this.status = 'waiting for authentication';
+    //       }
+    //     }
+    //   },
+    //   closeObserver: {
+    //     next: (value) => {
+    //       if (env.debugMode) {
+    //         console.info("Websocket connection closed");
+    //       }
+    //       this.isWebsocketConnected.next(false);
+    //     }
+    //   }
+    // });
+
+    this.socket.pipe(
+      retryWhen(errors => {
+        console.warn("Websocket was interrupted. Retrying in 2 seconds.");
+        return errors.pipe(delay(2000));
+      })).subscribe(message => {
+        // called on every receive of message from server
+        if (env.debugMode) {
+          console.info("RECV", message);
+        }
+
+        /*
+         * Authenticate
+         */
+        if ("authenticate" in message && "mode" in message.authenticate) {
+          let mode = message.authenticate.mode;
+
+          if (mode === "allow") {
+            // authentication successful
+            this.status = "online";
+
+            if ("token" in message.authenticate) {
+              // received login token -> save in cookie
+              this.service.setToken(message.authenticate.token);
+            }
+
+          } else {
+            // authentication denied -> close websocket
+            this.status = "failed";
+            this.service.removeToken();
+            this.initialize();
+            if (env.backend === "OpenEMS Backend") {
+              if (env.production) {
+                window.location.href = "/web/login?redirect=/m/index";
+              } else {
+                console.info("would redirect...");
+              }
+            } else if (env.backend === "OpenEMS Edge") {
+              this.router.navigate(['/index']);
+            }
+          }
+        }
+
+        /*
+         * Query reply
+         */
+        if ("messageId" in message && "ui" in message.messageId) {
+          // Receive a reply with a message id -> find edge and forward to edges' replyStream
+          let messageId = message.messageId.ui;
+          for (let edgeName in this.replyStreams) {
+            if (messageId in this.replyStreams[edgeName]) {
+              this.replyStreams[edgeName][messageId].next(message);
+              break;
+            }
+          }
+        }
+
+        /*
+         * Metadata
+         */
+        if ("metadata" in message) {
+          if ("edges" in message.metadata) {
+            let edges = <DefaultTypes.MessageMetadataEdge[]>message.metadata.edges;
+            let newEdges = {};
+            for (let edge of edges) {
+              let replyStream: { [messageId: string]: Subject<any> } = {};
+              this.replyStreams[edge.name] = replyStream;
+              let newEdge = new Edge(
+                edge.id,
+                edge.name,
+                edge.comment,
+                edge.producttype,
+                ("version" in edge) ? edge["version"] : "0.0.0",
+                Role.getRole(edge.role),
+                edge.online,
+                replyStream,
+                this
+              );
+              newEdges[newEdge.name] = newEdge;
+            }
+            this.edges.next(newEdges);
+          }
+        }
+
+        /*
+         * receive notification
+         */
+        if ("notification" in message) {
+          let notification = message.notification;
+          let n: DefaultTypes.Notification;
+          let notify: boolean = true;
+          if ("code" in notification) {
+            // handle specific notification codes - see Java source for details
+            let code = notification.code;
+            let params = notification.params;
+            if (code == 100 /* edge disconnected -> mark as offline */) {
+              let edgeId = params[0];
+              if (edgeId in this.edges.getValue()) {
+                this.edges.getValue()[edgeId].setOnline(false);
+              }
+            } else if (code == 101 /* edge reconnected -> mark as online */) {
+              let edgeId = params[0];
+              if (edgeId in this.edges.getValue()) {
+                let edge = this.edges.getValue()[edgeId];
+                edge.setOnline(true);
+              }
+            } else if (code == 103 /* authentication by token failed */) {
+              let token: string = params[0];
+              if (token !== "") {
+                // remove old token
+                this.service.removeToken();
+              }
+              // ask for authentication info
+              this.status = "waiting for authentication";
+              notify = false;
+              setTimeout(() => {
+                this.clearCurrentEdge();
+                this.router.navigate(["/index"]);
+              });
+            }
+          }
+          if (notify) {
+            this.service.notify(<DefaultTypes.Notification>notification);
+          }
+        }
+      }, error => {
+        console.error("Websocket error", error);
+      }, () => {
+        console.info("Websocket finished");
+      })
+    return this.isWebsocketConnected;
+  }
+
+  /**
+   * Reset everything to default
+   */
+  private initialize() {
+    this.stopOnInitialize.next();
+    this.stopOnInitialize.complete();
+    this.edges.next({});
+  }
+
+  /**
+   * Opens the websocket and logs in
+   */
+  public logIn(password: string) {
+    if (this.isWebsocketConnected.getValue()) {
+      // websocket was connected
+      this.send(DefaultMessages.authenticateLogin(password));
+    } else {
+      // websocket was NOT connected
+      this.connect()
+        .pipe(takeUntil(this.stopOnInitialize),
+          filter(isConnected => isConnected),
+          first())
+        .subscribe(isConnected => {
+          setTimeout(() => {
+            this.send(DefaultMessages.authenticateLogin(password))
+          }, 500);
+        });
+    }
+  }
+
+  /**
+   * Logs out and closes the websocket
+   */
+  public logOut() {
+    // TODO this is kind of working for now... better would be to not close the websocket but to handle session validity serverside
+    this.send(DefaultMessages.authenticateLogout());
+    this.status = "waiting for authentication";
+    this.service.removeToken();
+    this.initialize();
+  }
+
+  /**
+   * Sends a message to the websocket
+   */
+  public send(message: any): void {
+    if (env.debugMode) {
+      console.info("SEND: ", message);
+    }
+    this.socket.next(message);
+  }
 }
--- conflicted
+++ resolved
@@ -1,384 +1,295 @@
-import { Injectable } from '@angular/core';
-import { Router } from '@angular/router';
-import { BehaviorSubject, Subject } from 'rxjs';
-import { delay, retryWhen } from 'rxjs/operators';
-import { webSocket, WebSocketSubject } from 'rxjs/webSocket';
-import { environment as env } from '../../../environments';
-import { JsonrpcMessage, JsonrpcNotification, JsonrpcRequest, JsonrpcResponse, JsonrpcResponseError, JsonrpcResponseSuccess } from '../jsonrpc/base';
-import { AuthenticateWithSessionIdFailedNotification } from '../jsonrpc/notification/authenticatedWithSessionIdFailedNotification';
-import { AuthenticateWithSessionIdNotification } from '../jsonrpc/notification/authenticatedWithSessionIdNotification';
-import { CurrentDataNotification } from '../jsonrpc/notification/currentDataNotification';
-import { EdgeRpcNotification } from '../jsonrpc/notification/edgeRpcNotification';
-import { EdgeRpcResponse } from '../jsonrpc/response/edgeRpcResponse';
-import { DefaultTypes } from './defaulttypes';
-import { Service } from './service';
-import { WsData } from './wsdata';
-
-@Injectable()
-export class Websocket {
-  private static readonly DEFAULT_EDGEID = 0;
-<<<<<<< HEAD
-  private static readonly DEFAULT_EDGENAME = "hycontrol";
-
-  // holds references of edge names (=key) to Edge objects (=value)
-  private _edges: BehaviorSubject<{ [name: string]: Edge }> = new BehaviorSubject({});
-  public get edges() {
-    return this._edges;
-  }
-
-  // holds the currently selected edge
-  private _currentEdge: BehaviorSubject<Edge> = new BehaviorSubject<Edge>(null);
-  public get currentEdge() {
-    return this._currentEdge;
-  }
-=======
-  private readonly wsdata = new WsData();
->>>>>>> fd666255
-
-  private socket: WebSocketSubject<any>;
-  public status: DefaultTypes.ConnectionStatus = "connecting";
-  public isWebsocketConnected: BehaviorSubject<boolean> = new BehaviorSubject(false);
-
-  private username: string = "";
-  // private messages: Observable<string>;
-  private queryreply = new Subject<{ id: string[] }>();
-  private stopOnInitialize: Subject<void> = new Subject<void>();
-
-  // tracks which message id (=key) is connected with which edgeId (=value)
-  private pendingQueryReplies: { [id: string]: string } = {};
-
-  constructor(
-    private router: Router,
-    private service: Service,
-  ) {
-    service.websocket = this;
-
-    // try to auto connect using token or session_id
-    setTimeout(() => {
-      if (env.backend === "OpenEMS Backend" || env.backend === "OpenEMS Edge") {
-        this.connect();
-      }
-
-    })
-  }
-
-  /**
-   * Opens a connection using a stored token or a cookie with a session_id for this websocket. Called once by constructor
-   */
-  private connect(): BehaviorSubject<boolean> {
-    if (this.socket != null) {
-      return this.isWebsocketConnected;
-    }
-
-    if (env.debugMode) {
-      console.info("Websocket connect to URL [" + env.url + "]");
-    }
-
-    this.socket = webSocket({
-      url: env.url,
-      openObserver: {
-        next: (value) => {
-          if (env.debugMode) {
-            console.info("Websocket connection opened");
-          }
-          this.isWebsocketConnected.next(true);
-          if (this.status == 'online') {
-            this.service.notify({
-              message: "Connection lost. Trying to reconnect.", // TODO translate
-              type: 'warning'
-            });
-            // TODO show spinners everywhere
-            this.status = 'connecting';
-          } else {
-            this.status = 'waiting for authentication';
-          }
-        }
-      },
-      closeObserver: {
-        next: (value) => {
-          // TODO: reconnect
-          if (env.debugMode) {
-            console.info("Websocket connection closed");
-          }
-          this.isWebsocketConnected.next(false);
-        }
-      }
-    });
-
-    this.socket.pipe(
-      retryWhen(errors => {
-        console.warn("Websocket was interrupted. Retrying in 2 seconds.");
-        return errors.pipe(delay(2000));
-
-<<<<<<< HEAD
-            if ("token" in message.authenticate) {
-              // received login token -> save in cookie
-              this.service.setToken(message.authenticate.token);
-            }
-
-          } else {
-            // authentication denied -> close websocket
-            this.status = "failed";
-            this.service.removeToken();
-            this.initialize();
-            if (env.backend === "OpenEMS Backend") {
-              if (env.production) {
-                window.location.href = "/primus-online-monitoring/";
-              } else {
-                console.info("would redirect...");
-              }
-            } else if (env.backend === "OpenEMS Edge" || env.backend === "App") {
-              this.router.navigate(['/index']);
-            }
-=======
-      })).subscribe(originalMessage => {
-        // called on every receive of message from server
-        let message: JsonrpcRequest | JsonrpcNotification | JsonrpcResponseSuccess | JsonrpcResponseError;
-        try {
-          message = JsonrpcMessage.from(originalMessage);
-        } catch (e) {
-          // handle deprecated non-JSON-RPC messages
-          if (env.debugMode) {
-            console.info("Convert non-JSON-RPC message", message);
->>>>>>> fd666255
-          }
-          message = this.handleNonJsonrpcMessage(originalMessage, e);
-        }
-
-        if (message instanceof JsonrpcRequest) {
-          // handle JSON-RPC Request
-          if (env.debugMode) {
-            console.info("Receive Request", message);
-          }
-          this.onRequest(message);
-
-        } else if (message instanceof JsonrpcResponse) {
-          // handle JSON-RPC Response
-          if (env.debugMode) {
-            if (message instanceof EdgeRpcResponse) {
-              console.info("Receive Response", message.params.payload);
-            } else {
-              console.info("Receive Response", message);
-            }
-          }
-          this.onResponse(message);
-
-        } else if (message instanceof JsonrpcNotification) {
-          // handle JSON-RPC Notification
-          if (env.debugMode) {
-            if (message.method == EdgeRpcNotification.METHOD && 'payload' in message.params) {
-              console.info("Receive Notification", message.params['payload']);
-            } else {
-              console.info("Receive Notification", message);
-            }
-          }
-          this.onNotification(message);
-        }
-      }, error => {
-        this.onError(error);
-
-      }, () => {
-        this.onClose();
-
-      })
-    return this.isWebsocketConnected;
-  }
-
-  /**
-   * Sends a JSON-RPC request to a Websocket and registers a callback.
-   * 
-   * @param request 
-   * @param responseCallback 
-   */
-<<<<<<< HEAD
-  private initialize() {
-    this.stopOnInitialize.next();
-    this.stopOnInitialize.complete();
-    this.edges.next({});
-    if (env.backend === "App") {
-      this.socket = null;
-    }
-
-=======
-  public sendRequest(request: JsonrpcRequest): Promise<JsonrpcResponseSuccess> {
-    if (!this.isWebsocketConnected.value) {
-      return Promise.reject("Websocket is not connected! Unable to send Request: " + JSON.stringify(request));
-    }
-    return this.wsdata.sendRequest(this.socket, request);
->>>>>>> fd666255
-  }
-
-  /**
-   * Sends a JSON-RPC notification to a Websocket.
-   * 
-   * @param notification 
-   */
-  public sendNotification(notification: JsonrpcNotification): void {
-    if (!this.isWebsocketConnected.value) {
-      console.warn("Websocket is not connected! Unable to send Notification", notification);
-    }
-    this.wsdata.sendNotification(this.socket, notification);
-  }
-
-  public wpLogIn(wpcookie: string) {
-    if (this.isWebsocketConnected.getValue()) {
-      // websocket was connected
-      this.send(DefaultMessages.authenticateLogin(wpcookie));
-    } else {
-      // websocket was NOT connected
-      this.connect()
-        .pipe(takeUntil(this.stopOnInitialize),
-          filter(isConnected => isConnected),
-          first())
-        .subscribe(isConnected => {
-          setTimeout(() => {
-            this.send(DefaultMessages.authenticateLogin(wpcookie));
-          }, 500);
-        });
-    }
-  }
-
-  /**
-   * Handle deprecated non-JSON-RPC message
-   * 
-   * @param originalMessage 
-   * @param e 
-   */
-<<<<<<< HEAD
-  public logOut() {
-    // TODO this is kind of working for now... better would be to not close the websocket but to handle session validity serverside
-    this.router.navigate(['/']).then(() => {
-      this.send(DefaultMessages.authenticateLogout());
-      this.status = "waiting for authentication";
-      this.service.removeToken();
-      this.initialize();
-    });
-
-
-  }
-
-  public wpconnect() {
-    console.info("WP CONNECT");
-    this.connect();
-    this.service.spinnerDialog.hide();
-=======
-  private handleNonJsonrpcMessage(originalMessage: any, e: any): JsonrpcRequest | JsonrpcNotification | JsonrpcResponseSuccess | JsonrpcResponseError {
-    throw new Error("Unhandled Non-JSON-RPC message: " + e);
->>>>>>> fd666255
-  }
-
-  /**
-   * Handle new JSON-RPC Request
-   * 
-   * @param message 
-   * @param responseCallback 
-   */
-  private onRequest(message: JsonrpcRequest): void {
-    // responseCallback.apply(...)
-    console.log("On Request: " + message);
-  }
-
-  /**
-   * Handle new JSON-RPC Response
-   * 
-   * @param message 
-   */
-  private onResponse(response: JsonrpcResponse): void {
-    this.wsdata.handleJsonrpcResponse(response);
-  }
-
-  /**
-   * Handle new JSON-RPC Notification
-   * 
-   * @param message 
-   */
-  private onNotification(message: JsonrpcNotification): void {
-    switch (message.method) {
-      case AuthenticateWithSessionIdNotification.METHOD:
-        this.handleAuthenticateWithSessionId(message as AuthenticateWithSessionIdNotification);
-        break;
-
-      case AuthenticateWithSessionIdFailedNotification.METHOD:
-        this.handleAuthenticateWithSessionIdFailed(message as AuthenticateWithSessionIdNotification);
-        break;
-
-      case EdgeRpcNotification.METHOD:
-        this.handleEdgeRpcNotification(message as EdgeRpcNotification);
-        break;
-    }
-  }
-
-  /**
-   * Handle Websocket error.
-   * 
-   * @param error
-   */
-  private onError(error: any): void {
-    console.error("Websocket error", error);
-  }
-
-  /**
-   * Handle Websocket closed event.
-   */
-  private onClose(): void {
-    console.info("Websocket closed.");
-    // TODO: reconnect
-  }
-
-  /**
-   * Handles a AuthenticateWithSessionIdNotification.
-   * 
-   * @param message 
-   */
-  private handleAuthenticateWithSessionId(message: AuthenticateWithSessionIdNotification): void {
-    this.service.handleAuthentication(message.params.token, message.params.edges);
-  }
-
-  /**
-   * Handles a AuthenticateWithSessionIdFailedNotification.
-   * 
-   * @param message 
-   */
-  private handleAuthenticateWithSessionIdFailed(message: AuthenticateWithSessionIdFailedNotification): void {
-    if (env.backend === "OpenEMS Backend") {
-      if (env.production) {
-        window.location.href = "/web/login?redirect=/m/index";
-      } else {
-        console.info("would redirect...");
-      }
-    } else if (env.backend === "OpenEMS Edge") {
-      this.router.navigate(['/index']);
-    }
-  }
-
-  /**
-   * Handles an EdgeRpcNotification.
-   * 
-   * @param message 
-   */
-  private handleEdgeRpcNotification(edgeRpcNotification: EdgeRpcNotification): void {
-    let edgeId = edgeRpcNotification.params.edgeId;
-    let message = edgeRpcNotification.params.payload;
-
-    switch (message.method) {
-      case CurrentDataNotification.METHOD:
-        this.handleCurrentDataNotification(edgeId, message as CurrentDataNotification);
-        break;
-    }
-  }
-
-  /**
-   * Handles a CurrentDataNotification.
-   * 
-   * @param message 
-   */
-  private handleCurrentDataNotification(edgeId: string, message: CurrentDataNotification): void {
-    let edges = this.service.edges.getValue();
-
-    if (edgeId in edges) {
-      let edge = edges[edgeId];
-      edge.handleCurrentDataNotification(message);
-    }
-  }
-
-}
+import { Injectable } from '@angular/core';
+import { Router } from '@angular/router';
+import { BehaviorSubject, Subject } from 'rxjs';
+import { delay, retryWhen } from 'rxjs/operators';
+import { webSocket, WebSocketSubject } from 'rxjs/webSocket';
+import { environment as env } from '../../../environments';
+import { JsonrpcMessage, JsonrpcNotification, JsonrpcRequest, JsonrpcResponse, JsonrpcResponseError, JsonrpcResponseSuccess } from '../jsonrpc/base';
+import { AuthenticateWithSessionIdFailedNotification } from '../jsonrpc/notification/authenticatedWithSessionIdFailedNotification';
+import { AuthenticateWithSessionIdNotification } from '../jsonrpc/notification/authenticatedWithSessionIdNotification';
+import { CurrentDataNotification } from '../jsonrpc/notification/currentDataNotification';
+import { EdgeRpcNotification } from '../jsonrpc/notification/edgeRpcNotification';
+import { EdgeRpcResponse } from '../jsonrpc/response/edgeRpcResponse';
+import { DefaultTypes } from './defaulttypes';
+import { Service } from './service';
+import { WsData } from './wsdata';
+
+@Injectable()
+export class Websocket {
+  private static readonly DEFAULT_EDGEID = 0;
+  private readonly wsdata = new WsData();
+
+  private socket: WebSocketSubject<any>;
+  public status: DefaultTypes.ConnectionStatus = "connecting";
+  public isWebsocketConnected: BehaviorSubject<boolean> = new BehaviorSubject(false);
+
+  private username: string = "";
+  // private messages: Observable<string>;
+  private queryreply = new Subject<{ id: string[] }>();
+  private stopOnInitialize: Subject<void> = new Subject<void>();
+
+  // tracks which message id (=key) is connected with which edgeId (=value)
+  private pendingQueryReplies: { [id: string]: string } = {};
+
+  constructor(
+    private router: Router,
+    private service: Service,
+  ) {
+    service.websocket = this;
+
+    // try to auto connect using token or session_id
+    setTimeout(() => {
+      this.connect();
+    })
+  }
+
+  /**
+   * Opens a connection using a stored token or a cookie with a session_id for this websocket. Called once by constructor
+   */
+  private connect(): BehaviorSubject<boolean> {
+    if (this.socket != null) {
+      return this.isWebsocketConnected;
+    }
+
+    if (env.debugMode) {
+      console.info("Websocket connect to URL [" + env.url + "]");
+    }
+
+    this.socket = webSocket({
+      url: env.url,
+      openObserver: {
+        next: (value) => {
+          if (env.debugMode) {
+            console.info("Websocket connection opened");
+          }
+          this.isWebsocketConnected.next(true);
+          if (this.status == 'online') {
+            this.service.notify({
+              message: "Connection lost. Trying to reconnect.", // TODO translate
+              type: 'warning'
+            });
+            // TODO show spinners everywhere
+            this.status = 'connecting';
+          } else {
+            this.status = 'waiting for authentication';
+          }
+        }
+      },
+      closeObserver: {
+        next: (value) => {
+          // TODO: reconnect
+          if (env.debugMode) {
+            console.info("Websocket connection closed");
+          }
+          this.isWebsocketConnected.next(false);
+        }
+      }
+    });
+
+    this.socket.pipe(
+      retryWhen(errors => {
+        console.warn("Websocket was interrupted. Retrying in 2 seconds.");
+        return errors.pipe(delay(2000));
+
+      })).subscribe(originalMessage => {
+        // called on every receive of message from server
+        let message: JsonrpcRequest | JsonrpcNotification | JsonrpcResponseSuccess | JsonrpcResponseError;
+        try {
+          message = JsonrpcMessage.from(originalMessage);
+        } catch (e) {
+          // handle deprecated non-JSON-RPC messages
+          if (env.debugMode) {
+            console.info("Convert non-JSON-RPC message", message);
+          }
+          message = this.handleNonJsonrpcMessage(originalMessage, e);
+        }
+
+        if (message instanceof JsonrpcRequest) {
+          // handle JSON-RPC Request
+          if (env.debugMode) {
+            console.info("Receive Request", message);
+          }
+          this.onRequest(message);
+
+        } else if (message instanceof JsonrpcResponse) {
+          // handle JSON-RPC Response
+          if (env.debugMode) {
+            if (message instanceof EdgeRpcResponse) {
+              console.info("Receive Response", message.params.payload);
+            } else {
+              console.info("Receive Response", message);
+            }
+          }
+          this.onResponse(message);
+
+        } else if (message instanceof JsonrpcNotification) {
+          // handle JSON-RPC Notification
+          if (env.debugMode) {
+            if (message.method == EdgeRpcNotification.METHOD && 'payload' in message.params) {
+              console.info("Receive Notification", message.params['payload']);
+            } else {
+              console.info("Receive Notification", message);
+            }
+          }
+          this.onNotification(message);
+        }
+      }, error => {
+        this.onError(error);
+
+      }, () => {
+        this.onClose();
+
+      })
+    return this.isWebsocketConnected;
+  }
+
+  /**
+   * Sends a JSON-RPC request to a Websocket and registers a callback.
+   * 
+   * @param request 
+   * @param responseCallback 
+   */
+  public sendRequest(request: JsonrpcRequest): Promise<JsonrpcResponseSuccess> {
+    if (!this.isWebsocketConnected.value) {
+      return Promise.reject("Websocket is not connected! Unable to send Request: " + JSON.stringify(request));
+    }
+    return this.wsdata.sendRequest(this.socket, request);
+  }
+
+  /**
+   * Sends a JSON-RPC notification to a Websocket.
+   * 
+   * @param notification 
+   */
+  public sendNotification(notification: JsonrpcNotification): void {
+    if (!this.isWebsocketConnected.value) {
+      console.warn("Websocket is not connected! Unable to send Notification", notification);
+    }
+    this.wsdata.sendNotification(this.socket, notification);
+  }
+
+  /**
+   * Handle deprecated non-JSON-RPC message
+   * 
+   * @param originalMessage 
+   * @param e 
+   */
+  private handleNonJsonrpcMessage(originalMessage: any, e: any): JsonrpcRequest | JsonrpcNotification | JsonrpcResponseSuccess | JsonrpcResponseError {
+    throw new Error("Unhandled Non-JSON-RPC message: " + e);
+  }
+
+  /**
+   * Handle new JSON-RPC Request
+   * 
+   * @param message 
+   * @param responseCallback 
+   */
+  private onRequest(message: JsonrpcRequest): void {
+    // responseCallback.apply(...)
+    console.log("On Request: " + message);
+  }
+
+  /**
+   * Handle new JSON-RPC Response
+   * 
+   * @param message 
+   */
+  private onResponse(response: JsonrpcResponse): void {
+    this.wsdata.handleJsonrpcResponse(response);
+  }
+
+  /**
+   * Handle new JSON-RPC Notification
+   * 
+   * @param message 
+   */
+  private onNotification(message: JsonrpcNotification): void {
+    switch (message.method) {
+      case AuthenticateWithSessionIdNotification.METHOD:
+        this.handleAuthenticateWithSessionId(message as AuthenticateWithSessionIdNotification);
+        break;
+
+      case AuthenticateWithSessionIdFailedNotification.METHOD:
+        this.handleAuthenticateWithSessionIdFailed(message as AuthenticateWithSessionIdNotification);
+        break;
+
+      case EdgeRpcNotification.METHOD:
+        this.handleEdgeRpcNotification(message as EdgeRpcNotification);
+        break;
+    }
+  }
+
+  /**
+   * Handle Websocket error.
+   * 
+   * @param error
+   */
+  private onError(error: any): void {
+    console.error("Websocket error", error);
+  }
+
+  /**
+   * Handle Websocket closed event.
+   */
+  private onClose(): void {
+    console.info("Websocket closed.");
+    // TODO: reconnect
+  }
+
+  /**
+   * Handles a AuthenticateWithSessionIdNotification.
+   * 
+   * @param message 
+   */
+  private handleAuthenticateWithSessionId(message: AuthenticateWithSessionIdNotification): void {
+    this.service.handleAuthentication(message.params.token, message.params.edges);
+  }
+
+  /**
+   * Handles a AuthenticateWithSessionIdFailedNotification.
+   * 
+   * @param message 
+   */
+  private handleAuthenticateWithSessionIdFailed(message: AuthenticateWithSessionIdFailedNotification): void {
+    if (env.backend === "OpenEMS Backend") {
+      if (env.production) {
+        window.location.href = "/web/login?redirect=/m/index";
+      } else {
+        console.info("would redirect...");
+      }
+    } else if (env.backend === "OpenEMS Edge") {
+      this.router.navigate(['/index']);
+    }
+  }
+
+  /**
+   * Handles an EdgeRpcNotification.
+   * 
+   * @param message 
+   */
+  private handleEdgeRpcNotification(edgeRpcNotification: EdgeRpcNotification): void {
+    let edgeId = edgeRpcNotification.params.edgeId;
+    let message = edgeRpcNotification.params.payload;
+
+    switch (message.method) {
+      case CurrentDataNotification.METHOD:
+        this.handleCurrentDataNotification(edgeId, message as CurrentDataNotification);
+        break;
+    }
+  }
+
+  /**
+   * Handles a CurrentDataNotification.
+   * 
+   * @param message 
+   */
+  private handleCurrentDataNotification(edgeId: string, message: CurrentDataNotification): void {
+    let edges = this.service.edges.getValue();
+
+    if (edgeId in edges) {
+      let edge = edges[edgeId];
+      edge.handleCurrentDataNotification(message);
+    }
+  }
+
+}
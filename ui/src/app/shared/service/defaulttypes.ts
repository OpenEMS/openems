import { Role } from '../type/role'

export module DefaultTypes {

  export type Backend = "OpenEMS Backend" | "OpenEMS Edge" | "App";

  export type ConnectionStatus = "online" | "connecting" | "waiting for authentication" | "failed";

  export interface ChannelAddresses {
    [thing: string]: string[];
  }

  export interface ComponentConfig {
    'service.pid': string, // unique pid of configuration
    'service.factoryPid': string, // link to 'meta'
    enabled: boolean,
    [channel: string]: string | number | boolean
  }

  export interface ThingConfig {
    id: string,
    class: string | string[],
    [channel: string]: any
  }

  export interface Config {
    meta: {
      [factoryPid: string]: {
        implements: string[],
        channels?: {
          [channel: string]: {
            name: string,
            title: string,
            type: string | string[],
            optional: boolean,
            array: boolean,
            readRoles: Role[],
            writeRoles: Role[]
          }
        }
      }
    }
  }

  export interface Config_2018_8 extends Config {
    components?: {
      [id: string]: ComponentConfig
    },
  }

  export interface Config_2018_7 extends Config {
    things?: {
      [id: string]: ThingConfig
    },
  }

  export interface Data {
    [thing: string]: {
      [channel: string]: any
    }
  }

  export interface HistoricData {
    data: [{
      time: string,
      channels: Data
    }]
  }

  export interface Summary {
    storage: {
      soc: number,
      isAsymmetric: boolean,
      hasDC: boolean,
      chargeActivePower: number,
      chargeActivePowerAC: number,
      chargeActivePowerACL1: number,
      chargeActivePowerACL2: number,
      chargeActivePowerACL3: number,
      chargeActivePowerDC: number,
      maxChargeActivePower?: number,
      dischargeActivePower: number,
      dischargeActivePowerAC: number,
      dischargeActivePowerACL1: number,
      dischargeActivePowerACL2: number,
      dischargeActivePowerACL3: number,
      dischargeActivePowerDC: number,
      maxDischargeActivePower?: number,
<<<<<<< HEAD
      powerRatio: number
=======
      powerRatio: number,
      maxApparent: number
>>>>>>> 7f6ec6fe
    }, production: {
      powerRatio: number,
      isAsymmetric: boolean,
      hasDC: boolean,
      activePower: number, // sum of activePowerAC and activePowerDC
      activePowerAC: number,
      activePowerACL1: number,
      activePowerACL2: number,
      activePowerACL3: number,
      activePowerDC: number,
      maxActivePower: number
    }, grid: {
      powerRatio: number,
      buyActivePower: number,
      maxBuyActivePower: number,
      sellActivePower: number,
      maxSellActivePower: number,
<<<<<<< HEAD
      gridMode: number,
=======
      gridMode: number
>>>>>>> 7f6ec6fe
    }, consumption: {
      powerRatio: number,
      activePower: number
    }, evcs: {
      actualPower: number
    }
  }

  export interface MessageMetadataEdge {
    id: number,
    name: string,
    comment: string,
    producttype: string,
    role: string,
    online: boolean
  }

  export type NotificationType = "success" | "error" | "warning" | "info";

  export interface Notification {
    type: NotificationType;
    message: string;
    code?: number,
    params?: string[]
  }

  export interface Log {
    time: number | string,
    level: string,
    source: string,
    message: string,
    color?: string /* is added later */
  }

  export type LanguageTag = "de" | "en" | "cz" | "nl";

  export interface IdentifiedMessage {
    messageId: {
      ui: string,
      backend?: string
    },
    edgeId?: number,
    [thing: string]: {}
  }

  export interface ConfigUpdate extends IdentifiedMessage {
    config: {
      mode: "update",
      thing: string,
      channel: string,
      value: any
    }
  }
}<|MERGE_RESOLUTION|>--- conflicted
+++ resolved
@@ -1,170 +1,162 @@
-import { Role } from '../type/role'
-
-export module DefaultTypes {
-
-  export type Backend = "OpenEMS Backend" | "OpenEMS Edge" | "App";
-
-  export type ConnectionStatus = "online" | "connecting" | "waiting for authentication" | "failed";
-
-  export interface ChannelAddresses {
-    [thing: string]: string[];
-  }
-
-  export interface ComponentConfig {
-    'service.pid': string, // unique pid of configuration
-    'service.factoryPid': string, // link to 'meta'
-    enabled: boolean,
-    [channel: string]: string | number | boolean
-  }
-
-  export interface ThingConfig {
-    id: string,
-    class: string | string[],
-    [channel: string]: any
-  }
-
-  export interface Config {
-    meta: {
-      [factoryPid: string]: {
-        implements: string[],
-        channels?: {
-          [channel: string]: {
-            name: string,
-            title: string,
-            type: string | string[],
-            optional: boolean,
-            array: boolean,
-            readRoles: Role[],
-            writeRoles: Role[]
-          }
-        }
-      }
-    }
-  }
-
-  export interface Config_2018_8 extends Config {
-    components?: {
-      [id: string]: ComponentConfig
-    },
-  }
-
-  export interface Config_2018_7 extends Config {
-    things?: {
-      [id: string]: ThingConfig
-    },
-  }
-
-  export interface Data {
-    [thing: string]: {
-      [channel: string]: any
-    }
-  }
-
-  export interface HistoricData {
-    data: [{
-      time: string,
-      channels: Data
-    }]
-  }
-
-  export interface Summary {
-    storage: {
-      soc: number,
-      isAsymmetric: boolean,
-      hasDC: boolean,
-      chargeActivePower: number,
-      chargeActivePowerAC: number,
-      chargeActivePowerACL1: number,
-      chargeActivePowerACL2: number,
-      chargeActivePowerACL3: number,
-      chargeActivePowerDC: number,
-      maxChargeActivePower?: number,
-      dischargeActivePower: number,
-      dischargeActivePowerAC: number,
-      dischargeActivePowerACL1: number,
-      dischargeActivePowerACL2: number,
-      dischargeActivePowerACL3: number,
-      dischargeActivePowerDC: number,
-      maxDischargeActivePower?: number,
-<<<<<<< HEAD
-      powerRatio: number
-=======
-      powerRatio: number,
-      maxApparent: number
->>>>>>> 7f6ec6fe
-    }, production: {
-      powerRatio: number,
-      isAsymmetric: boolean,
-      hasDC: boolean,
-      activePower: number, // sum of activePowerAC and activePowerDC
-      activePowerAC: number,
-      activePowerACL1: number,
-      activePowerACL2: number,
-      activePowerACL3: number,
-      activePowerDC: number,
-      maxActivePower: number
-    }, grid: {
-      powerRatio: number,
-      buyActivePower: number,
-      maxBuyActivePower: number,
-      sellActivePower: number,
-      maxSellActivePower: number,
-<<<<<<< HEAD
-      gridMode: number,
-=======
-      gridMode: number
->>>>>>> 7f6ec6fe
-    }, consumption: {
-      powerRatio: number,
-      activePower: number
-    }, evcs: {
-      actualPower: number
-    }
-  }
-
-  export interface MessageMetadataEdge {
-    id: number,
-    name: string,
-    comment: string,
-    producttype: string,
-    role: string,
-    online: boolean
-  }
-
-  export type NotificationType = "success" | "error" | "warning" | "info";
-
-  export interface Notification {
-    type: NotificationType;
-    message: string;
-    code?: number,
-    params?: string[]
-  }
-
-  export interface Log {
-    time: number | string,
-    level: string,
-    source: string,
-    message: string,
-    color?: string /* is added later */
-  }
-
-  export type LanguageTag = "de" | "en" | "cz" | "nl";
-
-  export interface IdentifiedMessage {
-    messageId: {
-      ui: string,
-      backend?: string
-    },
-    edgeId?: number,
-    [thing: string]: {}
-  }
-
-  export interface ConfigUpdate extends IdentifiedMessage {
-    config: {
-      mode: "update",
-      thing: string,
-      channel: string,
-      value: any
-    }
-  }
+import { Role } from '../type/role'
+
+export module DefaultTypes {
+
+  export type Backend = "OpenEMS Backend" | "OpenEMS Edge";
+
+  export type ConnectionStatus = "online" | "connecting" | "waiting for authentication" | "failed";
+
+  export interface ChannelAddresses {
+    [thing: string]: string[];
+  }
+
+  export interface ComponentConfig {
+    'service.pid': string, // unique pid of configuration
+    'service.factoryPid': string, // link to 'meta'
+    enabled: boolean,
+    [channel: string]: string | number | boolean
+  }
+
+  export interface ThingConfig {
+    id: string,
+    class: string | string[],
+    [channel: string]: any
+  }
+
+  export interface Config {
+    meta: {
+      [factoryPid: string]: {
+        implements: string[],
+        channels?: {
+          [channel: string]: {
+            name: string,
+            title: string,
+            type: string | string[],
+            optional: boolean,
+            array: boolean,
+            readRoles: Role[],
+            writeRoles: Role[]
+          }
+        }
+      }
+    }
+  }
+
+  export interface Config_2018_8 extends Config {
+    components?: {
+      [id: string]: ComponentConfig
+    },
+  }
+
+  export interface Config_2018_7 extends Config {
+    things?: {
+      [id: string]: ThingConfig
+    },
+  }
+
+  export interface Data {
+    [thing: string]: {
+      [channel: string]: any
+    }
+  }
+
+  export interface HistoricData {
+    data: [{
+      time: string,
+      channels: Data
+    }]
+  }
+
+  export interface Summary {
+    storage: {
+      soc: number,
+      isAsymmetric: boolean,
+      hasDC: boolean,
+      chargeActivePower: number,
+      chargeActivePowerAC: number,
+      chargeActivePowerACL1: number,
+      chargeActivePowerACL2: number,
+      chargeActivePowerACL3: number,
+      chargeActivePowerDC: number,
+      maxChargeActivePower?: number,
+      dischargeActivePower: number,
+      dischargeActivePowerAC: number,
+      dischargeActivePowerACL1: number,
+      dischargeActivePowerACL2: number,
+      dischargeActivePowerACL3: number,
+      dischargeActivePowerDC: number,
+      maxDischargeActivePower?: number,
+      powerRatio: number,
+      maxApparent: number
+    }, production: {
+      powerRatio: number,
+      isAsymmetric: boolean,
+      hasDC: boolean,
+      activePower: number, // sum of activePowerAC and activePowerDC
+      activePowerAC: number,
+      activePowerACL1: number,
+      activePowerACL2: number,
+      activePowerACL3: number,
+      activePowerDC: number,
+      maxActivePower: number
+    }, grid: {
+      powerRatio: number,
+      buyActivePower: number,
+      maxBuyActivePower: number,
+      sellActivePower: number,
+      maxSellActivePower: number,
+      gridMode: number
+    }, consumption: {
+      powerRatio: number,
+      activePower: number
+    }, evcs: {
+      actualPower: number
+    }
+  }
+
+  export interface MessageMetadataEdge {
+    id: number,
+    name: string,
+    comment: string,
+    producttype: string,
+    role: string,
+    online: boolean
+  }
+
+  export type NotificationType = "success" | "error" | "warning" | "info";
+
+  export interface Notification {
+    type: NotificationType;
+    message: string;
+    code?: number,
+    params?: string[]
+  }
+
+  export interface Log {
+    time: number | string,
+    level: string,
+    source: string,
+    message: string,
+    color?: string /* is added later */
+  }
+
+  export type LanguageTag = "de" | "en" | "cz" | "nl";
+
+  export interface IdentifiedMessage {
+    messageId: {
+      ui: string,
+      backend?: string
+    },
+    edgeId?: number,
+    [thing: string]: {}
+  }
+
+  export interface ConfigUpdate extends IdentifiedMessage {
+    config: {
+      mode: "update",
+      thing: string,
+      channel: string,
+      value: any
+    }
+  }
 }
import { TranslateService } from '@ngx-translate/core';
<<<<<<< HEAD
import { format, isSameDay } from 'date-fns';
=======
import { format, isSameDay, subDays, getDay } from 'date-fns';
>>>>>>> 4ad451b4

export module DefaultTypes {

  export type Backend = "OpenEMS Backend" | "OpenEMS Edge";

  export type ConnectionStatus = "online" | "connecting" | "waiting for authentication" | "failed";

  export interface ChannelAddresses {
    [componentId: string]: string[];
  }

  /**
   * CurrentData Summary
   * 
   * ratio is [-1,1]
   */
  export interface Summary {
    system: {
      // the balance sheet total power of all power that enters the the system (production, discharge, buy-from-grid), respectively leaves the system (consumption, charge, sell-to-grid)
      totalPower: number,
    }, storage: {
      soc: number,
      chargeActivePower: number,
      chargeActivePowerAC: number,
      chargeActivePowerDC: number,
      maxChargeActivePower?: number,
      dischargeActivePower: number,
      dischargeActivePowerAC: number,
      dischargeActivePowerDC: number,
      maxDischargeActivePower?: number,
      powerRatio: number,
      maxApparentPower: number,
      effectiveChargePower: number,
      effectiveDischargePower: number,
      capacity: number,
    }, production: {
      powerRatio: number,
      hasDC: boolean,
      activePower: number, // sum of activePowerAC and activePowerDC
      activePowerAC: number,
      activePowerDC: number,
      maxActivePower: number
    }, grid: {
      powerRatio: number,
      buyActivePower: number,
      maxBuyActivePower: number,
      sellActivePower: number,
      maxSellActivePower: number,
      gridMode: number
    }, consumption: {
      powerRatio: number,
      activePower: number
    }
  }

  export type NotificationType = "success" | "error" | "warning" | "info";

  export interface Notification {
    type: NotificationType;
    message: string;
    code?: number,
    params?: string[]
  }

  export class HistoryPeriod {

    constructor(
      public from: Date = new Date(),
      public to: Date = new Date(),
    ) { }

    public getText(translate: TranslateService): string {
<<<<<<< HEAD
      if (!isSameDay(this.from, this.to)) {
        return translate.instant(
          'General.PeriodFromTo', {
            value1: format(this.from, translate.instant('General.DateFormat')),
            value2: format(this.to, translate.instant('General.DateFormat'))
          })
      }
      else if (!isSameDay(this.from, new Date())) {
        return translate.instant('Edge.History.Yesterday') + ", " + format(this.from, translate.instant('General.DateFormat'));
      }
      else {
        return translate.instant('Edge.History.Today') + ", " + format(new Date(), translate.instant('General.DateFormat'));
=======
      if (isSameDay(this.from, this.to) && isSameDay(this.from, new Date())) {
        return translate.instant('Edge.History.Today') + ", " + format(new Date(), translate.instant('General.DateFormat'));
      }
      else if (isSameDay(this.from, this.to) && !isSameDay(this.from, subDays(new Date(), 1))) {
        switch (getDay(this.from)) {
          case 0: {
            return translate.instant('General.Week.Sunday') + ", " + translate.instant('Edge.History.SelectedDay', {
              value: format(this.from, translate.instant('General.DateFormat'))
            })
          }
          case 1: {
            return translate.instant('General.Week.Monday') + ", " + translate.instant('Edge.History.SelectedDay', {
              value: format(this.from, translate.instant('General.DateFormat'))
            })
          }
          case 2: {
            return translate.instant('General.Week.Tuesday') + ", " + translate.instant('Edge.History.SelectedDay', {
              value: format(this.from, translate.instant('General.DateFormat'))
            })
          }
          case 3: {
            return translate.instant('General.Week.Wednesday') + ", " + translate.instant('Edge.History.SelectedDay', {
              value: format(this.from, translate.instant('General.DateFormat'))
            })
          }
          case 4: {
            return translate.instant('General.Week.Thursday') + ", " + translate.instant('Edge.History.SelectedDay', {
              value: format(this.from, translate.instant('General.DateFormat'))
            })
          }
          case 5: {
            return translate.instant('General.Week.Friday') + ", " + translate.instant('Edge.History.SelectedDay', {
              value: format(this.from, translate.instant('General.DateFormat'))
            })
          }
          case 6: {
            return translate.instant('General.Week.Saturday') + ", " + translate.instant('Edge.History.SelectedDay', {
              value: format(this.from, translate.instant('General.DateFormat'))
            })
          }
        }
      }
      else if (isSameDay(this.from, this.to) && isSameDay(this.from, subDays(new Date(), 1))) {
        return translate.instant('Edge.History.Yesterday') + ", " + format(this.from, translate.instant('General.DateFormat'));
      }
      else {
        {
          return translate.instant(
            'General.PeriodFromTo', {
              value1: format(this.from, translate.instant('General.DateFormat')),
              value2: format(this.to, translate.instant('General.DateFormat'))
            })
        }
>>>>>>> 4ad451b4
      }
    }
  }
}<|MERGE_RESOLUTION|>--- conflicted
+++ resolved
@@ -1,150 +1,131 @@
-import { TranslateService } from '@ngx-translate/core';
-<<<<<<< HEAD
-import { format, isSameDay } from 'date-fns';
-=======
-import { format, isSameDay, subDays, getDay } from 'date-fns';
->>>>>>> 4ad451b4
-
-export module DefaultTypes {
-
-  export type Backend = "OpenEMS Backend" | "OpenEMS Edge";
-
-  export type ConnectionStatus = "online" | "connecting" | "waiting for authentication" | "failed";
-
-  export interface ChannelAddresses {
-    [componentId: string]: string[];
-  }
-
-  /**
-   * CurrentData Summary
-   * 
-   * ratio is [-1,1]
-   */
-  export interface Summary {
-    system: {
-      // the balance sheet total power of all power that enters the the system (production, discharge, buy-from-grid), respectively leaves the system (consumption, charge, sell-to-grid)
-      totalPower: number,
-    }, storage: {
-      soc: number,
-      chargeActivePower: number,
-      chargeActivePowerAC: number,
-      chargeActivePowerDC: number,
-      maxChargeActivePower?: number,
-      dischargeActivePower: number,
-      dischargeActivePowerAC: number,
-      dischargeActivePowerDC: number,
-      maxDischargeActivePower?: number,
-      powerRatio: number,
-      maxApparentPower: number,
-      effectiveChargePower: number,
-      effectiveDischargePower: number,
-      capacity: number,
-    }, production: {
-      powerRatio: number,
-      hasDC: boolean,
-      activePower: number, // sum of activePowerAC and activePowerDC
-      activePowerAC: number,
-      activePowerDC: number,
-      maxActivePower: number
-    }, grid: {
-      powerRatio: number,
-      buyActivePower: number,
-      maxBuyActivePower: number,
-      sellActivePower: number,
-      maxSellActivePower: number,
-      gridMode: number
-    }, consumption: {
-      powerRatio: number,
-      activePower: number
-    }
-  }
-
-  export type NotificationType = "success" | "error" | "warning" | "info";
-
-  export interface Notification {
-    type: NotificationType;
-    message: string;
-    code?: number,
-    params?: string[]
-  }
-
-  export class HistoryPeriod {
-
-    constructor(
-      public from: Date = new Date(),
-      public to: Date = new Date(),
-    ) { }
-
-    public getText(translate: TranslateService): string {
-<<<<<<< HEAD
-      if (!isSameDay(this.from, this.to)) {
-        return translate.instant(
-          'General.PeriodFromTo', {
-            value1: format(this.from, translate.instant('General.DateFormat')),
-            value2: format(this.to, translate.instant('General.DateFormat'))
-          })
-      }
-      else if (!isSameDay(this.from, new Date())) {
-        return translate.instant('Edge.History.Yesterday') + ", " + format(this.from, translate.instant('General.DateFormat'));
-      }
-      else {
-        return translate.instant('Edge.History.Today') + ", " + format(new Date(), translate.instant('General.DateFormat'));
-=======
-      if (isSameDay(this.from, this.to) && isSameDay(this.from, new Date())) {
-        return translate.instant('Edge.History.Today') + ", " + format(new Date(), translate.instant('General.DateFormat'));
-      }
-      else if (isSameDay(this.from, this.to) && !isSameDay(this.from, subDays(new Date(), 1))) {
-        switch (getDay(this.from)) {
-          case 0: {
-            return translate.instant('General.Week.Sunday') + ", " + translate.instant('Edge.History.SelectedDay', {
-              value: format(this.from, translate.instant('General.DateFormat'))
-            })
-          }
-          case 1: {
-            return translate.instant('General.Week.Monday') + ", " + translate.instant('Edge.History.SelectedDay', {
-              value: format(this.from, translate.instant('General.DateFormat'))
-            })
-          }
-          case 2: {
-            return translate.instant('General.Week.Tuesday') + ", " + translate.instant('Edge.History.SelectedDay', {
-              value: format(this.from, translate.instant('General.DateFormat'))
-            })
-          }
-          case 3: {
-            return translate.instant('General.Week.Wednesday') + ", " + translate.instant('Edge.History.SelectedDay', {
-              value: format(this.from, translate.instant('General.DateFormat'))
-            })
-          }
-          case 4: {
-            return translate.instant('General.Week.Thursday') + ", " + translate.instant('Edge.History.SelectedDay', {
-              value: format(this.from, translate.instant('General.DateFormat'))
-            })
-          }
-          case 5: {
-            return translate.instant('General.Week.Friday') + ", " + translate.instant('Edge.History.SelectedDay', {
-              value: format(this.from, translate.instant('General.DateFormat'))
-            })
-          }
-          case 6: {
-            return translate.instant('General.Week.Saturday') + ", " + translate.instant('Edge.History.SelectedDay', {
-              value: format(this.from, translate.instant('General.DateFormat'))
-            })
-          }
-        }
-      }
-      else if (isSameDay(this.from, this.to) && isSameDay(this.from, subDays(new Date(), 1))) {
-        return translate.instant('Edge.History.Yesterday') + ", " + format(this.from, translate.instant('General.DateFormat'));
-      }
-      else {
-        {
-          return translate.instant(
-            'General.PeriodFromTo', {
-              value1: format(this.from, translate.instant('General.DateFormat')),
-              value2: format(this.to, translate.instant('General.DateFormat'))
-            })
-        }
->>>>>>> 4ad451b4
-      }
-    }
-  }
+import { TranslateService } from '@ngx-translate/core';
+import { format, isSameDay, subDays, getDay } from 'date-fns';
+
+export module DefaultTypes {
+
+  export type Backend = "OpenEMS Backend" | "OpenEMS Edge";
+
+  export type ConnectionStatus = "online" | "connecting" | "waiting for authentication" | "failed";
+
+  export interface ChannelAddresses {
+    [componentId: string]: string[];
+  }
+
+  /**
+   * CurrentData Summary
+   * 
+   * ratio is [-1,1]
+   */
+  export interface Summary {
+    system: {
+      // the balance sheet total power of all power that enters the the system (production, discharge, buy-from-grid), respectively leaves the system (consumption, charge, sell-to-grid)
+      totalPower: number,
+    }, storage: {
+      soc: number,
+      chargeActivePower: number,
+      chargeActivePowerAC: number,
+      chargeActivePowerDC: number,
+      maxChargeActivePower?: number,
+      dischargeActivePower: number,
+      dischargeActivePowerAC: number,
+      dischargeActivePowerDC: number,
+      maxDischargeActivePower?: number,
+      powerRatio: number,
+      maxApparentPower: number,
+      effectiveChargePower: number,
+      effectiveDischargePower: number,
+      capacity: number,
+    }, production: {
+      powerRatio: number,
+      hasDC: boolean,
+      activePower: number, // sum of activePowerAC and activePowerDC
+      activePowerAC: number,
+      activePowerDC: number,
+      maxActivePower: number
+    }, grid: {
+      powerRatio: number,
+      buyActivePower: number,
+      maxBuyActivePower: number,
+      sellActivePower: number,
+      maxSellActivePower: number,
+      gridMode: number
+    }, consumption: {
+      powerRatio: number,
+      activePower: number
+    }
+  }
+
+  export type NotificationType = "success" | "error" | "warning" | "info";
+
+  export interface Notification {
+    type: NotificationType;
+    message: string;
+    code?: number,
+    params?: string[]
+  }
+
+  export class HistoryPeriod {
+
+    constructor(
+      public from: Date = new Date(),
+      public to: Date = new Date(),
+    ) { }
+
+    public getText(translate: TranslateService): string {
+      if (isSameDay(this.from, this.to) && isSameDay(this.from, new Date())) {
+        return translate.instant('Edge.History.Today') + ", " + format(new Date(), translate.instant('General.DateFormat'));
+      }
+      else if (isSameDay(this.from, this.to) && !isSameDay(this.from, subDays(new Date(), 1))) {
+        switch (getDay(this.from)) {
+          case 0: {
+            return translate.instant('General.Week.Sunday') + ", " + translate.instant('Edge.History.SelectedDay', {
+              value: format(this.from, translate.instant('General.DateFormat'))
+            })
+          }
+          case 1: {
+            return translate.instant('General.Week.Monday') + ", " + translate.instant('Edge.History.SelectedDay', {
+              value: format(this.from, translate.instant('General.DateFormat'))
+            })
+          }
+          case 2: {
+            return translate.instant('General.Week.Tuesday') + ", " + translate.instant('Edge.History.SelectedDay', {
+              value: format(this.from, translate.instant('General.DateFormat'))
+            })
+          }
+          case 3: {
+            return translate.instant('General.Week.Wednesday') + ", " + translate.instant('Edge.History.SelectedDay', {
+              value: format(this.from, translate.instant('General.DateFormat'))
+            })
+          }
+          case 4: {
+            return translate.instant('General.Week.Thursday') + ", " + translate.instant('Edge.History.SelectedDay', {
+              value: format(this.from, translate.instant('General.DateFormat'))
+            })
+          }
+          case 5: {
+            return translate.instant('General.Week.Friday') + ", " + translate.instant('Edge.History.SelectedDay', {
+              value: format(this.from, translate.instant('General.DateFormat'))
+            })
+          }
+          case 6: {
+            return translate.instant('General.Week.Saturday') + ", " + translate.instant('Edge.History.SelectedDay', {
+              value: format(this.from, translate.instant('General.DateFormat'))
+            })
+          }
+        }
+      }
+      else if (isSameDay(this.from, this.to) && isSameDay(this.from, subDays(new Date(), 1))) {
+        return translate.instant('Edge.History.Yesterday') + ", " + format(this.from, translate.instant('General.DateFormat'));
+      }
+      else {
+        {
+          return translate.instant(
+            'General.PeriodFromTo', {
+              value1: format(this.from, translate.instant('General.DateFormat')),
+              value2: format(this.to, translate.instant('General.DateFormat'))
+            })
+        }
+      }
+    }
+  }
 }
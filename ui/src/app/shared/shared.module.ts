--- conflicted
+++ resolved
@@ -23,11 +23,8 @@
 import { UnitvaluePipe } from './pipe/unitvalue/unitvalue.pipe';
 import { Utils } from './service/utils';
 import { Websocket } from './service/websocket';
-<<<<<<< HEAD
+import { HeaderComponent } from './header/header.component';
 import { ToArray } from './pipe/toarray/toarray.pipe';
-=======
-import { HeaderComponent } from './header/header.component';
->>>>>>> 35c3a9b0
 
 @NgModule({
   imports: [

import 'hammerjs';
import { appRoutingProviders } from './../app-routing.module';
import { BrowserAnimationsModule } from '@angular/platform-browser/animations';
import { ChartOptionsComponent } from './chartoptions/chartoptions.component';
import { ChartsModule } from 'ng2-charts';
import { ClassnamePipe } from './pipe/classname/classname.pipe';
import { CommonModule, DecimalPipe } from '@angular/common';
import { FormlyIonicModule } from '@ngx-formly/ionic';
import { FormlyModule } from '@ngx-formly/core';
import { FormsModule, ReactiveFormsModule } from '@angular/forms';
import { HasclassPipe } from './pipe/hasclass/hasclass.pipe';
import { IonicModule } from '@ionic/angular';
import { IsclassPipe } from './pipe/isclass/isclass.pipe';
import { KeysPipe } from './pipe/keys/keys.pipe';
import { Language } from './translate/language';
import { MyDateRangePickerModule } from 'mydaterangepicker';
import { NgModule } from '@angular/core';
import { NgxLoadingModule } from 'ngx-loading';
import { PercentageBarComponent } from './percentagebar/percentagebar.component';
import { PickDateComponent } from './pickdate/pickdate.component';
import { RouterModule } from '@angular/router';
import { Service } from './service/service';
import { SignPipe } from './pipe/sign/sign.pipe';
import { ToasterModule, ToasterService } from 'angular2-toaster';
import { TranslateLoader, TranslateModule } from '@ngx-translate/core';
import { UnitvaluePipe } from './pipe/unitvalue/unitvalue.pipe';
import { Utils } from './service/utils';
import { Websocket } from './service/websocket';
<<<<<<< HEAD
import { Language } from './translate/language';
import { ToArray } from './pipe/toarray/toarray.pipe';
=======
>>>>>>> 28cc39a2

@NgModule({
  imports: [
    BrowserAnimationsModule,
    ChartsModule,
    CommonModule,
    FormsModule,
    IonicModule,
    MyDateRangePickerModule,
    NgxLoadingModule,
    ReactiveFormsModule,
    RouterModule,
    ToasterModule,
    TranslateModule.forRoot({
      loader: { provide: TranslateLoader, useClass: Language }
    }),
  ],
  declarations: [
    // pipes
    ClassnamePipe,
    HasclassPipe,
    IsclassPipe,
    KeysPipe,
    SignPipe,
    UnitvaluePipe,
    ToArray,
    // components
    ChartOptionsComponent,
    PercentageBarComponent,
    PickDateComponent,
  ],
  exports: [
    // pipes
    ClassnamePipe,
    HasclassPipe,
    IsclassPipe,
    KeysPipe,
    SignPipe,
    UnitvaluePipe,
    ToArray,
    // modules
    BrowserAnimationsModule,
    ChartsModule,
    CommonModule,
    FormlyIonicModule,
    FormlyModule,
    FormsModule,
    IonicModule,
    MyDateRangePickerModule,
    NgxLoadingModule,
    ReactiveFormsModule,
    RouterModule,
    ToasterModule,
    TranslateModule,
    // components
    ChartOptionsComponent,
    PercentageBarComponent,
    PickDateComponent,
  ],
  providers: [
    appRoutingProviders,
    DecimalPipe,
    Service,
    ToasterService,
    UnitvaluePipe,
    Utils,
    Websocket,
  ]
})
export class SharedModule {
}<|MERGE_RESOLUTION|>--- conflicted
+++ resolved
@@ -26,11 +26,7 @@
 import { UnitvaluePipe } from './pipe/unitvalue/unitvalue.pipe';
 import { Utils } from './service/utils';
 import { Websocket } from './service/websocket';
-<<<<<<< HEAD
-import { Language } from './translate/language';
 import { ToArray } from './pipe/toarray/toarray.pipe';
-=======
->>>>>>> 28cc39a2
 
 @NgModule({
   imports: [

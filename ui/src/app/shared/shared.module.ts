import 'hammerjs';

import { CommonModule } from '@angular/common';
import { BrowserAnimationsModule } from '@angular/platform-browser/animations';
import { NgModule, ViewChild } from '@angular/core';
import { FormsModule, ReactiveFormsModule } from '@angular/forms';
import { FlexLayoutModule } from '@angular/flex-layout';
import { RouterModule } from '@angular/router';
import { ChartsModule } from 'ng2-charts/ng2-charts';
import { NgxLoadingModule } from 'ngx-loading';
import { TranslateModule } from '@ngx-translate/core';
import { MyDateRangePickerModule } from 'mydaterangepicker';
import { ToasterModule, ToasterService } from 'angular2-toaster';
import { MyMaterialModule } from './material.module';
import { IonicModule } from '@ionic/angular';

import { appRoutingProviders } from './../app-routing.module';

/*
 * Services
 */
import { Service } from './service/service';
import { Websocket } from './service/websocket';
import { Utils } from './service/utils';

/*
 * Pipes
 */
import { KeysPipe } from './pipe/keys/keys.pipe';
import { ClassnamePipe } from './pipe/classname/classname.pipe';
import { SignPipe } from './pipe/sign/sign.pipe';
import { IsclassPipe } from './pipe/isclass/isclass.pipe';
import { HasclassPipe } from './pipe/hasclass/hasclass.pipe';

/*
 * Components
 */
import { AbstractConfigComponent } from './config/abstractconfig.component';
import { ExistingThingComponent } from './config/existingthing.component';
import { ChannelComponent } from './config/channel.component';
<<<<<<< HEAD
import { SocChartComponent } from '../edge/history/chart/socchart/socchart.component';
=======
import { SocChartComponent_2018_7 } from '../edge/history/chart/socchart.2018.7/socchart.2018.7.component';
import { SocChartComponent_2018_8 } from '../edge/history/chart/socchart.2018.8/socchart.2018.8.component';
import { IonicModule, InfiniteScroll } from '@ionic/angular';
>>>>>>> 3334c2ec

@NgModule({
  imports: [
    BrowserAnimationsModule,
    CommonModule,
    FormsModule,
    IonicModule,
    ReactiveFormsModule,
    MyMaterialModule,
    FlexLayoutModule,
    RouterModule,
    ChartsModule,
    NgxLoadingModule,
    MyDateRangePickerModule,
    ToasterModule
  ],
  declarations: [
    // pipes
    KeysPipe,
    ClassnamePipe,
    SignPipe,
    IsclassPipe,
    HasclassPipe,
    // components
    SocChartComponent,
    AbstractConfigComponent,
    ChannelComponent,
    ExistingThingComponent
  ],
  exports: [
    // pipes
    KeysPipe,
    SignPipe,
    ClassnamePipe,
    IsclassPipe,
    HasclassPipe,
    // modules
    BrowserAnimationsModule,
    ChartsModule,
    CommonModule,
    FormsModule,
    IonicModule,
    MyMaterialModule,
    FlexLayoutModule,
    RouterModule,
    ReactiveFormsModule,
    TranslateModule,
    MyDateRangePickerModule,
    ToasterModule,
    // components
<<<<<<< HEAD
    SocChartComponent,
    LoadingModule,
=======
    SocChartComponent_2018_7,
    SocChartComponent_2018_8,
    NgxLoadingModule,
>>>>>>> 3334c2ec
    AbstractConfigComponent,
    ChannelComponent,
    ExistingThingComponent,
  ],
  providers: [
    Utils,
    Service,
    Websocket,
    ToasterService,
    appRoutingProviders
  ]
})
export class SharedModule {
  @ViewChild(InfiniteScroll) infiniteScroll: InfiniteScroll;
}<|MERGE_RESOLUTION|>--- conflicted
+++ resolved
@@ -12,7 +12,7 @@
 import { MyDateRangePickerModule } from 'mydaterangepicker';
 import { ToasterModule, ToasterService } from 'angular2-toaster';
 import { MyMaterialModule } from './material.module';
-import { IonicModule } from '@ionic/angular';
+import { IonicModule, InfiniteScroll } from '@ionic/angular';
 
 import { appRoutingProviders } from './../app-routing.module';
 
@@ -38,13 +38,7 @@
 import { AbstractConfigComponent } from './config/abstractconfig.component';
 import { ExistingThingComponent } from './config/existingthing.component';
 import { ChannelComponent } from './config/channel.component';
-<<<<<<< HEAD
 import { SocChartComponent } from '../edge/history/chart/socchart/socchart.component';
-=======
-import { SocChartComponent_2018_7 } from '../edge/history/chart/socchart.2018.7/socchart.2018.7.component';
-import { SocChartComponent_2018_8 } from '../edge/history/chart/socchart.2018.8/socchart.2018.8.component';
-import { IonicModule, InfiniteScroll } from '@ionic/angular';
->>>>>>> 3334c2ec
 
 @NgModule({
   imports: [
@@ -95,14 +89,8 @@
     MyDateRangePickerModule,
     ToasterModule,
     // components
-<<<<<<< HEAD
     SocChartComponent,
-    LoadingModule,
-=======
-    SocChartComponent_2018_7,
-    SocChartComponent_2018_8,
     NgxLoadingModule,
->>>>>>> 3334c2ec
     AbstractConfigComponent,
     ChannelComponent,
     ExistingThingComponent,

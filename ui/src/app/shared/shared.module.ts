--- conflicted
+++ resolved
@@ -99,12 +99,8 @@
     Websocket,
     ToasterService,
     appRoutingProviders,
-<<<<<<< HEAD
-    DecimalPipe
-=======
     DecimalPipe,
     UnitvaluePipe
->>>>>>> f0e3a763
   ]
 })
 export class SharedModule {

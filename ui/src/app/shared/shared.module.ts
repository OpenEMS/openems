import { CommonModule } from '@angular/common';
import { NgModule, ViewChild } from '@angular/core';
import { FlexLayoutModule } from '@angular/flex-layout';
import { FormsModule, ReactiveFormsModule } from '@angular/forms';
import { BrowserAnimationsModule } from '@angular/platform-browser/animations';
import { RouterModule } from '@angular/router';
import { IonicModule, IonInfiniteScroll } from '@ionic/angular';
import { TranslateModule } from '@ngx-translate/core';
import { ToasterModule, ToasterService } from 'angular2-toaster';
import 'hammerjs';
import { MyDateRangePickerModule } from 'mydaterangepicker';
import { ChartsModule } from 'ng2-charts/ng2-charts';
import { NgxLoadingModule } from 'ngx-loading';
import { SocChartComponent } from '../edge/history/chart/socchart/socchart.component';
import { appRoutingProviders } from './../app-routing.module';
/*
 * Components
 */
<<<<<<< HEAD
import { Service } from './service/service';
import { Websocket } from './service/websocket';
import { Utils } from './service/utils';
import { Alerts } from './service/alerts';

=======
import { MyMaterialModule } from './material.module';
import { ClassnamePipe } from './pipe/classname/classname.pipe';
import { HasclassPipe } from './pipe/hasclass/hasclass.pipe';
import { IsclassPipe } from './pipe/isclass/isclass.pipe';
>>>>>>> fd666255
/*
 * Pipes
 */
import { KeysPipe } from './pipe/keys/keys.pipe';
import { SignPipe } from './pipe/sign/sign.pipe';
/*
 * Services
 */
import { Service } from './service/service';
import { Utils } from './service/utils';
import { Websocket } from './service/websocket';

@NgModule({
  imports: [
    BrowserAnimationsModule,
    CommonModule,
    FormsModule,
    IonicModule,
    ReactiveFormsModule,
    MyMaterialModule,
    FlexLayoutModule,
    RouterModule,
    ChartsModule,
    NgxLoadingModule,
    MyDateRangePickerModule,
    ToasterModule
  ],
  declarations: [
    // pipes
    KeysPipe,
    ClassnamePipe,
    SignPipe,
    IsclassPipe,
    HasclassPipe,
    // components
    SocChartComponent,
  ],
  exports: [
    // pipes
    KeysPipe,
    SignPipe,
    ClassnamePipe,
    IsclassPipe,
    HasclassPipe,
    // modules
    BrowserAnimationsModule,
    ChartsModule,
    CommonModule,
    FormsModule,
    IonicModule,
    MyMaterialModule,
    FlexLayoutModule,
    RouterModule,
    ReactiveFormsModule,
    TranslateModule,
    MyDateRangePickerModule,
    ToasterModule,
    // components
    SocChartComponent,
    NgxLoadingModule,
  ],
  providers: [
    Utils,
    Service,
    Websocket,
    ToasterService,
    appRoutingProviders,
    Alerts
  ]
})
export class SharedModule {
  @ViewChild(IonInfiniteScroll) infiniteScroll: IonInfiniteScroll;
}<|MERGE_RESOLUTION|>--- conflicted
+++ resolved
@@ -16,18 +16,10 @@
 /*
  * Components
  */
-<<<<<<< HEAD
-import { Service } from './service/service';
-import { Websocket } from './service/websocket';
-import { Utils } from './service/utils';
-import { Alerts } from './service/alerts';
-
-=======
 import { MyMaterialModule } from './material.module';
 import { ClassnamePipe } from './pipe/classname/classname.pipe';
 import { HasclassPipe } from './pipe/hasclass/hasclass.pipe';
 import { IsclassPipe } from './pipe/isclass/isclass.pipe';
->>>>>>> fd666255
 /*
  * Pipes
  */
@@ -94,8 +86,7 @@
     Service,
     Websocket,
     ToasterService,
-    appRoutingProviders,
-    Alerts
+    appRoutingProviders
   ]
 })
 export class SharedModule {

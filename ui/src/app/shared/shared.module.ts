import { CommonModule } from '@angular/common';
import { NgModule, ViewChild } from '@angular/core';
import { FlexLayoutModule } from '@angular/flex-layout';
import { FormsModule, ReactiveFormsModule } from '@angular/forms';
import { BrowserAnimationsModule } from '@angular/platform-browser/animations';
import { RouterModule } from '@angular/router';
import { IonicModule, IonInfiniteScroll } from '@ionic/angular';
import { TranslateModule } from '@ngx-translate/core';
import { ToasterModule, ToasterService } from 'angular2-toaster';
import 'hammerjs';
import { MyDateRangePickerModule } from 'mydaterangepicker';
import { ChartsModule } from 'ng2-charts/ng2-charts';
import { NgxLoadingModule } from 'ngx-loading';
import { SocComponent } from '../edge/history/chart/soc/soc.component';
import { appRoutingProviders } from './../app-routing.module';
<<<<<<< HEAD
import { KwhComponent } from '../edge/history/kwh/kwh.component';
=======
import { FormlyModule } from '@ngx-formly/core';
import { FormlyIonicModule } from '@ngx-formly/ionic';
>>>>>>> 4b224dc1
/*
 * Components
 */
import { MyMaterialModule } from './material.module';
import { ClassnamePipe } from './pipe/classname/classname.pipe';
import { HasclassPipe } from './pipe/hasclass/hasclass.pipe';
import { IsclassPipe } from './pipe/isclass/isclass.pipe';
/*
 * Pipes
 */
import { KeysPipe } from './pipe/keys/keys.pipe';
import { SignPipe } from './pipe/sign/sign.pipe';
/*
 * Services
 */
import { Service } from './service/service';
import { Utils } from './service/utils';
import { Websocket } from './service/websocket';

@NgModule({
  imports: [
    BrowserAnimationsModule,
    CommonModule,
    FormsModule,
    IonicModule,
    ReactiveFormsModule,
    MyMaterialModule,
    FlexLayoutModule,
    RouterModule,
    ChartsModule,
    NgxLoadingModule,
    MyDateRangePickerModule,
    ToasterModule,
  ],
  declarations: [
    // pipes
    KeysPipe,
    ClassnamePipe,
    SignPipe,
    IsclassPipe,
    HasclassPipe,
    // components
    SocComponent,
  ],
  exports: [
    // pipes
    KeysPipe,
    SignPipe,
    ClassnamePipe,
    IsclassPipe,
    HasclassPipe,
    // modules
    BrowserAnimationsModule,
    ChartsModule,
    CommonModule,
    FormsModule,
    IonicModule,
    MyMaterialModule,
    FlexLayoutModule,
    RouterModule,
    ReactiveFormsModule,
    TranslateModule,
    MyDateRangePickerModule,
    ToasterModule,
    FormlyModule,
    FormlyIonicModule,
    // components
    SocComponent,
    NgxLoadingModule,
  ],
  providers: [
    Utils,
    Service,
    Websocket,
    ToasterService,
    appRoutingProviders
  ]
})
export class SharedModule {
  @ViewChild(IonInfiniteScroll) infiniteScroll: IonInfiniteScroll;
}<|MERGE_RESOLUTION|>--- conflicted
+++ resolved
@@ -13,12 +13,10 @@
 import { NgxLoadingModule } from 'ngx-loading';
 import { SocComponent } from '../edge/history/chart/soc/soc.component';
 import { appRoutingProviders } from './../app-routing.module';
-<<<<<<< HEAD
-import { KwhComponent } from '../edge/history/kwh/kwh.component';
-=======
 import { FormlyModule } from '@ngx-formly/core';
 import { FormlyIonicModule } from '@ngx-formly/ionic';
->>>>>>> 4b224dc1
+import { KwhComponent } from '../edge/history/kwh/kwh.component';
+
 /*
  * Components
  */

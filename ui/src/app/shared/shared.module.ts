--- conflicted
+++ resolved
@@ -4,18 +4,11 @@
 import { ChartsModule } from 'ng2-charts';
 import { ClassnamePipe } from './pipe/classname/classname.pipe';
 import { CommonModule, DecimalPipe } from '@angular/common';
-import { EvcsComponent } from '../edge/live/evcs/evcs.component';
-import { EvcsModalComponent } from '../edge/live/evcs/modal/modal.page';
 import { FormlyIonicModule } from '@ngx-formly/ionic';
 import { FormlyModule } from '@ngx-formly/core';
 import { FormsModule, ReactiveFormsModule } from '@angular/forms';
 import { HasclassPipe } from './pipe/hasclass/hasclass.pipe';
-<<<<<<< HEAD
-import { HeatingElementComponent } from '../edge/live/heatingelement/heatingelement.component';
-import { HeatingElementModalComponent } from '../edge/live/heatingelement/modal/modal.component';
-=======
 import { HeaderComponent } from './header/header.component';
->>>>>>> 093b502e
 import { IonicModule } from '@ionic/angular';
 import { IsclassPipe } from './pipe/isclass/isclass.pipe';
 import { KeysPipe } from './pipe/keys/keys.pipe';
@@ -46,7 +39,6 @@
       loader: { provide: TranslateLoader, useClass: Language }
     }),
   ],
-  // EVCS- and HeatingelementComponent is being used by autoinstaller
   declarations: [
     // pipes
     ClassnamePipe,
@@ -57,10 +49,6 @@
     UnitvaluePipe,
     // components
     ChartOptionsComponent,
-    EvcsComponent,
-    EvcsModalComponent,
-    HeatingElementComponent,
-    HeatingElementModalComponent,
     HeaderComponent,
     PercentageBarComponent,
     PickDateComponent,
@@ -87,10 +75,6 @@
     TranslateModule,
     // components
     ChartOptionsComponent,
-    EvcsComponent,
-    EvcsModalComponent,
-    HeatingElementComponent,
-    HeatingElementModalComponent,
     HeaderComponent,
     PercentageBarComponent,
     PickDateComponent,

--- conflicted
+++ resolved
@@ -7,6 +7,7 @@
 import { FormlyFieldConfig, FormlyModule } from '@ngx-formly/core';
 import { FormlyIonicModule } from '@ngx-formly/ionic';
 import { TranslateModule } from '@ngx-translate/core';
+import { ChartsModule } from 'ng2-charts';
 import { NgxSpinnerModule } from "ngx-spinner";
 
 import { appRoutingProviders } from './../app-routing.module';
@@ -32,13 +33,9 @@
 import { Utils } from './service/utils';
 import { FormlyFieldWithLoadingAnimationComponent } from './formly/formly-skeleton-wrapper';
 import { FormlyFieldCheckboxWithImageComponent } from './formly/formly-field-checkbox-image/formly-field-checkbox-with-image';
-<<<<<<< HEAD
-import { NgChartsModule } from 'ng2-charts';
-=======
 import { HeaderComponent } from './header/header.component';
 import { Service } from './service/service';
 import { Websocket } from './shared';
->>>>>>> edfe1f0a
 
 export function IpValidator(control: FormControl): ValidationErrors {
   return /^(?:(?:25[0-5]|2[0-4][0-9]|[01]?[0-9][0-9]?)\.){3}(?:25[0-5]|2[0-4][0-9]|[01]?[0-9][0-9]?)$/.test(control.value) ? null : { 'ip': true };
@@ -60,7 +57,7 @@
 @NgModule({
   imports: [
     BrowserAnimationsModule,
-    NgChartsModule,
+    ChartsModule,
     CommonModule,
     DirectiveModule,
     FormsModule,
@@ -123,7 +120,7 @@
   exports: [
     // modules
     BrowserAnimationsModule,
-    NgChartsModule,
+    ChartsModule,
     CommonModule,
     DirectiveModule,
     FormlyIonicModule,

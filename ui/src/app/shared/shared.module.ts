--- conflicted
+++ resolved
@@ -11,7 +11,6 @@
 import { NgxSpinnerModule } from "ngx-spinner";
 import { appRoutingProviders } from './../app-routing.module';
 import { ChartOptionsComponent } from './chartoptions/chartoptions.component';
-import { ChartOptionsPopoverComponent } from './chartoptions/popover/popover.component';
 import { DirectiveModule } from './directive/directive';
 import { MeterModule } from './edge/meter/meter.module';
 import { FormlyCheckBoxHyperlinkWrapperComponent } from './formly/form-field-checkbox-hyperlink/form-field-checkbox-hyperlink.wrapper';
@@ -93,6 +92,7 @@
   ],
   declarations: [
     // components
+    ChartOptionsComponent,
     HeaderComponent,
     HistoryDataErrorComponent,
     PercentageBarComponent,
@@ -101,17 +101,12 @@
     FormlyWrapperFormFieldComponent,
     RepeatTypeComponent,
     FormlyWrapperInputSerialNumber,
-<<<<<<< HEAD
-    FormlySelectFieldWrapperComponent,
-    ChartOptionsComponent,
-=======
     FormlySelectFieldExtendedWrapperComponent,
     FormlySelectFieldModalComponent,
     FormlyFieldRadioWithImageComponent,
     FormlyCheckBoxHyperlinkWrapperComponent,
     FormlyWrapperDefaultValueWithCasesComponent,
     PanelWrapperComponent
->>>>>>> 1cbec77d
   ],
   exports: [
     // modules
@@ -131,18 +126,17 @@
     Generic_ComponentsModule,
     MeterModule,
     // components
+    ChartOptionsComponent,
     HeaderComponent,
     HistoryDataErrorComponent,
     PercentageBarComponent,
-    ChartOptionsComponent,
   ],
   providers: [
     appRoutingProviders,
     Service,
     Utils,
     Websocket,
-    Logger,
-    CommonModule
+    Logger
   ]
 })
 

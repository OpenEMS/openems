export { Edge } from "./edge/edge";
export { EdgeConfig } from "./edge/edgeconfig";
export { Logger } from "./service/logger";
export { Service } from "./service/service";
export { Utils } from "./service/utils";
export { Websocket } from "./service/websocket";
export { ChannelAddress } from "./type/channeladdress";
export { CurrentData } from "./type/currentdata";
export { GridMode } from "./type/general";
export { SystemLog } from "./type/systemlog";
export { Widget, WidgetFactory, WidgetNature, Widgets } from "./type/widget";


import { Edge } from "./edge/edge";
import { User } from "./jsonrpc/shared";
import { DefaultTypes } from "./service/defaulttypes";
<<<<<<< HEAD
=======
import { Edge } from "./shared";
>>>>>>> 3aec496d
import { Role } from "./type/role";
import { addIcons } from 'ionicons';

addIcons({
  'oe-consumption': 'assets/img/icon/consumption.svg',
  'oe-evcs': 'assets/img/icon/evcs.svg',
  'oe-grid': 'assets/img/icon/grid.svg',
  'oe-grid-storage': 'assets/img/icon/gridStorage.svg',
  'oe-offgrid': 'assets/img/icon/offgrid.svg',
  'oe-production': 'assets/img/icon/production.svg',
  'oe-storage': 'assets/img/icon/storage.svg',
});

export class EdgePermission {

  /**
    * Gets the allowed history periods for this edge, used in {@link PickDatePopoverComponent}
    *
    * @param edge the edge
    * @returns the list of allowed periods for this edge
    */
  public static getAllowedHistoryPeriods(edge: Edge) {
    return Object.values(DefaultTypes.PeriodString).reduce((arr, el) => {

      // hide total, if no first ibn date
      if (el === DefaultTypes.PeriodString.TOTAL && edge?.firstSetupProtocol === null) {
        return arr;
      }

      arr.push(el);
      return arr;
    }, []);
  }
}

export class UserPermission {
  public static isUserAllowedToSeeOverview(user: User): boolean {

    if (Role.isAtLeast(user.globalRole, Role.INSTALLER)) {
      return true;
    }

    return user.hasMultipleEdges;
  }

  /**
   * Checks if user is allowed to see {@link HomeServiceAssistentComponent}
   * Producttype needs to be Producttype.HOME or Producttype.HOME_20_30 and globalRole needs to be admin
   *
   * @param user the current user
   * @returns true, if user is at least admin
   */
  public static isUserAllowedToSeeHomeAssistent(user: User, edge: Edge): boolean {
    const isProductTypeAllowed = (() => {
      switch (edge.producttype) {
        case Producttype.HOME:
        case Producttype.HOME_20_30:
          return true;
        default:
          return false;
      }
    })();
    return Role.isAtLeast(user.globalRole, Role.ADMIN) && isProductTypeAllowed;
  }

  /**
  * Checks if user is allowed to see {@link ServiceAssistantComponent}
  * Producttype needs to be Commercial and globalRole needs to be admin
  *
  * @param user the current user
  * @returns true, if user is at least admin
  */
  public static isUserAllowedToSeeCommercialServiceAssistent(user: User, edge: Edge) {
    const isProductTypeAllowed = (() => {
      switch (edge.producttype) {
        case Producttype.COMMERCIAL_30:
        case Producttype.COMMERCIAL_50:
        case Producttype.COMMERCIAL_40_45:
          return true;
        default:
          return false;
      }
    })();
    return Role.isAtLeast(user.globalRole, Role.ADMIN) && isProductTypeAllowed;
  }
}

export enum Producttype {
  HOME = 'home',
  HOME_20_30 = 'Home 20 & 30',
  COMMERCIAL_30 = 'Commercial 30-Serie',
  COMMERCIAL_50 = 'Commercial 50-Serie',
  COMMERCIAL_40_45 = 'COMMERCIAL 40-45'
}

export namespace Currency {

  /**
   * Gets the currencylabel for a edgeId
   *
   * @param edgeId the edgeId
   * @returns the Currencylabel dependent on edgeId
   */
  export function getCurrencyLabelByEdgeId(edgeId: string): Label {
    switch (edgeId) {
      case 'fems17289':
        return Label.OERE_PER_KWH;
      default:
        return Label.CENT_PER_KWH;
    }
  }

  /**
   * This method returns the corresponding label based on the user-selected currency in "core.meta."
   *
   * @param currency The currency enum.
   * @returns the Currencylabel
   */
  export function getCurrencyLabelByCurrency(currency: string): Label {
    switch (currency) {
      case 'SEK':
        return Label.OERE_PER_KWH;
      default:
        return Label.CENT_PER_KWH;
    }
  }

  /**
   * This method returns the corresponding label based on the user-selected currency in "core.meta."
   *
   * @param currency The currency enum.
   * @returns the Currencylabel
   */
  export function getCurrencyLabelByCurrency(currency: string): Label {
    switch (currency) {
      case 'SEK':
        return Label.OERE_PER_KWH;
      default:
        return Label.CENT_PER_KWH;
    }
  }

  export enum Label {
    OERE_PER_KWH = "Öre/kWh",
    CENT_PER_KWH = "Cent/kWh"
  }
}

export enum EssStateMachine {
  UNDEFINED = -1, //
  START_BATTERY = 10, //
  START_BATTERY_INVERTER = 11, //
  STARTED = 12, //
  STOP_BATTERY_INVERTER = 20, //
  STOP_BATTERY = 21, //
  STOPPED = 22, //
  ERROR = 30,
}<|MERGE_RESOLUTION|>--- conflicted
+++ resolved
@@ -10,16 +10,11 @@
 export { SystemLog } from "./type/systemlog";
 export { Widget, WidgetFactory, WidgetNature, Widgets } from "./type/widget";
 
-
+import { addIcons } from 'ionicons';
 import { Edge } from "./edge/edge";
 import { User } from "./jsonrpc/shared";
 import { DefaultTypes } from "./service/defaulttypes";
-<<<<<<< HEAD
-=======
-import { Edge } from "./shared";
->>>>>>> 3aec496d
 import { Role } from "./type/role";
-import { addIcons } from 'ionicons';
 
 addIcons({
   'oe-consumption': 'assets/img/icon/consumption.svg',
@@ -145,21 +140,6 @@
     }
   }
 
-  /**
-   * This method returns the corresponding label based on the user-selected currency in "core.meta."
-   *
-   * @param currency The currency enum.
-   * @returns the Currencylabel
-   */
-  export function getCurrencyLabelByCurrency(currency: string): Label {
-    switch (currency) {
-      case 'SEK':
-        return Label.OERE_PER_KWH;
-      default:
-        return Label.CENT_PER_KWH;
-    }
-  }
-
   export enum Label {
     OERE_PER_KWH = "Öre/kWh",
     CENT_PER_KWH = "Cent/kWh"

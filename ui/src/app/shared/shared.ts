--- conflicted
+++ resolved
@@ -1,18 +1,8 @@
-<<<<<<< HEAD
-export { Edge } from "./edge/edge";
-export { EdgeConfig } from "./edge/edgeconfig";
-export { Service } from "./service/service";
-export { Websocket } from "./service/websocket";
-export { Utils } from "./service/utils";
-export { ChannelAddress } from "./type/channeladdress";
-export { SystemLog } from "./type/systemlog";
-=======
-export { ChannelAddress } from "./type/channeladdress";
-export { Edge } from "./edge/edge";
-export { EdgeConfig } from "./edge/edgeconfig";
-export { Service } from "./service/service";
-export { SystemLog } from "./type/systemlog";
-export { Utils } from "./service/utils";
-export { Websocket } from "./service/websocket";
->>>>>>> d661e53d
+export { ChannelAddress } from "./type/channeladdress";
+export { Edge } from "./edge/edge";
+export { EdgeConfig } from "./edge/edgeconfig";
+export { Service } from "./service/service";
+export { SystemLog } from "./type/systemlog";
+export { Utils } from "./service/utils";
+export { Websocket } from "./service/websocket";
 export { Widgets, Widget, WidgetFactory, WidgetNature } from "./type/widget";
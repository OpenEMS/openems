export { Edge } from "./edge/edge";
export { EdgeConfig } from "./edge/edgeconfig";
export { Logger } from "./service/logger";
export { Service } from "./service/service";
export { Utils } from "./service/utils";
export { Websocket } from "./service/websocket";
export { ChannelAddress } from "./type/channeladdress";
export { CurrentData } from "./type/currentdata";
export { GridMode } from "./type/general";
export { SystemLog } from "./type/systemlog";
export { Widget, WidgetFactory, WidgetNature, Widgets } from "./type/widget";

import { User } from "./jsonrpc/shared";
import { Role } from "./type/role";

export class UserPermission {
  public static isUserAllowedToSeeOverview(user: User): boolean {
<<<<<<< HEAD

    switch (user.id) {
      case 'volta-x':
        return true
    }

=======
>>>>>>> 24c26005
    return Role.isAtLeast(user.globalRole, Role.INSTALLER);
  }
}

export namespace Currency {

  /**
   * Gets the currencylabel for a edgeId
   * 
   * @param edgeId the edgeId
   * @returns the Currencylabel dependent on edgeId
   */
  export function getCurrencyLabelByEdgeId(edgeId: string): Label {
    switch (edgeId) {
<<<<<<< HEAD
      case 'fems17289':
        return Label.OERE_PER_KWH;
=======
>>>>>>> 24c26005
      default:
        return Label.CENT_PER_KWH;
    }
  }

  export enum Label {
<<<<<<< HEAD
    OERE_PER_KWH = "Öre/kWh",
=======
>>>>>>> 24c26005
    CENT_PER_KWH = "Cent/kWh"
  }
}
<|MERGE_RESOLUTION|>--- conflicted
+++ resolved
@@ -15,15 +15,12 @@
 
 export class UserPermission {
   public static isUserAllowedToSeeOverview(user: User): boolean {
-<<<<<<< HEAD
 
     switch (user.id) {
       case 'volta-x':
-        return true
+        return true;
     }
 
-=======
->>>>>>> 24c26005
     return Role.isAtLeast(user.globalRole, Role.INSTALLER);
   }
 }
@@ -38,21 +35,15 @@
    */
   export function getCurrencyLabelByEdgeId(edgeId: string): Label {
     switch (edgeId) {
-<<<<<<< HEAD
       case 'fems17289':
         return Label.OERE_PER_KWH;
-=======
->>>>>>> 24c26005
       default:
         return Label.CENT_PER_KWH;
     }
   }
 
   export enum Label {
-<<<<<<< HEAD
     OERE_PER_KWH = "Öre/kWh",
-=======
->>>>>>> 24c26005
     CENT_PER_KWH = "Cent/kWh"
   }
 }

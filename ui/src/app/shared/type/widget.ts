import { EdgeConfig } from '../edge/edgeconfig';
import { Edge } from '../edge/edge';

export enum WidgetClass {
    'Energymonitor',
    'Autarchy',
    'Selfconsumption',
    'Storage',
    'Grid',
    'Production',
    'Consumption',
}

export enum WidgetNature {
    'io.openems.edge.evcs.api.Evcs',
    'io.openems.impl.controller.channelthreshold.ChannelThresholdController', // TODO deprecated
}

export enum WidgetFactory {
    'Controller.ChannelThreshold',
    'Controller.Io.FixDigitalOutput',
    'Controller.IO.ChannelSingleThreshold',
    'Controller.CHP.SoC',
<<<<<<< HEAD
    'Controller.IO.ChannelSingleThreshold',
=======
    'Controller.Asymmetric.PeakShaving',
>>>>>>> 7b9bb7a5
    'Controller.Symmetric.PeakShaving',
    'Evcs.Cluster.PeakShaving',
    'Evcs.Cluster.SelfConsumtion',
    'Controller.Api.ModbusTcp.ReadOnly',
    'Controller.Api.ModbusTcp.ReadWrite',
}

export class Widget {
    name: WidgetNature | WidgetFactory;
    componentId: string
}

export class Widgets {

    public static parseWidgets(edge: Edge, config: EdgeConfig): Widgets {

        let classes: WidgetClass[] = Object.values(WidgetClass) //
            .filter(v => typeof v === 'string')
            .filter(clazz => {
                if (!edge.isVersionAtLeast('2018.8')) {
                    // no filter for deprecated versions
                    return true;
                }
                switch (clazz) {
                    case 'Autarchy':
                    case 'Grid':
                        return config.hasMeter();
                    case 'Energymonitor':
                    case 'Consumption':
                        if (config.hasMeter() == true || config.hasProducer() == true || config.hasStorage() == true) {
                            return true;
                        } else {
                            return false;
                        }
                    case 'Storage':
                        return config.hasStorage();
                    case 'Production':
                    case 'Selfconsumption':
                        return config.hasProducer();
                };
                return false;
            }).map(clazz => clazz.toString());
        let list: Widget[] = [];

        for (let nature of Object.values(WidgetNature).filter(v => typeof v === 'string')) {
            for (let componentId of config.getComponentIdsImplementingNature(nature)) {
                if (config.getComponent(componentId).isEnabled) {
                    list.push({ name: nature, componentId: componentId });
                }
            }
        }
        for (let factory of Object.values(WidgetFactory).filter(v => typeof v === 'string')) {
            for (let componentId of config.getComponentIdsByFactory(factory)) {
                if (config.getComponent(componentId).isEnabled) {
                    list.push({ name: factory, componentId: componentId });
                }
            }
        }

        // explicitely sort ChannelThresholdControllers by their outputChannelAddress
        list.sort((w1, w2) => {
            const outputChannelAddress1 = config.getComponentProperties(w1.componentId)['outputChannelAddress'];
            const outputChannelAddress2 = config.getComponentProperties(w2.componentId)['outputChannelAddress'];
            if (outputChannelAddress1 && outputChannelAddress2) {
                return outputChannelAddress1.localeCompare(outputChannelAddress2);
            } else if (outputChannelAddress1) {
                return 1;
            }

            return w1.componentId.localeCompare(w1.componentId);
        });
        return new Widgets(list, classes);
    }

    /**
     * Names of Widgets.
     */
    public readonly names: string[] = [];

    private constructor(
        /**
         * List of all Widgets.
         */
        public readonly list: Widget[],
        /**
         * List of Widget-Classes.
         */
        public readonly classes: WidgetClass[]
    ) {
        // fill names
        for (let widget of list) {
            let name: string = widget.name.toString();
            if (!this.names.includes(name)) {
                this.names.push(name);
            }
        }
    }
}<|MERGE_RESOLUTION|>--- conflicted
+++ resolved
@@ -21,11 +21,7 @@
     'Controller.Io.FixDigitalOutput',
     'Controller.IO.ChannelSingleThreshold',
     'Controller.CHP.SoC',
-<<<<<<< HEAD
-    'Controller.IO.ChannelSingleThreshold',
-=======
     'Controller.Asymmetric.PeakShaving',
->>>>>>> 7b9bb7a5
     'Controller.Symmetric.PeakShaving',
     'Evcs.Cluster.PeakShaving',
     'Evcs.Cluster.SelfConsumtion',

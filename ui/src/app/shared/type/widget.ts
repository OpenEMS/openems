import { Edge } from '../edge/edge';
import { EdgeConfig } from '../edge/edgeconfig';

export enum WidgetClass {
    'Energymonitor',
    'Autarchy',
    'Selfconsumption',
    'Storage',
    'Grid',
    'Production',
    'Consumption',
}

export enum WidgetNature {
    'io.openems.edge.evcs.api.Evcs',
    'io.openems.impl.controller.channelthreshold.ChannelThresholdController', // TODO deprecated
    'io.openems.edge.io.api.DigitalInput',
}

export enum WidgetFactory {
    'Controller.Asymmetric.PeakShaving',
    'Controller.ChannelThreshold',
    'Controller.CHP.SoC',
    'Controller.Ess.FixActivePower',
    'Controller.IO.ChannelSingleThreshold',
    'Controller.Io.FixDigitalOutput',
    'Controller.IO.HeatingElement',
    'Controller.Io.HeatPump.SgReady',
    'Controller.Symmetric.PeakShaving',
<<<<<<< HEAD
    'Controller.Symmetric.DynamicDischarge',
=======
    'Controller.TimeslotPeakshaving',
>>>>>>> fb9445cc
    'Evcs.Cluster.PeakShaving',
    'Evcs.Cluster.SelfConsumption',
}

export class Widget {
    name: WidgetNature | WidgetFactory | String;
    componentId: string
}

export class AdvertWidget {
    name: string
}

export enum advertisableWidgetNautre {
    'io.openems.edge.evcs.api.Evcs',
}

export enum advertisableWidgetProducttype {
    //empty for now
}


export class AdvertWidgets {

    public static parseAdvertWidgets(edge: Edge, config: EdgeConfig) {

        let list: AdvertWidget[] = [];

        for (let producttype of Object.values(advertisableWidgetProducttype).filter(v => typeof v === 'string')) {
            if (producttype == edge.producttype) {
                list.push({ name: producttype });
            }
        }

        for (let nature of Object.values(advertisableWidgetNautre).filter(v => typeof v === 'string')) {
            if (nature == 'io.openems.edge.evcs.api.Evcs' && config.widgets.names.includes('io.openems.edge.evcs.api.Evcs') == false) {
                list.push({ name: nature });
            }
        }

        return new AdvertWidgets(list);
    }

    /**
     * Names of Widgets.
     */
    public readonly names: string[] = [];

    private constructor(
        /**
         * List of all Widgets.
         */
        public readonly list: AdvertWidget[],
    ) {
        // fill names
        for (let widget of list) {
            let name: string = widget.name.toString();
            if (!this.names.includes(name)) {
                this.names.push(name);
            }
        }
    }

}

export class Widgets {

    public static parseWidgets(edge: Edge, config: EdgeConfig): Widgets {

        let classes: String[] = Object.values(WidgetClass) //
            .filter(v => typeof v === 'string')
            .filter(clazz => {
                if (!edge.isVersionAtLeast('2018.8')) {
                    // no filter for deprecated versions
                    return true;
                }
                switch (clazz) {
                    case 'Autarchy':
                    case 'Grid':
                        return config.hasMeter();
                    case 'Energymonitor':
                    case 'Consumption':
                        if (config.hasMeter() == true || config.hasProducer() == true || config.hasStorage() == true) {
                            return true;
                        } else {
                            return false;
                        }
                    case 'Storage':
                        return config.hasStorage();
                    case 'Production':
                    case 'Selfconsumption':
                        return config.hasProducer();
                };
                return false;
            }).map(clazz => clazz.toString());
        let list: Widget[] = [];

        for (let nature of Object.values(WidgetNature).filter(v => typeof v === 'string')) {
            for (let componentId of config.getComponentIdsImplementingNature(nature.toString())) {
                if (nature === 'io.openems.edge.io.api.DigitalInput' && list.some(e => e.name === 'io.openems.edge.io.api.DigitalInput')) {
                    continue;
                }
                if (config.getComponent(componentId).isEnabled) {
                    list.push({ name: nature, componentId: componentId });
                }
            }
        }
        for (let factory of Object.values(WidgetFactory).filter(v => typeof v === 'string')) {
            for (let componentId of config.getComponentIdsByFactory(factory.toString())) {
                if (config.getComponent(componentId).isEnabled) {
                    list.push({ name: factory, componentId: componentId });
                }
            }
        }

        // explicitely sort ChannelThresholdControllers by their outputChannelAddress
        list.sort((w1, w2) => {
            const outputChannelAddress1 = config.getComponentProperties(w1.componentId)['outputChannelAddress'];
            const outputChannelAddress2 = config.getComponentProperties(w2.componentId)['outputChannelAddress'];
            if (outputChannelAddress1 && outputChannelAddress2) {
                return outputChannelAddress1.localeCompare(outputChannelAddress2);
            } else if (outputChannelAddress1) {
                return 1;
            }

            return w1.componentId.localeCompare(w1.componentId);
        });
        return new Widgets(list, classes);
    }

    /**
     * Names of Widgets.
     */
    public readonly names: string[] = [];

    private constructor(
        /**
         * List of all Widgets.
         */
        public readonly list: Widget[],
        /**
         * List of Widget-Classes.
         */
        public readonly classes: String[]
    ) {
        // fill names
        for (let widget of list) {
            let name: string = widget.name.toString();
            if (!this.names.includes(name)) {
                this.names.push(name);
            }
        }
    }
}<|MERGE_RESOLUTION|>--- conflicted
+++ resolved
@@ -27,11 +27,8 @@
     'Controller.IO.HeatingElement',
     'Controller.Io.HeatPump.SgReady',
     'Controller.Symmetric.PeakShaving',
-<<<<<<< HEAD
     'Controller.Symmetric.DynamicDischarge',
-=======
     'Controller.TimeslotPeakshaving',
->>>>>>> fb9445cc
     'Evcs.Cluster.PeakShaving',
     'Evcs.Cluster.SelfConsumption',
 }

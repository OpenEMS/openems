--- conflicted
+++ resolved
@@ -22,17 +22,9 @@
     'Controller.IO.ChannelSingleThreshold',
     'Controller.CHP.SoC',
     'Controller.Asymmetric.PeakShaving',
-    'Controller.HeatingElement',
     'Controller.Symmetric.PeakShaving',
     'Evcs.Cluster.PeakShaving',
     'Evcs.Cluster.SelfConsumtion',
-<<<<<<< HEAD
-    // TODO remove after all systems with Modbus/TCP-Slave Api are updated to at least 2020.5.1
-    'Controller.Api.ModbusTcp',
-    'Controller.Api.ModbusTcp.ReadOnly',
-    'Controller.Api.ModbusTcp.ReadWrite',
-=======
->>>>>>> 3d9ceecc
 }
 
 export class Widget {

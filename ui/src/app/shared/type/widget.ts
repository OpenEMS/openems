--- conflicted
+++ resolved
@@ -23,11 +23,7 @@
     'Controller.ChannelThreshold',
     'Controller.Io.FixDigitalOutput',
     'Controller.CHP.SoC',
-<<<<<<< HEAD
-    'Controller.HeatingElement'
-=======
     'Controller.ChannelSingleThreshold'
->>>>>>> a172072c
 }
 
 export class Widget {

--- conflicted
+++ resolved
@@ -19,10 +19,6 @@
 export enum WidgetFactory {
     'Controller.ChannelThreshold',
     'Controller.Io.FixDigitalOutput',
-<<<<<<< HEAD
-    'Controller.CHP.SoC',
-    'Controller.HeatingElement'
-=======
     'Controller.IO.ChannelSingleThreshold',
     'Controller.CHP.SoC',
     'Controller.Asymmetric.PeakShaving',
@@ -31,7 +27,6 @@
     'Evcs.Cluster.SelfConsumtion',
     'Controller.Api.ModbusTcp.ReadOnly',
     'Controller.Api.ModbusTcp.ReadWrite',
->>>>>>> 8d752065
 }
 
 export class Widget {

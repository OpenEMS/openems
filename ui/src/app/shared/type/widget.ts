import { EdgeConfig } from '../edge/edgeconfig';
import { Edge } from '../edge/edge';

export enum WidgetClass {
    'Autarchy',
    'Selfconsumption',
    'Storage',
    'Grid',
    'Production',
    'Consumption',
    'Energymonitor'
}

export enum WidgetNature {
    'io.openems.edge.evcs.api.Evcs',
    'io.openems.impl.controller.channelthreshold.ChannelThresholdController', // TODO deprecated
}

export enum WidgetFactory {
    'Evcs.Cluster.SelfConsumtion',
    'Evcs.Cluster.PeakShaving',
    'Controller.Api.ModbusTcp.ReadOnly',
    'Controller.Api.ModbusTcp.ReadWrite',
    'Controller.ChannelThreshold',
    'Controller.Io.FixDigitalOutput',
    'Controller.CHP.SoC',
<<<<<<< HEAD
    'Controller.TimeslotPeakshaving'
=======
    'Controller.Symmetric.PeakShaving',
>>>>>>> 6c8880cb
}

export class Widget {
    name: WidgetNature | WidgetFactory;
    componentId: string
}

export class Widgets {

    public static parseWidgets(edge: Edge, config: EdgeConfig): Widgets {

        let classes: WidgetClass[] = Object.values(WidgetClass) //
            .filter(v => typeof v === 'string')
            .filter(clazz => {
                if (!edge.isVersionAtLeast('2018.8')) {
                    // no filter for deprecated versions
                    return true;
                }
                switch (clazz) {
                    case 'Autarchy':
                    case 'Grid':
                        return config.hasMeter();
                    case 'Energymonitor':
                    case 'Consumption':
                        if (config.hasMeter() == true || config.hasProducer() == true || config.hasStorage() == true) {
                            return true;
                        } else {
                            return false;
                        }
                    case 'Storage':
                        return config.hasStorage();
                    case 'Production':
                    case 'Selfconsumption':
                        return config.hasProducer();
                };
                return false;
            }).map(clazz => clazz.toString());
        let list: Widget[] = [];

        for (let nature of Object.values(WidgetNature).filter(v => typeof v === 'string')) {
            for (let componentId of config.getComponentIdsImplementingNature(nature)) {
                if (config.getComponent(componentId).isEnabled) {
                    list.push({ name: nature, componentId: componentId });
                }
            }
        }
        for (let factory of Object.values(WidgetFactory).filter(v => typeof v === 'string')) {
            for (let componentId of config.getComponentIdsByFactory(factory)) {
                if (config.getComponent(componentId).isEnabled) {
                    list.push({ name: factory, componentId: componentId });
                }
            }
        }

        // explicitely sort ChannelThresholdControllers by their outputChannelAddress
        list.sort((w1, w2) => {
            const outputChannelAddress1 = config.getComponentProperties(w1.componentId)['outputChannelAddress'];
            const outputChannelAddress2 = config.getComponentProperties(w2.componentId)['outputChannelAddress'];
            if (outputChannelAddress1 && outputChannelAddress2) {
                return outputChannelAddress1.localeCompare(outputChannelAddress2);
            } else if (outputChannelAddress1) {
                return 1;
            }

            return w1.componentId.localeCompare(w1.componentId);
        });
        return new Widgets(list, classes);
    }

    /**
     * Names of Widgets.
     */
    public readonly names: string[] = [];

    private constructor(
        /**
         * List of all Widgets.
         */
        public readonly list: Widget[],
        /**
         * List of Widget-Classes.
         */
        public readonly classes: WidgetClass[]
    ) {
        // fill names
        for (let widget of list) {
            let name: string = widget.name.toString();
            if (!this.names.includes(name)) {
                this.names.push(name);
            }
        }
    }
}<|MERGE_RESOLUTION|>--- conflicted
+++ resolved
@@ -24,11 +24,7 @@
     'Controller.ChannelThreshold',
     'Controller.Io.FixDigitalOutput',
     'Controller.CHP.SoC',
-<<<<<<< HEAD
-    'Controller.TimeslotPeakshaving'
-=======
     'Controller.Symmetric.PeakShaving',
->>>>>>> 6c8880cb
 }
 
 export class Widget {

--- conflicted
+++ resolved
@@ -26,6 +26,7 @@
     'Controller.Ess.FixActivePower',
     'Controller.Ess.GridOptimizedCharge',
     'Controller.Ess.Time-Of-Use-Tariff.Discharge',
+    'Controller.Ess.Time-Of-Use-Tariff',
     'Controller.IO.ChannelSingleThreshold',
     'Controller.Io.FixDigitalOutput',
     'Controller.IO.HeatingElement',
@@ -43,13 +44,8 @@
 }
 
 export class Widget {
-<<<<<<< HEAD
-    name: WidgetNature | WidgetFactory | String;
-    componentId: string
-=======
     public name: WidgetNature | WidgetFactory | String;
     public componentId: string;
->>>>>>> 1aed0f7d
 }
 
 export type AdvertWidget = {
@@ -86,14 +82,10 @@
                 title: 'FENECON AVU'
             });
         }
-<<<<<<< HEAD
-
-=======
         list.push({
             name: 'Fems-App-Center',
             title: 'FEMS App Center'
         });
->>>>>>> 1aed0f7d
 
         list = Utils.shuffleArray(list);
         return new AdvertWidgets(list);

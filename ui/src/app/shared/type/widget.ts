--- conflicted
+++ resolved
@@ -17,24 +17,15 @@
 }
 
 export enum WidgetFactory {
-<<<<<<< HEAD
-    'Controller.Api.ModbusTcp',
-    'Controller.Asymmetric.PeakShaving',
-    'Controller.CHP.SoC',
-    'Controller.ChannelThreshold',
-    'Controller.Io.FixDigitalOutput',
-    'Evcs.Cluster.PeakShaving',
-    'Evcs.Cluster.SelfConsumtion',
-=======
     'Evcs.Cluster.SelfConsumtion',
     'Evcs.Cluster.PeakShaving',
     'Controller.Api.ModbusTcp.ReadOnly',
     'Controller.Api.ModbusTcp.ReadWrite',
+    'Controller.Asymmetric.PeakShaving',
     'Controller.ChannelThreshold',
     'Controller.Io.FixDigitalOutput',
     'Controller.CHP.SoC',
     'Controller.Symmetric.PeakShaving',
->>>>>>> 6c8880cb
 }
 
 export class Widget {

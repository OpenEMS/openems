--- conflicted
+++ resolved
@@ -47,10 +47,6 @@
                     case 'Storage':
                         return config.hasStorage();
                     case 'Production':
-<<<<<<< HEAD
-                    case 'Autarchy':
-=======
->>>>>>> 20ce0035
                     case 'Selfconsumption':
                         return config.hasProducer();
                 };

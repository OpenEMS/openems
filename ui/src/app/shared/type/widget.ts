import { EdgeConfig } from '../edge/edgeconfig';
import { Edge } from '../edge/edge';

export enum WidgetClass {
    'Autarchy',
    'Selfconsumption',
    'Storage',
    'Grid',
    'Production',
    'Consumption',
    'Energymonitor'
}

export enum WidgetNature {
    'io.openems.edge.evcs.api.Evcs',
    'io.openems.impl.controller.channelthreshold.ChannelThresholdController', // TODO deprecated
}

export enum WidgetFactory {
<<<<<<< HEAD
    'Controller.Api.ModbusTcp',
    'Controller.Asymmetric.PeakShaving',
    'Controller.CHP.SoC',
    'Controller.ChannelThreshold',
    'Controller.Io.FixDigitalOutput',
    'Evcs.Cluster.PeakShaving',
    'Evcs.Cluster.SelfConsumtion',
=======
    'Evcs.Cluster.SelfConsumtion',
    'Evcs.Cluster.PeakShaving',
    'Controller.Api.ModbusTcp.ReadOnly',
    'Controller.Api.ModbusTcp.ReadWrite',
    'Controller.Asymmetric.PeakShaving',
    'Controller.ChannelThreshold',
    'Controller.Io.FixDigitalOutput',
    'Controller.CHP.SoC',
    'Controller.IO.ChannelSingleThreshold',
    'Controller.Symmetric.PeakShaving',
>>>>>>> 4ed538b6
}

export class Widget {
    name: WidgetNature | WidgetFactory;
    componentId: string
}

export class Widgets {

    public static parseWidgets(edge: Edge, config: EdgeConfig): Widgets {

        let classes: WidgetClass[] = Object.values(WidgetClass) //
            .filter(v => typeof v === 'string')
            .filter(clazz => {
                if (!edge.isVersionAtLeast('2018.8')) {
                    // no filter for deprecated versions
                    return true;
                }
                switch (clazz) {
                    case 'Autarchy':
                    case 'Grid':
                        return config.hasMeter();
                    case 'Energymonitor':
                    case 'Consumption':
                        if (config.hasMeter() == true || config.hasProducer() == true || config.hasStorage() == true) {
                            return true;
                        } else {
                            return false;
                        }
                    case 'Storage':
                        return config.hasStorage();
                    case 'Production':
                    case 'Selfconsumption':
                        return config.hasProducer();
                };
                return false;
            }).map(clazz => clazz.toString());
        let list: Widget[] = [];

        for (let nature of Object.values(WidgetNature).filter(v => typeof v === 'string')) {
            for (let componentId of config.getComponentIdsImplementingNature(nature)) {
                if (config.getComponent(componentId).isEnabled) {
                    list.push({ name: nature, componentId: componentId });
                }
            }
        }
        for (let factory of Object.values(WidgetFactory).filter(v => typeof v === 'string')) {
            for (let componentId of config.getComponentIdsByFactory(factory)) {
                if (config.getComponent(componentId).isEnabled) {
                    list.push({ name: factory, componentId: componentId });
                }
            }
        }

        // explicitely sort ChannelThresholdControllers by their outputChannelAddress
        list.sort((w1, w2) => {
            const outputChannelAddress1 = config.getComponentProperties(w1.componentId)['outputChannelAddress'];
            const outputChannelAddress2 = config.getComponentProperties(w2.componentId)['outputChannelAddress'];
            if (outputChannelAddress1 && outputChannelAddress2) {
                return outputChannelAddress1.localeCompare(outputChannelAddress2);
            } else if (outputChannelAddress1) {
                return 1;
            }

            return w1.componentId.localeCompare(w1.componentId);
        });
        return new Widgets(list, classes);
    }

    /**
     * Names of Widgets.
     */
    public readonly names: string[] = [];

    private constructor(
        /**
         * List of all Widgets.
         */
        public readonly list: Widget[],
        /**
         * List of Widget-Classes.
         */
        public readonly classes: WidgetClass[]
    ) {
        // fill names
        for (let widget of list) {
            let name: string = widget.name.toString();
            if (!this.names.includes(name)) {
                this.names.push(name);
            }
        }
    }
}<|MERGE_RESOLUTION|>--- conflicted
+++ resolved
@@ -17,15 +17,6 @@
 }
 
 export enum WidgetFactory {
-<<<<<<< HEAD
-    'Controller.Api.ModbusTcp',
-    'Controller.Asymmetric.PeakShaving',
-    'Controller.CHP.SoC',
-    'Controller.ChannelThreshold',
-    'Controller.Io.FixDigitalOutput',
-    'Evcs.Cluster.PeakShaving',
-    'Evcs.Cluster.SelfConsumtion',
-=======
     'Evcs.Cluster.SelfConsumtion',
     'Evcs.Cluster.PeakShaving',
     'Controller.Api.ModbusTcp.ReadOnly',
@@ -36,7 +27,6 @@
     'Controller.CHP.SoC',
     'Controller.IO.ChannelSingleThreshold',
     'Controller.Symmetric.PeakShaving',
->>>>>>> 4ed538b6
 }
 
 export class Widget {

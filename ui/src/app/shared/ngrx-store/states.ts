import { Injectable, WritableSignal, effect, signal } from "@angular/core";
import { Router } from "@angular/router";

import { differenceInSeconds } from "date-fns";
import { environment } from "src/environments";
import { Pagination } from "../service/pagination";
<<<<<<< HEAD
import { RouteService } from "../service/previousRouteService";
=======
import { RouteService } from "../service/route.service";
>>>>>>> 0f7119c2
import { Websocket } from "../shared";

export enum States {
    WEBSOCKET_CONNECTION_CLOSED,
    WEBSOCKET_NOT_YET_CONNECTED,
    WEBSOCKET_CONNECTING,
    WEBSOCKET_CONNECTED,

    // TODO substates
    NOT_AUTHENTICATED,
    AUTHENTICATING_WITH_TOKEN,
    AUTHENTICATION_WITH_CREDENTIALS,
    AUTHENTICATED,
    EDGE_SELECTED,
}

@Injectable({
    providedIn: "root",
})
export class AppStateTracker {
    private static readonly LOG_PREFIX: string = "AppState";
    private static readonly TIME_TILL_TIMEOUT: number = 10;
    private static readonly ENABLE_ROUTING: boolean = true;
    public loadingState: WritableSignal<"failed" | "loading" | "authenticated"> = signal("loading");
    private lastTimeStamp: Date | null = null;

    constructor(
        protected router: Router,
        protected pagination: Pagination,
        private websocket: Websocket,
        private routeService: RouteService,
    ) {
        if (!localStorage.getItem("AppState")) {
            console.log(`${AppStateTracker.LOG_PREFIX} Log deactivated`);
        }

        if (!AppStateTracker.ENABLE_ROUTING) {
            console.log(`${AppStateTracker.LOG_PREFIX} Routing deactivated`);
        }

        effect(() => {
            const state = this.websocket.state();
            this.startStateHandler(state);
        });
    }

    /**
     * Handles navigation after authentication
     */
    public navigateAfterAuthentication() {

        this.router.navigate(["overview"]);
        return;
        // const segments = this.router.routerState.snapshot.url.split("/");
        // const previousUrl: string = this.routeService.getPreviousUrl();

        // if ((previousUrl === segments[segments.length - 1]) || previousUrl === "/") {
        //     this.router.navigate(["./overview"]);
        //     return;
        // }

        // this.router.navigate(previousUrl.split("/"));
    }

    private startStateHandler(state: States): void {

        if (environment.debugMode && localStorage.getItem("AppState")) {
            console.log(`${AppStateTracker.LOG_PREFIX} [${States[this.websocket.state()]}]`);
        }

        if (!AppStateTracker.ENABLE_ROUTING) {
            return;
        }

        switch (state) {
            case States.WEBSOCKET_CONNECTING:
                this.lastTimeStamp = this.handleWebSocketConnecting(this.lastTimeStamp);
                break;
            case States.WEBSOCKET_CONNECTION_CLOSED:
                break;
            case States.AUTHENTICATED:
                this.loadingState.set("authenticated");
                break;
            default:
                this.lastTimeStamp = null;
                break;
        }
    }


    private handleWebSocketConnecting(lastTimeStamp: Date | null): Date | null {
        const now = new Date();
        if (lastTimeStamp === null) {
            return now;
        }

        if (differenceInSeconds(now, lastTimeStamp) > AppStateTracker.TIME_TILL_TIMEOUT) {
            console.warn(`Websocket connection couldnt be established in ${AppStateTracker.TIME_TILL_TIMEOUT}s`);
            this.loadingState.set("failed");
            this.router.navigate(["index"]);
            return null;
        }

        return lastTimeStamp;
    }
}<|MERGE_RESOLUTION|>--- conflicted
+++ resolved
@@ -4,11 +4,7 @@
 import { differenceInSeconds } from "date-fns";
 import { environment } from "src/environments";
 import { Pagination } from "../service/pagination";
-<<<<<<< HEAD
-import { RouteService } from "../service/previousRouteService";
-=======
 import { RouteService } from "../service/route.service";
->>>>>>> 0f7119c2
 import { Websocket } from "../shared";
 
 export enum States {

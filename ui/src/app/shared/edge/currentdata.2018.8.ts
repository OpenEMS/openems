--- conflicted
+++ resolved
@@ -1,165 +1,135 @@
-import { DefaultTypes } from '../service/defaulttypes';
-import { ConfigImpl } from './config';
-import { Edge } from './edge';
-import { CurrentDataAndSummary } from './currentdata';
-
-export class CurrentDataAndSummary_2018_8 extends CurrentDataAndSummary {
-    constructor(private edge: Edge, data: DefaultTypes.Data, config: ConfigImpl) {
-        super(data);
-        this.summary = this.getSummary(data, config);
-    }
-
-    private getSummary(d: DefaultTypes.Data, config: ConfigImpl): DefaultTypes.Summary {
-        let result: DefaultTypes.Summary = {
-            storage: {
-                soc: null,
-                isAsymmetric: false,
-                hasDC: false,
-                chargeActivePower: null, // sum of chargeActivePowerAC and chargeActivePowerDC
-                chargeActivePowerAC: null,
-                chargeActivePowerACL1: null,
-                chargeActivePowerACL2: null,
-                chargeActivePowerACL3: null,
-                chargeActivePowerDC: null,
-                maxChargeActivePower: null,
-                dischargeActivePower: null, // sum of dischargeActivePowerAC and dischargeActivePowerDC
-                dischargeActivePowerAC: null,
-                dischargeActivePowerACL1: null,
-                dischargeActivePowerACL2: null,
-                dischargeActivePowerACL3: null,
-                dischargeActivePowerDC: null,
-                maxDischargeActivePower: null,
-<<<<<<< HEAD
-                powerRatio: null
-=======
-                powerRatio: null,
-                maxApparent: null
->>>>>>> 7f6ec6fe
-            }, production: {
-                isAsymmetric: false,
-                hasDC: false,
-                powerRatio: null,
-                activePower: null, // sum of activePowerAC and activePowerDC
-                activePowerAC: null,
-                activePowerACL1: null,
-                activePowerACL2: null,
-                activePowerACL3: null,
-                activePowerDC: null, // TODO rename to actualPower
-                maxActivePower: null
-            }, grid: {
-                powerRatio: null,
-                buyActivePower: null,
-                maxBuyActivePower: null,
-                sellActivePower: null,
-                maxSellActivePower: null,
-<<<<<<< HEAD
-                gridMode: null,
-=======
-                gridMode: null
->>>>>>> 7f6ec6fe
-            }, consumption: {
-                powerRatio: null,
-                activePower: null
-            }, evcs: {
-                actualPower: null
-            }
-        };
-
-        const sum = d['_sum'];
-        {
-            /*
-             * Storage
-             * > 0 => Discharge
-             * < 0 => Charge
-             */
-            result.storage.soc = sum['EssSoc'];
-            result.storage.maxChargeActivePower = sum['MaxChargeActivePower'];
-            result.storage.maxDischargeActivePower = sum['MaxDischargeActivePower']
-            const essActivePower: number = sum['EssActivePower'];
-            result.storage.maxApparent = sum['MaxApparentPower'];
-            result.storage.chargeActivePowerAC = essActivePower < 0 ? essActivePower * -1 : 0;
-            result.storage.chargeActivePower = result.storage.chargeActivePowerAC; // TODO
-            result.storage.dischargeActivePowerAC = essActivePower > 0 ? essActivePower : 0;
-            result.storage.dischargeActivePower = result.storage.dischargeActivePowerAC; // TODO
-            if (sum['ProductionDcActualPower'] != null) {
-                result.storage.chargeActivePowerDC = sum['ProductionDcActualPower'];
-                result.storage.hasDC = true;
-            }
-<<<<<<< HEAD
-
-            if (essActivePower > 0) { //Discharge
-                result.storage.dischargeActivePower = essActivePower;
-                result.storage.chargeActivePower = 0;
-                result.storage.powerRatio = Math.round(result.storage.dischargeActivePower / 3000 * -100);
-            }
-            else {
-                result.storage.dischargeActivePower = 0;
-                result.storage.chargeActivePower = essActivePower * -1;
-                result.storage.powerRatio = Math.round(result.storage.chargeActivePower / 3000 * 100);
-            }
-
-=======
-            if (essActivePower > 0) {
-                result.storage.chargeActivePower = 0;
-                result.storage.dischargeActivePower = essActivePower;
-                result.storage.powerRatio = Math.round(result.storage.dischargeActivePower / result.storage.maxApparent * 100);
-            }
-            else {
-                result.storage.chargeActivePower = essActivePower * -1;
-                result.storage.dischargeActivePower = 0;
-                result.storage.powerRatio = Math.round(result.storage.chargeActivePower / result.storage.maxApparent * -100);
-            }
->>>>>>> 7f6ec6fe
-        }
-
-        {
-            /*
-             * Grid
-             * > 0 => Buy from grid
-             * < 0 => Sell to grid
-             */
-            const gridActivePower: number = sum['GridActivePower'];
-            result.grid.maxBuyActivePower = sum['GridMaxActivePower'];
-<<<<<<< HEAD
-            result.grid.maxSellActivePower = sum['GridMinActivePower'] * 1;
-=======
-            result.grid.maxSellActivePower = sum['GridMinActivePower'] * -1;
-            result.grid.gridMode = sum['GridMode'];
->>>>>>> 7f6ec6fe
-            if (gridActivePower > 0) {
-                result.grid.sellActivePower = 0;
-                result.grid.buyActivePower = gridActivePower;
-                result.grid.powerRatio = Math.round(result.grid.buyActivePower / result.grid.maxBuyActivePower * 100);
-            } else {
-                result.grid.sellActivePower = gridActivePower * -1;
-                result.grid.buyActivePower = 0;
-                result.grid.powerRatio = Math.round(result.grid.sellActivePower / result.grid.maxSellActivePower * -100) * -1;
-            }
-            result.grid.gridMode = sum['GridMode'];
-        }
-
-        {
-            /*
-             * Production
-             */
-            result.production.activePowerAC = sum['ProductionAcActivePower'];
-            result.production.activePower = sum['ProductionActivePower']; // TODO
-            result.production.maxActivePower = sum['ProductionMaxActivePower'];
-            result.production.powerRatio = Math.round(result.production.activePower / result.production.maxActivePower * 100);
-            if (sum['ProductionDcActualPower'] != null) {
-                result.production.activePowerDC = sum['ProductionDcActualPower'];
-                result.production.hasDC = true;
-            }
-        }
-
-        {
-            /*
-             * Consumption
-             */
-            result.consumption.activePower = sum['ConsumptionActivePower'];
-            const consumptionMaxActivePower = sum['ConsumptionMaxActivePower'];
-            result.consumption.powerRatio = Math.round(result.consumption.activePower / consumptionMaxActivePower * 100);
-        }
-        return result;
-    }
+import { DefaultTypes } from '../service/defaulttypes';
+import { ConfigImpl } from './config';
+import { Edge } from './edge';
+import { CurrentDataAndSummary } from './currentdata';
+
+export class CurrentDataAndSummary_2018_8 extends CurrentDataAndSummary {
+    constructor(private edge: Edge, data: DefaultTypes.Data, config: ConfigImpl) {
+        super(data);
+        this.summary = this.getSummary(data, config);
+    }
+
+    private getSummary(d: DefaultTypes.Data, config: ConfigImpl): DefaultTypes.Summary {
+        let result: DefaultTypes.Summary = {
+            storage: {
+                soc: null,
+                isAsymmetric: false,
+                hasDC: false,
+                chargeActivePower: null, // sum of chargeActivePowerAC and chargeActivePowerDC
+                chargeActivePowerAC: null,
+                chargeActivePowerACL1: null,
+                chargeActivePowerACL2: null,
+                chargeActivePowerACL3: null,
+                chargeActivePowerDC: null,
+                maxChargeActivePower: null,
+                dischargeActivePower: null, // sum of dischargeActivePowerAC and dischargeActivePowerDC
+                dischargeActivePowerAC: null,
+                dischargeActivePowerACL1: null,
+                dischargeActivePowerACL2: null,
+                dischargeActivePowerACL3: null,
+                dischargeActivePowerDC: null,
+                maxDischargeActivePower: null,
+                powerRatio: null,
+                maxApparent: null
+            }, production: {
+                isAsymmetric: false,
+                hasDC: false,
+                powerRatio: null,
+                activePower: null, // sum of activePowerAC and activePowerDC
+                activePowerAC: null,
+                activePowerACL1: null,
+                activePowerACL2: null,
+                activePowerACL3: null,
+                activePowerDC: null, // TODO rename to actualPower
+                maxActivePower: null
+            }, grid: {
+                powerRatio: null,
+                buyActivePower: null,
+                maxBuyActivePower: null,
+                sellActivePower: null,
+                maxSellActivePower: null,
+                gridMode: null
+            }, consumption: {
+                powerRatio: null,
+                activePower: null
+            }, evcs: {
+                actualPower: null
+            }
+        };
+
+        const sum = d['_sum'];
+        {
+            /*
+             * Storage
+             * > 0 => Discharge
+             * < 0 => Charge
+             */
+            result.storage.soc = sum['EssSoc'];
+            const essActivePower: number = sum['EssActivePower'];
+            result.storage.maxApparent = sum['MaxApparentPower'];
+            result.storage.chargeActivePowerAC = essActivePower < 0 ? essActivePower * -1 : 0;
+            result.storage.chargeActivePower = result.storage.chargeActivePowerAC; // TODO
+            result.storage.dischargeActivePowerAC = essActivePower > 0 ? essActivePower : 0;
+            result.storage.dischargeActivePower = result.storage.dischargeActivePowerAC; // TODO
+            if (sum['ProductionDcActualPower'] != null) {
+                result.storage.chargeActivePowerDC = sum['ProductionDcActualPower'];
+                result.storage.hasDC = true;
+            }
+            if (essActivePower > 0) {
+                result.storage.chargeActivePower = 0;
+                result.storage.dischargeActivePower = essActivePower;
+                result.storage.powerRatio = Math.round(result.storage.dischargeActivePower / result.storage.maxApparent * 100);
+            }
+            else {
+                result.storage.chargeActivePower = essActivePower * -1;
+                result.storage.dischargeActivePower = 0;
+                result.storage.powerRatio = Math.round(result.storage.chargeActivePower / result.storage.maxApparent * -100);
+            }
+        }
+
+        {
+            /*
+             * Grid
+             * > 0 => Buy from grid
+             * < 0 => Sell to grid
+             */
+            const gridActivePower: number = sum['GridActivePower'];
+            result.grid.maxBuyActivePower = sum['GridMaxActivePower'];
+            result.grid.maxSellActivePower = sum['GridMinActivePower'] * -1;
+            result.grid.gridMode = sum['GridMode'];
+            if (gridActivePower > 0) {
+                result.grid.sellActivePower = 0;
+                result.grid.buyActivePower = gridActivePower;
+                result.grid.powerRatio = Math.round(result.grid.buyActivePower / result.grid.maxBuyActivePower * 100);
+            } else {
+                result.grid.sellActivePower = gridActivePower * -1;
+                result.grid.buyActivePower = 0;
+                result.grid.powerRatio = Math.round(result.grid.buyActivePower / result.grid.maxSellActivePower * -100);
+            }
+        }
+
+        {
+            /*
+             * Production
+             */
+            result.production.activePowerAC = sum['ProductionAcActivePower'];
+            result.production.activePower = sum['ProductionActivePower']; // TODO
+            result.production.maxActivePower = sum['ProductionMaxActivePower'];
+            result.production.powerRatio = Math.round(result.production.activePower / result.production.maxActivePower * 100);
+            if (sum['ProductionDcActualPower'] != null) {
+                result.production.activePowerDC = sum['ProductionDcActualPower'];
+                result.production.hasDC = true;
+            }
+        }
+
+        {
+            /*
+             * Consumption
+             */
+            result.consumption.activePower = sum['ConsumptionActivePower'];
+            const consumptionMaxActivePower = sum['ConsumptionMaxActivePower'];
+            result.consumption.powerRatio = Math.round(result.consumption.activePower / consumptionMaxActivePower * 100);
+        }
+        return result;
+    }
 }
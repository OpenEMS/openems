--- conflicted
+++ resolved
@@ -1,366 +1,354 @@
-import { DefaultTypes } from '../service/defaulttypes';
-import { Utils } from '../service/utils';
-import { Edge } from './edge';
-import { CurrentDataAndSummary } from './currentdata';
-import { ConfigImpl_2018_7 } from './config.2018.7';
-
-export class CurrentDataAndSummary_2018_7 extends CurrentDataAndSummary {
-
-    constructor(private edge: Edge, data: DefaultTypes.Data, config: ConfigImpl_2018_7) {
-        super(data);
-        this.summary = this.calculateSummary(data, config);
-    }
-
-    private calculateSummary(currentData: DefaultTypes.Data, config: ConfigImpl_2018_7): DefaultTypes.Summary {
-        let result: DefaultTypes.Summary = {
-            storage: {
-                soc: null,
-                isAsymmetric: false,
-                hasDC: false,
-                chargeActivePower: null, // sum of chargeActivePowerAC and chargeActivePowerDC
-                chargeActivePowerAC: null,
-                chargeActivePowerACL1: null,
-                chargeActivePowerACL2: null,
-                chargeActivePowerACL3: null,
-                chargeActivePowerDC: null,
-                maxChargeActivePower: null,
-                dischargeActivePower: null, // sum of dischargeActivePowerAC and dischargeActivePowerDC
-                dischargeActivePowerAC: null,
-                dischargeActivePowerACL1: null,
-                dischargeActivePowerACL2: null,
-                dischargeActivePowerACL3: null,
-                dischargeActivePowerDC: null,
-                maxDischargeActivePower: null,
-<<<<<<< HEAD
-                powerRatio: null
-=======
-                powerRatio: null,
-                maxApparent: null
->>>>>>> 7f6ec6fe
-            }, production: {
-                isAsymmetric: false,
-                hasDC: false,
-                powerRatio: null,
-                activePower: null, // sum of activePowerAC and activePowerDC
-                activePowerAC: null,
-                activePowerACL1: null,
-                activePowerACL2: null,
-                activePowerACL3: null,
-                activePowerDC: null,
-                maxActivePower: null
-            }, grid: {
-                powerRatio: null,
-                buyActivePower: null,
-                maxBuyActivePower: null,
-                sellActivePower: null,
-                maxSellActivePower: null,
-                gridMode: 1
-            }, consumption: {
-                powerRatio: null,
-                activePower: null
-            }, evcs: {
-                actualPower: null
-            }
-        };
-
-        {
-            /*
-            * EVCS
-            * > 0 => Charge
-            * = 0 => No Charge
-            */
-            let actualPower = 0;
-            for (let thing of config.evcsDevices) {
-                if (thing in currentData) {
-                    let evcsData = currentData[thing];
-                    actualPower = this.getActualPower(evcsData);
-                    if ("ActualPower" in evcsData) {
-                        actualPower = Utils.addSafely(actualPower, evcsData.actualPower)
-                    }
-                }
-            }
-            if (actualPower) {
-                result.evcs.actualPower = actualPower;
-            }
-        }
-        {
-            /*
-             * Storage
-             * > 0 => Discharge
-             * < 0 => Charge
-             */
-            let soc = null;
-            let isAsymmetric = false;
-            let activePowerAC = null;
-            let activePowerACL1 = null;
-            let activePowerACL2 = null;
-            let activePowerACL3 = null;
-            let activePowerDC = null;
-            let countSoc = 0;
-            let chargePower = config.chargepower
-
-            for (let thing of config.esss) {
-                if (thing in currentData) {
-                    let essData = currentData[thing];
-                    if ("Soc" in essData) {
-                        soc = Utils.addSafely(soc, essData.Soc);
-                        countSoc += 1;
-                    }
-                    let thisActivePowerAC = this.getActivePower(essData);
-                    let thisActivePowerACL = Utils.divideSafely(thisActivePowerAC, 3);
-                    activePowerAC = Utils.addSafely(activePowerAC, thisActivePowerAC);
-                    if ("ActivePowerL1" in essData) {
-                        isAsymmetric = true;
-                        activePowerACL1 = Utils.addSafely(activePowerACL1, essData.ActivePowerL1);
-                    } else {
-                        activePowerACL1 = Utils.addSafely(activePowerACL1, thisActivePowerACL);
-                    }
-                    if ("ActivePowerL2" in essData) {
-                        isAsymmetric = true;
-                        activePowerACL2 = Utils.addSafely(activePowerACL2, essData.ActivePowerL2);
-                    } else {
-                        activePowerACL2 = Utils.addSafely(activePowerACL2, thisActivePowerACL);
-                    }
-                    if ("ActivePowerL3" in essData) {
-                        isAsymmetric = true;
-                        activePowerACL3 = Utils.addSafely(activePowerACL3, essData.ActivePowerL3);
-                    } else {
-                        activePowerACL3 = Utils.addSafely(activePowerACL3, thisActivePowerACL);
-                    }
-                }
-            }
-            for (let thing of config.chargers) {
-                if (thing in currentData) {
-                    let essData = currentData[thing];
-                    activePowerDC = Utils.subtractSafely(activePowerDC, essData.ActualPower);
-                }
-            }
-            result.storage.soc = Utils.divideSafely(soc, countSoc);
-            result.storage.isAsymmetric = isAsymmetric;
-            result.storage.hasDC = config.chargers.length > 0;
-            if (result.storage.soc > 100 || result.storage.soc < 0) {
-                result.storage.soc = null;
-            }
-            if (isAsymmetric) {
-                activePowerAC = Utils.addSafely(Utils.addSafely(activePowerACL1, activePowerACL2), activePowerACL3)
-            }
-            if (activePowerAC != null) {
-                if (activePowerAC > 0) {
-                    result.storage.chargeActivePowerAC = 0;
-                    result.storage.dischargeActivePowerAC = activePowerAC;
-                } else {
-                    result.storage.chargeActivePowerAC = activePowerAC * -1;
-                    result.storage.dischargeActivePowerAC = 0;
-                }
-            }
-            if (activePowerACL1 != null) {
-                if (activePowerACL1 > 0) {
-                    result.storage.chargeActivePowerACL1 = 0;
-                    result.storage.dischargeActivePowerACL1 = activePowerACL1;
-                } else {
-                    result.storage.chargeActivePowerACL1 = activePowerACL1 * -1;
-                    result.storage.dischargeActivePowerACL1 = 0;
-                }
-            }
-            if (activePowerACL2 != null) {
-                if (activePowerACL2 > 0) {
-                    result.storage.chargeActivePowerACL2 = 0;
-                    result.storage.dischargeActivePowerACL2 = activePowerACL2;
-                } else {
-                    result.storage.chargeActivePowerACL2 = activePowerACL2 * -1;
-                    result.storage.dischargeActivePowerACL2 = 0;
-                }
-            }
-            if (activePowerACL3 != null) {
-                if (activePowerACL3 > 0) {
-                    result.storage.chargeActivePowerACL3 = 0;
-                    result.storage.dischargeActivePowerACL3 = activePowerACL3;
-                } else {
-                    result.storage.chargeActivePowerACL3 = activePowerACL3 * -1;
-                    result.storage.dischargeActivePowerACL3 = 0;
-                }
-            }
-            if (activePowerDC != null) {
-                if (activePowerDC > 0) {
-                    result.storage.chargeActivePowerDC = activePowerDC;
-                    result.storage.dischargeActivePowerDC = 0;
-                } else {
-                    result.storage.chargeActivePowerDC = 0;
-                    result.storage.dischargeActivePowerDC = activePowerDC * -1;
-                }
-            }
-            let activePower = Utils.subtractSafely(
-                Utils.addSafely(result.storage.chargeActivePowerAC, result.storage.chargeActivePowerDC),
-                Utils.addSafely(result.storage.dischargeActivePowerAC, result.storage.dischargeActivePowerDC));
-            if (activePower != null) {
-                if (activePower > 0) {
-                    result.storage.chargeActivePower = activePower;
-                    result.storage.dischargeActivePower = 0;
-<<<<<<< HEAD
-                    result.storage.powerRatio = Math.round(result.storage.chargeActivePower / 3000 * 100);
-                } else {
-                    result.storage.chargeActivePower = 0;
-                    result.storage.dischargeActivePower = activePower * -1;
-                    result.storage.powerRatio = Math.round(result.storage.dischargeActivePower / 3000 * -100);
-=======
-
-                    result.storage.powerRatio = Math.round(result.storage.chargeActivePower / chargePower * 100);
-                } else {
-                    result.storage.chargeActivePower = 0;
-                    result.storage.dischargeActivePower = activePower * -1;
-                    result.storage.powerRatio = Math.round(result.storage.dischargeActivePower / chargePower * -100);
->>>>>>> 7f6ec6fe
-                }
-            }
-        }
-
-        {
-            /*
-             * Grid
-             * > 0 => Buy from grid
-             * < 0 => Sell to grid
-             */
-            let activePower = null;
-            let ratio = 0;
-            let maxSell = 0;
-            let maxBuy = 0;
-
-            for (let thing of config.gridMeters) {
-                let meterData = currentData[thing];
-                let meterConfig = config.things[thing];
-                activePower = Utils.addSafely(activePower, this.getActivePower(meterData));
-                if ("maxActivePower" in meterConfig) {
-                    maxBuy += meterConfig.maxActivePower;
-                }
-                if ("minActivePower" in meterConfig) {
-                    maxSell += meterConfig.minActivePower;
-                }
-            }
-            // set GridBuy and GridSell
-            result.grid.maxSellActivePower = maxSell * -1;
-            result.grid.maxBuyActivePower = maxBuy;
-            if (activePower != null) {
-                if (activePower > 0) {
-                    result.grid.sellActivePower = 0;
-                    result.grid.buyActivePower = activePower;
-                    ratio = Math.round(result.grid.buyActivePower / maxSell * 100);
-                } else {
-                    result.grid.sellActivePower = activePower * -1;
-                    result.grid.buyActivePower = 0;
-                    ratio = Math.round(result.grid.sellActivePower / maxSell * -100) * -1;
-                }
-            }
-            result.grid.powerRatio = ratio;
-        }
-
-        {
-            /*
-             * Production
-             */
-            let powerRatio = 0;
-            let isAsymmetric = false;
-            let activePowerAC = null;
-            let activePowerACL1 = null;
-            let activePowerACL2 = null;
-            let activePowerACL3 = null;
-            let activePowerDC = null;
-            let maxActivePower = 0;
-            for (let thing of config.productionMeters) {
-                let meterData = currentData[thing];
-                let meterConfig = config.things[thing];
-                let thisActivePowerAC = this.getActivePower(meterData);
-                let thisActivePowerACL = Utils.divideSafely(thisActivePowerAC, 3);
-                activePowerAC = Utils.addSafely(activePowerAC, thisActivePowerAC);
-                if ("ActivePowerL1" in meterData) {
-                    isAsymmetric = true;
-                    activePowerACL1 = Utils.addSafely(activePowerACL1, meterData.ActivePowerL1);
-                } else {
-                    activePowerACL1 = Utils.addSafely(activePowerACL1, thisActivePowerACL);
-                }
-                if ("ActivePowerL2" in meterData) {
-                    isAsymmetric = true;
-                    activePowerACL2 = Utils.addSafely(activePowerACL2, meterData.ActivePowerL2);
-                } else {
-                    activePowerACL2 = Utils.addSafely(activePowerACL2, thisActivePowerACL);
-                }
-                if ("ActivePowerL3" in meterData) {
-                    isAsymmetric = true;
-                    activePowerACL3 = Utils.addSafely(activePowerACL3, meterData.ActivePowerL3);
-                } else {
-                    activePowerACL3 = Utils.addSafely(activePowerACL3, thisActivePowerACL);
-                }
-                if ("ActualPower" in meterData && meterData.ActualPower != null) {
-                    activePowerDC = Utils.addSafely(activePowerDC, meterData.ActualPower);
-                }
-                if ("maxActivePower" in meterConfig) {
-                    maxActivePower += meterConfig.maxActivePower;
-                }
-                if ("maxActualPower" in meterConfig) {
-                    maxActivePower += meterConfig.maxActualPower;
-                }
-            }
-            if (isAsymmetric) {
-                activePowerAC = Utils.addSafely(Utils.addSafely(activePowerACL1, activePowerACL2), activePowerACL3)
-            }
-            // correct negative production
-            if (activePowerAC < 0) {
-                console.warn("negative production? ", config.productionMeters, activePowerAC)
-                // TODO activePowerAC = 0;
-            }
-            if (maxActivePower < 0) { maxActivePower = 0; }
-            if (maxActivePower == 0) {
-                powerRatio = 100;
-            } else {
-                let activePowerACDC = Utils.addSafely(activePowerAC, activePowerDC);
-                powerRatio = Utils.divideSafely(activePowerACDC, (maxActivePower / 100));
-            }
-
-            result.production.powerRatio = powerRatio;
-            result.production.isAsymmetric = isAsymmetric;
-            result.production.hasDC = config.chargers.length > 0;
-            result.production.activePowerAC = activePowerAC;
-            result.production.activePowerACL1 = activePowerACL1;
-            result.production.activePowerACL2 = activePowerACL2;
-            result.production.activePowerACL3 = activePowerACL3;
-            result.production.activePowerDC = activePowerDC;
-            result.production.activePower = Utils.addSafely(activePowerAC, activePowerDC);
-            result.production.maxActivePower = maxActivePower;
-        }
-
-        {
-            /*
-             * Consumption
-             */
-            // Consumption = GridBuy + Production + ESS-Discharge - GridSell - ESS-Charge
-            let minus = Utils.addSafely(result.grid.sellActivePower, result.storage.chargeActivePowerAC);
-            let plus = Utils.addSafely(Utils.addSafely(result.grid.buyActivePower, result.production.activePowerAC), result.storage.dischargeActivePowerAC);
-            let activePower = Utils.subtractSafely(plus, minus);
-
-            let maxActivePower = result.grid.maxBuyActivePower - result.grid.maxSellActivePower //
-                + result.production.maxActivePower //
-                + result.storage.maxChargeActivePower - result.storage.maxDischargeActivePower;
-            result.consumption.powerRatio = Utils.divideSafely(activePower, (maxActivePower / 100));
-            result.consumption.activePower = activePower;
-        }
-        return result;
-    }
-
-    private getActivePower(o: any): number {
-        if ("ActivePowerL1" in o && o.ActivePowerL1 != null && "ActivePowerL2" in o && o.ActivePowerL2 != null && "ActivePowerL3" in o && o.ActivePowerL3 != null) {
-            return o.ActivePowerL1 + o.ActivePowerL2 + o.ActivePowerL3;
-        } else if ("ActivePower" in o && o.ActivePower != null) {
-            return o.ActivePower;
-        } else {
-            return null;
-        }
-    }
-
-    private getActualPower(o: any): number {
-        if ("ActualPower" in o && o.ActualPower != null) {
-            return o.ActualPower
-        }
-        else {
-            return null;
-        }
-    }
+import { DefaultTypes } from '../service/defaulttypes';
+import { Utils } from '../service/utils';
+import { Edge } from './edge';
+import { CurrentDataAndSummary } from './currentdata';
+import { ConfigImpl_2018_7 } from './config.2018.7';
+
+export class CurrentDataAndSummary_2018_7 extends CurrentDataAndSummary {
+
+    constructor(private edge: Edge, data: DefaultTypes.Data, config: ConfigImpl_2018_7) {
+        super(data);
+        this.summary = this.calculateSummary(data, config);
+    }
+
+    private calculateSummary(currentData: DefaultTypes.Data, config: ConfigImpl_2018_7): DefaultTypes.Summary {
+        let result: DefaultTypes.Summary = {
+            storage: {
+                soc: null,
+                isAsymmetric: false,
+                hasDC: false,
+                chargeActivePower: null, // sum of chargeActivePowerAC and chargeActivePowerDC
+                chargeActivePowerAC: null,
+                chargeActivePowerACL1: null,
+                chargeActivePowerACL2: null,
+                chargeActivePowerACL3: null,
+                chargeActivePowerDC: null,
+                maxChargeActivePower: null,
+                dischargeActivePower: null, // sum of dischargeActivePowerAC and dischargeActivePowerDC
+                dischargeActivePowerAC: null,
+                dischargeActivePowerACL1: null,
+                dischargeActivePowerACL2: null,
+                dischargeActivePowerACL3: null,
+                dischargeActivePowerDC: null,
+                maxDischargeActivePower: null,
+                powerRatio: null,
+                maxApparent: null
+            }, production: {
+                isAsymmetric: false,
+                hasDC: false,
+                powerRatio: null,
+                activePower: null, // sum of activePowerAC and activePowerDC
+                activePowerAC: null,
+                activePowerACL1: null,
+                activePowerACL2: null,
+                activePowerACL3: null,
+                activePowerDC: null,
+                maxActivePower: null
+            }, grid: {
+                powerRatio: null,
+                buyActivePower: null,
+                maxBuyActivePower: null,
+                sellActivePower: null,
+                maxSellActivePower: null,
+                gridMode: 1
+            }, consumption: {
+                powerRatio: null,
+                activePower: null
+            }, evcs: {
+                actualPower: null
+            }
+        };
+
+        {
+            /*
+            * EVCS
+            * > 0 => Charge
+            * = 0 => No Charge
+            */
+            let actualPower = 0;
+            for (let thing of config.evcsDevices) {
+                if (thing in currentData) {
+                    let evcsData = currentData[thing];
+                    actualPower = this.getActualPower(evcsData);
+                    if ("ActualPower" in evcsData) {
+                        actualPower = Utils.addSafely(actualPower, evcsData.actualPower)
+                    }
+                }
+            }
+            if (actualPower) {
+                result.evcs.actualPower = actualPower;
+            }
+        }
+        {
+            /*
+             * Storage
+             * > 0 => Discharge
+             * < 0 => Charge
+             */
+            let soc = null;
+            let isAsymmetric = false;
+            let activePowerAC = null;
+            let activePowerACL1 = null;
+            let activePowerACL2 = null;
+            let activePowerACL3 = null;
+            let activePowerDC = null;
+            let countSoc = 0;
+            let chargePower = config.chargepower
+
+            for (let thing of config.esss) {
+                if (thing in currentData) {
+                    let essData = currentData[thing];
+                    if ("Soc" in essData) {
+                        soc = Utils.addSafely(soc, essData.Soc);
+                        countSoc += 1;
+                    }
+                    let thisActivePowerAC = this.getActivePower(essData);
+                    let thisActivePowerACL = Utils.divideSafely(thisActivePowerAC, 3);
+                    activePowerAC = Utils.addSafely(activePowerAC, thisActivePowerAC);
+                    if ("ActivePowerL1" in essData) {
+                        isAsymmetric = true;
+                        activePowerACL1 = Utils.addSafely(activePowerACL1, essData.ActivePowerL1);
+                    } else {
+                        activePowerACL1 = Utils.addSafely(activePowerACL1, thisActivePowerACL);
+                    }
+                    if ("ActivePowerL2" in essData) {
+                        isAsymmetric = true;
+                        activePowerACL2 = Utils.addSafely(activePowerACL2, essData.ActivePowerL2);
+                    } else {
+                        activePowerACL2 = Utils.addSafely(activePowerACL2, thisActivePowerACL);
+                    }
+                    if ("ActivePowerL3" in essData) {
+                        isAsymmetric = true;
+                        activePowerACL3 = Utils.addSafely(activePowerACL3, essData.ActivePowerL3);
+                    } else {
+                        activePowerACL3 = Utils.addSafely(activePowerACL3, thisActivePowerACL);
+                    }
+                }
+            }
+            for (let thing of config.chargers) {
+                if (thing in currentData) {
+                    let essData = currentData[thing];
+                    activePowerDC = Utils.subtractSafely(activePowerDC, essData.ActualPower);
+                }
+            }
+            result.storage.soc = Utils.divideSafely(soc, countSoc);
+            result.storage.isAsymmetric = isAsymmetric;
+            result.storage.hasDC = config.chargers.length > 0;
+            if (result.storage.soc > 100 || result.storage.soc < 0) {
+                result.storage.soc = null;
+            }
+            if (isAsymmetric) {
+                activePowerAC = Utils.addSafely(Utils.addSafely(activePowerACL1, activePowerACL2), activePowerACL3)
+            }
+            if (activePowerAC != null) {
+                if (activePowerAC > 0) {
+                    result.storage.chargeActivePowerAC = 0;
+                    result.storage.dischargeActivePowerAC = activePowerAC;
+                } else {
+                    result.storage.chargeActivePowerAC = activePowerAC * -1;
+                    result.storage.dischargeActivePowerAC = 0;
+                }
+            }
+            if (activePowerACL1 != null) {
+                if (activePowerACL1 > 0) {
+                    result.storage.chargeActivePowerACL1 = 0;
+                    result.storage.dischargeActivePowerACL1 = activePowerACL1;
+                } else {
+                    result.storage.chargeActivePowerACL1 = activePowerACL1 * -1;
+                    result.storage.dischargeActivePowerACL1 = 0;
+                }
+            }
+            if (activePowerACL2 != null) {
+                if (activePowerACL2 > 0) {
+                    result.storage.chargeActivePowerACL2 = 0;
+                    result.storage.dischargeActivePowerACL2 = activePowerACL2;
+                } else {
+                    result.storage.chargeActivePowerACL2 = activePowerACL2 * -1;
+                    result.storage.dischargeActivePowerACL2 = 0;
+                }
+            }
+            if (activePowerACL3 != null) {
+                if (activePowerACL3 > 0) {
+                    result.storage.chargeActivePowerACL3 = 0;
+                    result.storage.dischargeActivePowerACL3 = activePowerACL3;
+                } else {
+                    result.storage.chargeActivePowerACL3 = activePowerACL3 * -1;
+                    result.storage.dischargeActivePowerACL3 = 0;
+                }
+            }
+            if (activePowerDC != null) {
+                if (activePowerDC > 0) {
+                    result.storage.chargeActivePowerDC = activePowerDC;
+                    result.storage.dischargeActivePowerDC = 0;
+                } else {
+                    result.storage.chargeActivePowerDC = 0;
+                    result.storage.dischargeActivePowerDC = activePowerDC * -1;
+                }
+            }
+            let activePower = Utils.subtractSafely(
+                Utils.addSafely(result.storage.chargeActivePowerAC, result.storage.chargeActivePowerDC),
+                Utils.addSafely(result.storage.dischargeActivePowerAC, result.storage.dischargeActivePowerDC));
+            if (activePower != null) {
+                if (activePower > 0) {
+                    result.storage.chargeActivePower = activePower;
+                    result.storage.dischargeActivePower = 0;
+
+                    result.storage.powerRatio = Math.round(result.storage.chargeActivePower / chargePower * 100);
+                } else {
+                    result.storage.chargeActivePower = 0;
+                    result.storage.dischargeActivePower = activePower * -1;
+                    result.storage.powerRatio = Math.round(result.storage.dischargeActivePower / chargePower * -100);
+                }
+            }
+        }
+
+        {
+            /*
+             * Grid
+             * > 0 => Buy from grid
+             * < 0 => Sell to grid
+             */
+            let activePower = null;
+            let ratio = 0;
+            let maxSell = 0;
+            let maxBuy = 0;
+
+            for (let thing of config.gridMeters) {
+                let meterData = currentData[thing];
+                let meterConfig = config.things[thing];
+                activePower = Utils.addSafely(activePower, this.getActivePower(meterData));
+                if ("maxActivePower" in meterConfig) {
+                    maxBuy += meterConfig.maxActivePower;
+                }
+                if ("minActivePower" in meterConfig) {
+                    maxSell += meterConfig.minActivePower;
+                }
+            }
+            // set GridBuy and GridSell
+            result.grid.maxSellActivePower = maxSell * -1;
+            result.grid.maxBuyActivePower = maxBuy;
+            if (activePower != null) {
+                if (activePower > 0) {
+                    result.grid.sellActivePower = 0;
+                    result.grid.buyActivePower = activePower;
+                    ratio = result.grid.buyActivePower / maxSell * 100;
+                } else {
+                    result.grid.sellActivePower = activePower * -1;
+                    result.grid.buyActivePower = 0;
+                    ratio = result.grid.sellActivePower / maxSell * -100;
+                }
+            }
+            result.grid.powerRatio = ratio;
+        }
+
+        {
+            /*
+             * Production
+             */
+            let powerRatio = 0;
+            let isAsymmetric = false;
+            let activePowerAC = null;
+            let activePowerACL1 = null;
+            let activePowerACL2 = null;
+            let activePowerACL3 = null;
+            let activePowerDC = null;
+            let maxActivePower = 0;
+            for (let thing of config.productionMeters) {
+                let meterData = currentData[thing];
+                let meterConfig = config.things[thing];
+                let thisActivePowerAC = this.getActivePower(meterData);
+                let thisActivePowerACL = Utils.divideSafely(thisActivePowerAC, 3);
+                activePowerAC = Utils.addSafely(activePowerAC, thisActivePowerAC);
+                if ("ActivePowerL1" in meterData) {
+                    isAsymmetric = true;
+                    activePowerACL1 = Utils.addSafely(activePowerACL1, meterData.ActivePowerL1);
+                } else {
+                    activePowerACL1 = Utils.addSafely(activePowerACL1, thisActivePowerACL);
+                }
+                if ("ActivePowerL2" in meterData) {
+                    isAsymmetric = true;
+                    activePowerACL2 = Utils.addSafely(activePowerACL2, meterData.ActivePowerL2);
+                } else {
+                    activePowerACL2 = Utils.addSafely(activePowerACL2, thisActivePowerACL);
+                }
+                if ("ActivePowerL3" in meterData) {
+                    isAsymmetric = true;
+                    activePowerACL3 = Utils.addSafely(activePowerACL3, meterData.ActivePowerL3);
+                } else {
+                    activePowerACL3 = Utils.addSafely(activePowerACL3, thisActivePowerACL);
+                }
+                if ("ActualPower" in meterData && meterData.ActualPower != null) {
+                    activePowerDC = Utils.addSafely(activePowerDC, meterData.ActualPower);
+                }
+                if ("maxActivePower" in meterConfig) {
+                    maxActivePower += meterConfig.maxActivePower;
+                }
+                if ("maxActualPower" in meterConfig) {
+                    maxActivePower += meterConfig.maxActualPower;
+                }
+            }
+            if (isAsymmetric) {
+                activePowerAC = Utils.addSafely(Utils.addSafely(activePowerACL1, activePowerACL2), activePowerACL3)
+            }
+            // correct negative production
+            if (activePowerAC < 0) {
+                console.warn("negative production? ", config.productionMeters, activePowerAC)
+                // TODO activePowerAC = 0;
+            }
+            if (maxActivePower < 0) { maxActivePower = 0; }
+            if (maxActivePower == 0) {
+                powerRatio = 100;
+            } else {
+                let activePowerACDC = Utils.addSafely(activePowerAC, activePowerDC);
+                powerRatio = Utils.divideSafely(activePowerACDC, (maxActivePower / 100));
+            }
+
+            result.production.powerRatio = powerRatio;
+            result.production.isAsymmetric = isAsymmetric;
+            result.production.hasDC = config.chargers.length > 0;
+            result.production.activePowerAC = activePowerAC;
+            result.production.activePowerACL1 = activePowerACL1;
+            result.production.activePowerACL2 = activePowerACL2;
+            result.production.activePowerACL3 = activePowerACL3;
+            result.production.activePowerDC = activePowerDC;
+            result.production.activePower = Utils.addSafely(activePowerAC, activePowerDC);
+            result.production.maxActivePower = maxActivePower;
+        }
+
+        {
+            /*
+             * Consumption
+             */
+            // Consumption = GridBuy + Production + ESS-Discharge - GridSell - ESS-Charge
+            let minus = Utils.addSafely(result.grid.sellActivePower, result.storage.chargeActivePowerAC);
+            let plus = Utils.addSafely(Utils.addSafely(result.grid.buyActivePower, result.production.activePowerAC), result.storage.dischargeActivePowerAC);
+            let activePower = Utils.subtractSafely(plus, minus);
+
+            let maxActivePower = result.grid.maxBuyActivePower - result.grid.maxSellActivePower //
+                + result.production.maxActivePower //
+                + result.storage.maxChargeActivePower - result.storage.maxDischargeActivePower;
+            result.consumption.powerRatio = Utils.divideSafely(activePower, (maxActivePower / 100));
+            result.consumption.activePower = activePower;
+        }
+        return result;
+    }
+
+    private getActivePower(o: any): number {
+        if ("ActivePowerL1" in o && o.ActivePowerL1 != null && "ActivePowerL2" in o && o.ActivePowerL2 != null && "ActivePowerL3" in o && o.ActivePowerL3 != null) {
+            return o.ActivePowerL1 + o.ActivePowerL2 + o.ActivePowerL3;
+        } else if ("ActivePower" in o && o.ActivePower != null) {
+            return o.ActivePower;
+        } else {
+            return null;
+        }
+    }
+
+    private getActualPower(o: any): number {
+        if ("ActualPower" in o && o.ActualPower != null) {
+            return o.ActualPower
+        }
+        else {
+            return null;
+        }
+    }
 }
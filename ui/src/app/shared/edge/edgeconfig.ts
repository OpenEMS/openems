--- conflicted
+++ resolved
@@ -364,14 +364,9 @@
             {
                 category: { title: 'Zähler', icon: 'speedometer-outline' },
                 factories: [
-<<<<<<< HEAD
-                    this.getFactoriesByNature("io.openems.edge.meter.api.SymmetricMeter"),
-                    this.getFactoriesByNature("io.openems.edge.ess.dccharger.api.EssDcCharger")
-=======
                     this.getFactoriesByNature("io.openems.edge.meter.api.SymmetricMeter"), // TODO replaced by ElectricityMeter
                     this.getFactoriesByNature("io.openems.edge.meter.api.ElectricityMeter"),
                     this.getFactoriesByNature("io.openems.edge.ess.dccharger.api.EssDcCharger"),
->>>>>>> 5e7d18c4
                 ]
             },
             {

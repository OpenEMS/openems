--- conflicted
+++ resolved
@@ -1,10 +1,6 @@
 import { ChannelAddress } from '../type/channeladdress';
-<<<<<<< HEAD
-import { Widgets, AdvertWidgets } from '../type/widget';
-=======
->>>>>>> 093b502e
+import { AdvertWidgets, Widgets } from '../type/widget';
 import { Edge } from './edge';
-import { Widgets } from '../type/widget';
 
 export interface CategorizedComponents {
     category: {

--- conflicted
+++ resolved
@@ -10,8 +10,6 @@
     components: EdgeConfig.Component[]
 };
 
-<<<<<<< HEAD
-=======
 export interface CategorizedFactories {
     category: {
         title: string,
@@ -20,7 +18,6 @@
     factories: EdgeConfig.Factory[]
 };
 
->>>>>>> 7b9bb7a5
 export class EdgeConfig {
 
     constructor(edge: Edge, source?: EdgeConfig) {
@@ -288,40 +285,6 @@
         return false;
     }
 
-<<<<<<< HEAD
-    public listActiveComponents(ignoreComponentIds: string[]): CategorizedComponents[] {
-        let allComponents = [
-            { category: { title: 'Modbus-Verbindungen', icon: 'swap' }, components: [this.getComponentsImplementingNature("io.openems.edge.bridge.modbus.api.BridgeModbus")] },
-            { category: { title: 'Zähler', icon: 'speedometer' }, components: [this.getComponentsImplementingNature("io.openems.edge.meter.api.SymmetricMeter")] },
-            {
-                category: { title: 'Speichersysteme', icon: 'battery-charging' },
-                components: [
-                    this.getComponentsImplementingNature("io.openems.edge.ess.api.SymmetricEss"),
-                    this.getComponentsImplementingNature("io.openems.edge.ess.dccharger.api.EssDcCharger")
-                ]
-            },
-            { category: { title: 'Batterien', icon: 'battery-full' }, components: [this.getComponentsImplementingNature("io.openems.edge.battery.api.Battery")] },
-            {
-                category: { title: 'I/Os', icon: 'log-in' },
-                components: [
-                    this.getComponentsImplementingNature("io.openems.edge.io.api.DigitalOutput"),
-                    this.getComponentsImplementingNature("io.openems.edge.io.api.DigitalInput")
-                ]
-            },
-            { category: { title: 'E-Auto-Ladestation', icon: 'car' }, components: [this.getComponentsImplementingNature("io.openems.edge.evcs.api.Evcs")] },
-            {
-                category: { title: 'Standard-Controller', icon: 'resize' }, components: [
-                    this.getComponentsByFactory("Controller.Api.Backend"),
-                    this.getComponentsByFactory("Controller.Api.Rest"),
-                    this.getComponentsByFactory("Controller.Api.Websocket"),
-                    this.getComponentsByFactory("Controller.Debug.Log")
-                ]
-            },
-            { category: { title: 'Spezial-Controller', icon: 'repeat' }, components: [this.getComponentsImplementingNature("io.openems.edge.controller.api.Controller")] },
-            { category: { title: 'Scheduler', icon: 'stopwatch' }, components: [this.getComponentsImplementingNature("io.openems.edge.scheduler.api.Scheduler")] },
-            { category: { title: 'Sonstige', icon: 'funnel' }, components: [this.getComponentsImplementingNature("io.openems.edge.common.component.OpenemsComponent")] }
-        ];
-=======
     /**
      * Lists all available Factories, grouped by category.
      */
@@ -448,7 +411,6 @@
                 components: components
             });
         }
->>>>>>> 7b9bb7a5
         let result: CategorizedComponents[] = [];
         allComponents.forEach(item => {
             let components =
@@ -467,10 +429,6 @@
         })
         return result;
     }
-<<<<<<< HEAD
-=======
-
->>>>>>> 7b9bb7a5
 
     /**
      * Get the implemented Natures by Component-ID.

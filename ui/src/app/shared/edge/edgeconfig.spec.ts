<<<<<<< HEAD
import { OeChartTester } from "../genericComponents/shared/tester";
import { QueryHistoricTimeseriesDataResponse } from "../jsonrpc/response/queryHistoricTimeseriesDataResponse";
import { QueryHistoricTimeseriesEnergyPerPeriodResponse } from "../jsonrpc/response/queryHistoricTimeseriesEnergyPerPeriodResponse";
import { QueryHistoricTimeseriesEnergyResponse } from "../jsonrpc/response/queryHistoricTimeseriesEnergyResponse";
=======
import { SumState } from "src/app/index/shared/sumState";
import { TextIndentation } from "../genericComponents/modal/modal-line/modal-line";
import { OeFormlyViewTester } from "../genericComponents/shared/tester";
>>>>>>> 11e00010
import { Role } from "../type/role";
import { Edge } from "./edge";
import { EdgeConfig } from "./edgeconfig";

export namespace DummyConfig {

    const DUMMY_EDGE: Edge = new Edge("edge0", "", "", "2023.3.5", Role.ADMIN, true, new Date(), SumState.OK, new Date(0));
    export function from(...components: Component[]): EdgeConfig {

        return new EdgeConfig(DUMMY_EDGE, <EdgeConfig><unknown>{
            components: <unknown>components?.reduce((acc, c) => ({ ...acc, [c.id]: c }), {}),
            factories: <unknown>components?.map(c => c.factory)
        });
    };

    export function convertDummyEdgeConfigToRealEdgeConfig(edgeConfig: EdgeConfig): EdgeConfig {
        let components = Object.values(edgeConfig?.components) ?? null;

        let factories = {};
        components.forEach(obj => {
            const component = obj as unknown;
            if (factories[component['factoryId']]) {
                factories[component['factoryId']].componentIds = [...factories[component['factoryId']].componentIds, ...component['factory'].componentIds];
            } else {
                factories[component['factoryId']] = {
                    componentIds: component['factory'].componentIds,
                    description: "",
                    id: component['factoryId'],
                    name: component['factoryId'],
                    natureIds: component['factory'].natureIds,
                    properties: []
                };
            }
        });

        return new EdgeConfig(DUMMY_EDGE, <EdgeConfig>{
            components: edgeConfig.components,
            factories: factories
        });
    }

    namespace Factory {

        export const METER_SOCOMEC_THREEPHASE = {
            id: "Meter.Socomec.Threephase",
            natureIds: [
                "io.openems.edge.common.component.OpenemsComponent",
                "io.openems.edge.bridge.modbus.api.ModbusComponent",
                "io.openems.edge.common.modbusslave.ModbusSlave",
                "io.openems.edge.meter.api.ElectricityMeter",
                "io.openems.edge.meter.socomec.SocomecMeter",
                "io.openems.edge.meter.socomec.threephase.SocomecMeterThreephase"
            ]
        };

        export const METER_GOODWE_GRID = {
            id: "GoodWe.Grid-Meter",
            natureIds: [
                "io.openems.edge.goodwe.gridmeter.GoodWeGridMeter",
                "io.openems.edge.meter.api.ElectricityMeter",
                "io.openems.edge.bridge.modbus.api.ModbusComponent",
                "io.openems.edge.common.modbusslave.ModbusSlave",
                "io.openems.edge.common.component.OpenemsComponent",
                "io.openems.edge.timedata.api.TimedataProvider"
            ]
        };

        export const ESS_GENERIC_MANAGEDSYMMETRIC = {
            id: "Ess.Generic.ManagedSymmetric",
            natureIds: [
                "io.openems.edge.goodwe.common.GoodWe",
                "io.openems.edge.bridge.modbus.api.ModbusComponent",
                "io.openems.edge.common.modbusslave.ModbusSlave",
                "io.openems.edge.ess.api.SymmetricEss",
                "io.openems.edge.common.component.OpenemsComponent",
                "io.openems.edge.ess.api.HybridEss",
                "io.openems.edge.goodwe.ess.GoodWeEss",
                "io.openems.edge.ess.api.ManagedSymmetricEss",
                "io.openems.edge.timedata.api.TimedataProvider"
            ]
        };

        export const SOLAR_EDGE_PV_INVERTER = {
            id: "SolarEdge.PV-Inverter",
            natureIds: [
                "io.openems.edge.pvinverter.sunspec.SunSpecPvInverter", "io.openems.edge.meter.api.AsymmetricMeter", "io.openems.edge.meter.api.SymmetricMeter", "io.openems.edge.bridge.modbus.api.ModbusComponent", "io.openems.edge.common.modbusslave.ModbusSlave", "io.openems.edge.pvinverter.api.ManagedSymmetricPvInverter", "io.openems.edge.common.component.OpenemsComponent"
            ]
        };

        export const EVCS_HARDY_BARTH = {
            id: "Evcs.HardyBarth",
            natureIds: [
                "io.openems.edge.common.component.OpenemsComponent",
                "io.openems.edge.evcs.hardybarth.EvcsHardyBarth",
                "io.openems.edge.evcs.api.ManagedEvcs",
                "io.openems.edge.evcs.api.Evcs"
            ]
        };
    }

    export namespace Component {
        export const SOCOMEC_GRID_METER = (id: string, alias?: string): Component => ({
            id: id,
            alias: alias ?? id,
            factoryId: 'Meter.Socomec.Threephase',
            factory: Factory.METER_SOCOMEC_THREEPHASE,
            properties: {
                invert: false,
                modbusUnitId: 5,
                type: "GRID"
            },
            channels: {}
        });

        export const SOCOMEC_CONSUMPTION_METER = (id: string, alias?: string): Component => ({
            id: id,
            alias: alias ?? id,
            factoryId: 'Meter.Socomec.Threephase',
            factory: Factory.METER_SOCOMEC_THREEPHASE,
            properties: {
                invert: false,
                modbusUnitId: 5,
                type: "CONSUMPTION_METERED"
            },
            channels: {}
        });

        export const SOLAR_EDGE_PV_INVERTER = (id: string, alias?: string): Component => ({
            id: id,
            alias: alias,
            factoryId: 'SolarEdge.PV-Inverter',
            factory: Factory.SOLAR_EDGE_PV_INVERTER,
            properties: {
                invert: false,
                modbusUnitId: 5,
                type: "PRODUCTION"
            },
            channels: {}
        });

        export const ESS_GENERIC_MANAGEDSYMMETRIC = (id: string, alias?: string): Component => ({
            id: id,
            alias: alias ?? id,
            factoryId: 'Ess.Generic.ManagedSymmetric',
            factory: Factory.ESS_GENERIC_MANAGEDSYMMETRIC,
            properties: {
                invert: false,
                modbusUnitId: 5
            },
            channels: {}
        });

        export const EVCS_HARDY_BARTH = (id: string, alias?: string): Component => ({
            id: id,
            alias: alias ?? id,
            factoryId: 'Evcs.HardyBarth',
            factory: Factory.EVCS_HARDY_BARTH,
            properties: {
                enabled: "true"
            },
            channels: {}
        });
    }

    export type OeChannels = {

        /** Always one value for each channel from a {@link QueryHistoricTimeseriesEnergyResponse} */
        energyChannelWithValues: QueryHistoricTimeseriesEnergyResponse,

        /** data from a {@link QueryHistoricTimeseriesEnergyPerPeriodResponse} */
        energyPerPeriodChannelWithValues?: QueryHistoricTimeseriesEnergyPerPeriodResponse,
        /** data from a {@link QueryHistoricTimeseriesDataResponse} */
        dataChannelWithValues?: QueryHistoricTimeseriesDataResponse
    }
}

export namespace ChartConfig {
    export const LINE_CHART_OPTIONS = (period: string, labelString?: string): OeChartTester.Dataset.Option => ({ type: 'option', options: { "maintainAspectRatio": false, "legend": { "labels": {}, "position": "bottom" }, "elements": { "point": { "radius": 0, "hitRadius": 0, "hoverRadius": 0 }, "line": { "borderWidth": 2, "tension": 0.1 }, "rectangle": { "borderWidth": 2 } }, "hover": { "mode": "point", "intersect": true }, "scales": { "yAxes": [{ "id": "left", "position": "left", "scaleLabel": { "display": true, "labelString": labelString ?? "kW", "padding": 5, "fontSize": 11 }, "gridLines": { "display": true }, "ticks": { "beginAtZero": false } }], "xAxes": [{ "ticks": {}, "stacked": false, "type": "time", "time": { "minUnit": "hour", "displayFormats": { "millisecond": "SSS [ms]", "second": "HH:mm:ss a", "minute": "HH:mm", "hour": "HH:[00]", "day": "DD", "week": "ll", "month": "MM", "quarter": "[Q]Q - YYYY", "year": "YYYY" }, "unit": period }, "bounds": "ticks" }] }, "tooltips": { "mode": "index", "intersect": false, "axis": "x", "callbacks": {} }, "responsive": true } });
    export const BAR_CHART_OPTIONS = (period: string, labelString?: string): OeChartTester.Dataset.Option => ({ type: 'option', options: { "maintainAspectRatio": false, "legend": { "labels": {}, "position": "bottom" }, "elements": { "point": { "radius": 0, "hitRadius": 0, "hoverRadius": 0 }, "line": { "borderWidth": 2, "tension": 0.1 }, "rectangle": { "borderWidth": 2 } }, "hover": { "mode": "point", "intersect": true }, "scales": { "yAxes": [{ "id": "left", "position": "left", "scaleLabel": { "display": true, "labelString": labelString ?? "kWh", "padding": 5, "fontSize": 11 }, "gridLines": { "display": true }, "ticks": { "beginAtZero": false }, "stacked": true }], "xAxes": [{ "ticks": { "maxTicksLimit": 12, "source": "data" }, "stacked": true, "type": "time", "time": { "minUnit": "hour", "displayFormats": { "millisecond": "SSS [ms]", "second": "HH:mm:ss a", "minute": "HH:mm", "hour": "HH:[00]", "day": "DD", "week": "ll", "month": "MM", "quarter": "[Q]Q - YYYY", "year": "YYYY" }, "unit": period }, "offset": true, "bounds": "ticks" }] }, "tooltips": { "mode": "x", "intersect": false, "axis": "x", "callbacks": {} }, "responsive": true } });
}

/**
 * Factories.
 */
type Factory = {
    id: string
};

<<<<<<< HEAD
=======
namespace Factory {

    export const METER_SOCOMEC_THREEPHASE = {
        id: "Meter.Socomec.Threephase",
        natureIds: [
            "io.openems.edge.common.component.OpenemsComponent",
            "io.openems.edge.bridge.modbus.api.ModbusComponent",
            "io.openems.edge.common.modbusslave.ModbusSlave",
            "io.openems.edge.meter.api.ElectricityMeter",
            "io.openems.edge.meter.socomec.SocomecMeter",
            "io.openems.edge.meter.socomec.threephase.SocomecMeterThreephase"
        ]
    };

    export const METER_GOODWE_GRID = {
        id: "GoodWe.Grid-Meter",
        natureIds: [
            "io.openems.edge.goodwe.gridmeter.GoodWeGridMeter",
            "io.openems.edge.meter.api.ElectricityMeter",
            "io.openems.edge.bridge.modbus.api.ModbusComponent",
            "io.openems.edge.common.modbusslave.ModbusSlave",
            "io.openems.edge.common.component.OpenemsComponent",
            "io.openems.edge.timedata.api.TimedataProvider"
        ]
    };

    export const EVCS_KEBA_KECONTACT = {
        id: "Evcs.Keba.KeContact",
        natureIds: [
            "io.openems.edge.evcs.keba.kecontact.EvcsKebaKeContact",
            "io.openems.edge.common.modbusslave.ModbusSlave",
            "io.openems.edge.common.component.OpenemsComponent",
            "io.openems.edge.evcs.api.ManagedEvcs",
            "io.openems.edge.evcs.api.Evcs"
        ]
    };

    export const ESS_GENERIC_MANAGEDSYMMETRIC = {
        id: "Ess.Generic.ManagedSymmetric",
        natureIds: [
            "io.openems.edge.goodwe.common.GoodWe",
            "io.openems.edge.bridge.modbus.api.ModbusComponent",
            "io.openems.edge.common.modbusslave.ModbusSlave",
            "io.openems.edge.ess.api.SymmetricEss",
            "io.openems.edge.common.component.OpenemsComponent",
            "io.openems.edge.ess.api.HybridEss",
            "io.openems.edge.goodwe.ess.GoodWeEss",
            "io.openems.edge.ess.api.ManagedSymmetricEss",
            "io.openems.edge.timedata.api.TimedataProvider"
        ]
    };

    export const SOLAR_EDGE_PV_INVERTER = {
        id: "SolarEdge.PV-Inverter",
        natureIds: [
            "io.openems.edge.pvinverter.sunspec.SunSpecPvInverter", "io.openems.edge.meter.api.AsymmetricMeter", "io.openems.edge.meter.api.SymmetricMeter", "io.openems.edge.bridge.modbus.api.ModbusComponent", "io.openems.edge.common.modbusslave.ModbusSlave", "io.openems.edge.pvinverter.api.ManagedSymmetricPvInverter", "io.openems.edge.common.component.OpenemsComponent"
        ]
    };
}

>>>>>>> 11e00010
/**
 * Components
 */
type Component = {
    id: string,
    alias: string, // defaults to id
    factory: Factory,
    factoryId?: string // generated
    properties: { [property: string]: any },
    channels?: {}
};



export const DATASET = (data: OeChartTester.Dataset.Data, labels: OeChartTester.Dataset.LegendLabel, options: OeChartTester.Dataset.Option) => ({
    data: data,
    labels: labels,
    options: options
});

<<<<<<< HEAD
export const DATA = (name: string, value: number[]): OeChartTester.Dataset.Data => ({
    type: "data",
    label: name,
    value: value
});

export const LABELS = (timestamps: string[]): OeChartTester.Dataset.LegendLabel => ({
    type: "label",
    timestamps: timestamps.map(element => new Date(element))
});

export const OPTIONS = (options: OeChartTester.Dataset.Option): OeChartTester.Dataset.Option => options;


export const LINE_CHART_OPTIONS = (period: string, labelString?: string): OeChartTester.Dataset.Option => ({
    type: 'option',
    options: {
        "maintainAspectRatio": false,
        "legend": {
            "labels": {},
            "position": "bottom"
        },
        "elements": {
            "point": {
                "radius": 0,
                "hitRadius": 0,
                "hoverRadius": 0
            },
            "line": {
                "borderWidth": 2,
                "tension": 0.1
            },
            "rectangle": {
                "borderWidth": 2
            }
        },
        "hover": {
            "mode": "point",
            "intersect": true
        },
        "scales": {
            "yAxes": [
                {
                    "id": "left",
                    "position": "left",
                    "scaleLabel": {
                        "display": true,
                        "labelString": labelString ?? "kW",
                        "padding": 5,
                        "fontSize": 11
                    },
                    "gridLines": {
                        "display": true
                    },
                    "ticks": {
                        "beginAtZero": false
                    }
                }
            ],
            "xAxes": [
                {
                    "ticks": {},
                    "stacked": false,
                    "type": "time",
                    "time": {
                        "minUnit": "hour",
                        "displayFormats": {
                            "millisecond": "SSS [ms]",
                            "second": "HH:mm:ss a",
                            "minute": "HH:mm",
                            "hour": "HH:[00]",
                            "day": "DD",
                            "week": "ll",
                            "month": "MM",
                            "quarter": "[Q]Q - YYYY",
                            "year": "YYYY"
                        },
                        "unit": period
                    },
                    "bounds": "ticks"
                }
            ]
        },
        "tooltips": {
            "mode": "index",
            "intersect": false,
            "axis": "x",
            "callbacks": {}
        },
        "responsive": true
    }
});
export const BAR_CHART_OPTIONS = (period: string, labelString?: string): OeChartTester.Dataset.Option => ({
    type: 'option',
    options: {
        "maintainAspectRatio": false,
        "legend": {
            "labels": {},
            "position": "bottom"
        },
        "elements": {
            "point": {
                "radius": 0,
                "hitRadius": 0,
                "hoverRadius": 0
            },
            "line": {
                "borderWidth": 2,
                "tension": 0.1
            },
            "rectangle": {
                "borderWidth": 2
            }
        },
        "hover": {
            "mode": "point",
            "intersect": true
        },
        "scales": {
            "yAxes": [
                {
                    "id": "left",
                    "position": "left",
                    "scaleLabel": {
                        "display": true,
                        "labelString": labelString ?? "kWh",
                        "padding": 5,
                        "fontSize": 11
                    },
                    "gridLines": {
                        "display": true
                    },
                    "ticks": {
                        "beginAtZero": false
                    },
                    "stacked": true
                }
            ],
            "xAxes": [
                {
                    "ticks": {
                        "maxTicksLimit": 12,
                        "source": "data"
                    },
                    "stacked": true,
                    "type": "time",
                    "time": {
                        "minUnit": "hour",
                        "displayFormats": {
                            "millisecond": "SSS [ms]",
                            "second": "HH:mm:ss a",
                            "minute": "HH:mm",
                            "hour": "HH:[00]",
                            "day": "DD",
                            "week": "ll",
                            "month": "MM",
                            "quarter": "[Q]Q - YYYY",
                            "year": "YYYY"
                        },
                        "unit": period
                    },
                    "offset": true,
                    "bounds": "ticks"
                }
            ]
        },
        "tooltips": {
            "mode": "x",
            "intersect": false,
            "axis": "x",
            "callbacks": {}
        },
        "responsive": true
    }
});
export type OeChannels = {

    /** Always one value for each channel from a {@link QueryHistoricTimeseriesEnergyResponse} */
    energyChannelWithValues: QueryHistoricTimeseriesEnergyResponse,

    /** data from a {@link QueryHistoricTimeseriesEnergyPerPeriodResponse} */
    energyPerPeriodChannelWithValues?: QueryHistoricTimeseriesEnergyPerPeriodResponse,
    /** data from a {@link QueryHistoricTimeseriesDataResponse} */
    dataChannelWithValues?: QueryHistoricTimeseriesDataResponse
}
=======
export const SOCOMEC_CONSUMPTION_METER = (id: string, alias?: string): Component => ({
    id: id,
    alias: alias ?? id,
    factory: Factory.METER_SOCOMEC_THREEPHASE,
    factoryId: Factory.METER_SOCOMEC_THREEPHASE.id,
    properties: {
        invert: false,
        modbusUnitId: 5,
        type: "CONSUMPTION_METERED"
    },
    channels: {}
});
export const GOODWE_GRID_METER = (id: string, alias?: string): Component => ({
    id: id,
    alias: alias,
    factory: Factory.METER_GOODWE_GRID,
    properties: {
        invert: false,
        modbusUnitId: 5,
        type: "PRODUCTION"
    },
    channels: {}
});

export const SOLAR_EDGE_PV_INVERTER = (id: string, alias?: string): Component => ({
    id: id,
    alias: alias,
    factoryId: 'SolarEdge.PV-Inverter',
    factory: Factory.SOLAR_EDGE_PV_INVERTER,
    properties: {
        invert: false,
        modbusUnitId: 5,
        type: "PRODUCTION"
    },
    channels: {}
});

export const ESS_GENERIC_MANAGEDSYMMETRIC = (id: string, alias?: string): Component => ({
    id: id,
    alias: alias ?? id,
    factoryId: 'Ess.Generic.ManagedSymmetric',
    factory: Factory.ESS_GENERIC_MANAGEDSYMMETRIC,
    properties: {
        invert: false,
        modbusUnitId: 5
    },
    channels: {}
});

export const EVCS_KEBA_KECONTACT = (id: string, alias?: string): Component => ({
    id: id,
    alias: alias ?? id,
    factory: Factory.EVCS_KEBA_KECONTACT,
    properties: {
        invert: false,
        modbusUnitId: 5,
        // TODO
        type: "CONSUMPTION_METERED"
    },
    channels: {}
});


export const CHANNEL_LINE = (name: string, value: string, indentation?: TextIndentation): OeFormlyViewTester.Field => ({
    type: "channel-line",
    name: name,
    ...(indentation && { indentation: indentation }),
    value: value
});

export const VALUE_FROM_CHANNELS_LINE = (name: string, value: string, indentation?: TextIndentation): OeFormlyViewTester.Field => ({
    type: "value-from-channels-line",
    name: name,
    ...(indentation && { indentation: indentation }),
    value: value
});

export const PHASE_ADMIN = (name: string, voltage: string, current: string, power: string): OeFormlyViewTester.Field => ({
    type: "children-line",
    name: name,
    indentation: TextIndentation.SINGLE,
    children: [
        {
            type: "item",
            value: voltage
        },
        {
            type: "item",
            value: current
        },
        {
            type: "item",
            value: power
        }
    ]
});

export const PHASE_GUEST = (name: string, power: string): OeFormlyViewTester.Field => ({
    type: "children-line",
    name: name,
    indentation: TextIndentation.SINGLE,
    children: [
        {
            type: "item",
            value: power
        }
    ]
});

export const LINE_HORIZONTAL: OeFormlyViewTester.Field = {
    type: "horizontal-line"
};

export const LINE_INFO_PHASES_DE: OeFormlyViewTester.Field = {
    type: "info-line",
    name: "Die Summe der einzelnen Phasen kann aus technischen Gründen geringfügig von der Gesamtsumme abweichen."
};

export const LINE_INFO = (text: string): OeFormlyViewTester.Field => ({
    type: "info-line",
    name: text
});
>>>>>>> 11e00010
<|MERGE_RESOLUTION|>--- conflicted
+++ resolved
@@ -1,13 +1,11 @@
-<<<<<<< HEAD
 import { OeChartTester } from "../genericComponents/shared/tester";
 import { QueryHistoricTimeseriesDataResponse } from "../jsonrpc/response/queryHistoricTimeseriesDataResponse";
 import { QueryHistoricTimeseriesEnergyPerPeriodResponse } from "../jsonrpc/response/queryHistoricTimeseriesEnergyPerPeriodResponse";
 import { QueryHistoricTimeseriesEnergyResponse } from "../jsonrpc/response/queryHistoricTimeseriesEnergyResponse";
-=======
 import { SumState } from "src/app/index/shared/sumState";
 import { TextIndentation } from "../genericComponents/modal/modal-line/modal-line";
 import { OeFormlyViewTester } from "../genericComponents/shared/tester";
->>>>>>> 11e00010
+
 import { Role } from "../type/role";
 import { Edge } from "./edge";
 import { EdgeConfig } from "./edgeconfig";
@@ -196,8 +194,6 @@
     id: string
 };
 
-<<<<<<< HEAD
-=======
 namespace Factory {
 
     export const METER_SOCOMEC_THREEPHASE = {
@@ -258,7 +254,6 @@
     };
 }
 
->>>>>>> 11e00010
 /**
  * Components
  */
@@ -279,7 +274,6 @@
     options: options
 });
 
-<<<<<<< HEAD
 export const DATA = (name: string, value: number[]): OeChartTester.Dataset.Data => ({
     type: "data",
     label: name,
@@ -372,6 +366,7 @@
         "responsive": true
     }
 });
+
 export const BAR_CHART_OPTIONS = (period: string, labelString?: string): OeChartTester.Dataset.Option => ({
     type: 'option',
     options: {
@@ -455,6 +450,7 @@
         "responsive": true
     }
 });
+
 export type OeChannels = {
 
     /** Always one value for each channel from a {@link QueryHistoricTimeseriesEnergyResponse} */
@@ -465,7 +461,6 @@
     /** data from a {@link QueryHistoricTimeseriesDataResponse} */
     dataChannelWithValues?: QueryHistoricTimeseriesDataResponse
 }
-=======
 export const SOCOMEC_CONSUMPTION_METER = (id: string, alias?: string): Component => ({
     id: id,
     alias: alias ?? id,
@@ -587,5 +582,4 @@
 export const LINE_INFO = (text: string): OeFormlyViewTester.Field => ({
     type: "info-line",
     name: text
-});
->>>>>>> 11e00010
+});
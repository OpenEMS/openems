--- conflicted
+++ resolved
@@ -6,16 +6,13 @@
     templateUrl: './flat-widget-line.html'
 })
 export class FlatWidgetLineComponent extends AbstractFlatWidgetLine {
+
     /** Name for parameter, displayed on the left side */
     @Input()
     public name: string;
 
     /** Width of left Column, right Column is (100 - width of left Column) */
     @Input()
-<<<<<<< HEAD
-    leftColumnWidth: number;
-=======
     public leftColumnWidth: number;
 
->>>>>>> 1cbec77d
 }
import { Directive, Inject, Injectable, Input, OnChanges, OnDestroy, OnInit } from '@angular/core';
import { ActivatedRoute } from '@angular/router';
import { ModalController } from '@ionic/angular';
import { TranslateService } from '@ngx-translate/core';
import { Subject } from 'rxjs';
import { DefaultTypes } from 'src/app/shared/service/defaulttypes';
import { ChannelAddress, CurrentData, Edge, EdgeConfig, Service, Websocket } from 'src/app/shared/shared';
import { v4 as uuidv4 } from 'uuid';

// NOTE: Auto-refresh of widgets is currently disabled to reduce server load
@Directive()
export abstract class AbstractHistoryWidget implements OnInit, OnChanges, OnDestroy {

  @Input()
  public period: DefaultTypes.HistoryPeriod;

  @Input()
  protected componentId: string;

  /**
   * True after this.edge, this.config and this.component are set.
   */
  public isInitialized: boolean = false;
  public edge: Edge = null;
  public config: EdgeConfig = null;
  public component: EdgeConfig.Component = null;
  public stopOnDestroy: Subject<void> = new Subject<void>();

  private selector: string = uuidv4();

  constructor(
    @Inject(Websocket) protected websocket: Websocket,
    @Inject(ActivatedRoute) protected route: ActivatedRoute,
    @Inject(Service) public service: Service,
    @Inject(ModalController) protected modalController: ModalController,
    @Inject(TranslateService) protected translate: TranslateService
  ) { }

  public ngOnInit() {
    this.service.setCurrentComponent('', this.route).then(edge => {
      this.service.getConfig().then(config => {
        // store important variables publically
        this.edge = edge;
        this.config = config;
        this.component = config.components[this.componentId];

        // announce initialized
        this.isInitialized = true;

        // get the channel addresses that should be subscribed and updateValues if data has changed
      }).then(() => {
        this.updateValues();
      });
    });
  };

<<<<<<< HEAD
  public updateValues() {
    let channelAddresses = this.getChannelAddresses();
    this.onCurrentData({ allComponents: {} })
    this.service.queryEnergy(this.period.from, this.period.to, channelAddresses).then(response => {
      let result = response.result;
      let thisComponent = {};
      let allComponents = {};
      for (let channelAddress of channelAddresses) {
        let ca = channelAddress.toString();
        allComponents[ca] = result.data[ca]
      }
      this.onCurrentData({ allComponents: allComponents })
    }).catch(() => {
      // TODO Error Message
    })
  }

  public ngOnChanges() {
    this.updateValues()
  }
=======
    public updateValues() {
        let channelAddresses = this.getChannelAddresses();
        this.onCurrentData({ thisComponent: {}, allComponents: {} });
        this.service.queryEnergy(this.period.from, this.period.to, channelAddresses).then(response => {
            let result = response.result;
            let thisComponent = {};
            let allComponents = {};
            for (let channelAddress of channelAddresses) {
                let ca = channelAddress.toString();
                allComponents[ca] = result.data[ca];
                if (channelAddress.componentId === this.componentId) {
                    thisComponent[channelAddress.channelId] = result.data[ca];
                }
            }
            this.onCurrentData({ thisComponent: thisComponent, allComponents: allComponents });
        }).catch(() => {
            // TODO Error Message
        });
    }

    public ngOnChanges() {
        this.updateValues();
    }
>>>>>>> 2d29eadb

  public ngOnDestroy() {
    // Unsubscribe from CurrentData subject
    this.stopOnDestroy.next();
    this.stopOnDestroy.complete();
  }

  /**
   * Called on every new data.
   * 
   * @param currentData new data for the subscribed Channel-Addresses
   */
  protected onCurrentData(currentData: CurrentData): void { }

  /**
   * Gets the ChannelIds of the current Component that should be subscribed.
   */
  protected getChannelIds(): string[] {
    return [];
  }

  /**
   * Gets the ChannelAddresses that should be queried.
   * 
   * @param edge the current Edge
   * @param config the EdgeConfig
   */
  protected getChannelAddresses(): ChannelAddress[] {
    return [];
  }
}<|MERGE_RESOLUTION|>--- conflicted
+++ resolved
@@ -1,4 +1,4 @@
-import { Directive, Inject, Injectable, Input, OnChanges, OnDestroy, OnInit } from '@angular/core';
+import { Directive, Inject, Input, OnChanges, OnDestroy, OnInit } from '@angular/core';
 import { ActivatedRoute } from '@angular/router';
 import { ModalController } from '@ionic/angular';
 import { TranslateService } from '@ngx-translate/core';
@@ -11,71 +11,49 @@
 @Directive()
 export abstract class AbstractHistoryWidget implements OnInit, OnChanges, OnDestroy {
 
-  @Input()
-  public period: DefaultTypes.HistoryPeriod;
+    @Input()
+    public period: DefaultTypes.HistoryPeriod;
 
-  @Input()
-  protected componentId: string;
+    @Input()
+    protected componentId: string;
 
-  /**
-   * True after this.edge, this.config and this.component are set.
-   */
-  public isInitialized: boolean = false;
-  public edge: Edge = null;
-  public config: EdgeConfig = null;
-  public component: EdgeConfig.Component = null;
-  public stopOnDestroy: Subject<void> = new Subject<void>();
+    /**
+     * True after this.edge, this.config and this.component are set.
+     */
+    public isInitialized: boolean = false;
+    public edge: Edge = null;
+    public config: EdgeConfig = null;
+    public component: EdgeConfig.Component = null;
+    public stopOnDestroy: Subject<void> = new Subject<void>();
 
-  private selector: string = uuidv4();
+    private selector: string = uuidv4();
 
-  constructor(
-    @Inject(Websocket) protected websocket: Websocket,
-    @Inject(ActivatedRoute) protected route: ActivatedRoute,
-    @Inject(Service) public service: Service,
-    @Inject(ModalController) protected modalController: ModalController,
-    @Inject(TranslateService) protected translate: TranslateService
-  ) { }
+    constructor(
+        @Inject(Websocket) protected websocket: Websocket,
+        @Inject(ActivatedRoute) protected route: ActivatedRoute,
+        @Inject(Service) public service: Service,
+        @Inject(ModalController) protected modalController: ModalController,
+        @Inject(TranslateService) protected translate: TranslateService
+    ) {
+    }
 
-  public ngOnInit() {
-    this.service.setCurrentComponent('', this.route).then(edge => {
-      this.service.getConfig().then(config => {
-        // store important variables publically
-        this.edge = edge;
-        this.config = config;
-        this.component = config.components[this.componentId];
+    public ngOnInit() {
+        this.service.setCurrentComponent('', this.route).then(edge => {
+            this.service.getConfig().then(config => {
+                // store important variables publically
+                this.edge = edge;
+                this.config = config;
+                this.component = config.components[this.componentId];
 
-        // announce initialized
-        this.isInitialized = true;
+                // announce initialized
+                this.isInitialized = true;
 
-        // get the channel addresses that should be subscribed and updateValues if data has changed
-      }).then(() => {
-        this.updateValues();
-      });
-    });
-  };
+                // get the channel addresses that should be subscribed and updateValues if data has changed
+                this.updateValues();
+            });
+        });
+    };
 
-<<<<<<< HEAD
-  public updateValues() {
-    let channelAddresses = this.getChannelAddresses();
-    this.onCurrentData({ allComponents: {} })
-    this.service.queryEnergy(this.period.from, this.period.to, channelAddresses).then(response => {
-      let result = response.result;
-      let thisComponent = {};
-      let allComponents = {};
-      for (let channelAddress of channelAddresses) {
-        let ca = channelAddress.toString();
-        allComponents[ca] = result.data[ca]
-      }
-      this.onCurrentData({ allComponents: allComponents })
-    }).catch(() => {
-      // TODO Error Message
-    })
-  }
-
-  public ngOnChanges() {
-    this.updateValues()
-  }
-=======
     public updateValues() {
         let channelAddresses = this.getChannelAddresses();
         this.onCurrentData({ thisComponent: {}, allComponents: {} });
@@ -99,35 +77,34 @@
     public ngOnChanges() {
         this.updateValues();
     }
->>>>>>> 2d29eadb
 
-  public ngOnDestroy() {
-    // Unsubscribe from CurrentData subject
-    this.stopOnDestroy.next();
-    this.stopOnDestroy.complete();
-  }
+    public ngOnDestroy() {
+        // Unsubscribe from CurrentData subject
+        this.stopOnDestroy.next();
+        this.stopOnDestroy.complete();
+    }
 
-  /**
-   * Called on every new data.
-   * 
-   * @param currentData new data for the subscribed Channel-Addresses
-   */
-  protected onCurrentData(currentData: CurrentData): void { }
+    /**
+     * Called on every new data.
+     * 
+     * @param currentData new data for the subscribed Channel-Addresses
+     */
+    protected abstract onCurrentData(currentData: CurrentData)
 
-  /**
-   * Gets the ChannelIds of the current Component that should be subscribed.
-   */
-  protected getChannelIds(): string[] {
-    return [];
-  }
+    /**
+     * Gets the ChannelIds of the current Component that should be subscribed.
+     */
+    protected getChannelIds(): string[] {
+        return [];
+    }
 
-  /**
-   * Gets the ChannelAddresses that should be queried.
-   * 
-   * @param edge the current Edge
-   * @param config the EdgeConfig
-   */
-  protected getChannelAddresses(): ChannelAddress[] {
-    return [];
-  }
+    /**
+     * Gets the ChannelAddresses that should be queried.
+     * 
+     * @param edge the current Edge
+     * @param config the EdgeConfig
+     */
+    protected getChannelAddresses(): ChannelAddress[] {
+        return null;
+    }
 }
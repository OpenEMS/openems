<ng-container *ngIf="edge">
<<<<<<< HEAD
  <ion-header>
    <ion-toolbar color="primary">
      <ion-title>{{title}}</ion-title>
      <ion-buttons slot="end">
        <ion-button routerLink="/device/{{edge.id}}/history">
          <ion-icon name="close-outline"></ion-icon>
        </ion-button>
      </ion-buttons>
      <ion-buttons slot="start" *ngIf="showPopover">
        <ion-button (click)="presentPopover()">
          <ion-icon name="options-outline"></ion-icon>
        </ion-button>
      </ion-buttons>
    </ion-toolbar>
    <ion-toolbar color="primary">
      <ion-buttons class="ion-justify-content-center">
        <pickdate></pickdate>
      </ion-buttons>
    </ion-toolbar>
  </ion-header>
  <ion-content style="position: absolute;height: 87%; width: 100%; padding-bottom: 10%">
    <ng-content></ng-content>
  </ion-content>
=======
    <ion-header>
        <ion-toolbar color="primary">
            <ion-title>{{title}}</ion-title>
            <ion-buttons slot="end">
                <ion-button routerLink="/device/{{edge.id}}/history">
                    <ion-icon name="close-outline"></ion-icon>
                </ion-button>
            </ion-buttons>
        </ion-toolbar>
        <ion-toolbar color="secondary">
            <ion-buttons class="ion-justify-content-center">
                <pickdate></pickdate>
            </ion-buttons>
        </ion-toolbar>
    </ion-header>
    <ion-content style="position: absolute;height: 87%; width: 100%; padding-bottom: 10%">
        <ion-card-content>
            <ng-content></ng-content>
        </ion-card-content>
    </ion-content>
>>>>>>> 1cbec77d
</ng-container><|MERGE_RESOLUTION|>--- conflicted
+++ resolved
@@ -1,29 +1,4 @@
 <ng-container *ngIf="edge">
-<<<<<<< HEAD
-  <ion-header>
-    <ion-toolbar color="primary">
-      <ion-title>{{title}}</ion-title>
-      <ion-buttons slot="end">
-        <ion-button routerLink="/device/{{edge.id}}/history">
-          <ion-icon name="close-outline"></ion-icon>
-        </ion-button>
-      </ion-buttons>
-      <ion-buttons slot="start" *ngIf="showPopover">
-        <ion-button (click)="presentPopover()">
-          <ion-icon name="options-outline"></ion-icon>
-        </ion-button>
-      </ion-buttons>
-    </ion-toolbar>
-    <ion-toolbar color="primary">
-      <ion-buttons class="ion-justify-content-center">
-        <pickdate></pickdate>
-      </ion-buttons>
-    </ion-toolbar>
-  </ion-header>
-  <ion-content style="position: absolute;height: 87%; width: 100%; padding-bottom: 10%">
-    <ng-content></ng-content>
-  </ion-content>
-=======
     <ion-header>
         <ion-toolbar color="primary">
             <ion-title>{{title}}</ion-title>
@@ -44,5 +19,4 @@
             <ng-content></ng-content>
         </ion-card-content>
     </ion-content>
->>>>>>> 1cbec77d
 </ng-container>
--- conflicted
+++ resolved
@@ -1,4 +1,4 @@
-import { AfterViewChecked, ChangeDetectorRef, Component, EventEmitter, Input, OnInit, Output } from "@angular/core";
+import { ChangeDetectorRef, Component, EventEmitter, Input, OnChanges, OnInit, Output } from "@angular/core";
 import { ActivatedRoute } from "@angular/router";
 import { ModalController, PopoverController } from "@ionic/angular";
 import { TranslateService } from "@ngx-translate/core";
@@ -11,23 +11,18 @@
   selector: 'oe-chart',
   templateUrl: './chart.html'
 })
-export class ChartComponent implements OnInit, AfterViewChecked {
+export class ChartComponent implements OnInit, OnChanges {
 
   public edge: Edge | null = null;
   @Input() public title: string = '';
   @Input() public showPhases: boolean | null = null;
   @Input() public showTotal: boolean | null = null;
-<<<<<<< HEAD
-  @Output() public showTotalChange: EventEmitter<boolean> = new EventEmitter();
-  @Output() public showPhasesChange: EventEmitter<boolean> = new EventEmitter();
-=======
   @Output() public setShowPhases: EventEmitter<boolean> = new EventEmitter();
   @Output() public setShowTotal: EventEmitter<boolean> = new EventEmitter();
->>>>>>> d6291452
   @Input() public isPopoverNeeded: boolean = false;
 
   // Manually trigger ChangeDetection through Inputchange
-  @Input() public period: DefaultTypes.PeriodString;
+  @Input() private period: DefaultTypes.PeriodString;
   protected showPopover: boolean = false;
 
   constructor(
@@ -46,12 +41,8 @@
 
   }
 
-<<<<<<< HEAD
-  ngAfterViewChecked() {
-=======
   /** Run change detection explicitly after the change, to avoid expression changed after it was checked*/
   ngOnChanges() {
->>>>>>> d6291452
     this.ref.detectChanges();
     this.checkIfPopoverNeeded();
   }
@@ -60,8 +51,8 @@
     if (this.isPopoverNeeded) {
       if (this.service.periodString == DefaultTypes.PeriodString.MONTH || (this.service.periodString == DefaultTypes.PeriodString.YEAR)) {
         this.showPopover = false;
-        this.showPhasesChange.emit(false);
-        this.showTotalChange.emit(true);
+        this.setShowPhases.emit(false);
+        this.setShowTotal.emit(true);
       } else {
         this.showPopover = true;
       }
@@ -82,8 +73,9 @@
     popover.onDidDismiss().then((data) => {
       this.showPhases = data.role == 'Phases' ? data.data : this.showPhases;
       this.showTotal = data.role == 'Total' ? data.data : this.showTotal;
-      this.showPhasesChange.emit(this.showPhases);
-      this.showTotalChange.emit(this.showTotal);
+      this.setShowPhases.emit(this.showPhases);
+      this.setShowTotal.emit(this.showTotal);
     });
+    await popover.present();
   }
 }
<<<<<<< HEAD
<ion-item lines="full" color="warning" *ngIf="!isDataExisting">
    <ion-icon size="large" slot="start" name="alert-circle-outline"></ion-icon>
    <ion-label class="ion-text-wrap" style="text-align: center" translate>Edge.Index.Energymonitor.displayWarning
    </ion-label>
</ion-item>
=======
<oe-history-data-error [response]="errorResponse"></oe-history-data-error>

>>>>>>> 1cbec77d
<table class="full_width">
    <tr>
        <td style="width: 100%" class="ion-padding">{{chartTitle}}</td>
    </tr>
</table>
<div [style.height.px]="getChartHeight()">
    <ngx-spinner [name]="spinnerId"></ngx-spinner>
    <ng-container *ngIf="!loading">
        <canvas baseChart [datasets]="datasets" [labels]="labels" [options]="options" [colors]="colors"
            [chartType]="chartType"></canvas>
    </ng-container>
</div><|MERGE_RESOLUTION|>--- conflicted
+++ resolved
@@ -1,13 +1,5 @@
-<<<<<<< HEAD
-<ion-item lines="full" color="warning" *ngIf="!isDataExisting">
-    <ion-icon size="large" slot="start" name="alert-circle-outline"></ion-icon>
-    <ion-label class="ion-text-wrap" style="text-align: center" translate>Edge.Index.Energymonitor.displayWarning
-    </ion-label>
-</ion-item>
-=======
 <oe-history-data-error [response]="errorResponse"></oe-history-data-error>
 
->>>>>>> 1cbec77d
 <table class="full_width">
     <tr>
         <td style="width: 100%" class="ion-padding">{{chartTitle}}</td>

import { DecimalPipe, formatNumber } from '@angular/common';
import { ChangeDetectorRef, Directive, Input, OnInit } from '@angular/core';
import { ActivatedRoute, Data } from '@angular/router';
import { TranslateService } from '@ngx-translate/core';
import * as Chart from 'chart.js';
import zoomPlugin from 'chartjs-plugin-zoom';
import { de } from 'date-fns/locale';
import { QueryHistoricTimeseriesEnergyPerPeriodResponse } from 'src/app/shared/jsonrpc/response/queryHistoricTimeseriesEnergyPerPeriodResponse';
import { DefaultTypes } from 'src/app/shared/service/defaulttypes';
import { v4 as uuidv4 } from 'uuid';

<<<<<<< HEAD
import { calculateResolution, DEFAULT_TIME_CHART_OPTIONS, isLabelVisible, setLabelVisible, TooltipItem, Unit } from '../../../edge/history/shared';
=======
import { startOfMonth } from 'date-fns';
import { calculateResolution, ChartOptions, DEFAULT_TIME_CHART_OPTIONS, DEFAULT_TIME_CHART_OPTIONS_WITHOUT_PREDEFINED_Y_AXIS, isLabelVisible, setLabelVisible, TooltipItem, Unit } from '../../../edge/history/shared';
>>>>>>> edfe1f0a
import { JsonrpcResponseError } from '../../jsonrpc/base';
import { QueryHistoricTimeseriesDataRequest } from '../../jsonrpc/request/queryHistoricTimeseriesDataRequest';
import { QueryHistoricTimeseriesEnergyPerPeriodRequest } from '../../jsonrpc/request/queryHistoricTimeseriesEnergyPerPeriodRequest';
import { QueryHistoricTimeseriesEnergyRequest } from '../../jsonrpc/request/queryHistoricTimeseriesEnergyRequest';
import { QueryHistoricTimeseriesDataResponse } from '../../jsonrpc/response/queryHistoricTimeseriesDataResponse';
import { QueryHistoricTimeseriesEnergyResponse } from '../../jsonrpc/response/queryHistoricTimeseriesEnergyResponse';
import { ChartAxis, HistoryUtils, YAxisTitle } from '../../service/utils';
import { ChannelAddress, Edge, EdgeConfig, Service, Utils } from "../../shared";
import { ColorUtils } from '../../utils/color/color.utils';
import { DateUtils } from '../../utils/dateutils/dateutils';
import { FormatSecondsToDurationPipe } from '../../pipe/formatSecondsToDuration/formatSecondsToDuration.pipe';
import { Language } from '../../type/language';
import { TimeUtils } from '../../utils/timeutils/timeutils';
import { Converter } from '../shared/converter';

import 'chartjs-adapter-date-fns';

// TODO
// - fix x Axes last tick to be 00:00 not 23:00

// NOTE: Auto-refresh of widgets is currently disabled to reduce server load

@Directive()
export abstract class AbstractHistoryChart implements OnInit {

  /** Title for Chart, diplayed above the Chart */
  @Input() public chartTitle: string = "";

  /** TODO: workaround with Observables, to not have to pass the period on Initialisation */
  @Input() public component: EdgeConfig.Component;
  @Input() public showPhases: boolean;
  @Input() public showTotal: boolean;
  @Input() public isOnlyChart: boolean = false;

  public edge: Edge | null = null;
  public loading: boolean = true;
  public labels: Date[] = [];
  public datasets: Chart.ChartDataset[] = HistoryUtils.createEmptyDataset(this.translate);
  public options: any | null = DEFAULT_TIME_CHART_OPTIONS;
  public colors: any[] = [];
  public chartObject: HistoryUtils.ChartData = null;

  protected spinnerId: string = uuidv4();
  protected chartType: 'line' | 'bar' = 'bar';
  protected isDataExisting: boolean = true;
  protected config: EdgeConfig = null;
  protected errorResponse: JsonrpcResponseError | null = null;
  protected static readonly phaseColors: string[] = ['rgb(255,127,80)', 'rgb(0,0,255)', 'rgb(128,128,0)'];

  private legendOptions: { label: string, strokeThroughHidingStyle: boolean, hideLabelInLegend: boolean }[] = [];
  private channelData: { data: { [name: string]: number[] } } = { data: {} };

  constructor(
    public service: Service,
    public cdRef: ChangeDetectorRef,
    protected translate: TranslateService,
    protected route: ActivatedRoute,
  ) {
    this.service.historyPeriod.subscribe(() => {
      this.updateChart();
    });
  }


  ngOnInit() {
    this.startSpinner();
    this.service.setCurrentComponent('', this.route).then(edge => {
      this.service.getConfig().then(config => {
        // store important variables publically
        this.edge = edge;
        this.config = config;

      }).then(() => {

        this.chartObject = this.getChartData();
        this.loadChart();
      });
    });
  }

  protected getChartHeight(): number {
    if (this.isOnlyChart) {
      return window.innerHeight / 1.3;
    }
    return window.innerHeight / 21 * 9;
  }

  private updateChart() {
    this.startSpinner();
    this.loadChart();
  }

  /**
   * Fills the chart with required data
   * 
   * @param energyPeriodResponse the response of a {@link QueryHistoricTimeseriesEnergyPerPeriodRequest} or {@link QueryHistoricTimeseriesDataResponse}
   * @param energyResponse the response of a {@link QueryHistoricTimeseriesEnergyResponse}
   */
  public static fillChart(chartType: 'line' | 'bar', chartObject: HistoryUtils.ChartData, energyPeriodResponse: QueryHistoricTimeseriesDataResponse | QueryHistoricTimeseriesEnergyPerPeriodResponse,
    energyResponse?: QueryHistoricTimeseriesEnergyResponse) {
    if (Utils.isDataEmpty(energyPeriodResponse)) {
      return;
    }

    let channelData: { data: { [name: string]: number[] } } = { data: {} };

    let result = energyPeriodResponse.result;
    let labels: Date[] = [];
    for (let timestamp of result.timestamps) {
      labels.push(new Date(timestamp));
    }

    chartObject.input.forEach(element => {
      let channelAddress: ChannelAddress = null;
      if (chartType == 'bar' && element.energyChannel) {
        channelAddress = element.energyChannel;
      } else {
        channelAddress = element.powerChannel;
      }

      if (channelAddress?.toString() in result.data) {

        channelData.data[element.name] =
          HistoryUtils.CONVERT_WATT_TO_KILOWATT_OR_KILOWATTHOURS(result.data[channelAddress.toString()])
            ?.map(value => {
              if (value == null) {
                return null;
              }

              if (element.converter) {
                return element.converter(value);
              }

              return value;
            }) ?? null;
      }
    });

    // Fill datasets, labels and colors
    let datasets: Chart.ChartDataset[] = [];
    let displayValues: HistoryUtils.DisplayValues[] = chartObject.output(channelData.data);
    let legendOptions: { label: string, strokeThroughHidingStyle: boolean, hideLabelInLegend: boolean }[] = [];
    displayValues.forEach((element, index) => {
      let nameSuffix = null;

      // Check if energyResponse is available
      if (energyResponse && element.nameSuffix && element.nameSuffix(energyResponse) != null) {
        nameSuffix = element.nameSuffix(energyResponse);
      }

      let yAxis = chartObject.yAxes.find(yaxis => yaxis?.yAxisId == (element?.yAxisId ?? chartObject.yAxes[0]?.yAxisId));

      // Filter existing values
      if (element) {
        let label = AbstractHistoryChart.getTooltipsLabelName(element.name, yAxis?.unit, nameSuffix);
        let data: number[] | null = element.converter();

        if (data === null || data === undefined) {
          return;
        }

        let configuration = AbstractHistoryChart.fillData(element, label, chartObject, chartType, data);
        datasets.push(...configuration.datasets);
        legendOptions.push(...configuration.legendOptions);
      }
    });

    return {
      datasets: datasets,
      labels: labels,
      legendOptions: legendOptions,
    };
  }

  public static fillData(element: HistoryUtils.DisplayValues, label: string, chartObject: HistoryUtils.ChartData, chartType: 'line' | 'bar', data: number[] | null): { datasets: Chart.ChartDataset[], legendOptions: { label: string, strokeThroughHidingStyle: boolean, hideLabelInLegend: boolean }[] } {

    let legendOptions: { label: string, strokeThroughHidingStyle: boolean, hideLabelInLegend: boolean }[] = [];
    let datasets: Chart.ChartDataset[] = [];

    // Enable one dataset to be displayed in multiple stacks
    if (Array.isArray(element.stack)) {
      for (let stack of element.stack) {
        datasets.push(AbstractHistoryChart.getDataSet(element, label, data, stack, chartObject, chartType));
        legendOptions.push(AbstractHistoryChart.getLegendOptions(label, element));
      }
    } else {
      datasets.push(AbstractHistoryChart.getDataSet(element, label, data, element.stack, chartObject, chartType));
      legendOptions.push(AbstractHistoryChart.getLegendOptions(label, element));
    }

    return {
      datasets: datasets,
<<<<<<< HEAD
      legendOptions: legendOptions
=======
      colors: colors,
      legendOptions: legendOptions,
>>>>>>> edfe1f0a
    };
  }


  /**
   * Gets the legendOptions for a displayValue
   * 
   * @param label the label
   * @param element the displayValue
   * @returns the label, the hidingStyle of the legendLabel: strokeThroughHidingStyle, hideLabelInLegend
   */
  public static getLegendOptions(label: string, element: HistoryUtils.DisplayValues): { label: string; strokeThroughHidingStyle: boolean; hideLabelInLegend: boolean; } {
    return {
      label: label,
      strokeThroughHidingStyle: element.noStrokeThroughLegendIfHidden,
      hideLabelInLegend: element.hideLabelInLegend ?? false,
    };
  }

  /**
   * Gets the color for the legend and chart for a displayValue
   * 
   * @param color the color
   * @returns the backgroundColor and borderColor
   */
  public static getColors(color: string, chartType: 'line' | 'bar'): { backgroundColor: string, borderColor: string } {
    return {
      backgroundColor: 'rgba(' + (chartType == 'bar' ? color.split('(').pop().split(')')[0] + ',0.4)' : color.split('(').pop().split(')')[0] + ',0.05)'),
      borderColor: 'rgba(' + color.split('(').pop().split(')')[0] + ',1)',
    };
  }

  /**
   * Gets the dataset for a displayValue
   * 
   * @param element the displayValue
   * @param label the label
   * @param data the data
   * @param stack the stack
   * @returns a dataset
   */
  public static getDataSet(element: HistoryUtils.DisplayValues, label: string, data: number[], stack: number, chartObject: HistoryUtils.ChartData, chartType: 'bar' | 'line'): Chart.ChartDataset {
    let dataset: Chart.ChartDataset;

    dataset = {
      label: label,
      data: data,
      hidden: !isLabelVisible(element.name, !(element.hiddenOnInit)),
      ...(stack != null && { stack: stack.toString() }),
      maxBarThickness: 100,
      ...(element.borderDash != null && { borderDash: element.borderDash }),
      yAxisID: element.yAxisId != null ? element.yAxisId : chartObject.yAxes.find(element => element.yAxisId == ChartAxis.LEFT)?.yAxisId,
      order: element.order ?? Number.MAX_VALUE,
      ...(element.hideShadow && { fill: !element.hideShadow }),
<<<<<<< HEAD
      ...AbstractHistoryChart.getColors(element.color, chartType),
      borderWidth: 2
=======
>>>>>>> edfe1f0a
    };
    return dataset;
  }

  /**
   * Used to loadChart, dependent on the resolution
   */
  private loadChart() {
    this.labels = [];
    this.errorResponse = null;
    let unit = calculateResolution(this.service, this.service.historyPeriod.value.from, this.service.historyPeriod.value.to).resolution.unit;

    // Show Barchart if resolution is days or months
    if (unit == Unit.DAYS || unit == Unit.MONTHS) {
      this.chartType = 'bar';
      this.chartObject = this.getChartData();
      Promise.all([
        this.queryHistoricTimeseriesEnergyPerPeriod(this.service.historyPeriod.value.from, this.service.historyPeriod.value.to),
        this.queryHistoricTimeseriesEnergy(this.service.historyPeriod.value.from, this.service.historyPeriod.value.to),
      ]).then(([energyPeriodResponse, energyResponse]) => {

        // TODO after chartjs migration, look for config
        if (unit === Unit.MONTHS) {
          energyPeriodResponse.result.timestamps[0] = startOfMonth(DateUtils.stringToDate(energyPeriodResponse.result.timestamps[0]))?.toString() ?? energyPeriodResponse.result.timestamps[0];
        }

        let displayValues = AbstractHistoryChart.fillChart(this.chartType, this.chartObject, energyPeriodResponse, energyResponse);
        this.datasets = displayValues.datasets;
        this.legendOptions = displayValues.legendOptions;
        this.labels = displayValues.labels;
        this.setChartLabel();
      });
    } else {

      // Shows Line-Chart
      Promise.all([
        this.queryHistoricTimeseriesData(this.service.historyPeriod.value.from, this.service.historyPeriod.value.to),
        this.queryHistoricTimeseriesEnergy(this.service.historyPeriod.value.from, this.service.historyPeriod.value.to),
      ])
        .then(([dataResponse, energyResponse]) => {
          this.chartType = 'line';
          this.chartObject = this.getChartData();
          let displayValues = AbstractHistoryChart.fillChart(this.chartType, this.chartObject, dataResponse, energyResponse);
          this.datasets = displayValues.datasets;
          this.legendOptions = displayValues.legendOptions;
          this.labels = displayValues.labels;
          this.setChartLabel();
        });
    }
  }

  /**
   * Change ChartOptions dependent on chartType
   * 
   * @param chartType the chart type
   * @returns chart options
   */
  static applyOptionsChanges(chartType: string, options: any, service: Service): Chart.ChartOptions {
    switch (chartType) {
      case 'bar':
        options.plugins.tooltip.mode = 'x';
        let barPercentage = 0;
        let categoryPercentage = 0;
        switch (service.periodString) {
          case DefaultTypes.PeriodString.CUSTOM: {
            barPercentage = 0.7;
            categoryPercentage = 0.4;
          }
          case DefaultTypes.PeriodString.MONTH: {
            if (service.isSmartphoneResolution == true) {
              barPercentage = 1;
              categoryPercentage = 0.6;
            } else {
              barPercentage = 0.9;
              categoryPercentage = 0.8;
            }
          }
          case DefaultTypes.PeriodString.YEAR: {
            if (service.isSmartphoneResolution == true) {
              barPercentage = 1;
              categoryPercentage = 0.6;
            } else {
              barPercentage = 0.8;
              categoryPercentage = 0.8;
            }
          }
        }

        options.datasets.bar = {
          barPercentage: barPercentage,
          categoryPercentage: categoryPercentage
        }
        break;

      case 'line':
        options.scales.x['offset'] = false;
        options.plugins.tooltip.mode = 'index';
        break;
    }

    return options;
  }

  /**
   * Sends the Historic Timeseries Data Query and makes sure the result is not empty.
   * 
   * @param fromDate the From-Date
   * @param toDate   the To-Date
   * @param edge     the current Edge
   * @param ws       the websocket
   */
  protected queryHistoricTimeseriesData(fromDate: Date, toDate: Date): Promise<QueryHistoricTimeseriesDataResponse> {

    this.isDataExisting = true;
    let resolution = calculateResolution(this.service, fromDate, toDate).resolution;

    let result: Promise<QueryHistoricTimeseriesDataResponse> = new Promise<QueryHistoricTimeseriesDataResponse>((resolve, reject) => {
      this.service.getCurrentEdge().then(edge => {
        this.service.getConfig().then(async () => {
          let channelAddresses = (await this.getChannelAddresses()).powerChannels;
          let request = new QueryHistoricTimeseriesDataRequest(DateUtils.maxDate(fromDate, this.edge?.firstSetupProtocol), toDate, channelAddresses, resolution);
          edge.sendRequest(this.service.websocket, request).then(response => {
            let result = (response as QueryHistoricTimeseriesDataResponse)?.result;
            if (Object.keys(result).length != 0) {
              resolve(response as QueryHistoricTimeseriesDataResponse);
            } else {
              this.errorResponse = new JsonrpcResponseError(request.id, { code: 1, message: "Empty Result" });
              resolve(new QueryHistoricTimeseriesDataResponse(response.id, {
                timestamps: [null], data: { null: null },
              }));
            }
          }).catch((response) => {
            this.errorResponse = response;
            this.initializeChart();
          });
        });
      });
    }).then((response) => {

      // Check if channelAddresses are empty
      if (Utils.isDataEmpty(response)) {

        // load defaultchart
        this.isDataExisting = false;
        this.initializeChart();
      }
      return response;
    });
    return result;
  }

  /**
   * Sends the Historic Timeseries Energy per Period Query and makes sure the result is not empty.
   * Symbolizes First substracted from last Datapoint for each period, only used for cumulated channel
   * 
   * @param fromDate the From-Date
   * @param toDate   the To-Date
   */
  protected queryHistoricTimeseriesEnergyPerPeriod(fromDate: Date, toDate: Date): Promise<QueryHistoricTimeseriesEnergyPerPeriodResponse> {

    this.isDataExisting = true;
    let resolution = calculateResolution(this.service, fromDate, toDate).resolution;

    let result: Promise<QueryHistoricTimeseriesEnergyPerPeriodResponse> = new Promise<QueryHistoricTimeseriesEnergyPerPeriodResponse>((resolve, reject) => {
      this.service.getCurrentEdge().then(edge => {
        this.service.getConfig().then(async () => {

          let channelAddresses = (await this.getChannelAddresses()).energyChannels.filter(element => element != null);
          let request = new QueryHistoricTimeseriesEnergyPerPeriodRequest(DateUtils.maxDate(fromDate, this.edge?.firstSetupProtocol), toDate, channelAddresses, resolution);
          if (channelAddresses.length > 0) {

            edge.sendRequest(this.service.websocket, request).then(response => {
              let result = (response as QueryHistoricTimeseriesEnergyPerPeriodResponse)?.result;
              if (Object.keys(result).length != 0) {
                resolve(response as QueryHistoricTimeseriesEnergyPerPeriodResponse);
              } else {
                this.errorResponse = new JsonrpcResponseError(request.id, { code: 1, message: "Empty Result" });
                resolve(new QueryHistoricTimeseriesEnergyPerPeriodResponse(response.id, {
                  timestamps: [null], data: { null: null },
                }));
              }
            }).catch((response) => {
              this.errorResponse = response;
              this.initializeChart();
            });
          } else {
            this.initializeChart();
          }
        });
      });
    }).then((response) => {

      // Check if channelAddresses are empty
      if (Utils.isDataEmpty(response)) {

        // load defaultchart
        this.isDataExisting = false;
        this.stopSpinner();
        this.initializeChart();
      }
      return response;
    });
    return result;
  }


  /**
   * Sends the Historic Timeseries Energy per Period Query and makes sure the result is not empty.
   * Symbolizes First substracted from last Datapoint for each period, only used for cumulated channel
   * 
   * @param fromDate the From-Date
   * @param toDate   the To-Date
   */
  protected queryHistoricTimeseriesEnergy(fromDate: Date, toDate: Date): Promise<QueryHistoricTimeseriesEnergyResponse> {

    this.isDataExisting = true;

    let result: Promise<QueryHistoricTimeseriesEnergyResponse> = new Promise<QueryHistoricTimeseriesEnergyResponse>((resolve, reject) => {
      this.service.getCurrentEdge().then(edge => {
        this.service.getConfig().then(async () => {

          let channelAddresses = (await this.getChannelAddresses()).energyChannels?.filter(element => element != null) ?? [];
          let request = new QueryHistoricTimeseriesEnergyRequest(DateUtils.maxDate(fromDate, edge?.firstSetupProtocol), toDate, channelAddresses);
          if (channelAddresses.length > 0) {
            edge.sendRequest(this.service.websocket, request).then(response => {
              let result = (response as QueryHistoricTimeseriesEnergyResponse)?.result;
              if (Object.keys(result).length != 0) {
                resolve(response as QueryHistoricTimeseriesEnergyResponse);
              } else {
                this.errorResponse = new JsonrpcResponseError(request.id, { code: 1, message: "Empty Result" });
                resolve(new QueryHistoricTimeseriesEnergyResponse(response.id, {
                  data: { null: null },
                }));
              }
            }).catch((response) => {
              this.errorResponse = response;
              this.initializeChart();
            });
          } else {
            resolve(null);
          }
        });
      });
    });

    return result;
  }

  /**
   * Generates a Tooltip Title string from a 'fromDate' and 'toDate'.
   * 
   * @param fromDate the From-Date
   * @param toDate the To-Date 
   * @param date Date from TooltipItem
   * @returns period for Tooltip Header
   */
  protected static toTooltipTitle(fromDate: Date, toDate: Date, date: Date, service: Service): string {
    let unit = calculateResolution(service, fromDate, toDate).resolution.unit;
    if (unit == Unit.MONTHS) {
      // Yearly view
      return date.toLocaleDateString('default', { month: 'long' });

    } else if (unit == Unit.DAYS) {
      // Monthly view
      return date.toLocaleDateString('default', { day: '2-digit', month: 'long' });

    } else {
      // Default
      return date.toLocaleString('default', { day: '2-digit', month: '2-digit', year: '2-digit' }) + ' ' + date.toLocaleTimeString('default', { hour12: false, hour: '2-digit', minute: '2-digit' });
    }
  }

  public static getOptions(chartObject: HistoryUtils.ChartData, chartType: 'line' | 'bar', service: Service,
<<<<<<< HEAD
    translate: TranslateService, legendOptions: { label: string, strokeThroughHidingStyle: boolean }[], channelData: { data: { [name: string]: number[] } }): any {

    let tooltipsLabel: string | null = null;
    let options: Chart.ChartOptions = Utils.deepCopy(DEFAULT_TIME_CHART_OPTIONS);

    options.plugins.tooltip.callbacks.title = (tooltipItems: Chart.TooltipItem<any>[]): string => {
      let date = new Date(Date.parse(tooltipItems[0].label));
      return AbstractHistoryChart.toTooltipTitle(service.historyPeriod.value.from, service.historyPeriod.value.to, date, service);
    },
      // let options = {
      //   responsive: true,
      //   maintainAspectRatio: false,
      //   elements: {
      //     line: {
      //       stepped: false,
      //       fill: true
      //     },
      //     point: {
      //       pointStyle: false
      //     }
      //   },
      //   datasets: {
      //     bar: {},
      //     line: {}
      //   },
      //   plugins: { 
      //     colors: {
      //       enabled: false
      //     },
      //     legend: {
      //       display: true,
      //       position: 'bottom',
      //       labels: {
      //         generateLabels: (chart: Chart.Chart)
      //       },
      //       onClick: (event, legendItem, legend) => {

      //       }
      //     },
      //     tooltip: {
      //       intersect: false,
      //       mode: 'index',
      //       callbacks: {
      //         label: (item: Chart.TooltipItem<any>) => {

      //         },
      //         title: (tooltipItems: Chart.TooltipItem<any>[]): string => {
      //           let date = new Date(Date.parse(tooltipItems[0].label));
      //           return AbstractHistoryChart.toTooltipTitle(service.historyPeriod.value.from, service.historyPeriod.value.to, date, service);
      //         },
      //         afterTitle: (items: Chart.TooltipItem<any>[], data: Data) => { },
      //         labelColor: (context: Chart.TooltipItem<any>) => { }
      //       }
      //     }
      //   },
      //   scales: {
      //     x: {
      //       stacked: true,
      //       // offset: false,
      //       type: 'time',
      //       ticks: {
      //         source: 'data'
      //       },
      //       bounds: 'ticks',
      //       adapters: {
      //         date: {
      //           locale: de,
      //         },
      //       },
      //       time: {
      //         // parser: 'MM/DD/YYYY HH:mm',
      //         unit: 'hour',
      //         displayFormats: {
      //           datetime: 'yyyy-MM-dd HH:mm:ss',
      //           millisecond: 'SSS [ms]',
      //           second: 'HH:mm:ss a', // 17:20:01
      //           minute: 'HH:mm', // 17:20
      //           hour: 'HH:00', // 17:20
      //           day: 'dd', // Sep 04 2015
      //           week: 'll', // Week 46, or maybe "[W]WW - YYYY" ?
      //           month: 'MM', // September
      //           quarter: '[Q]Q - YYYY', // Q3 - 2015
      //           year: 'YYYY' // 2015,
      //         }
      //       }
      //     }
      //   },
      // }
      options = AbstractHistoryChart.applyOptionsChanges(chartType, options, service);
=======
    translate: TranslateService, legendOptions: { label: string, strokeThroughHidingStyle: boolean }[], channelData: { data: { [name: string]: number[] } }, locale: string): ChartOptions {

    let tooltipsLabel: string | null = null;

    let options = Utils.deepCopy(<ChartOptions>Utils.deepCopy(DEFAULT_TIME_CHART_OPTIONS_WITHOUT_PREDEFINED_Y_AXIS));
>>>>>>> edfe1f0a

    chartObject.yAxes.forEach((element) => {
      switch (element.unit) {

        case YAxisTitle.RELAY:

          if (chartType === ChartType.LINE) {

            options.scales.yAxes.push({
              id: element.yAxisId,
              position: element.position,
              scaleLabel: {
                display: true,
                labelString: element.customTitle ?? AbstractHistoryChart.getYAxisTitle(element.unit, translate, chartType),
                padding: 10,
              },
              gridLines: {
                display: element.displayGrid ?? true,
              },
              ticks: {

                // Two states are possible
                callback: function (value, index, ticks) {
                  return Converter.ON_OFF(translate)(value);
                },
                min: 0,
                max: 1,
                beginAtZero: true,
                padding: 5,
                stepSize: 20,
              },
            });
          }

          if (chartType === ChartType.BAR) {
            options.scales.yAxes.push({
              id: element.yAxisId,
              position: element.position,
              scaleLabel: {
                display: true,
                labelString: element.customTitle ?? AbstractHistoryChart.getYAxisTitle(element.unit, translate, chartType),
                padding: 5,
                fontSize: 11,
              },
              gridLines: {
                display: element.displayGrid ?? true,
              },
              ticks: {
                min: 0,
                beginAtZero: true,
                callback: function (value, index, values) {
                  return TimeUtils.formatSecondsToDuration(value, locale);
                },
              },
            });
          }
          break;

        case YAxisTitle.PERCENTAGE:
          options.scales[element.yAxisId] = {
            stacked: true,
            max: 100,
            min: 0,
            type: 'linear',
            title: {
              text: element.customTitle ?? AbstractHistoryChart.getYAxisTitle(element.unit, translate, chartType),
              display: true,
<<<<<<< HEAD
              font: {
                size: 11
              }
            },
            position: element.position,
            grid: {
=======
              labelString: element.customTitle ?? AbstractHistoryChart.getYAxisTitle(element.unit, translate, chartType),
              padding: 10,
            },
            gridLines: {
>>>>>>> edfe1f0a
              display: element.displayGrid ?? true,
            },
            ticks: {
              padding: 5,
              stepSize: 20,
<<<<<<< HEAD
            }
          };
=======
            },
          });
>>>>>>> edfe1f0a
          break;

        case YAxisTitle.TIME:
          options.scales.yAxes.push({
            id: element.yAxisId,
            position: element.position,
            scaleLabel: {
              display: true,
              labelString: element.customTitle ?? AbstractHistoryChart.getYAxisTitle(element.unit, translate, chartType),
              padding: 5,
              fontSize: 11,
            },
            gridLines: {
              display: element.displayGrid ?? true,
            },
            ticks: {
              min: 0,
              beginAtZero: true,
              callback: function (value, index, values) {
                return TimeUtils.formatSecondsToDuration(value, locale);
              },
            },
          });
          break;
        case YAxisTitle.ENERGY:
        case YAxisTitle.VOLTAGE:
          options.scales[element.yAxisId] = {
            stacked: true,
            title: {
              text: element.customTitle ?? AbstractHistoryChart.getYAxisTitle(element.unit, translate, chartType),
              display: true,
              padding: 5,
<<<<<<< HEAD
              font: {
                size: 11
              }
            },
            position: element.position,
            grid: {
              display: element.displayGrid ?? true
            },
            ticks: {
              source: 'data',
            }
          };
=======
              fontSize: 11,
            },
            gridLines: {
              display: element.displayGrid ?? true,
            },
            ticks: {
              beginAtZero: false,
            },
          });
>>>>>>> edfe1f0a
          break;
      }
    });

<<<<<<< HEAD
    options.scales.x['time'].unit = calculateResolution(service, service.historyPeriod.value.from, service.historyPeriod.value.to).timeFormat;
    options.plugins.tooltip.callbacks.label = (item: Chart.TooltipItem<any>) => {

      let label = item.dataset.label;
      let value = item.dataset.data[item.dataIndex];

=======
    options.scales.xAxes[0].time.unit = calculateResolution(service, service.historyPeriod.value.from, service.historyPeriod.value.to).timeFormat;

    if (chartType == 'bar') {
      options.scales.xAxes[0].stacked = true;
      options.scales.yAxes[0].stacked = true;
      options.scales.xAxes[0].offset = true;
      options.scales.xAxes[0].ticks.maxTicksLimit = 12;
      options.scales.xAxes[0].ticks.source = 'data';

      // Enables tooltip for each datasetindex / stack
      options.tooltips.mode = 'x';


      // Second line in tooltip
      options.tooltips.callbacks.afterTitle = function (items: ChartTooltipItem[], data: Data) {

        // only way to figure out, which stack is active
        var tooltipItem = items[0]; // Assuming only one tooltip item is displayed
        var datasetIndex = tooltipItem.datasetIndex;
        // Get the dataset object
        var dataset = data.datasets[datasetIndex];

        // Assuming the dataset is a bar chart using the 'stacked' option
        var stack = dataset.stack || datasetIndex;

        // If only one item in stack do not show sum of values
        if (items.length <= 1) {
          return null;
        }

        let afterTitle = typeof chartObject.tooltip?.afterTitle == 'function' ? chartObject.tooltip?.afterTitle(stack) : null;
        let totalValue = items.filter(element => !element.label.includes(afterTitle,
        )).reduce((a, e) => a + parseFloat(<string>e.yLabel), 0);

        if (afterTitle) {
          return afterTitle + ": " + formatNumber(totalValue, 'de', chartObject.tooltip.formatNumber) + ' ' + tooltipsLabel;
        }

        return null;
      };
    }

    options.scales.xAxes[0].bounds = 'ticks';
    options.responsive = true;

    // Overwrite Tooltips -Title -Label 
    options.tooltips.callbacks.title = (tooltipItems: TooltipItem[], data: Data): string => {
      let date = new Date(tooltipItems[0].xLabel);
      return AbstractHistoryChart.toTooltipTitle(service.historyPeriod.value.from, service.historyPeriod.value.to, date, service);
    };

    let displayValues = chartObject.output(channelData.data);

    options.tooltips.callbacks.label = (tooltipItem: TooltipItem, data: Data) => {

      let label = data.datasets[tooltipItem.datasetIndex].label;
      let value = tooltipItem.value;
>>>>>>> edfe1f0a
      let displayValue = displayValues.find(element => element.name === label.split(":")[0]);
      let unit = displayValue?.customUnit
        ?? chartObject.yAxes[0]?.unit;

      if (value === null) {
        return;
      }

      if (unit != null) {
        tooltipsLabel = AbstractHistoryChart.getToolTipsAfterTitleLabel(unit, chartType, value, translate);
      }

<<<<<<< HEAD
      // // Show floating point number for values between 0 and 1
      // // TODO find better workaround for legend labels
      return label.split(":")[0] + ": " + formatNumber(value, 'de', chartObject.tooltip.formatNumber) + ' ' + tooltipsLabel;
=======
      // Show floating point number for values between 0 and 1
      // TODO find better workaround for legend labels
      return label.split(":")[0] + ": " + AbstractHistoryChart.getToolTipsSuffix(tooltipsLabel, value, chartObject.tooltip.formatNumber, unit, chartType, locale, translate);
>>>>>>> edfe1f0a
    };

    let displayValues = chartObject.output(channelData.data);

    options.plugins.tooltip.callbacks.labelColor = (item: Chart.TooltipItem<any>) => {
      return {
        borderColor: ColorUtils.changeOpacityFromRGBA(item.dataset.borderColor, 1),
        backgroundColor: ColorUtils.changeOpacityFromRGBA(item.dataset.backgroundColor, 0.6),
      };
    };

    options.plugins.legend.labels.generateLabels = function (chart: Chart.Chart) {

      let chartLegendLabelItems: Chart.LegendItem[] = [];
      chart.data.datasets.forEach((dataset, index) => {

        let legendItem = legendOptions?.find(element => element.label == dataset.label);
        //Remove duplicates 'directConsumption' from legend
        if (chartLegendLabelItems.filter(element => element['text'] == dataset.label).length > 0) {

          return;
        }

        let isHidden = legendItem?.strokeThroughHidingStyle ?? null;

        displayValues.filter(element => element.name == dataset.label?.split(":")[0]).forEach(() => {
          chartLegendLabelItems.push({
            text: dataset.label,
            datasetIndex: index,
            fillStyle: dataset.backgroundColor?.toString(),
            hidden: isHidden != null ? isHidden : !chart.isDatasetVisible(index),
            lineWidth: 2,
            strokeStyle: dataset.borderColor.toString(),
<<<<<<< HEAD
=======
            lineDash: dataset.borderDash,
>>>>>>> edfe1f0a
          });
        });
      });

      return chartLegendLabelItems;
    };

    options.plugins.tooltip.callbacks.afterTitle = function (items: Chart.TooltipItem<any>[]) {

      // only way to figure out, which stack is active
      var tooltipItem = items[0]; // Assuming only one tooltip item is displayed
      var datasetIndex = tooltipItem.dataIndex;
      // Get the dataset object
      var datasets = items.map(element => element.dataset);

      // Assuming the dataset is a bar chart using the 'stacked' option
      var stack = items[0].dataset.stack || datasetIndex;

      // If only one item in stack do not show sum of values
      if (items.length <= 1) {
        return null;
      }

      let afterTitle = typeof chartObject.tooltip?.afterTitle == 'function' ? chartObject.tooltip?.afterTitle(stack) : null;

      let totalValue = datasets.filter(el => el.stack == stack).reduce((_total, dataset) => Utils.addSafely(_total, Math.abs(dataset.data[datasetIndex])), 0);
      if (afterTitle) {
        return afterTitle + ": " + formatNumber(totalValue, 'de', chartObject.tooltip.formatNumber) + ' ' + tooltipsLabel;
      }

      return null;
    };

    // Remove duplicates from legend, if legendItem with two or more occurrences in legend, use one legendItem to trigger them both
    options.plugins.legend.onClick = function (event: Chart.ChartEvent, legendItem: Chart.LegendItem, legend) {
      let chart: Chart.Chart = this.chart;

      let legendItems = chart.data.datasets.reduce((arr, ds, i) => {
        if (ds.label == legendItem.text) {
          arr.push({ label: ds.label, index: i })
        }
        return arr;
      }, []);

      legendItems.forEach(item => {
        // original.call(this, event, legendItem1);
        setLabelVisible(item.label, !chart.isDatasetVisible(legendItem.datasetIndex));
        var meta = chart.getDatasetMeta(item.index);
        // See controller.isDatasetVisible comment
        meta.hidden = meta.hidden === null ? !chart.data.datasets[item.index].hidden : null;
      });

      // We hid a dataset ... rerender the chart
      chart.update();
    };

    options.plugins.zoom = {
      pan: {
        enabled: true,
        mode: 'x'
      },
      zoom: {

        // Select-window that will be zoomed in
        drag: {
          enabled: false,
        },
        // Mouse-wheel
        wheel: {
          speed: 0.1,
          enabled: true
        },
        pinch: {
          enabled: false
        },
        mode: 'x',
      }
    }

    Chart.Chart.register(zoomPlugin);

    return options;
  }


  /**
   * Sets the Labels of the Chart
   */
  protected setChartLabel() {
    const locale = this.service.translate.currentLang;
    this.options = AbstractHistoryChart.getOptions(this.chartObject, this.chartType, this.service, this.translate, this.legendOptions, this.channelData, locale);
    this.loading = false;
    this.stopSpinner();
  }

  /**
   * Initializes empty chart on error
   * @param spinnerSelector to stop spinner
   */
  protected initializeChart() {
    this.datasets = HistoryUtils.createEmptyDataset(this.translate);
    this.labels = [];
    this.loading = false;
    this.stopSpinner();
  }

  /**
   * Gets the ChannelAddresses that should be queried.
   */
  private getChannelAddresses(): Promise<{ powerChannels: ChannelAddress[], energyChannels: ChannelAddress[] }> {
    return new Promise<{ powerChannels: ChannelAddress[], energyChannels: ChannelAddress[] }>(resolve => {
      if (this.chartObject?.input) {
        resolve({
          powerChannels: this.chartObject.input.map(element => element.powerChannel),
          energyChannels: this.chartObject.input.map(element => element.energyChannel),
        });
      }
    });
  };

  private static getYAxisTitle(title: YAxisTitle, translate: TranslateService, chartType: 'bar' | 'line'): string {
    switch (title) {
      case YAxisTitle.RELAY:

        if (chartType === ChartType.LINE) {

          // Hide YAxis title
          return '';
        }

        return translate.instant('Edge.Index.Widgets.Channeltreshold.ACTIVE_TIME_OVER_PERIOD');
      case YAxisTitle.TIME:
        return translate.instant('Edge.Index.Widgets.Channeltreshold.ACTIVE_TIME_OVER_PERIOD');
      case YAxisTitle.PERCENTAGE:
        return translate.instant('General.percentage');
      case YAxisTitle.ENERGY:
        if (chartType == 'bar') {
          return 'kWh';
        } else {
          return 'kW';
        }
      case YAxisTitle.VOLTAGE:
        return 'Voltage';
      default:
        return 'kW';
    }
  }

  /**
   * Gets the tooltips label, dependent on YAxisTitle
   * 
   * @param title the YAxisTitle
   * @returns 
   */
  private static getToolTipsAfterTitleLabel(title: YAxisTitle | null, chartType: 'bar' | 'line', value: number | null, translate: TranslateService): string {
    switch (title) {
      case YAxisTitle.RELAY:
        return Converter.ON_OFF(translate)(value);
      case YAxisTitle.TIME:
        return 'h';
      case YAxisTitle.PERCENTAGE:
        return '%';
      case YAxisTitle.VOLTAGE:
        return 'V';
      case YAxisTitle.ENERGY:
        if (chartType == 'bar') {
          return 'kWh';
        } else {
          return 'kW';
        }
      default:
        return '';
    }
  }

  /**
   * Gets the tooltips label, dependent on YAxisTitle
   * 
   * @param title the YAxisTitle
   * @returns 
   */
  private static getToolTipsSuffix(label: any, value: number, format: string, title: YAxisTitle, chartType: 'bar' | 'line', language: string, translate: TranslateService): string {

    let tooltipsLabel: string | null = null;
    switch (title) {

      case YAxisTitle.RELAY:

        if (chartType === ChartType.LINE) {
          return Converter.ON_OFF(translate)(value);
        }
        const activeTimeOverPeriodPipe = new FormatSecondsToDurationPipe(new DecimalPipe(language));
        return activeTimeOverPeriodPipe.transform(value);

      case YAxisTitle.TIME:
        const pipe = new FormatSecondsToDurationPipe(new DecimalPipe(language));
        return pipe.transform(value);
      case YAxisTitle.PERCENTAGE:
        tooltipsLabel = '%';
        break;
      case YAxisTitle.VOLTAGE:
        tooltipsLabel = 'V';
        break;
      case YAxisTitle.ENERGY:
        if (chartType == 'bar') {
          tooltipsLabel = 'kWh';
        } else {
          tooltipsLabel = 'kW';
        }
        break;
    }

    return formatNumber(value, 'de', format) + ' ' + tooltipsLabel;
  }

  /**
   * Gets the Name for the tooltips label
   * 
   * @param baseName the baseName = the value
   * @param unit the unit
   * @param suffix the suffix, a number that will be added to the baseName
   * @returns a string, that is either the baseName, if no suffix is provided, or a baseName with a formatted number
   */
  public static getTooltipsLabelName(baseName: string, unit: YAxisTitle, suffix?: number | string): string {
    if (suffix != null) {
      if (typeof suffix == 'string') {
        baseName + " " + suffix;
      } else {
        switch (unit) {
          case YAxisTitle.ENERGY:
            return baseName + ": " + formatNumber(suffix / 1000, 'de', "1.0-1") + " kWh";
          case YAxisTitle.PERCENTAGE:
            return baseName + ": " + formatNumber(suffix, 'de', "1.0-1") + " %";
          case YAxisTitle.RELAY:
          case YAxisTitle.TIME:
            const pipe = new FormatSecondsToDurationPipe(new DecimalPipe(Language.DE.key));
            return baseName + ": " + pipe.transform(suffix);
        }
      }
    }

    return baseName;
  }

  /**
   * Used to show a small bar on the chart if the value is 0
   *
   * @type Object
   */
  private showZeroPlugin = {
    beforeRender: function (chartInstance) {
      let datasets = chartInstance.config.data.datasets;
      for (let i = 0; i < datasets.length; i++) {
        let meta = datasets[i]._meta;
        // It counts up every time you change something on the chart so
        // this is a way to get the info on whichever index it's at
        let metaData = meta[Object.keys(meta)[0]];
        let bars = metaData.data;

        for (let j = 0; j < bars.length; j++) {
          let model = bars[j]._model;
          if (metaData.type === "horizontalBar" && model.base === model.x) {
            model.x = model.base + 2;
          }
          else if (model.base === model.y) {
            model.y = model.base - 2;
          }
        }
      }
    },
  };

  /**
   * Start NGX-Spinner
   * 
   * Spinner will appear inside html tag only
   * 
   * @example <ngx-spinner name="spinnerId"></ngx-spinner>
   * the spinnerId represents a uuidv4() generated id
   * 
   */
  public startSpinner() {
    this.service.startSpinner(this.spinnerId);
  }

  /**
   * Stop NGX-Spinner
   * @param selector selector for specific spinner
   */
  public stopSpinner() {
    this.service.stopSpinner(this.spinnerId);
  }
  protected abstract getChartData(): HistoryUtils.ChartData | null;
}

export enum ChartType {
  LINE = 'line',
  BAR = 'bar'
}<|MERGE_RESOLUTION|>--- conflicted
+++ resolved
@@ -9,12 +9,8 @@
 import { DefaultTypes } from 'src/app/shared/service/defaulttypes';
 import { v4 as uuidv4 } from 'uuid';
 
-<<<<<<< HEAD
-import { calculateResolution, DEFAULT_TIME_CHART_OPTIONS, isLabelVisible, setLabelVisible, TooltipItem, Unit } from '../../../edge/history/shared';
-=======
 import { startOfMonth } from 'date-fns';
 import { calculateResolution, ChartOptions, DEFAULT_TIME_CHART_OPTIONS, DEFAULT_TIME_CHART_OPTIONS_WITHOUT_PREDEFINED_Y_AXIS, isLabelVisible, setLabelVisible, TooltipItem, Unit } from '../../../edge/history/shared';
->>>>>>> edfe1f0a
 import { JsonrpcResponseError } from '../../jsonrpc/base';
 import { QueryHistoricTimeseriesDataRequest } from '../../jsonrpc/request/queryHistoricTimeseriesDataRequest';
 import { QueryHistoricTimeseriesEnergyPerPeriodRequest } from '../../jsonrpc/request/queryHistoricTimeseriesEnergyPerPeriodRequest';
@@ -207,12 +203,7 @@
 
     return {
       datasets: datasets,
-<<<<<<< HEAD
       legendOptions: legendOptions
-=======
-      colors: colors,
-      legendOptions: legendOptions,
->>>>>>> edfe1f0a
     };
   }
 
@@ -267,11 +258,8 @@
       yAxisID: element.yAxisId != null ? element.yAxisId : chartObject.yAxes.find(element => element.yAxisId == ChartAxis.LEFT)?.yAxisId,
       order: element.order ?? Number.MAX_VALUE,
       ...(element.hideShadow && { fill: !element.hideShadow }),
-<<<<<<< HEAD
       ...AbstractHistoryChart.getColors(element.color, chartType),
       borderWidth: 2
-=======
->>>>>>> edfe1f0a
     };
     return dataset;
   }
@@ -545,11 +533,11 @@
   }
 
   public static getOptions(chartObject: HistoryUtils.ChartData, chartType: 'line' | 'bar', service: Service,
-<<<<<<< HEAD
-    translate: TranslateService, legendOptions: { label: string, strokeThroughHidingStyle: boolean }[], channelData: { data: { [name: string]: number[] } }): any {
+    translate: TranslateService, legendOptions: { label: string, strokeThroughHidingStyle: boolean }[], channelData: { data: { [name: string]: number[] } }): ChartOptions {
+
 
     let tooltipsLabel: string | null = null;
-    let options: Chart.ChartOptions = Utils.deepCopy(DEFAULT_TIME_CHART_OPTIONS);
+    let options = Utils.deepCopy(<ChartOptions>Utils.deepCopy(DEFAULT_TIME_CHART_OPTIONS_WITHOUT_PREDEFINED_Y_AXIS));
 
     options.plugins.tooltip.callbacks.title = (tooltipItems: Chart.TooltipItem<any>[]): string => {
       let date = new Date(Date.parse(tooltipItems[0].label));
@@ -635,70 +623,9 @@
       //   },
       // }
       options = AbstractHistoryChart.applyOptionsChanges(chartType, options, service);
-=======
-    translate: TranslateService, legendOptions: { label: string, strokeThroughHidingStyle: boolean }[], channelData: { data: { [name: string]: number[] } }, locale: string): ChartOptions {
-
-    let tooltipsLabel: string | null = null;
-
-    let options = Utils.deepCopy(<ChartOptions>Utils.deepCopy(DEFAULT_TIME_CHART_OPTIONS_WITHOUT_PREDEFINED_Y_AXIS));
->>>>>>> edfe1f0a
 
     chartObject.yAxes.forEach((element) => {
       switch (element.unit) {
-
-        case YAxisTitle.RELAY:
-
-          if (chartType === ChartType.LINE) {
-
-            options.scales.yAxes.push({
-              id: element.yAxisId,
-              position: element.position,
-              scaleLabel: {
-                display: true,
-                labelString: element.customTitle ?? AbstractHistoryChart.getYAxisTitle(element.unit, translate, chartType),
-                padding: 10,
-              },
-              gridLines: {
-                display: element.displayGrid ?? true,
-              },
-              ticks: {
-
-                // Two states are possible
-                callback: function (value, index, ticks) {
-                  return Converter.ON_OFF(translate)(value);
-                },
-                min: 0,
-                max: 1,
-                beginAtZero: true,
-                padding: 5,
-                stepSize: 20,
-              },
-            });
-          }
-
-          if (chartType === ChartType.BAR) {
-            options.scales.yAxes.push({
-              id: element.yAxisId,
-              position: element.position,
-              scaleLabel: {
-                display: true,
-                labelString: element.customTitle ?? AbstractHistoryChart.getYAxisTitle(element.unit, translate, chartType),
-                padding: 5,
-                fontSize: 11,
-              },
-              gridLines: {
-                display: element.displayGrid ?? true,
-              },
-              ticks: {
-                min: 0,
-                beginAtZero: true,
-                callback: function (value, index, values) {
-                  return TimeUtils.formatSecondsToDuration(value, locale);
-                },
-              },
-            });
-          }
-          break;
 
         case YAxisTitle.PERCENTAGE:
           options.scales[element.yAxisId] = {
@@ -709,31 +636,19 @@
             title: {
               text: element.customTitle ?? AbstractHistoryChart.getYAxisTitle(element.unit, translate, chartType),
               display: true,
-<<<<<<< HEAD
               font: {
                 size: 11
               }
             },
             position: element.position,
             grid: {
-=======
-              labelString: element.customTitle ?? AbstractHistoryChart.getYAxisTitle(element.unit, translate, chartType),
-              padding: 10,
-            },
-            gridLines: {
->>>>>>> edfe1f0a
               display: element.displayGrid ?? true,
             },
             ticks: {
               padding: 5,
               stepSize: 20,
-<<<<<<< HEAD
             }
           };
-=======
-            },
-          });
->>>>>>> edfe1f0a
           break;
 
         case YAxisTitle.TIME:
@@ -766,7 +681,6 @@
               text: element.customTitle ?? AbstractHistoryChart.getYAxisTitle(element.unit, translate, chartType),
               display: true,
               padding: 5,
-<<<<<<< HEAD
               font: {
                 size: 11
               }
@@ -779,87 +693,17 @@
               source: 'data',
             }
           };
-=======
-              fontSize: 11,
-            },
-            gridLines: {
-              display: element.displayGrid ?? true,
-            },
-            ticks: {
-              beginAtZero: false,
-            },
-          });
->>>>>>> edfe1f0a
           break;
       }
+      tooltipsLabel = AbstractHistoryChart.getToolTipsLabel(element.unit, chartType);
     });
 
-<<<<<<< HEAD
     options.scales.x['time'].unit = calculateResolution(service, service.historyPeriod.value.from, service.historyPeriod.value.to).timeFormat;
     options.plugins.tooltip.callbacks.label = (item: Chart.TooltipItem<any>) => {
 
       let label = item.dataset.label;
       let value = item.dataset.data[item.dataIndex];
 
-=======
-    options.scales.xAxes[0].time.unit = calculateResolution(service, service.historyPeriod.value.from, service.historyPeriod.value.to).timeFormat;
-
-    if (chartType == 'bar') {
-      options.scales.xAxes[0].stacked = true;
-      options.scales.yAxes[0].stacked = true;
-      options.scales.xAxes[0].offset = true;
-      options.scales.xAxes[0].ticks.maxTicksLimit = 12;
-      options.scales.xAxes[0].ticks.source = 'data';
-
-      // Enables tooltip for each datasetindex / stack
-      options.tooltips.mode = 'x';
-
-
-      // Second line in tooltip
-      options.tooltips.callbacks.afterTitle = function (items: ChartTooltipItem[], data: Data) {
-
-        // only way to figure out, which stack is active
-        var tooltipItem = items[0]; // Assuming only one tooltip item is displayed
-        var datasetIndex = tooltipItem.datasetIndex;
-        // Get the dataset object
-        var dataset = data.datasets[datasetIndex];
-
-        // Assuming the dataset is a bar chart using the 'stacked' option
-        var stack = dataset.stack || datasetIndex;
-
-        // If only one item in stack do not show sum of values
-        if (items.length <= 1) {
-          return null;
-        }
-
-        let afterTitle = typeof chartObject.tooltip?.afterTitle == 'function' ? chartObject.tooltip?.afterTitle(stack) : null;
-        let totalValue = items.filter(element => !element.label.includes(afterTitle,
-        )).reduce((a, e) => a + parseFloat(<string>e.yLabel), 0);
-
-        if (afterTitle) {
-          return afterTitle + ": " + formatNumber(totalValue, 'de', chartObject.tooltip.formatNumber) + ' ' + tooltipsLabel;
-        }
-
-        return null;
-      };
-    }
-
-    options.scales.xAxes[0].bounds = 'ticks';
-    options.responsive = true;
-
-    // Overwrite Tooltips -Title -Label 
-    options.tooltips.callbacks.title = (tooltipItems: TooltipItem[], data: Data): string => {
-      let date = new Date(tooltipItems[0].xLabel);
-      return AbstractHistoryChart.toTooltipTitle(service.historyPeriod.value.from, service.historyPeriod.value.to, date, service);
-    };
-
-    let displayValues = chartObject.output(channelData.data);
-
-    options.tooltips.callbacks.label = (tooltipItem: TooltipItem, data: Data) => {
-
-      let label = data.datasets[tooltipItem.datasetIndex].label;
-      let value = tooltipItem.value;
->>>>>>> edfe1f0a
       let displayValue = displayValues.find(element => element.name === label.split(":")[0]);
       let unit = displayValue?.customUnit
         ?? chartObject.yAxes[0]?.unit;
@@ -872,15 +716,9 @@
         tooltipsLabel = AbstractHistoryChart.getToolTipsAfterTitleLabel(unit, chartType, value, translate);
       }
 
-<<<<<<< HEAD
-      // // Show floating point number for values between 0 and 1
-      // // TODO find better workaround for legend labels
-      return label.split(":")[0] + ": " + formatNumber(value, 'de', chartObject.tooltip.formatNumber) + ' ' + tooltipsLabel;
-=======
       // Show floating point number for values between 0 and 1
       // TODO find better workaround for legend labels
-      return label.split(":")[0] + ": " + AbstractHistoryChart.getToolTipsSuffix(tooltipsLabel, value, chartObject.tooltip.formatNumber, unit, chartType, locale, translate);
->>>>>>> edfe1f0a
+      return label.split(":")[0] + ": " + formatNumber(value, 'de', chartObject.tooltip.formatNumber) + ' ' + tooltipsLabel;
     };
 
     let displayValues = chartObject.output(channelData.data);
@@ -914,10 +752,7 @@
             hidden: isHidden != null ? isHidden : !chart.isDatasetVisible(index),
             lineWidth: 2,
             strokeStyle: dataset.borderColor.toString(),
-<<<<<<< HEAD
-=======
-            lineDash: dataset.borderDash,
->>>>>>> edfe1f0a
+            lineDash: dataset.borderDash
           });
         });
       });

import { Component, Input } from "@angular/core";
import { Icon } from "src/app/shared/type/widget";

@Component({
    selector: 'oe-modal-info-line',
    templateUrl: './modal-info-line.html'
})
export class ModalInfoLineComponent {

    /** Icon, displayed on the left side */
    @Input() protected icon: Icon;

    /**
     *  Info-Text, displayed on the right side, optional style for all lines
     *  Multiple lines with own style is possible
     *  */
    @Input() public info: { text: string, lineStyle?: string }[] | string;

<<<<<<< HEAD
    @Input() public lineStyle: string;
=======
    @Input() protected lineStyle: string;
>>>>>>> 4d08abce

    @Input() protected rowStyle: string;
}<|MERGE_RESOLUTION|>--- conflicted
+++ resolved
@@ -16,11 +16,7 @@
      *  */
     @Input() public info: { text: string, lineStyle?: string }[] | string;
 
-<<<<<<< HEAD
-    @Input() public lineStyle: string;
-=======
     @Input() protected lineStyle: string;
->>>>>>> 4d08abce
 
     @Input() protected rowStyle: string;
 }
import { ChangeDetectorRef, Directive, Inject, Input, OnChanges, OnDestroy, OnInit } from "@angular/core";
import { FormBuilder, FormGroup } from "@angular/forms";
import { ActivatedRoute } from "@angular/router";
import { ModalController } from "@ionic/angular";
import { TranslateService } from "@ngx-translate/core";
import { Subject } from "rxjs";
import { takeUntil } from "rxjs/operators";
import { ChannelAddress, CurrentData, Edge, EdgeConfig, Service, Utils, Websocket } from "src/app/shared/shared";
import { v4 as uuidv4 } from 'uuid';
import { Role } from "../../type/role";

@Directive()
export abstract class AbstractModalLine implements OnInit, OnDestroy, OnChanges {

    /** FormGroup */
    @Input() formGroup: FormGroup;

    /** component */
    @Input() component: EdgeConfig.Component = null;

    /** FormGroup ControlName */
    @Input() controlName: string;

    /**
    * Use `converter` to convert/map a CurrentData value to another value, e.g. an Enum number to a text.
    * 
    * @param value the value from CurrentData
    * @returns converter function
    */
    @Input()
<<<<<<< HEAD
    converter = (value: any): string => { return value }
=======
    public converter = (value: any): string => { return value; };
>>>>>>> 1aed0f7d

    /** Name for parameter, displayed on the left side*/
    @Input() name: string;
    @Input() value: number | string;
    @Input() roleIsAtLeast?: Role = Role.GUEST;

    /** Channel defines the channel, you need for this line */
    @Input()
    set channelAddress(channelAddress: string) {
        this.subscribe(ChannelAddress.fromString(channelAddress));
    }

    /** Selector needed for Subscribe (Identifier) */
    private selector: string = uuidv4();

    /** 
     * displayValue is the displayed @Input value in html
     */
    public displayValue: string = null;

    /** Checks if any value of this line can be seen => hides line if false */
    protected isAllowedToBeSeen: boolean = true;
    public edge: Edge = null;
    public config: EdgeConfig = null;
    public stopOnDestroy: Subject<void> = new Subject<void>();

    protected readonly Role = Role;
    protected readonly Utils = Utils;

    constructor(
        @Inject(Websocket) protected websocket: Websocket,
        @Inject(ActivatedRoute) protected route: ActivatedRoute,
        @Inject(Service) protected service: Service,
        @Inject(ModalController) protected modalCtrl: ModalController,
        @Inject(TranslateService) protected translate: TranslateService,
        @Inject(FormBuilder) public formBuilder: FormBuilder,
        private ref: ChangeDetectorRef
    ) {
        ref.detach();
        setInterval(() => {
            this.ref.detectChanges(); // manually trigger change detection
        }, 0);
    }

    ngOnChanges() {
        this.setValue(this.value);
    }

    ngOnInit() {
        this.service.setCurrentComponent('', this.route).then(edge => {
            this.service.getConfig().then(config => {
                // store important variables publically
                this.edge = edge;
                this.config = config;

                // get the channel addresses that should be subscribed
                let channelAddresses: ChannelAddress[] = this.getChannelAddresses();
                let channelIds = this.getChannelIds();
                for (let channelId of channelIds) {
                    channelAddresses.push(new ChannelAddress(this.component.id, channelId));
                }
                if (channelAddresses.length != 0) {
                    this.edge.subscribeChannels(this.websocket, this.selector, channelAddresses);
                }

                // call onCurrentData() with latest data
                edge.currentData.pipe(takeUntil(this.stopOnDestroy)).subscribe(currentData => {
                    let allComponents = {};
                    let thisComponent = {};
                    for (let channelAddress of channelAddresses) {
                        let ca = channelAddress.toString();
                        allComponents[ca] = currentData.channel[ca];
                        if (channelAddress.componentId === this.component.id) {
                            thisComponent[channelAddress.channelId] = currentData.channel[ca];
                        }
                    }
                    this.onCurrentData({ thisComponent: thisComponent, allComponents: allComponents });
                });
            });
        });
    }

    /** value defines value of the parameter, displayed on the right */
    protected setValue(value: number | string) {
        this.displayValue = this.converter(value);
    }

    /** Subscribe on HTML passed Channels */
    protected subscribe(channelAddress: ChannelAddress) {
        this.service.setCurrentComponent('', this.route).then(edge => {
            this.edge = edge;

            // Check if user is allowed to see these channel-values
            if (this.edge.roleIsAtLeast(this.roleIsAtLeast)) {
                this.isAllowedToBeSeen = true;
                edge.subscribeChannels(this.websocket, this.selector, [channelAddress]);

                // call onCurrentData() with latest data
                edge.currentData.pipe(takeUntil(this.stopOnDestroy)).subscribe(currentData => {
                    if (currentData.channel[channelAddress.toString()] != null) {
                        this.setValue(currentData.channel[channelAddress.toString()]);
                    }
                });
            } else {
                this.isAllowedToBeSeen = false;
            }
        });

    }

    public ngOnDestroy() {
        // Unsubscribe from OpenEMS
        if (this.edge != null) {
            this.edge.unsubscribeChannels(this.websocket, this.selector);
        }

        // Unsubscribe from CurrentData subject
        this.stopOnDestroy.next();
        this.stopOnDestroy.complete();
    }
    /**
     * Called on every new data.
     * 
     * @param currentData new data for the subscribed Channel-Addresses
     */
    protected onCurrentData(currentData: CurrentData) {
    }

    /**
     * Gets the ChannelAddresses that should be subscribed.
     */
    protected getChannelAddresses(): ChannelAddress[] {
        return [];
    }
    protected getFormGroup(): FormGroup {
        return;
    }
    /**
   * Gets the ChannelIds of the current Component that should be subscribed.
   */
    protected getChannelIds(): string[] {
        return [];
    }
}
<|MERGE_RESOLUTION|>--- conflicted
+++ resolved
@@ -13,13 +13,13 @@
 export abstract class AbstractModalLine implements OnInit, OnDestroy, OnChanges {
 
     /** FormGroup */
-    @Input() formGroup: FormGroup;
+    @Input() public formGroup: FormGroup;
 
     /** component */
-    @Input() component: EdgeConfig.Component = null;
+    @Input() public component: EdgeConfig.Component = null;
 
     /** FormGroup ControlName */
-    @Input() controlName: string;
+    @Input() public controlName: string;
 
     /**
     * Use `converter` to convert/map a CurrentData value to another value, e.g. an Enum number to a text.
@@ -28,16 +28,12 @@
     * @returns converter function
     */
     @Input()
-<<<<<<< HEAD
-    converter = (value: any): string => { return value }
-=======
     public converter = (value: any): string => { return value; };
->>>>>>> 1aed0f7d
 
     /** Name for parameter, displayed on the left side*/
-    @Input() name: string;
-    @Input() value: number | string;
-    @Input() roleIsAtLeast?: Role = Role.GUEST;
+    @Input() public name: string;
+    @Input() public value: number | string;
+    @Input() public roleIsAtLeast?: Role = Role.GUEST;
 
     /** Channel defines the channel, you need for this line */
     @Input()

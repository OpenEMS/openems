<ion-grid>
    <ion-row class="ion-justify-content-center">
        <ion-col size-xl="6" size-xs="12">
            <ion-card>
                <ion-item lines="full" color="light">
                    <ion-icon slot="start" size="large" color="primary" name="options"></ion-icon>
                    <ion-label translate>Menu.generalSettings</ion-label>
                </ion-item>
                <ion-card-content>
<<<<<<< HEAD
                    <ion-list>
                        <ion-item translate>
                            About.Language
                            <select #langSelect (change)="setLanguage(langSelect.value)">
                                <option *ngFor="let language of languages" [value]="language"
                                    [selected]="language == currentLanguage">{{
                                    language }}</option>
                            </select>
                        </ion-item>
                        <ion-item *ngIf="env.backend === 'App'">
                            <ion-button (click)="clearLogin()" translate>Alerts.ClearLoginHeader</ion-button>
                        </ion-item>
                    </ion-list>
=======
                    <ion-item>
                        <ion-label translate>About.language</ion-label>
                        <ion-select #langSelect (ionChange)="setLanguage(langSelect.value)" [value]="currentLanguage">
                            <ion-select-option *ngFor="let language of languages" [value]="language">
                                {{ language }}
                            </ion-select-option>
                        </ion-select>
                    </ion-item>
>>>>>>> 28cc39a2
                </ion-card-content>
            </ion-card>
        </ion-col>
        <ion-col size-xl="6" size-xs="12">
            <ion-card>
                <ion-item lines="full" color="light">
                    <ion-icon slot="start" size="large" color="primary" name="build"></ion-icon>
                    <ion-label>Debug Mode</ion-label>
                </ion-item>
                <ion-card-content>
                    <ion-item>
                        <ion-checkbox (ionChange)="toggleDebugMode($event)" slot="start" [(ngModel)]="env.debugMode">
                        </ion-checkbox>
                        <ion-label translate>Debug-Mode</ion-label>
                    </ion-item>
                </ion-card-content>
            </ion-card>
        </ion-col>
    </ion-row>
</ion-grid><|MERGE_RESOLUTION|>--- conflicted
+++ resolved
@@ -7,21 +7,6 @@
                     <ion-label translate>Menu.generalSettings</ion-label>
                 </ion-item>
                 <ion-card-content>
-<<<<<<< HEAD
-                    <ion-list>
-                        <ion-item translate>
-                            About.Language
-                            <select #langSelect (change)="setLanguage(langSelect.value)">
-                                <option *ngFor="let language of languages" [value]="language"
-                                    [selected]="language == currentLanguage">{{
-                                    language }}</option>
-                            </select>
-                        </ion-item>
-                        <ion-item *ngIf="env.backend === 'App'">
-                            <ion-button (click)="clearLogin()" translate>Alerts.ClearLoginHeader</ion-button>
-                        </ion-item>
-                    </ion-list>
-=======
                     <ion-item>
                         <ion-label translate>About.language</ion-label>
                         <ion-select #langSelect (ionChange)="setLanguage(langSelect.value)" [value]="currentLanguage">
@@ -30,7 +15,9 @@
                             </ion-select-option>
                         </ion-select>
                     </ion-item>
->>>>>>> 28cc39a2
+                    <ion-item *ngIf="env.backend === 'App'">
+                        <ion-button (click)="clearLogin()" translate>Alerts.ClearLoginHeader</ion-button>
+                    </ion-item>
                 </ion-card-content>
             </ion-card>
         </ion-col>

<ion-grid>
    <ion-row justify-content-center>
        <ion-col size-xl="6" size-xs="12">
            <ion-card>
                <ion-item lines="full" color="light">
                    <ion-icon slot="start" size="large" color="primary" name="options"></ion-icon>
                    <ion-label translate>Menu.GeneralSettings</ion-label>
                </ion-item>
                <ion-card-content>
<<<<<<< HEAD
                    <ion-list>
                        <ion-item translate>
                            About.Language
                            <select #langSelect (change)="setLanguage(langSelect.value)">
                                <option *ngFor="let language of languages" [value]="language" [selected]="language == currentLanguage">{{
                                    language }}</option>
                            </select>
                        </ion-item>
                        <ion-item>
                            <ion-button (click)="clearLogin()" translate>Alerts.ClearLoginHeader</ion-button>
                        </ion-item>
                    </ion-list>
=======
                    <ion-item>
                        <ion-label translate>About.Language</ion-label>
                        <ion-select #langSelect (ionChange)="setLanguage(langSelect.value)" [value]="currentLanguage">
                            <ion-select-option *ngFor="let language of languages" [value]="language">
                                {{ language }}
                            </ion-select-option>
                        </ion-select>
                    </ion-item>
>>>>>>> 6638cacc
                </ion-card-content>
            </ion-card>
        </ion-col>
        <ion-col size-xl="6" size-xs="12">
            <ion-card>
                <ion-item lines="full" color="light">
                    <ion-icon slot="start" size="large" color="primary" name="build"></ion-icon>
                    <ion-label>Debug Mode</ion-label>
                </ion-item>
                <ion-card-content>
                    <ion-item>
                        <ion-checkbox (ionChange)="toggleDebugMode($event)" slot="start" [(ngModel)]="env.debugMode">
                        </ion-checkbox>
                        <ion-label translate>Debug-Mode</ion-label>
                    </ion-item>
                </ion-card-content>
            </ion-card>
        </ion-col>
    </ion-row>
</ion-grid><|MERGE_RESOLUTION|>--- conflicted
+++ resolved
@@ -7,12 +7,12 @@
                     <ion-label translate>Menu.GeneralSettings</ion-label>
                 </ion-item>
                 <ion-card-content>
-<<<<<<< HEAD
                     <ion-list>
                         <ion-item translate>
                             About.Language
                             <select #langSelect (change)="setLanguage(langSelect.value)">
-                                <option *ngFor="let language of languages" [value]="language" [selected]="language == currentLanguage">{{
+                                <option *ngFor="let language of languages" [value]="language"
+                                    [selected]="language == currentLanguage">{{
                                     language }}</option>
                             </select>
                         </ion-item>
@@ -20,16 +20,6 @@
                             <ion-button (click)="clearLogin()" translate>Alerts.ClearLoginHeader</ion-button>
                         </ion-item>
                     </ion-list>
-=======
-                    <ion-item>
-                        <ion-label translate>About.Language</ion-label>
-                        <ion-select #langSelect (ionChange)="setLanguage(langSelect.value)" [value]="currentLanguage">
-                            <ion-select-option *ngFor="let language of languages" [value]="language">
-                                {{ language }}
-                            </ion-select-option>
-                        </ion-select>
-                    </ion-item>
->>>>>>> 6638cacc
                 </ion-card-content>
             </ion-card>
         </ion-col>

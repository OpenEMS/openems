--- conflicted
+++ resolved
@@ -35,13 +35,8 @@
                 <ion-card-content>
                     <ion-list>
                         <ion-item>
-<<<<<<< HEAD
-                            <ion-label>Debug-Mode</ion-label>
-                            <ion-toggle (change)="toggleDebugMode($event)" [checked]="env.debugMode"></ion-toggle>
-=======
                             <ion-checkbox (ionChange)="toggleDebugMode($event)" slot="start" [(ngModel)]="env.debugMode"></ion-checkbox>
                             <ion-label translate>Debug-Mode</ion-label>
->>>>>>> cb1ad462
                         </ion-item>
                     </ion-list>
                 </ion-card-content>

--- conflicted
+++ resolved
@@ -11,21 +11,6 @@
                     </ion-label>
                 </ion-item>
                 <ion-card-content>
-<<<<<<< HEAD
-                    <ion-list>
-                        <ion-item>
-                            Sprache:
-                            <!-- TODO translate -->
-                            <select #langSelect (change)="translate.use(langSelect.value)">
-                                <option *ngFor="let lang of translate.getLangs()" [value]="lang" [selected]="lang === translate.currentLang">{{
-                                    lang }}</option>
-                            </select>
-                        </ion-item>
-                        <ion-item>
-                            <ion-button (click)="clearLogin()" translate>Alerts.ClearLoginHeader</ion-button>
-                        </ion-item>
-                    </ion-list>
-=======
                     <ul translate>
                         About.Language
                         <select #langSelect (change)="translate.use(langSelect.value)">
@@ -33,7 +18,6 @@
                                 lang }}</option>
                         </select>
                     </ul>
->>>>>>> a66b1626
                 </ion-card-content>
             </ion-card>
         </ion-col>

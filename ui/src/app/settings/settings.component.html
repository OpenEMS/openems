<header></header>
<ion-content>
    <ion-grid>
        <ion-row class="ion-justify-content-center">
            <ion-col size-xl="6" size-xs="12">
                <ion-card>
                    <ion-item lines="full" color="light">
                        <ion-icon slot="start" size="large" color="primary" name="options-outline"></ion-icon>
                        <ion-label translate>Menu.generalSettings</ion-label>
                    </ion-item>
<<<<<<< HEAD
                    <ion-item *ngIf="env.backend === 'App'">
                        <ion-button (click)="clearLogin()" translate>Alerts.ClearLoginHeader</ion-button>
                    </ion-item>
                </ion-card-content>
            </ion-card>
        </ion-col>
        <ion-col size-xl="6" size-xs="12">
            <ion-card>
                <ion-item lines="full" color="light">
                    <ion-icon slot="start" size="large" color="primary" name="build-outline"></ion-icon>
                    <ion-label>Debug Mode</ion-label>
                </ion-item>
                <ion-card-content>
                    <ion-item>
                        <ion-checkbox (ionChange)="toggleDebugMode($event)" slot="start" [(ngModel)]="env.debugMode">
                        </ion-checkbox>
                        <ion-label translate>Debug-Mode</ion-label>
=======
                    <ion-card-content>
                        <ion-item>
                            <ion-label translate>About.language</ion-label>
                            <ion-select #langSelect (ionChange)="setLanguage(langSelect.value)"
                                [value]="currentLanguage">
                                <ion-select-option *ngFor="let language of languages" [value]="language">
                                    {{ language }}
                                </ion-select-option>
                            </ion-select>
                        </ion-item>
                    </ion-card-content>
                </ion-card>
            </ion-col>
            <ion-col size-xl="6" size-xs="12">
                <ion-card>
                    <ion-item lines="full" color="light">
                        <ion-icon slot="start" size="large" color="primary" name="build-outline"></ion-icon>
                        <ion-label>Debug Mode</ion-label>
>>>>>>> 35c3a9b0
                    </ion-item>
                    <ion-card-content>
                        <ion-item>
                            <ion-checkbox (ionChange)="toggleDebugMode($event)" slot="start"
                                [(ngModel)]="env.debugMode">
                            </ion-checkbox>
                            <ion-label translate>Debug-Mode</ion-label>
                        </ion-item>
                    </ion-card-content>
                </ion-card>
            </ion-col>
        </ion-row>
    </ion-grid>
</ion-content><|MERGE_RESOLUTION|>--- conflicted
+++ resolved
@@ -8,25 +8,6 @@
                         <ion-icon slot="start" size="large" color="primary" name="options-outline"></ion-icon>
                         <ion-label translate>Menu.generalSettings</ion-label>
                     </ion-item>
-<<<<<<< HEAD
-                    <ion-item *ngIf="env.backend === 'App'">
-                        <ion-button (click)="clearLogin()" translate>Alerts.ClearLoginHeader</ion-button>
-                    </ion-item>
-                </ion-card-content>
-            </ion-card>
-        </ion-col>
-        <ion-col size-xl="6" size-xs="12">
-            <ion-card>
-                <ion-item lines="full" color="light">
-                    <ion-icon slot="start" size="large" color="primary" name="build-outline"></ion-icon>
-                    <ion-label>Debug Mode</ion-label>
-                </ion-item>
-                <ion-card-content>
-                    <ion-item>
-                        <ion-checkbox (ionChange)="toggleDebugMode($event)" slot="start" [(ngModel)]="env.debugMode">
-                        </ion-checkbox>
-                        <ion-label translate>Debug-Mode</ion-label>
-=======
                     <ion-card-content>
                         <ion-item>
                             <ion-label translate>About.language</ion-label>
@@ -37,6 +18,9 @@
                                 </ion-select-option>
                             </ion-select>
                         </ion-item>
+                        <ion-item *ngIf="env.backend === 'App'">
+                            <ion-button (click)="clearLogin()" translate>Alerts.ClearLoginHeader</ion-button>
+                        </ion-item>
                     </ion-card-content>
                 </ion-card>
             </ion-col>
@@ -45,7 +29,6 @@
                     <ion-item lines="full" color="light">
                         <ion-icon slot="start" size="large" color="primary" name="build-outline"></ion-icon>
                         <ion-label>Debug Mode</ion-label>
->>>>>>> 35c3a9b0
                     </ion-item>
                     <ion-card-content>
                         <ion-item>

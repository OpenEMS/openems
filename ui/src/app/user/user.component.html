<header></header>
<ion-content>
  <ion-grid>
    <ion-row class="ion-justify-content-center">
      <ion-col size="12" size-md="8" size-xl="4">
        <ion-card *ngIf="(service.metadata | async)?.user as user">
          <ion-item lines="full" color="light">
            <ion-icon slot="start" size="large" color="primary" name="person-outline"></ion-icon>
            <ion-label class="ion-text-wrap" translate>
              Menu.user
            </ion-label>
          </ion-item>

          <ion-card-content class="ion-text-wrap">
            <ion-item lines="inset">
              <ion-label translate>
                Menu.name
              </ion-label>
              <ion-label>
                {{ this.form?.model ? (this.form?.model?.firstname + ' ' + this.form?.model?.lastname) : user.name }}
                <!-- <ion-icon style="cursor: pointer;" color="primary" name="create-outline">
                </ion-icon> -->
              </ion-label>
            </ion-item>
            <ion-item lines="inset">
              <ion-label>
                Login
              </ion-label>
              <ion-label>
                {{ user.id }}
                <!-- <ion-icon style="cursor: pointer;" color="primary" name="create-outline">
                </ion-icon> -->
              </ion-label>
            </ion-item>
            <ion-item lines="inset">
              <ion-label translate>
                Menu.accessLevel
              </ion-label>
              <ion-label>
                {{ 'Role.' + user.globalRole | translate }}
                <!-- <ion-icon style="cursor: pointer;" color="primary" name="create-outline">
                </ion-icon> -->
              </ion-label>
            </ion-item>
            <ion-item lines="none">
              <ion-button (click)="doLogout()" slot="end" size="default" fill="clear">
                <ion-label translate>Menu.logout</ion-label>
                <ion-icon name="log-out-outline"></ion-icon>
              </ion-button>
            </ion-item>
            <!-- <ion-item lines="inset">
              <ion-button slot="end" class="ion-no-padding" size="default" fill="clear">
                <ion-icon name="refresh-outline"></ion-icon>
                <ion-label>Passwort ändern</ion-label>
              </ion-button>
            </ion-item> -->

          </ion-card-content>
        </ion-card>

        <!-- Show and Edit UserInformation -->
        <ion-card *ngIf="showInformation" style="margin-top: 5%;">
          <ion-item lines="full" color="light">
            <ion-icon slot="start" size="large" color="primary" name="person-outline"></ion-icon>
            <ion-label class="ion-text-wrap" translate>
              Register.form.contactDetails
            </ion-label>
          </ion-item>
          <ion-card-content>
            <formly-form [form]="form?.formGroup" [fields]="form?.fields" [model]="form?.model" style="color: primary"
              color="primary">
            </formly-form>

            <ion-item lines="none">
              <ion-button slot="start" (click)="enableAndDisableEditMode()"
                [disabled]="isEditModeDisabled == false && !this.form?.formGroup?.dirty">
                <ion-label>{{isEditModeDisabled ?'bearbeiten':'zurücksetzen'}}</ion-label>
                <ion-icon name="pencil-outline" slot="end"></ion-icon>
              </ion-button>
              <ion-button [disabled]="!form?.formGroup?.dirty" slot="end" (click)="applyChanges()">
                <ion-label>speichern</ion-label>
                <ion-icon name="save-outline" slot="end"></ion-icon>
              </ion-button>
            </ion-item>

          </ion-card-content>
        </ion-card>
      </ion-col>
      <ion-col size="12" size-md="8" size-xl="4">
        <ion-card>
          <ion-item lines="full" color="light">
            <ion-icon slot="start" size="large" color="primary" name="code-slash-outline"></ion-icon>
            <ion-label class="ion-text-wrap">
              {{ environment.edgeShortName }} - {{ environment.edgeLongName }}
            </ion-label>
          </ion-item>

          <ion-card-content class="ion-text-wrap">
            <p class="ion-padding">Dieses Energiemanagementsystem wird auf Basis von OpenEMS als Open-Source-Software
              entwickelt. OpenEMS - das Open Source Energy Management System - ist eine modulare Plattform für
              Energiemanagement-Anwendungen. Es wurde von FENECON initiiert und wird mittlerweile von einer breiten Zahl
              an Unternehmen, Universitäten und Instituten für deren Forschung und Entwicklung als auch eigene
              Energiemanagementsysteme eingesetzt. Die Entwicklung wird in der OpenEMS Association e.V. koordiniert.</p>
            <ul>
              <li>
                <a target="_blank" href="https://openems.io" translate>About.openEMS</a>
              </li>
            </ul>
            <p class="ion-padding" translate>About.build</p>
            <ul>
              <li>
<<<<<<< HEAD
                <a routerLinkActive="active" routerLink="/changelog">2022.5.6 (2022-05-25)</a>
=======
                <a target="_blank" href="https://github.com/OpenEMS/openems/tree/develop">
                  <span translate>About.build</span>: 2022.7.0-SNAPSHOT</a>
>>>>>>> d937ff1c
              </li>
            </ul>
            <p class="ion-padding">Für Rückfragen und Anregungen zum Energiemanagement und unseren Produkten, wenden Sie
              sich bitte an unser Team unter <a href="mailto:service@fenecon.de">service@fenecon.de</a>. Für Fragen zu
              OpenEMS steht Ihnen das <a target="_blank" href="https://community.openems.io/">OpenEMS
                Community-Forum</a> zur Verfügung.
            </p>
            <ion-item lines="none">
              <ion-checkbox slot="end" (ionChange)="toggleDebugMode($event)" [(ngModel)]="environment.debugMode">
              </ion-checkbox>
              <ion-label translate>Debug-Mode</ion-label>
            </ion-item>
          </ion-card-content>
        </ion-card>
        <ion-card>
          <ion-item lines="full" color="light">
            <ion-icon slot="start" size="large" color="primary" name="options-outline"></ion-icon>
            <ion-label translate>Menu.generalSettings</ion-label>
          </ion-item>
          <ion-card-content>
            <ion-item lines="none">
              <ion-label translate>About.language</ion-label>
              <ion-select #langSelect (ionChange)="setLanguage(langSelect.value)" [value]="currentLanguage">
                <ion-select-option *ngFor="let language of languages" [value]="language">
                  {{ language }}
                </ion-select-option>
              </ion-select>
            </ion-item>

            <ion-note class="ion-padding" *ngIf="environment.backend=='OpenEMS Edge'">
              <small>
                The language can not be changed permanently in the local online-monitoring for technical
                reasons.</small>
            </ion-note>
          </ion-card-content>
        </ion-card>
      </ion-col>
    </ion-row>
  </ion-grid>
</ion-content><|MERGE_RESOLUTION|>--- conflicted
+++ resolved
@@ -109,12 +109,8 @@
             <p class="ion-padding" translate>About.build</p>
             <ul>
               <li>
-<<<<<<< HEAD
-                <a routerLinkActive="active" routerLink="/changelog">2022.5.6 (2022-05-25)</a>
-=======
                 <a target="_blank" href="https://github.com/OpenEMS/openems/tree/develop">
-                  <span translate>About.build</span>: 2022.7.0-SNAPSHOT</a>
->>>>>>> d937ff1c
+                  <span translate>About.build</span>: 2022.6.1-SNAPSHOT</a>
               </li>
             </ul>
             <p class="ion-padding">Für Rückfragen und Anregungen zum Energiemanagement und unseren Produkten, wenden Sie

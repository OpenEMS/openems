<header></header>
<ion-content>
  <ion-grid>
    <ion-row class="ion-justify-content-center">
      <ion-col size="12" size-md="8" size-xl="4">
        <ion-card *ngIf="(service.metadata | async)?.user as user">
          <ion-item lines="full" color="light">
            <ion-icon slot="start" size="large" color="primary" name="person-outline"></ion-icon>
            <ion-label class="ion-text-wrap" translate>
              Menu.user
            </ion-label>
          </ion-item>

          <ion-card-content class="ion-text-wrap">
            <ion-item lines="inset">
              <ion-label translate>
                Menu.name
              </ion-label>
              <ion-label>
                {{ user.name }}
                <!-- <ion-icon style="cursor: pointer;" color="primary" name="create-outline">
                </ion-icon> -->
              </ion-label>
            </ion-item>
            <ion-item lines="inset">
              <ion-label>
                Login
              </ion-label>
              <ion-label>
                {{ user.id }}
                <!-- <ion-icon style="cursor: pointer;" color="primary" name="create-outline">
                </ion-icon> -->
              </ion-label>
            </ion-item>
            <ion-item lines="inset">
              <ion-label translate>
                Menu.accessLevel
              </ion-label>
              <ion-label>
                {{ 'Role.' + user.globalRole | translate }}
                <!-- <ion-icon style="cursor: pointer;" color="primary" name="create-outline">
                </ion-icon> -->
              </ion-label>
            </ion-item>
            <!-- <ion-item lines="inset">
              <ion-button slot="end" class="ion-no-padding" size="default" fill="clear">
                <ion-icon name="refresh-outline"></ion-icon>
                <ion-label>Passwort ändern</ion-label>
              </ion-button>
            </ion-item> -->
            <ion-item lines="inset">
              <ion-button (click)="doLogout()" slot="end" class="ion-no-padding" size="default" fill="clear">
                <ion-icon name="log-out-outline"></ion-icon>
                <ion-label translate>Menu.logout</ion-label>
              </ion-button>
            </ion-item>
          </ion-card-content>
        </ion-card>
      </ion-col>
    </ion-row>
    <ion-row class="ion-justify-content-center">
      <ion-col size="12" size-md="8" size-xl="4">
        <ion-card>
          <ion-item lines="full" color="light">
            <ion-icon slot="start" size="large" color="primary" name="options-outline"></ion-icon>
            <ion-label translate>Menu.generalSettings</ion-label>
          </ion-item>
          <ion-card-content>
            <ion-item lines="none">
              <ion-label translate>About.language</ion-label>
              <ion-select #langSelect (ionChange)="setLanguage(langSelect.value)" [value]="currentLanguage">
                <ion-select-option *ngFor="let language of languages" [value]="language">
                  {{ language }}
                </ion-select-option>
              </ion-select>
            </ion-item>
          </ion-card-content>
        </ion-card>
      </ion-col>
    </ion-row>
    <ion-row class="ion-justify-content-center">
      <ion-col size="12" size-md="8" size-xl="4">
        <ion-card>
          <ion-item lines="full" color="light">
            <ion-icon slot="start" size="large" color="primary" name="code-slash-outline"></ion-icon>
            <ion-label class="ion-text-wrap">
              FEMS - FENECON Energie Management System
            </ion-label>
          </ion-item>

          <ion-card-content class="ion-text-wrap">
            <p class="ion-padding">FEMS wird auf Basis von OpenEMS als Open-Source-Software entwickelt.</p>
            <p class="ion-padding">OpenEMS - das Open Source Energy Management System - ist eine modulare Plattform für
              Energiemanagement-Anwendungen. Es wurde von FENECON initiiert und wird mittlerweile von einer breiten Zahl
              an Unternehmen, Universitäten und Instituten für deren Forschung und Entwicklung als auch eigene
              Energiemanagementsysteme eingesetzt. Die Entwicklung wird in der OpenEMS Association e.V. koordiniert.</p>
            <ul>
              <li>
                <a target="_blank" href="https://openems.io" translate>About.openEMS</a>
              </li>
              <li>
<<<<<<< HEAD
                <a target="_blank" href="https://github.com/OpenEMS/openems/releases/tag/2021.12.6">
                  <span translate>About.build</span>: 2021.12.7-SNAPSHOT</a>
=======
                <a target="_blank" href="https://github.com/OpenEMS/openems/tree/develop">
                  <span translate>About.build</span>: 2021.14.0-SNAPSHOT</a>
>>>>>>> 498b498b
              </li>
            </ul>
            <p class="ion-padding">Für Rückfragen und Anregungen zu FEMS und den FENECON Produkten, wenden Sie sich
              bitte an unser Team unter <a href="mailto:service@fenecon.de">service@fenecon.de</a>. Für Fragen zu
              OpenEMS steht Ihnen das <a target="_blank" href="https://community.openems.io/">OpenEMS
                Community-Forum</a> zur
              Verfügung.
            </p>
            <ion-item lines="inset">
              <ion-checkbox slot="end" (ionChange)="toggleDebugMode($event)" [(ngModel)]="env.debugMode">
              </ion-checkbox>
              <ion-label translate>Debug-Mode</ion-label>
            </ion-item>
          </ion-card-content>
        </ion-card>
      </ion-col>
    </ion-row>
  </ion-grid>
</ion-content><|MERGE_RESOLUTION|>--- conflicted
+++ resolved
@@ -99,13 +99,8 @@
                 <a target="_blank" href="https://openems.io" translate>About.openEMS</a>
               </li>
               <li>
-<<<<<<< HEAD
-                <a target="_blank" href="https://github.com/OpenEMS/openems/releases/tag/2021.12.6">
-                  <span translate>About.build</span>: 2021.12.7-SNAPSHOT</a>
-=======
                 <a target="_blank" href="https://github.com/OpenEMS/openems/tree/develop">
-                  <span translate>About.build</span>: 2021.14.0-SNAPSHOT</a>
->>>>>>> 498b498b
+                  <span translate>About.build</span>: 2021.13.1-SNAPSHOT</a>
               </li>
             </ul>
             <p class="ion-padding">Für Rückfragen und Anregungen zu FEMS und den FENECON Produkten, wenden Sie sich

--- conflicted
+++ resolved
@@ -109,12 +109,7 @@
             <p class="ion-padding" translate>About.build</p>
             <ul>
               <li>
-<<<<<<< HEAD
                 <a routerLinkActive="active" routerLink="/changelog">2022.7.1-SNAPSHOT</a>
-=======
-                <a target="_blank" href="https://github.com/OpenEMS/openems/tree/develop">
-                  <span translate>About.build</span>: 2022.8.0-SNAPSHOT</a>
->>>>>>> 19c4e409
               </li>
             </ul>
             <p class="ion-padding">Für Rückfragen und Anregungen zum Energiemanagement und unseren Produkten, wenden Sie

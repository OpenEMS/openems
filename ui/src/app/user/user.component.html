--- conflicted
+++ resolved
@@ -109,12 +109,7 @@
             <p class="ion-padding" translate>About.build</p>
             <ul>
               <li>
-<<<<<<< HEAD
-                <a routerLinkActive="active" routerLink="/changelog">2022.9.5-SNAPSHOT (2022-09-30)</a>
-=======
-                <a target="_blank" href="https://github.com/OpenEMS/openems/tree/develop">
-                  <span translate>About.build</span>: 2022.11.0-SNAPSHOT</a>
->>>>>>> 0a8e4722
+                <a routerLinkActive="active" routerLink="/changelog">2022.10.1-SNAPSHOT (2022-10-04)</a>
               </li>
             </ul>
             <p class="ion-padding">Für Rückfragen und Anregungen zum Energiemanagement und unseren Produkten, wenden Sie

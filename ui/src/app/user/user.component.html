<header></header>
<ion-content>
  <ion-grid>
    <ion-row class="ion-justify-content-center">
      <ion-col size="12" size-md="8" size-xl="4">
        <ion-card *ngIf="(service.metadata | async)?.user as user">
          <ion-item lines="full" color="light">
            <ion-icon slot="start" size="large" color="primary" name="person-outline"></ion-icon>
            <ion-label class="ion-text-wrap" translate>
              Menu.user
            </ion-label>
          </ion-item>

          <ion-card-content class="ion-text-wrap">
            <ion-item lines="inset">
              <ion-label translate>
                Menu.name
              </ion-label>
              <ion-label>
                {{ this.form?.model ? (this.form?.model?.firstname + ' ' + this.form?.model?.lastname) : user.name }}
                <!-- <ion-icon style="cursor: pointer;" color="primary" name="create-outline">
                </ion-icon> -->
              </ion-label>
            </ion-item>
            <ion-item lines="inset">
              <ion-label>
                Login
              </ion-label>
              <ion-label>
                {{ user.id }}
                <!-- <ion-icon style="cursor: pointer;" color="primary" name="create-outline">
                </ion-icon> -->
              </ion-label>
            </ion-item>
            <ion-item lines="inset">
              <ion-label translate>
                Menu.accessLevel
              </ion-label>
              <ion-label>
                {{ 'Role.' + user.globalRole | translate }}
                <!-- <ion-icon style="cursor: pointer;" color="primary" name="create-outline">
                </ion-icon> -->
              </ion-label>
            </ion-item>
            <ion-item lines="none">
              <ion-button (click)="doLogout()" slot="end" size="default" fill="clear">
                <ion-label translate>Menu.logout</ion-label>
                <ion-icon name="log-out-outline"></ion-icon>
              </ion-button>
            </ion-item>
            <!-- <ion-item lines="inset">
              <ion-button slot="end" class="ion-no-padding" size="default" fill="clear">
                <ion-icon name="refresh-outline"></ion-icon>
                <ion-label>Passwort ändern</ion-label>
              </ion-button>
            </ion-item> -->

          </ion-card-content>
        </ion-card>

        <!-- Show and Edit UserInformation -->
        <ion-card *ngIf="showInformation" style="margin-top: 5%;">
          <ion-item lines="full" color="light">
            <ion-icon slot="start" size="large" color="primary" name="person-outline"></ion-icon>
            <ion-label class="ion-text-wrap" translate>
              Register.form.contactDetails
            </ion-label>
          </ion-item>
          <ion-card-content>
            <formly-form [form]="form?.formGroup" [fields]="form?.fields" [model]="form?.model" style="color: primary"
              color="primary">
            </formly-form>

            <ion-item lines="none">
              <ion-button slot="start" (click)="enableAndDisableEditMode()"
                [disabled]="isEditModeDisabled == false && !this.form?.formGroup?.dirty">
                <ion-label>{{isEditModeDisabled ?'bearbeiten':'zurücksetzen'}}</ion-label>
                <ion-icon name="pencil-outline" slot="end"></ion-icon>
              </ion-button>
              <ion-button [disabled]="!form?.formGroup?.dirty" slot="end" (click)="applyChanges()">
                <ion-label>speichern</ion-label>
                <ion-icon name="save-outline" slot="end"></ion-icon>
              </ion-button>
            </ion-item>

          </ion-card-content>
        </ion-card>
      </ion-col>
      <ion-col size="12" size-md="8" size-xl="4">
        <ion-card>
          <ion-item lines="full" color="light">
            <ion-icon slot="start" size="large" color="primary" name="code-slash-outline"></ion-icon>
            <ion-label class="ion-text-wrap">
              {{ environment.edgeShortName }} - {{ environment.edgeLongName }}
            </ion-label>
          </ion-item>

          <ion-card-content class="ion-text-wrap">
            <p class="ion-padding">Dieses Energiemanagementsystem wird auf Basis von OpenEMS als Open-Source-Software
              entwickelt. OpenEMS - das Open Source Energy Management System - ist eine modulare Plattform für
              Energiemanagement-Anwendungen. Es wurde von FENECON initiiert und wird mittlerweile von einer breiten Zahl
              an Unternehmen, Universitäten und Instituten für deren Forschung und Entwicklung als auch eigene
              Energiemanagementsysteme eingesetzt. Die Entwicklung wird in der OpenEMS Association e.V. koordiniert.</p>
            <ul>
              <li>
                <a target="_blank" href="https://openems.io" translate>About.openEMS</a>
              </li>
            </ul>
            <p class="ion-padding" translate>About.build</p>
            <ul>
              <li>
<<<<<<< HEAD
                <a routerLinkActive="active" routerLink="/changelog">2022.2.3 (2022-02-14)</a>
=======
                <a target="_blank" href="https://github.com/OpenEMS/openems/tree/develop">
                  <span translate>About.build</span>: 2022.4.0-SNAPSHOT</a>
>>>>>>> bc7242b0
              </li>
            </ul>
            <p class="ion-padding">Für Rückfragen und Anregungen zum Energiemanagement und unseren Produkten, wenden Sie
              sich bitte an unser Team unter <a href="mailto:service@fenecon.de">service@fenecon.de</a>. Für Fragen zu
              OpenEMS steht Ihnen das <a target="_blank" href="https://community.openems.io/">OpenEMS
                Community-Forum</a> zur Verfügung.
            </p>
            <ion-item lines="none">
              <ion-checkbox slot="end" (ionChange)="toggleDebugMode($event)" [(ngModel)]="environment.debugMode">
              </ion-checkbox>
              <ion-label translate>Debug-Mode</ion-label>
            </ion-item>
          </ion-card-content>
        </ion-card>
        <ion-card>
          <ion-item lines="full" color="light">
            <ion-icon slot="start" size="large" color="primary" name="options-outline"></ion-icon>
            <ion-label translate>Menu.generalSettings</ion-label>
          </ion-item>
          <ion-card-content>
            <ion-item lines="none">
              <ion-label translate>About.language</ion-label>
              <ion-select #langSelect (ionChange)="setLanguage(langSelect.value)" [value]="currentLanguage">
                <ion-select-option *ngFor="let language of languages" [value]="language">
                  {{ language }}
                </ion-select-option>
              </ion-select>
            </ion-item>

            <ion-note class="ion-padding" *ngIf="environment.backend=='OpenEMS Edge'">
              <small>
                The language can not be changed permanently in the local online-monitoring for technical
                reasons.</small>
            </ion-note>
          </ion-card-content>
        </ion-card>
      </ion-col>
    </ion-row>
  </ion-grid>
</ion-content><|MERGE_RESOLUTION|>--- conflicted
+++ resolved
@@ -109,12 +109,7 @@
             <p class="ion-padding" translate>About.build</p>
             <ul>
               <li>
-<<<<<<< HEAD
-                <a routerLinkActive="active" routerLink="/changelog">2022.2.3 (2022-02-14)</a>
-=======
-                <a target="_blank" href="https://github.com/OpenEMS/openems/tree/develop">
-                  <span translate>About.build</span>: 2022.4.0-SNAPSHOT</a>
->>>>>>> bc7242b0
+                <a routerLinkActive="active" routerLink="/changelog">2022.3.1-SNAPSHOT</a>
               </li>
             </ul>
             <p class="ion-padding">Für Rückfragen und Anregungen zum Energiemanagement und unseren Produkten, wenden Sie

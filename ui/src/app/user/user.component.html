--- conflicted
+++ resolved
@@ -108,12 +108,7 @@
             <p class="ion-padding" translate>About.build</p>
             <ul>
               <li>
-<<<<<<< HEAD
-                <a routerLinkActive="active" routerLink="/changelog">2021.21.5 (2021-12-15)</a>
-=======
-                <a target="_blank" href="https://github.com/OpenEMS/openems/tree/develop">
-                  <span translate>About.build</span>: 2021.23.0-SNAPSHOT</a>
->>>>>>> df180ef4
+                <a routerLinkActive="active" routerLink="/changelog">2021.22.1-SNAPSHOT</a>
               </li>
             </ul>
             <p class="ion-padding">Für Rückfragen und Anregungen zum Energiemanagement und unseren Produkten, wenden Sie

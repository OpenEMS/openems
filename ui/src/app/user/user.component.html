<header></header>
<ion-content>
  <ion-grid>
    <ion-row class="ion-justify-content-center">
      <ion-col size="12" size-md="8" size-xl="4">
        <ion-card *ngIf="(service.metadata | async)?.user as user">
          <ion-item lines="full" color="light">
            <ion-icon slot="start" size="large" color="primary" name="person-outline"></ion-icon>
            <ion-label class="ion-text-wrap" translate>
              Menu.user
            </ion-label>
          </ion-item>

          <ion-card-content class="ion-text-wrap">
            <ion-item lines="inset">
              <ion-label translate>
                Menu.name
              </ion-label>
              <ion-label>
                {{ user.name }}
                <!-- <ion-icon style="cursor: pointer;" color="primary" name="create-outline">
                </ion-icon> -->
              </ion-label>
            </ion-item>
            <ion-item lines="inset">
              <ion-label>
                Login
              </ion-label>
              <ion-label>
                {{ user.id }}
                <!-- <ion-icon style="cursor: pointer;" color="primary" name="create-outline">
                </ion-icon> -->
              </ion-label>
            </ion-item>
            <ion-item lines="inset">
              <ion-label translate>
                Menu.accessLevel
              </ion-label>
              <ion-label>
                {{ 'Role.' + user.globalRole | translate }}
                <!-- <ion-icon style="cursor: pointer;" color="primary" name="create-outline">
                </ion-icon> -->
              </ion-label>
            </ion-item>
            <!-- <ion-item lines="inset">
              <ion-button slot="end" class="ion-no-padding" size="default" fill="clear">
                <ion-icon name="refresh-outline"></ion-icon>
                <ion-label>Passwort ändern</ion-label>
              </ion-button>
            </ion-item> -->
            <ion-item lines="inset">
              <ion-button (click)="doLogout()" slot="end" class="ion-no-padding" size="default" fill="clear">
                <ion-icon name="log-out-outline"></ion-icon>
                <ion-label translate>Menu.logout</ion-label>
              </ion-button>
            </ion-item>
          </ion-card-content>
        </ion-card>
      </ion-col>
    </ion-row>
    <ion-row class="ion-justify-content-center">
      <ion-col size="12" size-md="8" size-xl="4">
        <ion-card>
          <ion-item lines="full" color="light">
            <ion-icon slot="start" size="large" color="primary" name="options-outline"></ion-icon>
            <ion-label translate>Menu.generalSettings</ion-label>
          </ion-item>
          <ion-card-content>
            <ion-item lines="none">
              <ion-label translate>About.language</ion-label>
              <ion-select #langSelect (ionChange)="setLanguage(langSelect.value)" [value]="currentLanguage">
                <ion-select-option *ngFor="let language of languages" [value]="language">
                  {{ language }}
                </ion-select-option>
              </ion-select>
            </ion-item>
          </ion-card-content>
        </ion-card>
      </ion-col>
    </ion-row>
    <ion-row class="ion-justify-content-center">
      <ion-col size="12" size-md="8" size-xl="4">
        <ion-card>
          <ion-item lines="full" color="light">
            <ion-icon slot="start" size="large" color="primary" name="code-slash-outline"></ion-icon>
            <ion-label class="ion-text-wrap">
              {{ environment.edgeShortName }} - {{ environment.edgeLongName }}
            </ion-label>
          </ion-item>

          <ion-card-content class="ion-text-wrap">
            <p class="ion-padding">Dieses Energiemanagementsystem wird auf Basis von OpenEMS als Open-Source-Software
              entwickelt. OpenEMS - das Open Source Energy Management System - ist eine modulare Plattform für
              Energiemanagement-Anwendungen. Es wurde von FENECON initiiert und wird mittlerweile von einer breiten Zahl
              an Unternehmen, Universitäten und Instituten für deren Forschung und Entwicklung als auch eigene
              Energiemanagementsysteme eingesetzt. Die Entwicklung wird in der OpenEMS Association e.V. koordiniert.</p>
            <ul>
              <li>
                <a target="_blank" href="https://openems.io" translate>About.openEMS</a>
              </li>
            </ul>
            <p class="ion-padding" translate>About.build</p>
            <ul>
              <li>
<<<<<<< HEAD
                <a routerLinkActive="active" routerLink="/changelog">2021.17.1 (2021-10-18)</a>
=======
                <a target="_blank" href="https://github.com/OpenEMS/openems/tree/develop">
                  <span translate>About.build</span>: 2021.19.0-SNAPSHOT</a>
>>>>>>> 89ddc049
              </li>
            </ul>
            <p class="ion-padding">Für Rückfragen und Anregungen zum Energiemanagement und unseren Produkten, wenden Sie
              sich bitte an unser Team unter <a href="mailto:service@fenecon.de">service@fenecon.de</a>. Für Fragen zu
              OpenEMS steht Ihnen das <a target="_blank" href="https://community.openems.io/">OpenEMS
                Community-Forum</a> zur Verfügung.
            </p>
            <ion-item lines="inset">
              <ion-checkbox slot="end" (ionChange)="toggleDebugMode($event)" [(ngModel)]="environment.debugMode">
              </ion-checkbox>
              <ion-label translate>Debug-Mode</ion-label>
            </ion-item>
          </ion-card-content>
        </ion-card>
      </ion-col>
    </ion-row>
  </ion-grid>
</ion-content><|MERGE_RESOLUTION|>--- conflicted
+++ resolved
@@ -102,12 +102,7 @@
             <p class="ion-padding" translate>About.build</p>
             <ul>
               <li>
-<<<<<<< HEAD
-                <a routerLinkActive="active" routerLink="/changelog">2021.17.1 (2021-10-18)</a>
-=======
-                <a target="_blank" href="https://github.com/OpenEMS/openems/tree/develop">
-                  <span translate>About.build</span>: 2021.19.0-SNAPSHOT</a>
->>>>>>> 89ddc049
+                <a routerLinkActive="active" routerLink="/changelog">2021.18.1-SNAPSHOT</a>
               </li>
             </ul>
             <p class="ion-padding">Für Rückfragen und Anregungen zum Energiemanagement und unseren Produkten, wenden Sie

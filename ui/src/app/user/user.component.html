<header></header>
<ion-content>
  <ion-grid>
    <ion-row class="ion-justify-content-center">
      <ion-col size="12" size-md="8" size-xl="4">
        <ion-card *ngIf="(service.metadata | async)?.user as user">
          <ion-item lines="full" color="light">
            <ion-icon slot="start" size="large" color="primary" name="person-outline"></ion-icon>
            <ion-label class="ion-text-wrap" translate>
              Menu.user
            </ion-label>
          </ion-item>

          <ion-card-content class="ion-text-wrap">
            <ion-item lines="inset">
              <ion-label translate>
                Menu.name
              </ion-label>
              <ion-label>
                {{ user.name }}
                <!-- <ion-icon style="cursor: pointer;" color="primary" name="create-outline">
                </ion-icon> -->
              </ion-label>
            </ion-item>
            <ion-item lines="inset">
              <ion-label>
                Login
              </ion-label>
              <ion-label>
                {{ user.id }}
                <!-- <ion-icon style="cursor: pointer;" color="primary" name="create-outline">
                </ion-icon> -->
              </ion-label>
            </ion-item>
            <ion-item lines="inset">
              <ion-label translate>
                Menu.accessLevel
              </ion-label>
              <ion-label>
                {{ 'Role.' + user.globalRole | translate }}
                <!-- <ion-icon style="cursor: pointer;" color="primary" name="create-outline">
                </ion-icon> -->
              </ion-label>
            </ion-item>
            <!-- <ion-item lines="inset">
              <ion-button slot="end" class="ion-no-padding" size="default" fill="clear">
                <ion-icon name="refresh-outline"></ion-icon>
                <ion-label>Passwort ändern</ion-label>
              </ion-button>
            </ion-item> -->
            <ion-item lines="inset">
              <ion-button (click)="doLogout()" slot="end" class="ion-no-padding" size="default" fill="clear">
                <ion-icon name="log-out-outline"></ion-icon>
                <ion-label translate>Menu.logout</ion-label>
              </ion-button>
            </ion-item>
          </ion-card-content>
        </ion-card>
      </ion-col>
    </ion-row>
    <ion-row class="ion-justify-content-center">
      <ion-col size="12" size-md="8" size-xl="4">
        <ion-card>
          <ion-item lines="full" color="light">
            <ion-icon slot="start" size="large" color="primary" name="options-outline"></ion-icon>
            <ion-label translate>Menu.generalSettings</ion-label>
          </ion-item>
          <ion-card-content>
            <ion-item lines="none">
              <ion-label translate>About.language</ion-label>
              <ion-select #langSelect (ionChange)="setLanguage(langSelect.value)" [value]="currentLanguage">
                <ion-select-option *ngFor="let language of languages" [value]="language">
                  {{ language }}
                </ion-select-option>
              </ion-select>
            </ion-item>

            <ion-note class="ion-padding" *ngIf="environment.backend=='OpenEMS Edge'">
              <small>
                The language can not be changed permanently in the local online-monitoring for technical
                reasons.</small>
            </ion-note>
          </ion-card-content>
        </ion-card>
      </ion-col>
    </ion-row>
    <ion-row class="ion-justify-content-center">
      <ion-col size="12" size-md="8" size-xl="4">
        <ion-card>
          <ion-item lines="full" color="light">
            <ion-icon slot="start" size="large" color="primary" name="code-slash-outline"></ion-icon>
            <ion-label class="ion-text-wrap">
              {{ environment.edgeShortName }} - {{ environment.edgeLongName }}
            </ion-label>
          </ion-item>

          <ion-card-content class="ion-text-wrap">
            <p class="ion-padding">Dieses Energiemanagementsystem wird auf Basis von OpenEMS als Open-Source-Software
              entwickelt. OpenEMS - das Open Source Energy Management System - ist eine modulare Plattform für
              Energiemanagement-Anwendungen. Es wurde von FENECON initiiert und wird mittlerweile von einer breiten Zahl
              an Unternehmen, Universitäten und Instituten für deren Forschung und Entwicklung als auch eigene
              Energiemanagementsysteme eingesetzt. Die Entwicklung wird in der OpenEMS Association e.V. koordiniert.</p>
            <ul>
              <li>
                <a target="_blank" href="https://openems.io" translate>About.openEMS</a>
              </li>
            </ul>
            <p class="ion-padding" translate>About.build</p>
            <ul>
              <li>
<<<<<<< HEAD
                <a routerLinkActive="active" routerLink="/changelog">2021.19.6 (2021-11-10)</a>
=======
                <a target="_blank" href="https://github.com/OpenEMS/openems/tree/develop">
                  <span translate>About.build</span>: 2021.21.0-SNAPSHOT</a>
>>>>>>> 5f43ba03
              </li>
            </ul>
            <p class="ion-padding">Für Rückfragen und Anregungen zum Energiemanagement und unseren Produkten, wenden Sie
              sich bitte an unser Team unter <a href="mailto:service@fenecon.de">service@fenecon.de</a>. Für Fragen zu
              OpenEMS steht Ihnen das <a target="_blank" href="https://community.openems.io/">OpenEMS
                Community-Forum</a> zur Verfügung.
            </p>
            <ion-item lines="inset">
              <ion-checkbox slot="end" (ionChange)="toggleDebugMode($event)" [(ngModel)]="environment.debugMode">
              </ion-checkbox>
              <ion-label translate>Debug-Mode</ion-label>
            </ion-item>
          </ion-card-content>
        </ion-card>
      </ion-col>
    </ion-row>
  </ion-grid>
</ion-content><|MERGE_RESOLUTION|>--- conflicted
+++ resolved
@@ -108,12 +108,7 @@
             <p class="ion-padding" translate>About.build</p>
             <ul>
               <li>
-<<<<<<< HEAD
-                <a routerLinkActive="active" routerLink="/changelog">2021.19.6 (2021-11-10)</a>
-=======
-                <a target="_blank" href="https://github.com/OpenEMS/openems/tree/develop">
-                  <span translate>About.build</span>: 2021.21.0-SNAPSHOT</a>
->>>>>>> 5f43ba03
+                <a routerLinkActive="active" routerLink="/changelog">2021.20.1-SNAPSHOT</a>
               </li>
             </ul>
             <p class="ion-padding">Für Rückfragen und Anregungen zum Energiemanagement und unseren Produkten, wenden Sie

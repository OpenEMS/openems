import { Component, OnInit } from '@angular/core';
import { FormGroup, Validators } from '@angular/forms';
import { ActivatedRoute } from '@angular/router';
import { FormlyFieldConfig } from '@ngx-formly/core';
import { TranslateService } from '@ngx-translate/core';
import { environment } from '../../environments';
import { GetUserInformationRequest } from '../shared/jsonrpc/request/getUserInformationRequest';
import { SetUserInformationRequest } from '../shared/jsonrpc/request/setUserInformationRequest';
import { UpdateUserLanguageRequest } from '../shared/jsonrpc/request/updateUserLanguageRequest';
import { GetUserInformationResponse } from '../shared/jsonrpc/response/getUserInformationResponse';
import { Service, Websocket } from '../shared/shared';
import { COUNTRY_OPTIONS } from '../shared/type/country';
import { Language } from '../shared/type/language';

type UserInformation = {
  firstname: string,
  lastname: string,
  email: string,
  phone: string,
  street: string,
  zip: string,
  city: string,
  country: string
}
@Component({
  templateUrl: './user.component.html'
})
export class UserComponent implements OnInit {

  public environment = environment;

  public readonly languages: Language[] = Language.ALL;
  public currentLanguage: Language;
  public isEditModeDisabled: boolean = true;
  public form: { formGroup: FormGroup, fields: FormlyFieldConfig[], model: UserInformation };
  public showInformation: boolean = false;

  constructor(
    public translate: TranslateService,
    public service: Service,
    private route: ActivatedRoute,
    private websocket: Websocket,
  ) { }

  ngOnInit() {
    // Set currentLanguage to 
    this.currentLanguage = Language.getByKey(localStorage.LANGUAGE) ?? Language.DEFAULT;
    this.service.setCurrentComponent({ languageKey: 'Menu.user' }, this.route);

    this.getUserInformation().then((userInformation) => {
      this.form = {
        formGroup: new FormGroup({}),
        fields: this.getFields(),
        model: userInformation
      };
<<<<<<< HEAD
    }).then(() => {
      this.service.metadata.subscribe(entry => {
        if (entry) {
          // Temporary Solution
          switch (entry.user.id) {
            case 'demo@fenecon.de':
            case 'pv@schachinger-gaerten.de':
            case 'pv@studentenpark1-straubing.de':
              this.showInformation = false;
              break;
            default:
              this.showInformation = true;
          }
        }
      });
=======
      this.showInformation = true;
>>>>>>> 24c26005
    });
  }

  public applyChanges() {
    let user = {
      user: {
        lastname: this.form.model.lastname,
        firstname: this.form.model.firstname,
        email: this.form.model.email,
        phone: this.form.model.phone,
        address: {
          street: this.form.model.street,
          zip: this.form.model.zip,
          city: this.form.model.city,
          country: this.form.model.country
        },
      }
    };
    this.service.websocket.sendRequest(new SetUserInformationRequest(user)).then(() => {
      this.service.toast(this.translate.instant('General.changeAccepted'), 'success');
    }).catch((reason) => {
      this.service.toast(this.translate.instant('General.changeFailed') + '\n' + reason.error.message, 'danger');
    });
    this.enableAndDisableFormFields();
    this.form.formGroup.markAsPristine();
  }

  public enableAndDisableEditMode(): void {
    if (this.isEditModeDisabled == false) {
      this.getUserInformation().then((userInformation) => {
        this.form = {
          formGroup: new FormGroup({}),
          fields: this.getFields(),
          model: userInformation
        };
      });
    }

    this.enableAndDisableFormFields();
  }

  public enableAndDisableFormFields(): boolean {
    // Update Fields
    this.form?.fields[0].fieldGroup.forEach(element => {
      element.templateOptions.disabled = !element.templateOptions.disabled;
    });
    return this.isEditModeDisabled = !this.isEditModeDisabled;
  }


  public getFields(): FormlyFieldConfig[] {

    return [{
      fieldGroup: [
        {
          key: "firstname",
          type: "input",
          templateOptions: {
            label: this.translate.instant("Register.Form.firstname"),
            disabled: true
          }
        },
        {
          key: "lastname",
          type: "input",
          templateOptions: {
            label: this.translate.instant("Register.Form.lastname"),
            disabled: true
          }
        },
        {
          key: "street",
          type: "input",
          templateOptions: {
            label: this.translate.instant("Register.Form.street"),
            disabled: true
          }
        },
        {
          key: "zip",
          type: "input",
          templateOptions: {
            label: this.translate.instant("Register.Form.zip"),
            disabled: true
          }
        },
        {
          key: "city",
          type: "input",
          templateOptions: {
            label: this.translate.instant("Register.Form.city"),
            disabled: true
          }
        },
        {
          key: "country",
          type: "select",
          templateOptions: {
            label: this.translate.instant("Register.Form.country"),
            options: COUNTRY_OPTIONS(this.translate),
            disabled: true
          }
        },
        {
          key: "email",
          type: "input",
          templateOptions: {
            label: this.translate.instant("Register.Form.email"),
            disabled: true
          },
          validators: {
            validation: [Validators.email]
          }
        },
        {
          key: "phone",
          type: "input",
          templateOptions: {
            label: this.translate.instant("Register.Form.phone"),
            disabled: true
          }
        }
      ]
    }];
  }

  public getUserInformation(): Promise<UserInformation> {

    return new Promise(resolve => {
      var interval = setInterval(() => {
        if (this.websocket.status == 'online') {
          this.service.websocket.sendRequest(new GetUserInformationRequest()).then((response: GetUserInformationResponse) => {
            let user = response.result.user;

            resolve({
              lastname: user.lastname,
              firstname: user.firstname,
              email: user.email,
              phone: user.phone,
              street: user.address.street,
              zip: user.address.zip,
              city: user.address.city,
              country: user.address.country,
            });
          }).catch(() => {
            resolve({
              lastname: "",
              firstname: "",
              email: "",
              phone: "",
              street: "",
              zip: "",
              city: "",
              country: "",
            });
          });
          clearInterval(interval);
        }
      }, 1000);
    });
  }

  /**
   * Logout from OpenEMS Edge or Backend.
   */
  public doLogout() {
    this.websocket.logout();
  }

  public toggleDebugMode(event: CustomEvent) {

    sessionStorage.setItem("DEBUGMODE", event.detail['checked']);
    this.environment.debugMode = event.detail['checked'];
  }

  public setLanguage(language: Language): void {
    // Get Key of LanguageTag Enum
    localStorage.LANGUAGE = language.key;

    this.service.setLang(language);
    this.websocket.sendRequest(new UpdateUserLanguageRequest({ language: language.key })).then(() => {
      this.service.toast(this.translate.instant('General.changeAccepted'), 'success');
    }).catch((reason) => {
      this.service.toast(this.translate.instant('General.changeFailed') + '\n' + reason.error.message, 'danger');
    });

    this.currentLanguage = language;
    this.translate.use(language.key);
  }
}<|MERGE_RESOLUTION|>--- conflicted
+++ resolved
@@ -53,7 +53,6 @@
         fields: this.getFields(),
         model: userInformation
       };
-<<<<<<< HEAD
     }).then(() => {
       this.service.metadata.subscribe(entry => {
         if (entry) {
@@ -69,9 +68,6 @@
           }
         }
       });
-=======
-      this.showInformation = true;
->>>>>>> 24c26005
     });
   }
 

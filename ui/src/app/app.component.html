<ion-app>
  <ion-header>
    <ion-toolbar color="primary" mode="md">
      <ion-buttons *ngIf="backUrl" slot="start">
        <ion-button [routerLink]="backUrl">
          <ion-icon name="arrow-back-outline"></ion-icon>
        </ion-button>
      </ion-buttons>
      <ion-buttons slot="start" *ngIf="enableSideMenu">
        <ion-menu-button autoHide="false"></ion-menu-button>
      </ion-buttons>
      <!-- page title is shown if the current page isn't Live nor History -->
      <ion-title *ngIf="currentPage != 'IndexLive' && currentPage != 'IndexHistory'" class="ion-hide-md-up"
        slot="start">
        {{ service.currentPageTitle }}
      </ion-title>
      <!-- page title is hidden when 'smartphone resolution' is reached -->
      <ion-title class="ion-hide-md-down" slot="start">
        {{ service.currentPageTitle }}
      </ion-title>
      <ng-container *ngIf="service.currentEdge | async as edge">
        <ng-container *ngIf="currentPage == 'IndexLive' || currentPage == 'IndexHistory'">
          <ion-buttons>
            <ion-segment [value]="currentPage" class="ion-justify-content-center">
              <ion-segment-button value="IndexLive" routerLink="/device/{{ edge.id }}/live">
                <ion-label translate>General.live</ion-label>
              </ion-segment-button>
              <ion-segment-button value="IndexHistory" routerLink="/device/{{ edge.id }}/history">
                <ion-label translate>General.history</ion-label>
              </ion-segment-button>
            </ion-segment>
          </ion-buttons>
        </ng-container>
      </ng-container>
      <!-- this title tag is for spacing purpose only -->
      <ion-title class="ion-hide-md-down" slot="end">
      </ion-title>
<<<<<<< HEAD
      <ion-buttons slot="end">
        <ng-container *ngIf="service.currentEdge | async as edge">
          <ion-button *ngIf="env.debugMode && edge.roleIsAtLeast('owner')"
            (click)="isSystemLogEnabled = !isSystemLogEnabled">
            <ion-icon name="bug"></ion-icon>
=======
      <ng-container *ngIf="service.currentEdge | async as edge">
        <ion-buttons slot="end" *ngIf="env.debugMode && edge.roleIsAtLeast('owner')">
          <ion-button (click)="isSystemLogEnabled = !isSystemLogEnabled">
            <ion-icon name="bug-outline"></ion-icon>
>>>>>>> 393dff05
          </ion-button>
        </ng-container>
      </ion-buttons>
    </ion-toolbar>

    <ng-container *ngIf="currentPage == 'IndexHistory'">
      <ion-toolbar color="secondary">
        <ion-buttons class="ion-justify-content-center">
          <pickdate></pickdate>
        </ion-buttons>
      </ion-toolbar>
    </ng-container>
  </ion-header>

  <ion-content>
    <ion-grid>
      <ion-row class="ion-justify-content-center">

        <ion-col *ngIf="websocket.status == 'connecting'" size="12" size-md="6">
          <ion-card>
            <ion-item>
              <ion-icon slot="start" name="wifi-outline"></ion-icon>
              <ion-label class="ion-text-wrap">
                <h2>Verbindung wird aufgebaut...</h2>
                <!-- TODO translate -->
              </ion-label>
            </ion-item>
          </ion-card>
        </ion-col>

        <ion-col *ngIf="websocket.status == 'failed'" size="12" size-md="6">
          <ion-card>
            <ion-item>
<<<<<<< HEAD
              <ion-icon slot="start" name="close-circle"></ion-icon>
              <ion-label text-wrap>
                <h2 translate [translateParams]="{value: 'FEMS'}">Index.connectionFailed</h2>
=======
              <ion-icon slot="start" name="close-circle-outline"></ion-icon>
              <ion-label class="ion-text-wrap">
                <h2 translate [translateParams]="{value: 'OpenEMS'}">Index.connectionFailed</h2>
>>>>>>> 393dff05
                <p color="light">{{ env.url }}</p>
              </ion-label>
            </ion-item>
          </ion-card>
        </ion-col>

      </ion-row>
    </ion-grid>

    <!-- Side Menu  -->
    <ion-menu type="overlay" side="start" contentId="content">
      <ion-header>
        <ion-toolbar color="primary">
          <ion-title translate>Menu.menu</ion-title>
        </ion-toolbar>
      </ion-header>
      <ion-content>
        <ion-row style="min-height: 100%;">
          <ion-col>
            <ion-list>
              <ion-item lines="full" *ngIf="env.backend === 'OpenEMS Backend'" routerLinkActive="active"
                routerLink="/index" (click)="menu.close()">
                <ion-label translate>Menu.overview</ion-label>
              </ion-item>
              <ion-item lines="inset" routerLinkActive="active" routerLink="/about" (click)="menu.close()">
                <ion-label translate>Menu.aboutUI</ion-label>
              </ion-item>
              <ion-item lines="inset" routerLinkActive="active" routerLink="/settings" (click)="menu.close()">
                <ion-label translate>Menu.generalSettings</ion-label>
              </ion-item>
              <nav *ngIf="(service.currentEdge | async) as edge">
                <ion-item lines="inset" routerLink="/device/{{ edge.id }}/settings" (click)="menu.close()">
                  <ion-label translate>Menu.edgeSettings</ion-label>
                </ion-item>
              </nav>
            </ion-list>
          </ion-col>
          <ion-col class="ion-align-self-end">
            <ion-item lines="full" routerLinkActive="active"
              href="https://portal.fenecon.de/web/session/logout?redirect=https://fenecon.de" (click)="menu.close()">
              <ion-label translate>Menu.logout</ion-label>
              <ion-icon color="primary" name="log-out"></ion-icon>
            </ion-item>
          </ion-col>
        </ion-row>
      </ion-content>
    </ion-menu>

    <!-- Show Sub-Views -->
    <router-outlet id="content"></router-outlet>
    <!-- TODO use ion-router-outlet once it does not break anymore the screen width <ion-router-outlet></ion-router-outlet> -->

    <systemLog *ngIf="isSystemLogEnabled"></systemLog>

  </ion-content>
</ion-app><|MERGE_RESOLUTION|>--- conflicted
+++ resolved
@@ -35,21 +35,13 @@
       <!-- this title tag is for spacing purpose only -->
       <ion-title class="ion-hide-md-down" slot="end">
       </ion-title>
-<<<<<<< HEAD
-      <ion-buttons slot="end">
-        <ng-container *ngIf="service.currentEdge | async as edge">
-          <ion-button *ngIf="env.debugMode && edge.roleIsAtLeast('owner')"
-            (click)="isSystemLogEnabled = !isSystemLogEnabled">
-            <ion-icon name="bug"></ion-icon>
-=======
       <ng-container *ngIf="service.currentEdge | async as edge">
         <ion-buttons slot="end" *ngIf="env.debugMode && edge.roleIsAtLeast('owner')">
           <ion-button (click)="isSystemLogEnabled = !isSystemLogEnabled">
             <ion-icon name="bug-outline"></ion-icon>
->>>>>>> 393dff05
           </ion-button>
-        </ng-container>
-      </ion-buttons>
+        </ion-buttons>
+      </ng-container>
     </ion-toolbar>
 
     <ng-container *ngIf="currentPage == 'IndexHistory'">
@@ -80,15 +72,9 @@
         <ion-col *ngIf="websocket.status == 'failed'" size="12" size-md="6">
           <ion-card>
             <ion-item>
-<<<<<<< HEAD
-              <ion-icon slot="start" name="close-circle"></ion-icon>
-              <ion-label text-wrap>
-                <h2 translate [translateParams]="{value: 'FEMS'}">Index.connectionFailed</h2>
-=======
               <ion-icon slot="start" name="close-circle-outline"></ion-icon>
               <ion-label class="ion-text-wrap">
                 <h2 translate [translateParams]="{value: 'OpenEMS'}">Index.connectionFailed</h2>
->>>>>>> 393dff05
                 <p color="light">{{ env.url }}</p>
               </ion-label>
             </ion-item>

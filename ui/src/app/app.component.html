<ion-app>
  <ion-header>
    <ion-toolbar color="primary">
      <ion-buttons *ngIf="backUrl" slot="start">
        <ion-button [routerLink]="backUrl">
          <ion-icon name="arrow-back"></ion-icon>
        </ion-button>
      </ion-buttons>
<<<<<<< HEAD
      <ion-title *ngIf="(service.currentEdge | async) as currentEdge; else elseTitle">{{
        currentEdge.comment
        }}</ion-title>
      <ng-template #elseTitle>
        <ion-title>hy-control</ion-title>
      </ng-template>

      <ion-buttons slot="end">
        <nav *ngIf="(service.currentEdge | async) as edge">
          <ion-button *ngIf="edge.roleIsAtLeast('owner')" routerLink="/device/{{ edge.id }}/settings">
            <ion-icon name="settings" size="large">
            </ion-icon>
          </ion-button>
        </nav>
        <ion-button (click)="presentPopover($event)">
          <ion-icon size="large" name="more"></ion-icon>
        </ion-button>
=======
      <ion-title>{{ service.currentPageTitle }}</ion-title>
      <ion-buttons slot="start" *ngIf="enableSideMenu">
        <ion-menu-button autoHide="false"></ion-menu-button>
>>>>>>> 6638cacc
      </ion-buttons>
      <ng-container *ngIf="service.currentEdge | async as edge">
        <ion-buttons slot="end" *ngIf="env.debugMode && edge.roleIsAtLeast('owner')">
          <ion-button (click)="isSystemLogEnabled = !isSystemLogEnabled">
            <ion-icon name="bug"></ion-icon>
          </ion-button>
        </ion-buttons>
      </ng-container>
    </ion-toolbar>

    <ng-container *ngIf="isEdgeIndexPage && service.currentEdge | async as edge">
      <ion-toolbar color="primary">
        <ion-segment>
          <ion-segment-button checked value="Live" routerLink="/device/{{ edge.id }}/live">
            <ion-label translate>General.Live</ion-label>
          </ion-segment-button>
          <ion-segment-button value="History" routerLink="/device/{{ edge.id }}/history">
            <ion-label translate>General.History</ion-label>
          </ion-segment-button>
        </ion-segment>
      </ion-toolbar>
    </ng-container>
  </ion-header>

  <ion-content>
    <ion-grid>
      <ion-row justify-content-center>

        <ion-col *ngIf="websocket.status == 'connecting' && env.backend != 'App'" size="12" size-md="6">
          <ion-card>
            <ion-item>
              <ion-icon slot="start" name="wifi"></ion-icon>
              <ion-label text-wrap>
                <h2>Verbindung wird aufgebaut...</h2>
                <p color="light">{{ env.url }}</p>
              </ion-label>
            </ion-item>
          </ion-card>
        </ion-col>

        <ion-col *ngIf="websocket.status == 'failed'" size="12" size-md="6">
          <ion-card>
            <ion-item>
              <ion-icon slot="start" name="close-circle"></ion-icon>
              <ion-label text-wrap>
                <h2 translate [translateParams]="{value: 'OpenEMS'}">Index.ConnectionFailed</h2>
                <p color="light">{{ env.url }}</p>
              </ion-label>
            </ion-item>
          </ion-card>
        </ion-col>

      </ion-row>
    </ion-grid>

    <!-- Side Menu  -->
    <ion-menu side="start" contentId="content">
      <ion-header>
        <ion-toolbar color="primary">
          <ion-title translate>Menu.Menu</ion-title>
        </ion-toolbar>
      </ion-header>
      <ion-content>
        <ion-list>
          <ion-item lines="full" *ngIf="env.backend === 'OpenEMS Backend'" routerLinkActive="active" routerLink="/index"
            (click)="menu.close()">
            <ion-label translate>Menu.Overview</ion-label>
          </ion-item>
          <ion-item lines="inset" routerLinkActive="active" routerLink="/about" (click)="menu.close()">
            <ion-label translate>Menu.AboutUI</ion-label>
          </ion-item>
          <ion-item lines="inset" routerLinkActive="active" routerLink="/settings" (click)="menu.close()">
            <ion-label translate>Menu.GeneralSettings</ion-label>
          </ion-item>
          <nav *ngIf="(service.currentEdge | async) as edge">
            <ion-item lines="inset" *ngIf="edge.roleIsAtLeast('owner')" routerLink="/device/{{ edge.id }}/settings"
              (click)="menu.close()">
              <ion-label translate>Menu.EdgeSettings</ion-label>
            </ion-item>
          </nav>
        </ion-list>
      </ion-content>
    </ion-menu>

    <!-- Show Sub-Views -->
    <router-outlet id="content"></router-outlet>
    <!-- TODO use ion-router-outlet once it does not break anymore the screen width <ion-router-outlet></ion-router-outlet> -->

    <systemLog *ngIf="isSystemLogEnabled"></systemLog>

  </ion-content>
</ion-app><|MERGE_RESOLUTION|>--- conflicted
+++ resolved
@@ -6,29 +6,9 @@
           <ion-icon name="arrow-back"></ion-icon>
         </ion-button>
       </ion-buttons>
-<<<<<<< HEAD
-      <ion-title *ngIf="(service.currentEdge | async) as currentEdge; else elseTitle">{{
-        currentEdge.comment
-        }}</ion-title>
-      <ng-template #elseTitle>
-        <ion-title>hy-control</ion-title>
-      </ng-template>
-
-      <ion-buttons slot="end">
-        <nav *ngIf="(service.currentEdge | async) as edge">
-          <ion-button *ngIf="edge.roleIsAtLeast('owner')" routerLink="/device/{{ edge.id }}/settings">
-            <ion-icon name="settings" size="large">
-            </ion-icon>
-          </ion-button>
-        </nav>
-        <ion-button (click)="presentPopover($event)">
-          <ion-icon size="large" name="more"></ion-icon>
-        </ion-button>
-=======
       <ion-title>{{ service.currentPageTitle }}</ion-title>
       <ion-buttons slot="start" *ngIf="enableSideMenu">
         <ion-menu-button autoHide="false"></ion-menu-button>
->>>>>>> 6638cacc
       </ion-buttons>
       <ng-container *ngIf="service.currentEdge | async as edge">
         <ion-buttons slot="end" *ngIf="env.debugMode && edge.roleIsAtLeast('owner')">

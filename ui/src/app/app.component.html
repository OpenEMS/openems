<<<<<<< HEAD
<mat-sidenav-container fullscreen>
  <mat-sidenav #sidenav mode="push">
    <mat-list>
      <mat-list-item>
        <button routerLinkActive="active" routerLink="/overview" mat-button>
          <span translate>Menu.Overview</span>
        </button>
      </mat-list-item>
      <mat-list-item *ngIf="env.backend === 'OpenEMS Edge' && env.production">
        <!--TODO: is this link still necessary?-->
        <a href="/grafana/dashboard/file/primus-asymmetric.json" mat-button>
          <span translate>General.History</span>
        </a>
      </mat-list-item>
      <mat-list-item>
        <button routerLinkActive="active" routerLink="/about" mat-button>
          <span translate>Menu.AboutUI</span>
        </button>
      </mat-list-item>
    </mat-list>
  </mat-sidenav>
  <div fxLayout="row" fxLayoutAlign="space-between left">
    <mat-toolbar color="primary">
      <div fxFlex="40px">
        <button routerLinkActive="active" (click)="sidenav.toggle()" mat-icon-button>
          <mat-icon>menu</mat-icon>
        </button>
      </div>
      <ng-container *ngIf="(websocket.currentEdge | async) as currentEdge">
        <div fxFlex>
          <!-- TODO show breadcrumbs like 'Energymonitor > History', 'Energymonitor > Settings' -->
          <button routerLink="/device/{{ currentEdge.name }}/overview" mat-button>Energiemonitor
            <small>({{ currentEdge.name }})</small>
          </button>
        </div>
        <div fxFlex="50px">
          <button routerLink="/device/{{ currentEdge.name }}/config" mat-icon-button>
            <mat-icon>settings</mat-icon>
          </button>
        </div>
      </ng-container>
      <!-- <ng-container *ngIf="!currentEdge">
        <div>
          <button routerLink="/overview" mat-button>PRIMUS</button>
        </div>
      </ng-container> -->
    </mat-toolbar>
  </div>
  <!--   -->
  <div *ngIf="websocket.status == 'connecting'" fxLayout fxLayoutAlign="center start" fxLayout="wrap" style="font-family: sans-serif; background-color: yellow">
    <span>Trying to reconnect...</span>
=======
<ion-header>
  <ion-toolbar color=primary>
    <ion-buttons slot="start">
      <ion-button *ngIf="router.url !== '/overview'" (click)="navBack()">
        <ion-icon name="arrow-back"></ion-icon>
      </ion-button>
    </ion-buttons>
    <ion-buttons slot="end">
      <nav *ngIf="(websocket.currentEdge | async) as currentEdge">
        <ion-button routerLink="/device/{{ currentEdge.name }}/config/overview">
          <ion-icon name="settings" size="large"></ion-icon>
        </ion-button>
      </nav>
      <ion-button (click)="presentPopover($event)">
        <ion-icon size="large" name="more"></ion-icon>
      </ion-button>
    </ion-buttons>

    <ion-title *ngIf="(websocket.currentEdge | async) as currentEdge" routerLink="/device/{{ currentEdge.name }}/overview">
      <button mat-button>
        Energiemonitor
        <!-- TODO translate -->
        <small>({{ currentEdge.name }})</small>
      </button>
    </ion-title>

  </ion-toolbar>
</ion-header>



<!--   -->
<div *ngIf="websocket.status == 'connecting'" fxLayout fxLayoutAlign="center start" fxLayout="wrap" style="font-family: sans-serif; background-color: yellow">
  <span>Trying to reconnect...</span>
  <!-- TODO translate -->
</div>
<ng-container *ngIf="(websocket.currentEdge | async) as currentEdge">
  <div *ngIf="!currentEdge.online" fxLayout fxLayoutAlign="center start" fxLayout="wrap" style="font-family: sans-serif; background-color: yellow">
    <span>Device not connected.</span>
>>>>>>> 2b942566
    <!-- TODO translate -->
  </div>
</ng-container>
<div fxLayout fxLayoutAlign="center start" fxLayout="wrap" style="overflow: auto">
  <div fxFlex="100%">
    <router-outlet></router-outlet>
  </div>
</div>
<toaster-container></toaster-container><|MERGE_RESOLUTION|>--- conflicted
+++ resolved
@@ -1,56 +1,3 @@
-<<<<<<< HEAD
-<mat-sidenav-container fullscreen>
-  <mat-sidenav #sidenav mode="push">
-    <mat-list>
-      <mat-list-item>
-        <button routerLinkActive="active" routerLink="/overview" mat-button>
-          <span translate>Menu.Overview</span>
-        </button>
-      </mat-list-item>
-      <mat-list-item *ngIf="env.backend === 'OpenEMS Edge' && env.production">
-        <!--TODO: is this link still necessary?-->
-        <a href="/grafana/dashboard/file/primus-asymmetric.json" mat-button>
-          <span translate>General.History</span>
-        </a>
-      </mat-list-item>
-      <mat-list-item>
-        <button routerLinkActive="active" routerLink="/about" mat-button>
-          <span translate>Menu.AboutUI</span>
-        </button>
-      </mat-list-item>
-    </mat-list>
-  </mat-sidenav>
-  <div fxLayout="row" fxLayoutAlign="space-between left">
-    <mat-toolbar color="primary">
-      <div fxFlex="40px">
-        <button routerLinkActive="active" (click)="sidenav.toggle()" mat-icon-button>
-          <mat-icon>menu</mat-icon>
-        </button>
-      </div>
-      <ng-container *ngIf="(websocket.currentEdge | async) as currentEdge">
-        <div fxFlex>
-          <!-- TODO show breadcrumbs like 'Energymonitor > History', 'Energymonitor > Settings' -->
-          <button routerLink="/device/{{ currentEdge.name }}/overview" mat-button>Energiemonitor
-            <small>({{ currentEdge.name }})</small>
-          </button>
-        </div>
-        <div fxFlex="50px">
-          <button routerLink="/device/{{ currentEdge.name }}/config" mat-icon-button>
-            <mat-icon>settings</mat-icon>
-          </button>
-        </div>
-      </ng-container>
-      <!-- <ng-container *ngIf="!currentEdge">
-        <div>
-          <button routerLink="/overview" mat-button>PRIMUS</button>
-        </div>
-      </ng-container> -->
-    </mat-toolbar>
-  </div>
-  <!--   -->
-  <div *ngIf="websocket.status == 'connecting'" fxLayout fxLayoutAlign="center start" fxLayout="wrap" style="font-family: sans-serif; background-color: yellow">
-    <span>Trying to reconnect...</span>
-=======
 <ion-header>
   <ion-toolbar color=primary>
     <ion-buttons slot="start">
@@ -90,7 +37,6 @@
 <ng-container *ngIf="(websocket.currentEdge | async) as currentEdge">
   <div *ngIf="!currentEdge.online" fxLayout fxLayoutAlign="center start" fxLayout="wrap" style="font-family: sans-serif; background-color: yellow">
     <span>Device not connected.</span>
->>>>>>> 2b942566
     <!-- TODO translate -->
   </div>
 </ng-container>

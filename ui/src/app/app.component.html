<ion-app>
  <ion-header>
    <ion-toolbar color="primary">
      <ion-buttons *ngIf="backUrl" slot="start">
        <ion-button [routerLink]="backUrl">
          <ion-icon name="arrow-back"></ion-icon>
        </ion-button>
      </ion-buttons>
<<<<<<< HEAD
      <ion-title *ngIf="(websocket.currentEdge | async) as currentEdge; else elseTitle">{{ currentEdge.name }} | {{
        currentEdge.comment
        }}</ion-title>
      <ng-template #elseTitle>
        <ion-title>PRIMUS</ion-title>
      </ng-template>

      <ion-buttons slot="end">
        <nav *ngIf="(service.currentEdge | async) as edge">
          <ion-button *ngIf="edge.roleIsAtLeast('owner')" routerLink="/device/{{ edge.id }}/settings">
            <ion-icon name="settings" size="large">
            </ion-icon>
          </ion-button>
        </nav>
        <ion-button (click)="presentPopover($event)">
          <ion-icon size="large" name="more"></ion-icon>
        </ion-button>
=======
      <ion-title>{{ service.currentPageTitle }}</ion-title>
      <ion-buttons slot="start" *ngIf="enableSideMenu">
        <ion-menu-button autoHide="false"></ion-menu-button>
>>>>>>> e28adde8
      </ion-buttons>
      <ng-container *ngIf="service.currentEdge | async as edge">
        <ion-buttons slot="end" *ngIf="env.debugMode && edge.roleIsAtLeast('owner')">
          <ion-button (click)="isSystemLogEnabled = !isSystemLogEnabled">
            <ion-icon name="bug"></ion-icon>
          </ion-button>
        </ion-buttons>
      </ng-container>
    </ion-toolbar>

    <ng-container *ngIf="isEdgeIndexPage && service.currentEdge | async as edge">
      <ion-toolbar color="primary">
        <ion-segment>
          <ion-segment-button checked value="Live" routerLink="/device/{{ edge.id }}/live">
            <ion-label translate>General.Live</ion-label>
          </ion-segment-button>
          <ion-segment-button value="History" routerLink="/device/{{ edge.id }}/history">
            <ion-label translate>General.History</ion-label>
          </ion-segment-button>
        </ion-segment>
      </ion-toolbar>
    </ng-container>
  </ion-header>

  <ion-content>
    <ion-grid>
      <ion-row justify-content-center>
        <!--
        <ion-col *ngIf="websocket.status == 'connecting'" size="12" size-md="6">
          <ion-card>
            <ion-item>
              <ion-icon slot="start" name="wifi"></ion-icon>
              <ion-label text-wrap>
                <h2>Verbindung wird aufgebaut...</h2>
                <!-- TODO translate -->
              </ion-label>
            </ion-item>
          </ion-card>
        </ion-col>
        -->
        <ion-col *ngIf="websocket.status == 'failed'" size="12" size-md="6">
          <ion-card>
            <ion-item>
              <ion-icon slot="start" name="close-circle"></ion-icon>
              <ion-label text-wrap>
                <h2 translate [translateParams]="{value: 'OpenEMS'}">Index.ConnectionFailed</h2>
                <p color="light">{{ env.url }}</p>
              </ion-label>
            </ion-item>
          </ion-card>
        </ion-col>

      </ion-row>
    </ion-grid>

    <!-- Side Menu  -->
    <ion-menu side="start" contentId="content">
      <ion-header>
        <ion-toolbar color="primary">
          <ion-title translate>Menu.Menu</ion-title>
        </ion-toolbar>
      </ion-header>
      <ion-content>
        <ion-list>
          <ion-item lines="full" *ngIf="env.backend === 'OpenEMS Backend'" routerLinkActive="active" routerLink="/index"
            (click)="menu.close()">
            <ion-label translate>Menu.Overview</ion-label>
          </ion-item>
          <ion-item lines="inset" routerLinkActive="active" routerLink="/about" (click)="menu.close()">
            <ion-label translate>Menu.AboutUI</ion-label>
          </ion-item>
          <ion-item lines="inset" routerLinkActive="active" routerLink="/settings" (click)="menu.close()">
            <ion-label translate>Menu.GeneralSettings</ion-label>
          </ion-item>
          <nav *ngIf="(service.currentEdge | async) as edge">
            <ion-item lines="inset" *ngIf="edge.roleIsAtLeast('owner')" routerLink="/device/{{ edge.id }}/settings"
              (click)="menu.close()">
              <ion-label translate>Menu.EdgeSettings</ion-label>
            </ion-item>
          </nav>
        </ion-list>
      </ion-content>
    </ion-menu>

    <!-- Show Sub-Views -->
    <router-outlet id="content"></router-outlet>
    <!-- TODO use ion-router-outlet once it does not break anymore the screen width <ion-router-outlet></ion-router-outlet> -->

    <systemLog *ngIf="isSystemLogEnabled"></systemLog>

  </ion-content>
</ion-app><|MERGE_RESOLUTION|>--- conflicted
+++ resolved
@@ -6,29 +6,9 @@
           <ion-icon name="arrow-back"></ion-icon>
         </ion-button>
       </ion-buttons>
-<<<<<<< HEAD
-      <ion-title *ngIf="(websocket.currentEdge | async) as currentEdge; else elseTitle">{{ currentEdge.name }} | {{
-        currentEdge.comment
-        }}</ion-title>
-      <ng-template #elseTitle>
-        <ion-title>PRIMUS</ion-title>
-      </ng-template>
-
-      <ion-buttons slot="end">
-        <nav *ngIf="(service.currentEdge | async) as edge">
-          <ion-button *ngIf="edge.roleIsAtLeast('owner')" routerLink="/device/{{ edge.id }}/settings">
-            <ion-icon name="settings" size="large">
-            </ion-icon>
-          </ion-button>
-        </nav>
-        <ion-button (click)="presentPopover($event)">
-          <ion-icon size="large" name="more"></ion-icon>
-        </ion-button>
-=======
       <ion-title>{{ service.currentPageTitle }}</ion-title>
       <ion-buttons slot="start" *ngIf="enableSideMenu">
         <ion-menu-button autoHide="false"></ion-menu-button>
->>>>>>> e28adde8
       </ion-buttons>
       <ng-container *ngIf="service.currentEdge | async as edge">
         <ion-buttons slot="end" *ngIf="env.debugMode && edge.roleIsAtLeast('owner')">
@@ -56,7 +36,7 @@
   <ion-content>
     <ion-grid>
       <ion-row justify-content-center>
-        <!--
+
         <ion-col *ngIf="websocket.status == 'connecting'" size="12" size-md="6">
           <ion-card>
             <ion-item>
@@ -68,7 +48,7 @@
             </ion-item>
           </ion-card>
         </ion-col>
-        -->
+
         <ion-col *ngIf="websocket.status == 'failed'" size="12" size-md="6">
           <ion-card>
             <ion-item>

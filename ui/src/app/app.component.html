<ion-app>
  <ion-header>
    <ion-toolbar color="primary" mode="md">
      <ion-buttons *ngIf="backUrl" slot="start">
        <ion-button [routerLink]="backUrl">
          <ion-icon name="arrow-back"></ion-icon>
        </ion-button>
      </ion-buttons>
      <ion-buttons slot="start" *ngIf="enableSideMenu">
        <ion-menu-button autoHide="false"></ion-menu-button>
      </ion-buttons>
      <!-- page title is shown if the current page isn't Live nor History -->
      <ion-title *ngIf="currentPage != 'IndexLive' && currentPage != 'IndexHistory'" class="ion-hide-md-up"
        slot="start">
        {{ service.currentPageTitle }}
      </ion-title>
      <!-- page title is hidden when 'smartphone resolution' is reached -->
      <ion-title class="ion-hide-md-down" slot="start">
        {{ service.currentPageTitle }}
      </ion-title>
      <ng-container *ngIf="service.currentEdge | async as edge">
        <ng-container *ngIf="currentPage == 'IndexLive' || currentPage == 'IndexHistory'">
          <ion-buttons>
<<<<<<< HEAD
            <ion-segment class="ion-justify-content-center">
              <ion-segment-button [checked]="currentPage == 'IndexLive'" value="Live"
                routerLink="/device/{{ edge.id }}/live">
                <ion-label translate>General.live</ion-label>
              </ion-segment-button>
              <ion-segment-button [checked]="currentPage == 'IndexHistory'" value="History"
                routerLink="/device/{{ edge.id }}/history">
=======
            <ion-segment (ionChange)="updateLiveHistorySegment($event)" mode="md" [(ngModel)]="currentPage"
              class="ion-justify-content-center">
              <ion-segment-button value="IndexLive">
                <ion-label translate>General.live</ion-label>
              </ion-segment-button>
              <ion-segment-button value="IndexHistory">
>>>>>>> 92079ff2
                <ion-label translate>General.history</ion-label>
              </ion-segment-button>
            </ion-segment>
          </ion-buttons>
        </ng-container>
      </ng-container>
      <!-- this title tag is for spacing purpose only -->
      <ion-title class="ion-hide-md-down" slot="end">
      </ion-title>
      <ion-buttons slot="end">
        <ng-container *ngIf="service.currentEdge | async as edge">
          <ion-button *ngIf="env.debugMode && edge.roleIsAtLeast('owner')"
            (click)="isSystemLogEnabled = !isSystemLogEnabled">
            <ion-icon name="bug"></ion-icon>
          </ion-button>
        </ng-container>
      </ion-buttons>
    </ion-toolbar>

    <ng-container *ngIf="currentPage == 'IndexHistory'">
      <ion-toolbar color="secondary">
        <ion-buttons class="ion-justify-content-center">
          <pickdate></pickdate>
        </ion-buttons>
      </ion-toolbar>
    </ng-container>
  </ion-header>

  <ion-content>
    <ion-grid>
      <ion-row class="ion-justify-content-center">

        <ion-col *ngIf="websocket.status == 'connecting'" size="12" size-md="6">
          <ion-card>
            <ion-item>
              <ion-icon slot="start" name="wifi"></ion-icon>
              <ion-label class="ion-text-wrap">
                <h2>Verbindung wird aufgebaut...</h2>
                <!-- TODO translate -->
              </ion-label>
            </ion-item>
          </ion-card>
        </ion-col>

        <ion-col *ngIf="websocket.status == 'failed'" size="12" size-md="6">
          <ion-card>
            <ion-item>
              <ion-icon slot="start" name="close-circle"></ion-icon>
              <ion-label text-wrap>
                <h2 translate [translateParams]="{value: 'FEMS'}">Index.connectionFailed</h2>
                <p color="light">{{ env.url }}</p>
              </ion-label>
            </ion-item>
          </ion-card>
        </ion-col>

      </ion-row>
    </ion-grid>

    <!-- Side Menu  -->
    <ion-menu type="overlay" side="start" contentId="content">
      <ion-header>
        <ion-toolbar color="primary">
          <ion-title translate>Menu.menu</ion-title>
        </ion-toolbar>
      </ion-header>
      <ion-content>
        <ion-row style="min-height: 100%;">
          <ion-col>
            <ion-list>
              <ion-item lines="full" *ngIf="env.backend === 'OpenEMS Backend'" routerLinkActive="active"
                routerLink="/index" (click)="menu.close()">
                <ion-label translate>Menu.overview</ion-label>
              </ion-item>
              <ion-item lines="inset" routerLinkActive="active" routerLink="/about" (click)="menu.close()">
                <ion-label translate>Menu.aboutUI</ion-label>
              </ion-item>
              <ion-item lines="inset" routerLinkActive="active" routerLink="/settings" (click)="menu.close()">
                <ion-label translate>Menu.generalSettings</ion-label>
              </ion-item>
              <nav *ngIf="(service.currentEdge | async) as edge">
                <ion-item lines="inset" routerLink="/device/{{ edge.id }}/settings" (click)="menu.close()">
                  <ion-label translate>Menu.edgeSettings</ion-label>
                </ion-item>
              </nav>
            </ion-list>
          </ion-col>
          <ion-col class="ion-align-self-end">
            <ion-item lines="full" routerLinkActive="active"
              href="https://portal.fenecon.de/web/session/logout?redirect=https://fenecon.de" (click)="menu.close()">
              <ion-label translate>Menu.logout</ion-label>
              <ion-icon color="primary" name="log-out"></ion-icon>
            </ion-item>
          </ion-col>
        </ion-row>
      </ion-content>
    </ion-menu>

    <!-- Show Sub-Views -->
    <router-outlet id="content"></router-outlet>
    <!-- TODO use ion-router-outlet once it does not break anymore the screen width <ion-router-outlet></ion-router-outlet> -->

    <systemLog *ngIf="isSystemLogEnabled"></systemLog>

  </ion-content>
</ion-app><|MERGE_RESOLUTION|>--- conflicted
+++ resolved
@@ -21,22 +21,12 @@
       <ng-container *ngIf="service.currentEdge | async as edge">
         <ng-container *ngIf="currentPage == 'IndexLive' || currentPage == 'IndexHistory'">
           <ion-buttons>
-<<<<<<< HEAD
-            <ion-segment class="ion-justify-content-center">
-              <ion-segment-button [checked]="currentPage == 'IndexLive'" value="Live"
-                routerLink="/device/{{ edge.id }}/live">
-                <ion-label translate>General.live</ion-label>
-              </ion-segment-button>
-              <ion-segment-button [checked]="currentPage == 'IndexHistory'" value="History"
-                routerLink="/device/{{ edge.id }}/history">
-=======
             <ion-segment (ionChange)="updateLiveHistorySegment($event)" mode="md" [(ngModel)]="currentPage"
               class="ion-justify-content-center">
               <ion-segment-button value="IndexLive">
                 <ion-label translate>General.live</ion-label>
               </ion-segment-button>
               <ion-segment-button value="IndexHistory">
->>>>>>> 92079ff2
                 <ion-label translate>General.history</ion-label>
               </ion-segment-button>
             </ion-segment>
@@ -46,14 +36,13 @@
       <!-- this title tag is for spacing purpose only -->
       <ion-title class="ion-hide-md-down" slot="end">
       </ion-title>
-      <ion-buttons slot="end">
-        <ng-container *ngIf="service.currentEdge | async as edge">
-          <ion-button *ngIf="env.debugMode && edge.roleIsAtLeast('owner')"
-            (click)="isSystemLogEnabled = !isSystemLogEnabled">
-            <ion-icon name="bug"></ion-icon>
+      <ng-container *ngIf="service.currentEdge | async as edge">
+        <ion-buttons slot="end" *ngIf="env.debugMode && edge.roleIsAtLeast('owner')">
+          <ion-button (click)="isSystemLogEnabled = !isSystemLogEnabled">
+            <ion-icon name="bug-outline"></ion-icon>
           </ion-button>
-        </ng-container>
-      </ion-buttons>
+        </ion-buttons>
+      </ng-container>
     </ion-toolbar>
 
     <ng-container *ngIf="currentPage == 'IndexHistory'">
@@ -72,7 +61,7 @@
         <ion-col *ngIf="websocket.status == 'connecting'" size="12" size-md="6">
           <ion-card>
             <ion-item>
-              <ion-icon slot="start" name="wifi"></ion-icon>
+              <ion-icon slot="start" name="wifi-outline"></ion-icon>
               <ion-label class="ion-text-wrap">
                 <h2>Verbindung wird aufgebaut...</h2>
                 <!-- TODO translate -->
@@ -84,8 +73,8 @@
         <ion-col *ngIf="websocket.status == 'failed'" size="12" size-md="6">
           <ion-card>
             <ion-item>
-              <ion-icon slot="start" name="close-circle"></ion-icon>
-              <ion-label text-wrap>
+              <ion-icon slot="start" name="close-circle-outline"></ion-icon>
+              <ion-label class="ion-text-wrap">
                 <h2 translate [translateParams]="{value: 'FEMS'}">Index.connectionFailed</h2>
                 <p color="light">{{ env.url }}</p>
               </ion-label>
@@ -107,8 +96,8 @@
         <ion-row style="min-height: 100%;">
           <ion-col>
             <ion-list>
-              <ion-item lines="full" *ngIf="env.backend === 'OpenEMS Backend'" routerLinkActive="active"
-                routerLink="/index" (click)="menu.close()">
+              <ion-item lines="full" *ngIf="env.backend === 'OpenEMS Backend'" routerLinkActive="active" routerLink="/index"
+                (click)="menu.close()">
                 <ion-label translate>Menu.overview</ion-label>
               </ion-item>
               <ion-item lines="inset" routerLinkActive="active" routerLink="/about" (click)="menu.close()">

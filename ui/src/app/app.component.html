--- conflicted
+++ resolved
@@ -46,38 +46,12 @@
       </ng-container>
     </ion-toolbar>
 
-<<<<<<< HEAD
-    <ng-container *ngIf="service.currentEdge | async as edge">
-      <ng-container *ngIf="currentPage == 'IndexLive' || currentPage == 'IndexHistory'">
-        <ion-toolbar color="primary">
-          <ion-segment>
-            <ion-segment-button [checked]="currentPage == 'IndexLive'" value="Live"
-              routerLink="/device/{{ edge.id }}/live">
-              <ion-label translate>General.Live</ion-label>
-            </ion-segment-button>
-            <ion-segment-button [checked]="currentPage == 'IndexHistory'" value="History"
-              routerLink="/device/{{ edge.id }}/history">
-              <ion-label translate>General.History</ion-label>
-            </ion-segment-button>
-          </ion-segment>
-        </ion-toolbar>
-      </ng-container>
-
-      <ng-container *ngIf="currentPage == 'IndexHistory'">
-        <ion-toolbar color="secondary">
-          <ion-buttons slot="start">
-            <pickdate></pickdate>
-          </ion-buttons>
-        </ion-toolbar>
-      </ng-container>
-=======
     <ng-container *ngIf="currentPage == 'IndexHistory'">
       <ion-toolbar color="secondary">
         <ion-buttons class="ion-justify-content-center">
           <pickdate></pickdate>
         </ion-buttons>
       </ion-toolbar>
->>>>>>> a30e8552
     </ng-container>
   </ion-header>
 
@@ -85,13 +59,13 @@
     <ion-grid>
       <ion-row class="ion-justify-content-center">
 
-        <ion-col *ngIf="websocket.status == 'connecting' && env.backend != 'App'" size="12" size-md="6">
+        <ion-col *ngIf="websocket.status == 'connecting'" size="12" size-md="6">
           <ion-card>
             <ion-item>
               <ion-icon slot="start" name="wifi"></ion-icon>
               <ion-label class="ion-text-wrap">
                 <h2>Verbindung wird aufgebaut...</h2>
-                <p color="light">{{ env.url }}</p>
+                <!-- TODO translate -->
               </ion-label>
             </ion-item>
           </ion-card>

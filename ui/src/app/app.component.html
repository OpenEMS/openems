--- conflicted
+++ resolved
@@ -14,21 +14,6 @@
                 </ion-label>
               </ion-item>
 
-<<<<<<< HEAD
-        <ion-col *ngIf="websocket.status == 'failed'" size="12" size-md="6">
-          <ion-card>
-            <ion-item>
-              <ion-icon slot="start" name="close-circle-outline"></ion-icon>
-              <ion-label class="ion-text-wrap">
-                <h2 translate [translateParams]="{value: 'FEMS'}">Index.connectionFailed</h2>
-                <p color="light">{{ env.url }}</p>
-              </ion-label>
-            </ion-item>
-          </ion-card>
-        </ion-col>
-      </ion-row>
-    </ion-grid>
-=======
               <!-- Connection failed -->
               <ion-item color="light" *ngSwitchCase="'failed'">
                 <ion-icon slot="start" name="close-circle-outline"></ion-icon>
@@ -43,7 +28,6 @@
         </ion-row>
       </ion-grid>
     </ng-container>
->>>>>>> 62a2554b
 
     <systemLog *ngIf="isSystemLogEnabled"></systemLog>
 

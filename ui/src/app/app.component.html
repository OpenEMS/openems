--- conflicted
+++ resolved
@@ -84,34 +84,43 @@
       </ion-row>
     </ion-grid>
 
-<<<<<<< HEAD
+    <!-- Show Sub-Views -->
+    <router-outlet id="content"></router-outlet>
+    <!-- TODO use ion-router-outlet once it does not break anymore the screen width <ion-router-outlet></ion-router-outlet> -->
+
+    <systemLog *ngIf="isSystemLogEnabled"></systemLog>
+
+  </ion-content>
     <!-- Side Menu  -->
     <ion-menu type="overlay" side="start" contentId="content">
       <ion-header>
         <ion-toolbar color="primary">
+        <ion-buttons slot="start">
+          <ion-menu-button autoHide="false"></ion-menu-button>
+        </ion-buttons>
           <ion-title translate>Menu.menu</ion-title>
         </ion-toolbar>
       </ion-header>
       <ion-content>
         <ion-row style="min-height: 100%;">
           <ion-col>
-            <ion-list>
-              <ion-item lines="full" *ngIf="env.backend === 'OpenEMS Backend'" routerLinkActive="active"
-                routerLink="/index" (click)="menu.close()">
-                <ion-label translate>Menu.overview</ion-label>
-              </ion-item>
-              <ion-item lines="inset" routerLinkActive="active" routerLink="/about" (click)="menu.close()">
-                <ion-label translate>Menu.aboutUI</ion-label>
-              </ion-item>
-              <ion-item lines="inset" routerLinkActive="active" routerLink="/settings" (click)="menu.close()">
-                <ion-label translate>Menu.generalSettings</ion-label>
-              </ion-item>
-              <nav *ngIf="(service.currentEdge | async) as edge">
-                <ion-item lines="inset" routerLink="/device/{{ edge.id }}/settings" (click)="menu.close()">
-                  <ion-label translate>Menu.edgeSettings</ion-label>
-                </ion-item>
-              </nav>
-            </ion-list>
+        <ion-list>
+          <ion-item lines="full" *ngIf="env.backend === 'OpenEMS Backend'" routerLinkActive="active" routerLink="/index"
+            (click)="menu.close()">
+            <ion-label translate>Menu.overview</ion-label>
+          </ion-item>
+          <ion-item lines="inset" routerLinkActive="active" routerLink="/about" (click)="menu.close()">
+            <ion-label translate>Menu.aboutUI</ion-label>
+          </ion-item>
+          <ion-item lines="inset" routerLinkActive="active" routerLink="/settings" (click)="menu.close()">
+            <ion-label translate>Menu.generalSettings</ion-label>
+          </ion-item>
+          <nav *ngIf="(service.currentEdge | async) as edge">
+            <ion-item lines="inset" routerLink="/device/{{ edge.id }}/settings" (click)="menu.close()">
+              <ion-label translate>Menu.edgeSettings</ion-label>
+            </ion-item>
+          </nav>
+        </ion-list>
           </ion-col>
           <ion-col class="ion-align-self-end">
             <ion-item lines="full" routerLinkActive="active"
@@ -124,8 +133,6 @@
       </ion-content>
     </ion-menu>
 
-=======
->>>>>>> 92862c18
     <!-- Show Sub-Views -->
     <router-outlet id="content"></router-outlet>
     <!-- TODO use ion-router-outlet once it does not break anymore the screen width <ion-router-outlet></ion-router-outlet> -->
@@ -133,34 +140,4 @@
     <systemLog *ngIf="isSystemLogEnabled"></systemLog>
 
   </ion-content>
-  <!-- Side Menu  -->
-  <ion-menu type="overlay" side="start" contentId="content">
-    <ion-header>
-      <ion-toolbar color="primary">
-        <ion-buttons slot="start">
-          <ion-menu-button autoHide="false"></ion-menu-button>
-        </ion-buttons>
-        <ion-title translate>Menu.menu</ion-title>
-      </ion-toolbar>
-    </ion-header>
-    <ion-content>
-      <ion-list>
-        <ion-item lines="full" *ngIf="env.backend === 'OpenEMS Backend'" routerLinkActive="active" routerLink="/index"
-          (click)="menu.close()">
-          <ion-label translate>Menu.overview</ion-label>
-        </ion-item>
-        <ion-item lines="inset" routerLinkActive="active" routerLink="/about" (click)="menu.close()">
-          <ion-label translate>Menu.aboutUI</ion-label>
-        </ion-item>
-        <ion-item lines="inset" routerLinkActive="active" routerLink="/settings" (click)="menu.close()">
-          <ion-label translate>Menu.generalSettings</ion-label>
-        </ion-item>
-        <nav *ngIf="(service.currentEdge | async) as edge">
-          <ion-item lines="inset" routerLink="/device/{{ edge.id }}/settings" (click)="menu.close()">
-            <ion-label translate>Menu.edgeSettings</ion-label>
-          </ion-item>
-        </nav>
-      </ion-list>
-    </ion-content>
-  </ion-menu>
 </ion-app>
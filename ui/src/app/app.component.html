<ion-app>
  <ion-content>
    <ion-grid>
      <ion-row class="ion-justify-content-center">

        <ion-col *ngIf="websocket.status == 'connecting'" size="12" size-md="6">
          <ion-card>
            <ion-item>
              <ion-icon slot="start" name="wifi-outline"></ion-icon>
              <ion-label class="ion-text-wrap">
                <h2>Verbindung wird aufgebaut...</h2>
                <!-- TODO translate -->
              </ion-label>
            </ion-item>
          </ion-card>
        </ion-col>

        <ion-col *ngIf="websocket.status == 'failed'" size="12" size-md="6">
          <ion-card>
            <ion-item>
              <ion-icon slot="start" name="close-circle-outline"></ion-icon>
              <ion-label class="ion-text-wrap">
                <h2 translate [translateParams]="{value: 'FEMS'}">Index.connectionFailed</h2>
                <p color="light">{{ env.url }}</p>
              </ion-label>
            </ion-item>
          </ion-card>
        </ion-col>
      </ion-row>
    </ion-grid>

    <systemLog *ngIf="isSystemLogEnabled"></systemLog>

<<<<<<< HEAD
  </ion-content>
  <!-- Side Menu  -->
  <ion-menu type="overlay" side="start" contentId="content">
    <ion-header>
      <ion-toolbar color="primary">
        <ion-buttons slot="start">
          <ion-menu-button autoHide="false"></ion-menu-button>
        </ion-buttons>
        <ion-title translate>Menu.menu</ion-title>
      </ion-toolbar>
    </ion-header>
    <ion-content>
      <ion-row style="min-height: 100%;">
        <ion-col>
          <ion-list>
            <ion-item lines="full" *ngIf="env.backend === 'OpenEMS Backend'" routerLinkActive="active"
              routerLink="/index" (click)="menu.close()">
              <ion-label translate>Menu.overview</ion-label>
            </ion-item>
            <ion-item lines="inset" routerLinkActive="active" routerLink="/about" (click)="menu.close()">
              <ion-label translate>Menu.aboutUI</ion-label>
            </ion-item>
            <ion-item lines="inset" routerLinkActive="active" routerLink="/settings" (click)="menu.close()">
              <ion-label translate>Menu.generalSettings</ion-label>
            </ion-item>
            <nav *ngIf="(service.currentEdge | async) as edge">
              <ion-item lines="inset" routerLink="/device/{{ edge.id }}/settings" (click)="menu.close()">
                <ion-label translate>Menu.edgeSettings</ion-label>
              </ion-item>
            </nav>
          </ion-list>
        </ion-col>
        <ion-col class="ion-align-self-end">
          <ion-item lines="full" routerLinkActive="active"
            href="https://portal.fenecon.de/web/session/logout?redirect=https://fenecon.de" (click)="menu.close()">
            <ion-label translate>Menu.logout</ion-label>
            <ion-icon color="primary" name="log-out-outline"></ion-icon>
          </ion-item>
        </ion-col>
      </ion-row>
    </ion-content>
  </ion-menu>
=======
    <!-- Show Sub-Views -->
    <ion-router-outlet id="content"></ion-router-outlet>

    <!-- Side Menu  -->
    <ion-menu type="overlay" side="start" contentId="content">
      <ion-header>
        <ion-toolbar color="primary">
          <ion-buttons slot="start">
            <ion-menu-button autoHide="false"></ion-menu-button>
          </ion-buttons>
          <ion-title translate>Menu.menu</ion-title>
        </ion-toolbar>
      </ion-header>
      <ion-content>
        <ion-list>
          <ion-item lines="full" *ngIf="env.backend === 'OpenEMS Backend'" routerLinkActive="active" routerLink="/index"
            (click)="menu.close()">
            <ion-label translate>Menu.overview</ion-label>
          </ion-item>
          <ion-item lines="inset" routerLinkActive="active" routerLink="/about" (click)="menu.close()">
            <ion-label translate>Menu.aboutUI</ion-label>
          </ion-item>
          <ion-item lines="inset" routerLinkActive="active" routerLink="/settings" (click)="menu.close()">
            <ion-label translate>Menu.generalSettings</ion-label>
          </ion-item>
          <nav *ngIf="(service.currentEdge | async) as edge">
            <ion-item lines="inset" routerLink="/device/{{ edge.id }}/settings" (click)="menu.close()">
              <ion-label translate>Menu.edgeSettings</ion-label>
            </ion-item>
          </nav>
        </ion-list>
      </ion-content>
    </ion-menu>
  </ion-content>
>>>>>>> a859d5be
</ion-app><|MERGE_RESOLUTION|>--- conflicted
+++ resolved
@@ -31,50 +31,6 @@
 
     <systemLog *ngIf="isSystemLogEnabled"></systemLog>
 
-<<<<<<< HEAD
-  </ion-content>
-  <!-- Side Menu  -->
-  <ion-menu type="overlay" side="start" contentId="content">
-    <ion-header>
-      <ion-toolbar color="primary">
-        <ion-buttons slot="start">
-          <ion-menu-button autoHide="false"></ion-menu-button>
-        </ion-buttons>
-        <ion-title translate>Menu.menu</ion-title>
-      </ion-toolbar>
-    </ion-header>
-    <ion-content>
-      <ion-row style="min-height: 100%;">
-        <ion-col>
-          <ion-list>
-            <ion-item lines="full" *ngIf="env.backend === 'OpenEMS Backend'" routerLinkActive="active"
-              routerLink="/index" (click)="menu.close()">
-              <ion-label translate>Menu.overview</ion-label>
-            </ion-item>
-            <ion-item lines="inset" routerLinkActive="active" routerLink="/about" (click)="menu.close()">
-              <ion-label translate>Menu.aboutUI</ion-label>
-            </ion-item>
-            <ion-item lines="inset" routerLinkActive="active" routerLink="/settings" (click)="menu.close()">
-              <ion-label translate>Menu.generalSettings</ion-label>
-            </ion-item>
-            <nav *ngIf="(service.currentEdge | async) as edge">
-              <ion-item lines="inset" routerLink="/device/{{ edge.id }}/settings" (click)="menu.close()">
-                <ion-label translate>Menu.edgeSettings</ion-label>
-              </ion-item>
-            </nav>
-          </ion-list>
-        </ion-col>
-        <ion-col class="ion-align-self-end">
-          <ion-item lines="full" routerLinkActive="active"
-            href="https://portal.fenecon.de/web/session/logout?redirect=https://fenecon.de" (click)="menu.close()">
-            <ion-label translate>Menu.logout</ion-label>
-            <ion-icon color="primary" name="log-out-outline"></ion-icon>
-          </ion-item>
-        </ion-col>
-      </ion-row>
-    </ion-content>
-  </ion-menu>
-=======
     <!-- Show Sub-Views -->
     <ion-router-outlet id="content"></ion-router-outlet>
 
@@ -89,6 +45,8 @@
         </ion-toolbar>
       </ion-header>
       <ion-content>
+      <ion-row style="min-height: 100%;">
+        <ion-col>
         <ion-list>
           <ion-item lines="full" *ngIf="env.backend === 'OpenEMS Backend'" routerLinkActive="active" routerLink="/index"
             (click)="menu.close()">
@@ -106,8 +64,16 @@
             </ion-item>
           </nav>
         </ion-list>
+        </ion-col>
+        <ion-col class="ion-align-self-end">
+          <ion-item lines="full" routerLinkActive="active"
+            href="https://portal.fenecon.de/web/session/logout?redirect=https://fenecon.de" (click)="menu.close()">
+            <ion-label translate>Menu.logout</ion-label>
+            <ion-icon color="primary" name="log-out-outline"></ion-icon>
+          </ion-item>
+        </ion-col>
+      </ion-row>
       </ion-content>
     </ion-menu>
   </ion-content>
->>>>>>> a859d5be
 </ion-app>
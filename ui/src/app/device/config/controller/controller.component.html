<div *ngIf="form" [formGroup]="form">
    <div formGroupName="scheduler">
        <div fxLayout fxLayoutWrap="wrap" formArrayName="controllers">
            <div fxFlex.xs="100%" fxFlex.gt-xs="50%" *ngFor="let controller of form.controls.scheduler['controls']['controllers']['controls'], let i=index"
                [formGroupName]="i">
                <!--existing controller-->
<<<<<<< HEAD
                <ng-container *ngIf="controller.value.class == 'io.openems.impl.controller.symmetric.timelinecharge.TimelineChargeController'">
                    <md-card class="single">
                        <md-card-header (click)="setSelectedController(controller.value.id)">
                            <md-icon md-card-avatar>apps</md-icon>
                            <md-card-title>
                                {{ controller.value.class | classname }}
                            </md-card-title>
                            <md-card-subtitle>
                                {{ controller.value.id }}
                            </md-card-subtitle>
                        </md-card-header>
                        <md-card-content style="margin: 20px" *ngIf="selectedController == controller.value.id">
                            <timelinecharge-controller [form]="form" [index]="i"></timelinecharge-controller>
                            <div style="position: absolute;bottom: 0;right: 0; margin: 20px">
                                <button (click)="save(controller)" [disabled]="form.pristine" color="primary" md-mini-fab>
                                    <md-icon>save</md-icon>
                                </button>
                                <button (click)="delete(form.controls.scheduler['controls']['controllers'], i)" color="primary" md-mini-fab>
                                    <md-icon>delete</md-icon>
                                </button>
                            </div>
                        </md-card-content>
                    </md-card>
                </ng-container>
                <ng-container *ngIf="controller.value.class != 'io.openems.impl.controller.symmetric.timelinecharge.TimelineChargeController'">
                    <div *ngFor="let controllerMeta of form.value._meta['availableControllers'], let j=index">
                        <ng-container *ngIf="controllerMeta.class == controller.value.class && controller.value.id != ''">
                            <md-card class="single">
                                <md-card-header (click)="setSelectedController(controller.value.id)">
                                    <md-icon md-card-avatar>apps</md-icon>
                                    <md-card-title>
                                        {{ controllerMeta.class | classname }}
                                    </md-card-title>
                                    <md-card-subtitle>
                                        {{ controller.value.id }}
                                    </md-card-subtitle>
                                </md-card-header>
                                <md-card-content style="margin: 20px" *ngIf="selectedController == controller.value.id">
                                    <div fxLayout fxLayoutWrap="wrap">
                                        <md-input-container fxFlex.gt-xs="50%" fxFlex.xs="100%">
                                            <input placeholder="Priorität" formControlName="priority" type="number" mdInput>
=======
                <div *ngFor="let controllerMeta of form.value._meta['availableControllers'], let j=index">
                    <ng-container *ngIf="controllerMeta.class == controller.value.class && controller.value.id != '' && hasControllerChannelToDisplay(controllerMeta)">
                        <md-card class="single">
                            <md-card-header (click)="setSelectedController(controller.value.id)">
                                <md-icon md-card-avatar>apps</md-icon>
                                <md-card-title>
                                    {{ controllerMeta.class | classname }}
                                </md-card-title>
                                <md-card-subtitle>
                                    {{ controller.value.id }}
                                </md-card-subtitle>
                            </md-card-header>
                            <md-card-content style="margin: 20px" *ngIf="selectedController == controller.value.id">
                                <div fxLayout fxLayoutWrap="wrap" *ngIf="displayPriority(controllerMeta.channels)">
                                    <md-input-container fxFlex.gt-xs="50%" fxFlex.xs="100%">
                                        <input placeholder="Priorität" formControlName="priority" type="number" mdInput>
                                    </md-input-container>
                                </div>
                                <div style="margin-top: 20px" *ngFor="let channelMeta of controllerMeta.channels">
                                    <ng-container *ngIf="channelMeta.name != 'priority' && hasAccesslevel(channelMeta.accessLevel)">
                                        <md-input-container *ngIf="!channelMeta.array" fxFlex.gt-xs="50%" fxFlex.xs="100%">
                                            <input placeholder="{{ channelMeta.title }}" [formControlName]="channelMeta.name" type="text" mdInput>
>>>>>>> d124b11b
                                        </md-input-container>
                                    </div>
                                    <div style="margin-top: 20px" *ngFor="let channelMeta of controllerMeta.channels">
                                        <ng-container *ngIf="channelMeta.name != 'priority'">
                                            <md-input-container *ngIf="!channelMeta.array" fxFlex.gt-xs="50%" fxFlex.xs="100%">
                                                <input placeholder="{{ channelMeta.title }}" [formControlName]="channelMeta.name" type="text" mdInput>
                                            </md-input-container>
                                            <div *ngIf="channelMeta.array" [formArrayName]="channelMeta.name">
                                                <div fxLayout fxLayoutWrap="wrap">
                                                    <div *ngFor="let channelChannelMeta of controller.value[channelMeta.name], let k=index">
                                                        <md-select placeholder="{{ channelMeta.type }}" [formControlName]="k" fxFlex.gt="33%" fxFlex.xs="100%">
                                                            <ng-container *ngFor="let nature of form.value._meta['natures'] | keys">
                                                                <ng-container *ngFor="let natureImplement of nature.value.implements">
                                                                    <md-option *ngIf="natureImplement == channelMeta.type + 'Nature'" [value]="nature.key">{{ nature.key }}</md-option>
                                                                </ng-container>
                                                            </ng-container>
                                                        </md-select>
                                                        <button (click)="deleteChannel(k, controller['controls'][channelMeta.name])" md-mini-fab>
                                                        <md-icon>delete</md-icon>
                                                    </button>
                                                    </div>
                                                    <button (click)="add(controller['controls'][channelMeta.name])" md-mini-fab>
                                                    <md-icon>add</md-icon>
                                                </button>
                                                </div>
                                            </div>
                                        </ng-container>
                                    </div>
                                    <div style="position: absolute;bottom: 0;right: 0; margin: 20px">
                                        <button (click)="save(controller)" [disabled]="form.pristine" color="primary" md-mini-fab>
                                        <md-icon>save</md-icon>
                                    </button>
                                        <button (click)="delete(form.controls.scheduler['controls']['controllers'], i)" color="primary" md-mini-fab>
                                        <md-icon>delete</md-icon>
                                    </button>
                                    </div>
                                </md-card-content>
                            </md-card>
                        </ng-container>
                    </div>
                </ng-container>
                <!--New controller-->
                <div *ngIf="controller.value.class == '' || controller.value.id == ''">
                    <md-card class="single">
                        <md-card-header>
                            <md-icon md-card-avatar>stop</md-icon>
                            <label i18n>Neuer Controller...</label>
                        </md-card-header>
                        <md-card-content>
                            <div fxLayout fxLayoutWrap="wrap" style="margin-bottom: 20px">
                                <md-input-container>
                                    <input placeholder="Name" formControlName="id" type="text" mdInput>
                                </md-input-container>
                                <button [disabled]="form.pristine" (click)="setNameReady()" md-mini-fab>
                                    <md-icon>send</md-icon>
                                </button>
                            </div>
                            <div *ngIf="nameReady" fxLayout fxLayoutWrap="wrap">
                                <label i18n>Klasse: </label>
                                <select fxFlex="50%" formControlName="class" (change)="addChannelsToController(controller, controller.value.class)">
                                    <option></option>
                                    <option *ngFor="let availableControllers of form.value._meta['availableControllers']">
                                        {{ availableControllers.class }}
                                    </option>
                                </select>
                            </div>
                        </md-card-content>
                    </md-card>
                </div>
            </div>
            <md-card class="single_leftright" *ngIf="displayCreateNewController() && newController == false" fxFlex="100%">
                <md-card-header>
                    <md-icon md-card-avatar>stop</md-icon>
                    <label i18n>Neuer Controller...</label>
                </md-card-header>
                <md-card-content>
                    <div fxLayout fxLayoutAlign="end start">
                        <button (click)="addController(form.controls.scheduler['controls']['controllers'])" md-mini-fab>
                            <md-icon>add</md-icon>
                        </button>
                    </div>
                </md-card-content>
            </md-card>
        </div>
    </div>
</div><|MERGE_RESOLUTION|>--- conflicted
+++ resolved
@@ -4,7 +4,6 @@
             <div fxFlex.xs="100%" fxFlex.gt-xs="50%" *ngFor="let controller of form.controls.scheduler['controls']['controllers']['controls'], let i=index"
                 [formGroupName]="i">
                 <!--existing controller-->
-<<<<<<< HEAD
                 <ng-container *ngIf="controller.value.class == 'io.openems.impl.controller.symmetric.timelinecharge.TimelineChargeController'">
                     <md-card class="single">
                         <md-card-header (click)="setSelectedController(controller.value.id)">
@@ -31,7 +30,7 @@
                 </ng-container>
                 <ng-container *ngIf="controller.value.class != 'io.openems.impl.controller.symmetric.timelinecharge.TimelineChargeController'">
                     <div *ngFor="let controllerMeta of form.value._meta['availableControllers'], let j=index">
-                        <ng-container *ngIf="controllerMeta.class == controller.value.class && controller.value.id != ''">
+                        <ng-container *ngIf="controllerMeta.class == controller.value.class && controller.value.id != '' && hasControllerChannelToDisplay(controllerMeta)">
                             <md-card class="single">
                                 <md-card-header (click)="setSelectedController(controller.value.id)">
                                     <md-icon md-card-avatar>apps</md-icon>
@@ -43,33 +42,9 @@
                                     </md-card-subtitle>
                                 </md-card-header>
                                 <md-card-content style="margin: 20px" *ngIf="selectedController == controller.value.id">
-                                    <div fxLayout fxLayoutWrap="wrap">
+                                    <div fxLayout fxLayoutWrap="wrap" *ngIf="displayPriority(controllerMeta.channels)">
                                         <md-input-container fxFlex.gt-xs="50%" fxFlex.xs="100%">
                                             <input placeholder="Priorität" formControlName="priority" type="number" mdInput>
-=======
-                <div *ngFor="let controllerMeta of form.value._meta['availableControllers'], let j=index">
-                    <ng-container *ngIf="controllerMeta.class == controller.value.class && controller.value.id != '' && hasControllerChannelToDisplay(controllerMeta)">
-                        <md-card class="single">
-                            <md-card-header (click)="setSelectedController(controller.value.id)">
-                                <md-icon md-card-avatar>apps</md-icon>
-                                <md-card-title>
-                                    {{ controllerMeta.class | classname }}
-                                </md-card-title>
-                                <md-card-subtitle>
-                                    {{ controller.value.id }}
-                                </md-card-subtitle>
-                            </md-card-header>
-                            <md-card-content style="margin: 20px" *ngIf="selectedController == controller.value.id">
-                                <div fxLayout fxLayoutWrap="wrap" *ngIf="displayPriority(controllerMeta.channels)">
-                                    <md-input-container fxFlex.gt-xs="50%" fxFlex.xs="100%">
-                                        <input placeholder="Priorität" formControlName="priority" type="number" mdInput>
-                                    </md-input-container>
-                                </div>
-                                <div style="margin-top: 20px" *ngFor="let channelMeta of controllerMeta.channels">
-                                    <ng-container *ngIf="channelMeta.name != 'priority' && hasAccesslevel(channelMeta.accessLevel)">
-                                        <md-input-container *ngIf="!channelMeta.array" fxFlex.gt-xs="50%" fxFlex.xs="100%">
-                                            <input placeholder="{{ channelMeta.title }}" [formControlName]="channelMeta.name" type="text" mdInput>
->>>>>>> d124b11b
                                         </md-input-container>
                                     </div>
                                     <div style="margin-top: 20px" *ngFor="let channelMeta of controllerMeta.channels">

--- conflicted
+++ resolved
@@ -20,9 +20,8 @@
               <a target="_blank" href="https://openems.io" translate>About.openEMS</a>
             </li>
             <li>
-<<<<<<< HEAD
               <a target="_blank" href="https://github.com/OpenEMS/openems">
-                <span translate>About.build</span>: 2020.14.7-SNAPSHOT</a>
+                <span translate>About.build</span>: 2020.15.1-SNAPSHOT</a>
             </li>
             <li>
               <a target="_blank" href="https://www1.fenecon.de/tag/fems-changelog/">
@@ -33,10 +32,6 @@
               <a target="_blank" href="https://docs.fenecon.de/de/_/latest/index.html">
                 <span>FEMS Dokumentation</span>
               </a>
-=======
-              <a target="_blank" href="https://github.com/OpenEMS/openems/tree/develop">
-                <span translate>About.build</span>: 2020.16.0-SNAPSHOT</a>
->>>>>>> 382a0942
             </li>
           </ul>
           <p>

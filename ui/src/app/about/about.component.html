--- conflicted
+++ resolved
@@ -20,23 +20,14 @@
               <a target="_blank" href="https://openems.io" translate>About.OpenEMS</a>
             </li>
             <li>
-<<<<<<< HEAD
-              <a target="_blank" href="https://github.com/fenecon/openems/releases/tag/2019.14.1">
-                <span translate>About.Build</span>: 2019.15.1 (2019-11-08)</a>
-              <!-- <a target="_blank" href="https://github.com/OpenEMS/openems/tree/develop">
-                <span translate>About.Build</span>: 2019.16.0-SNAPSHOT</a> -->
+              <a target="_blank" href="https://github.com/fenecon/openems/releases/tag/2019.16.1">
+                <span translate>About.Build</span>: 2019.16.1 (2019-11-22)</a>
             </li>
             <li>
               <a target="_blank"
-                href="https://fenecon.de/blog/news-about-fenecon-1/post/release-12-11-2019-monitoring-anderungen-73">
+                href="https://fenecon.de/blog/neues-von-fenecon-1/tag/8">
                 <span translate>About.Patchnotes</span>
               </a>
-=======
-              <!-- <a target="_blank" href="https://github.com/OpenEMS/openems/releases/tag/2019.16.0">
-                <span translate>About.Build</span>: 2019.16.0 (2019-11-21)</a> -->
-              <a target="_blank" href="https://github.com/OpenEMS/openems/tree/develop">
-                <span translate>About.Build</span>: 2019.17.0-SNAPSHOT</a>
->>>>>>> 5a1a5151
             </li>
           </ul>
           <p>

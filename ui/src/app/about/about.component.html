--- conflicted
+++ resolved
@@ -20,22 +20,9 @@
               <a target="_blank" href="https://openems.io" translate>About.OpenEMS</a>
             </li>
             <li>
-<<<<<<< HEAD
-              <a target="_blank" href="https://github.com/OpenEMS/openems/releases/tag/2019.8.0">
-                <span translate>About.Build</span>: 2019.8.0 (2019-08-01)</a>
-            </li>
-            <!-- <li>
-              <a target="_blank" href="https://github.com/OpenEMS/openems/tree/develop">
-                <span translate>About.Build</span>: 2019.9.0-SNAPSHOT</a>
-=======
               <a target="_blank" href="https://github.com/OpenEMS/openems/releases/tag/2019.9.0">
                 <span translate>About.Build</span>: 2019.9.0 (2019-08-16)</a>
             </li>
-            <!-- <li>
-              <a target="_blank" href="https://github.com/OpenEMS/openems/tree/develop">
-                <span translate>About.Build</span>: 2019.10.0-SNAPSHOT</a>
->>>>>>> 94384476
-            </li> -->
           </ul>
           <p>
             <span [innerHTML]="'About.Contact' | translate:{value: 'service@fenecon.de'}"></span>

<header></header>
<ion-content>
  <ion-grid>
    <ion-row class="ion-justify-content-center">
      <ion-col size="12" size-md="8">
        <ion-card>
          <ion-item lines="full" color="light">
            <ion-icon slot="start" size="large" color="primary" name="information-circle-outline"></ion-icon>
            <ion-label class="ion-text-wrap">
              FEMS
              <ion-card-subtitle translate>About.ui</ion-card-subtitle>
            </ion-label>
          </ion-item>

          <ion-card-content class="ion-text-wrap">
            <p translate>About.developed</p>
            <ul>
              <li>
              <a target="_blank" href="https://www1.fenecon.de/category/faq-fems/" translate>About.faq</a>
            </li>
            <li>
                <a target="_blank" href="https://openems.io" translate>About.openEMS</a>
              </li>
              <li>
<<<<<<< HEAD
                <a target="_blank" href="https://github.com/OpenEMS/openems/releases/tag/2020.26.3">
                  <span translate>About.build</span>: 2020.26.4-SNAPSHOT</a>
            </li>
            <li>
              <a target="_blank" href="https://www1.fenecon.de/tag/fems-changelog/">
                <span translate>About.patchnotes</span>
              </a>
            </li>
            <li>
              <a target="_blank" href="https://docs.fenecon.de/de/_/latest/index.html">
                <span>FEMS Dokumentation</span>
              </a>
=======
                <a target="_blank" href="https://github.com/OpenEMS/openems/tree/develop">
                  <span translate>About.build</span>: 2021.2.0-SNAPSHOT</a>
>>>>>>> 7e9a9e12
              </li>
            </ul>
            <p>
              <span [innerHTML]="'About.contact' | translate:{value: 'service@fenecon.de'}"></span>
            </p>
          </ion-card-content>
        </ion-card>
      </ion-col>
    </ion-row>
  </ion-grid>
</ion-content><|MERGE_RESOLUTION|>--- conflicted
+++ resolved
@@ -22,9 +22,8 @@
                 <a target="_blank" href="https://openems.io" translate>About.openEMS</a>
               </li>
               <li>
-<<<<<<< HEAD
-                <a target="_blank" href="https://github.com/OpenEMS/openems/releases/tag/2020.26.3">
-                  <span translate>About.build</span>: 2020.26.4-SNAPSHOT</a>
+                <a target="_blank" href="https://github.com/OpenEMS/openems/releases/tag/2021.1.0">
+                  <span translate>About.build</span>: 2021.1.1-SNAPSHOT</a>
             </li>
             <li>
               <a target="_blank" href="https://www1.fenecon.de/tag/fems-changelog/">
@@ -35,10 +34,6 @@
               <a target="_blank" href="https://docs.fenecon.de/de/_/latest/index.html">
                 <span>FEMS Dokumentation</span>
               </a>
-=======
-                <a target="_blank" href="https://github.com/OpenEMS/openems/tree/develop">
-                  <span translate>About.build</span>: 2021.2.0-SNAPSHOT</a>
->>>>>>> 7e9a9e12
               </li>
             </ul>
             <p>

<ion-grid>
  <ion-row justify-content-center>
    <ion-col size="12" size-md="8">
      <ion-card>
        <ion-item lines="full" color="light">
          <ion-icon slot="start" size="large" color="primary" name="information-circle-outline"></ion-icon>
          <ion-label text-wrap>
            FEMS
            <ion-card-subtitle translate>About.UI</ion-card-subtitle>
          </ion-label>
        </ion-item>

        <ion-card-content text-wrap>
          <p translate>About.Developed</p>
          <ul>
            <li>
              <a target="_blank" href="https://fenecon.de/page/faq-bestandskunden" translate>About.FAQ</a>
            </li>
            <li>
              <a target="_blank" href="https://openems.io" translate>About.OpenEMS</a>
            </li>
            <li>
<<<<<<< HEAD
              <a target="_blank" href="https://github.com/fenecon/openems/releases/tag/2019.6.1">
                <span translate>About.Build</span>: 2019.6.1 (2019-07-04)</a>
=======
              <a target="_blank" href="https://github.com/OpenEMS/openems/releases/tag/2019.8.0">
                <span translate>About.Build</span>: 2019.8.0 (2019-07-19)</a>
>>>>>>> 8309d188
            </li>
            <!-- <li>
              <a target="_blank" href="https://github.com/OpenEMS/openems/tree/develop">
                <span translate>About.Build</span>: 2019.9.0-SNAPSHOT</a>
            </li> -->
          </ul>
          <p>
            <span [innerHTML]="'About.Contact' | translate:{value: 'service@fenecon.de'}"></span>
          </p>
        </ion-card-content>
      </ion-card>
    </ion-col>
  </ion-row>
</ion-grid><|MERGE_RESOLUTION|>--- conflicted
+++ resolved
@@ -20,13 +20,8 @@
               <a target="_blank" href="https://openems.io" translate>About.OpenEMS</a>
             </li>
             <li>
-<<<<<<< HEAD
-              <a target="_blank" href="https://github.com/fenecon/openems/releases/tag/2019.6.1">
-                <span translate>About.Build</span>: 2019.6.1 (2019-07-04)</a>
-=======
               <a target="_blank" href="https://github.com/OpenEMS/openems/releases/tag/2019.8.0">
-                <span translate>About.Build</span>: 2019.8.0 (2019-07-19)</a>
->>>>>>> 8309d188
+                <span translate>About.Build</span>: 2019.8.0 (2019-08-01)</a>
             </li>
             <!-- <li>
               <a target="_blank" href="https://github.com/OpenEMS/openems/tree/develop">

<<<<<<< HEAD
<ion-grid>
  <ion-row class="ion-justify-content-center">
    <ion-col size="12" size-md="8">
      <ion-card>
        <ion-item lines="full" color="light">
          <ion-icon slot="start" size="large" color="primary" name="information-circle-outline"></ion-icon>
          <ion-label class="ion-text-wrap">
            FEMS
            <ion-card-subtitle translate>About.ui</ion-card-subtitle>
          </ion-label>
        </ion-item>

        <ion-card-content class="ion-text-wrap">
          <p translate>About.developed</p>
          <ul>
            <li>
              <a target="_blank" href="https://www1.fenecon.de/category/faq-fems/" translate>About.faq</a>
            </li>
            <li>
              <a target="_blank" href="https://openems.io" translate>About.openEMS</a>
            </li>
            <li>
              <a target="_blank" href="https://github.com/OpenEMS/openems">
                <span translate>About.build</span>: 2020.19.2-SNAPSHOT</a>
            </li>
            <li>
              <a target="_blank" href="https://www1.fenecon.de/tag/fems-changelog/">
                <span translate>About.patchnotes</span>
              </a>
            </li>
            <li>
              <a target="_blank" href="https://docs.fenecon.de/de/_/latest/index.html">
                <span>FEMS Dokumentation</span>
              </a>
            </li>
          </ul>
          <p>
            <span [innerHTML]="'About.contact' | translate:{value: 'service@fenecon.de'}"></span>
          </p>
        </ion-card-content>
      </ion-card>
    </ion-col>
  </ion-row>
</ion-grid>
=======
<header></header>
<ion-content>
  <ion-grid>
    <ion-row class="ion-justify-content-center">
      <ion-col size="12" size-md="8">
        <ion-card>
          <ion-item lines="full" color="light">
            <ion-icon slot="start" size="large" color="primary" name="information-circle-outline"></ion-icon>
            <ion-label class="ion-text-wrap">
              OpenEMS UI
              <ion-card-subtitle translate>About.ui</ion-card-subtitle>
            </ion-label>
          </ion-item>

          <ion-card-content class="ion-text-wrap">
            <p translate>About.developed</p>
            <ul>
              <li>
                <a target="_blank" href="https://openems.io" translate>About.openEMS</a>
              </li>
              <li>
                <a target="_blank" href="https://github.com/OpenEMS/openems/tree/develop">
                  <span translate>About.build</span>: 2020.21.0-SNAPSHOT</a>
              </li>
            </ul>
            <p>
              <span [innerHTML]="'About.contact' | translate:{value: 'info@openems.io'}"></span>
            </p>
          </ion-card-content>
        </ion-card>
      </ion-col>
    </ion-row>
  </ion-grid>
</ion-content>
>>>>>>> a859d5be
<|MERGE_RESOLUTION|>--- conflicted
+++ resolved
@@ -1,28 +1,29 @@
-<<<<<<< HEAD
-<ion-grid>
-  <ion-row class="ion-justify-content-center">
-    <ion-col size="12" size-md="8">
-      <ion-card>
-        <ion-item lines="full" color="light">
-          <ion-icon slot="start" size="large" color="primary" name="information-circle-outline"></ion-icon>
-          <ion-label class="ion-text-wrap">
-            FEMS
-            <ion-card-subtitle translate>About.ui</ion-card-subtitle>
-          </ion-label>
-        </ion-item>
+<header></header>
+<ion-content>
+  <ion-grid>
+    <ion-row class="ion-justify-content-center">
+      <ion-col size="12" size-md="8">
+        <ion-card>
+          <ion-item lines="full" color="light">
+            <ion-icon slot="start" size="large" color="primary" name="information-circle-outline"></ion-icon>
+            <ion-label class="ion-text-wrap">
+              FEMS
+              <ion-card-subtitle translate>About.ui</ion-card-subtitle>
+            </ion-label>
+          </ion-item>
 
-        <ion-card-content class="ion-text-wrap">
-          <p translate>About.developed</p>
-          <ul>
-            <li>
+          <ion-card-content class="ion-text-wrap">
+            <p translate>About.developed</p>
+            <ul>
+              <li>
               <a target="_blank" href="https://www1.fenecon.de/category/faq-fems/" translate>About.faq</a>
             </li>
             <li>
-              <a target="_blank" href="https://openems.io" translate>About.openEMS</a>
-            </li>
-            <li>
-              <a target="_blank" href="https://github.com/OpenEMS/openems">
-                <span translate>About.build</span>: 2020.19.2-SNAPSHOT</a>
+                <a target="_blank" href="https://openems.io" translate>About.openEMS</a>
+              </li>
+              <li>
+                <a target="_blank" href="https://github.com/OpenEMS/openems/tree/develop">
+                  <span translate>About.build</span>: 2020.20.1-SNAPSHOT</a>
             </li>
             <li>
               <a target="_blank" href="https://www1.fenecon.de/tag/fems-changelog/">
@@ -33,49 +34,14 @@
               <a target="_blank" href="https://docs.fenecon.de/de/_/latest/index.html">
                 <span>FEMS Dokumentation</span>
               </a>
-            </li>
-          </ul>
-          <p>
-            <span [innerHTML]="'About.contact' | translate:{value: 'service@fenecon.de'}"></span>
-          </p>
-        </ion-card-content>
-      </ion-card>
-    </ion-col>
-  </ion-row>
-</ion-grid>
-=======
-<header></header>
-<ion-content>
-  <ion-grid>
-    <ion-row class="ion-justify-content-center">
-      <ion-col size="12" size-md="8">
-        <ion-card>
-          <ion-item lines="full" color="light">
-            <ion-icon slot="start" size="large" color="primary" name="information-circle-outline"></ion-icon>
-            <ion-label class="ion-text-wrap">
-              OpenEMS UI
-              <ion-card-subtitle translate>About.ui</ion-card-subtitle>
-            </ion-label>
-          </ion-item>
-
-          <ion-card-content class="ion-text-wrap">
-            <p translate>About.developed</p>
-            <ul>
-              <li>
-                <a target="_blank" href="https://openems.io" translate>About.openEMS</a>
-              </li>
-              <li>
-                <a target="_blank" href="https://github.com/OpenEMS/openems/tree/develop">
-                  <span translate>About.build</span>: 2020.21.0-SNAPSHOT</a>
               </li>
             </ul>
             <p>
-              <span [innerHTML]="'About.contact' | translate:{value: 'info@openems.io'}"></span>
+              <span [innerHTML]="'About.contact' | translate:{value: 'service@fenecon.de'}"></span>
             </p>
           </ion-card-content>
         </ion-card>
       </ion-col>
     </ion-row>
   </ion-grid>
-</ion-content>
->>>>>>> a859d5be
+</ion-content>
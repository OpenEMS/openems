<ion-grid>
  <ion-row class="ion-justify-content-center">
    <ion-col size="12" size-md="8">
      <ion-card>
        <ion-item lines="full" color="light">
          <ion-icon slot="start" size="large" color="primary" name="information-circle-outline"></ion-icon>
          <ion-label class="ion-text-wrap">
            FEMS
            <ion-card-subtitle translate>About.UI</ion-card-subtitle>
          </ion-label>
        </ion-item>

        <ion-card-content class="ion-text-wrap">
          <p translate>About.Developed</p>
          <ul>
            <li>
              <a target="_blank" href="https://fenecon.de/page/faq-bestandskunden" translate>About.FAQ</a>
            </li>
            <li>
              <a target="_blank" href="https://openems.io" translate>About.OpenEMS</a>
            </li>
            <li>
<<<<<<< HEAD
              <a target="_blank" href="https://github.com/fenecon/openems/releases/tag/2019.14.1">
                <span translate>About.Build</span>: 2019.14.1 (2019-10-24)</a>
              <!-- <a target="_blank" href="https://github.com/OpenEMS/openems/tree/develop">
                <span translate>About.Build</span>: 2019.13.0-SNAPSHOT</a> -->
            </li>
            <li>
              <a target="_blank"
                href="https://fenecon.de/blog/neues-von-fenecon-1/post/release-26-09-2019-monitoring-anderungen-71">
                <span translate>About.Patchnotes</span>
              </a>
=======
              <a target="_blank" href="https://github.com/OpenEMS/openems/releases/tag/2019.15.0">
                <span translate>About.Build</span>: 2019.15.0 (2019-11-08)</a>
              <!-- <a target="_blank" href="https://github.com/OpenEMS/openems/tree/develop">
                <span translate>About.Build</span>: 2019.16.0-SNAPSHOT</a> -->
>>>>>>> ca9682a3
            </li>
          </ul>
          <p>
            <span [innerHTML]="'About.Contact' | translate:{value: 'service@fenecon.de'}"></span>
          </p>
        </ion-card-content>
      </ion-card>
    </ion-col>
  </ion-row>
</ion-grid><|MERGE_RESOLUTION|>--- conflicted
+++ resolved
@@ -20,23 +20,16 @@
               <a target="_blank" href="https://openems.io" translate>About.OpenEMS</a>
             </li>
             <li>
-<<<<<<< HEAD
               <a target="_blank" href="https://github.com/fenecon/openems/releases/tag/2019.14.1">
-                <span translate>About.Build</span>: 2019.14.1 (2019-10-24)</a>
+                <span translate>About.Build</span>: 2019.15.1 (2019-11-08)</a>
               <!-- <a target="_blank" href="https://github.com/OpenEMS/openems/tree/develop">
-                <span translate>About.Build</span>: 2019.13.0-SNAPSHOT</a> -->
+                <span translate>About.Build</span>: 2019.16.0-SNAPSHOT</a> -->
             </li>
             <li>
               <a target="_blank"
                 href="https://fenecon.de/blog/neues-von-fenecon-1/post/release-26-09-2019-monitoring-anderungen-71">
                 <span translate>About.Patchnotes</span>
               </a>
-=======
-              <a target="_blank" href="https://github.com/OpenEMS/openems/releases/tag/2019.15.0">
-                <span translate>About.Build</span>: 2019.15.0 (2019-11-08)</a>
-              <!-- <a target="_blank" href="https://github.com/OpenEMS/openems/tree/develop">
-                <span translate>About.Build</span>: 2019.16.0-SNAPSHOT</a> -->
->>>>>>> ca9682a3
             </li>
           </ul>
           <p>

<ion-grid>
  <ion-row justify-content-center>
    <ion-col size-xl="10" size-xs="12">
      <ion-card padding>
        <ion-item>
          <ion-avatar>
            <ion-icon size="large" color="primary" name="information-circle-outline"></ion-icon>
          </ion-avatar>
          <ion-label text-wrap>
            FEMS
            <ion-card-subtitle translate>About.UI</ion-card-subtitle>
          </ion-label>
        </ion-item>
        <ion-card-content text-wrap>
          <p translate>About.Developed</p>
          <ul>
            <li>
              <a target="_blank" href="https://fenecon.de/page/faq-bestandskunden" translate>About.FAQ</a>
            </li>
            <li>
              <a target="_blank" href="https://openems.io" translate>About.OpenEMS</a>
            </li>
<<<<<<< HEAD
            <li>
              <a target="_blank" href="https://github.com/OpenEMS/openems/releases/tag/2019.2.1">
                <span translate>About.Build</span>: 2019.2.1 (2019-03-23)</a>
            </li>
            <!-- <li>
=======
            <!-- <li>
              <a target="_blank" href="https://github.com/OpenEMS/openems/releases/tag/2019.2.0">
                <span translate>About.Build</span>: 2019.2.0 (2019-03-23)</a>
            </li> -->
            <li>
>>>>>>> b69c7a7d
              <a target="_blank" href="https://github.com/OpenEMS/openems/tree/develop">
                <span translate>About.Build</span>: 2019.3.0-SNAPSHOT</a>
            </li>
          </ul>
          <p>
            <span [innerHTML]="'About.Contact' | translate:{value: 'service@fenecon.de'}"></span>
          </p>
        </ion-card-content>
      </ion-card>
    </ion-col>
  </ion-row>
</ion-grid><|MERGE_RESOLUTION|>--- conflicted
+++ resolved
@@ -20,22 +20,14 @@
             <li>
               <a target="_blank" href="https://openems.io" translate>About.OpenEMS</a>
             </li>
-<<<<<<< HEAD
             <li>
               <a target="_blank" href="https://github.com/OpenEMS/openems/releases/tag/2019.2.1">
-                <span translate>About.Build</span>: 2019.2.1 (2019-03-23)</a>
+                <span translate>About.Build</span>: 2019.2.1 (2019-03-24)</a>
             </li>
             <!-- <li>
-=======
-            <!-- <li>
-              <a target="_blank" href="https://github.com/OpenEMS/openems/releases/tag/2019.2.0">
-                <span translate>About.Build</span>: 2019.2.0 (2019-03-23)</a>
-            </li> -->
-            <li>
->>>>>>> b69c7a7d
               <a target="_blank" href="https://github.com/OpenEMS/openems/tree/develop">
                 <span translate>About.Build</span>: 2019.3.0-SNAPSHOT</a>
-            </li>
+            </li>-->
           </ul>
           <p>
             <span [innerHTML]="'About.Contact' | translate:{value: 'service@fenecon.de'}"></span>

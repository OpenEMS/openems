<ion-grid>
  <ion-row class="ion-justify-content-center">
    <ion-col size="12" size-md="8">
      <ion-card>
        <ion-item lines="full" color="light">
          <ion-icon slot="start" size="large" color="primary" name="information-circle-outline"></ion-icon>
          <ion-label class="ion-text-wrap">
<<<<<<< HEAD
            FEMS
            <ion-card-subtitle translate>About.UI</ion-card-subtitle>
=======
            OpenEMS UI
            <ion-card-subtitle translate>About.ui</ion-card-subtitle>
>>>>>>> 7b9bb7a5
          </ion-label>
        </ion-item>

        <ion-card-content class="ion-text-wrap">
          <p translate>About.developed</p>
          <ul>
            <li>
<<<<<<< HEAD
              <a target="_blank" href="https://fenecon.de/page/faq-bestandskunden" translate>About.FAQ</a>
            </li>
            <li>
              <a target="_blank" href="https://openems.io" translate>About.OpenEMS</a>
            </li>
            <li>
              <a target="_blank" href="https://github.com/fenecon/openems/releases/tag/2020.1.1">
                <span translate>About.Build</span>: 2020.5.1 (2020-02-19)</a>
            </li>
            <li>
              <a target="_blank"
                href="https://www1.fenecon.de/tag/fems-changelog/">
                <span translate>About.Patchnotes</span>
              </a>
            </li>
          </ul>
          <p>
            <span [innerHTML]="'About.Contact' | translate:{value: 'service@fenecon.de'}"></span>
=======
              <a target="_blank" href="https://openems.io" translate>About.openEMS</a>
            </li>
            <li>
              <a target="_blank" href="https://github.com/OpenEMS/openems/tree/develop">
                <span translate>About.build</span>: 2020.5.0-SNAPSHOT</a>
            </li>
          </ul>
          <p>
            <span [innerHTML]="'About.contact' | translate:{value: 'info@openems.io'}"></span>
>>>>>>> 7b9bb7a5
          </p>
        </ion-card-content>
      </ion-card>
    </ion-col>
  </ion-row>
</ion-grid><|MERGE_RESOLUTION|>--- conflicted
+++ resolved
@@ -5,13 +5,8 @@
         <ion-item lines="full" color="light">
           <ion-icon slot="start" size="large" color="primary" name="information-circle-outline"></ion-icon>
           <ion-label class="ion-text-wrap">
-<<<<<<< HEAD
             FEMS
-            <ion-card-subtitle translate>About.UI</ion-card-subtitle>
-=======
-            OpenEMS UI
             <ion-card-subtitle translate>About.ui</ion-card-subtitle>
->>>>>>> 7b9bb7a5
           </ion-label>
         </ion-item>
 
@@ -19,36 +14,23 @@
           <p translate>About.developed</p>
           <ul>
             <li>
-<<<<<<< HEAD
-              <a target="_blank" href="https://fenecon.de/page/faq-bestandskunden" translate>About.FAQ</a>
+              <a target="_blank" href="https://fenecon.de/page/faq-bestandskunden" translate>About.faq</a>
             </li>
             <li>
-              <a target="_blank" href="https://openems.io" translate>About.OpenEMS</a>
+              <a target="_blank" href="https://openems.io" translate>About.openEMS</a>
             </li>
             <li>
               <a target="_blank" href="https://github.com/fenecon/openems/releases/tag/2020.1.1">
-                <span translate>About.Build</span>: 2020.5.1 (2020-02-19)</a>
+                <span translate>About.build</span>: 2020.5.1 (2020-02-19)</a>
             </li>
             <li>
-              <a target="_blank"
-                href="https://www1.fenecon.de/tag/fems-changelog/">
-                <span translate>About.Patchnotes</span>
+              <a target="_blank" href="https://www1.fenecon.de/tag/fems-changelog/">
+                <span translate>About.patchnotes</span>
               </a>
             </li>
           </ul>
           <p>
             <span [innerHTML]="'About.Contact' | translate:{value: 'service@fenecon.de'}"></span>
-=======
-              <a target="_blank" href="https://openems.io" translate>About.openEMS</a>
-            </li>
-            <li>
-              <a target="_blank" href="https://github.com/OpenEMS/openems/tree/develop">
-                <span translate>About.build</span>: 2020.5.0-SNAPSHOT</a>
-            </li>
-          </ul>
-          <p>
-            <span [innerHTML]="'About.contact' | translate:{value: 'info@openems.io'}"></span>
->>>>>>> 7b9bb7a5
           </p>
         </ion-card-content>
       </ion-card>

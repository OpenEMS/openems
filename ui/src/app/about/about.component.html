<mat-card class="single">
  <mat-card-header>
    <mat-icon mat-card-avatar>announcement</mat-icon>
    <mat-card-title>FEMS UI</mat-card-title>
    <mat-card-subtitle translate>About.UI</mat-card-subtitle>
  </mat-card-header>
  <mat-card-content>
    <p translate>About.Developed</p>
    <ul>
      <li>
        <a target="_blank" href="https://fenecon.de" translate>About.Fenecon</a>
      </li>
      <li>
        <a target="_blank" href="https://fenecon.de/page/stromspeicher-fems" translate>About.Fems</a>
      </li>
      <li>
        <a target="_blank" href="https://github.com/OpenEMS/openems" translate>About.Sourcecode</a>
      </li>
      <!-- <li>
<<<<<<< HEAD
        <a target="_blank" href="https://github.com/OpenEMS/openems/releases/tag/2018.1">
          <span translate>About.Build</span>: 2018.1 (2018-02-15)</a>
      </li> -->
      <li>
        <a target="_blank" href="https://github.com/OpenEMS/openems/tree/develop">
          <span translate>About.Build</span>: v2018.2-SNAPSHOT</a>
=======
        <a target="_blank" href="https://github.com/OpenEMS/openems/releases/tag/2018.1.1">
          <span translate>About.Build</span>: 2018.1.1 (2018-02-16)</a>
      </li> -->
      <li>
        <a target="_blank" href="https://github.com/OpenEMS/openems/tree/develop">
          <span translate>About.Build</span>: 2018.2.0-SNAPSHOT</a>
>>>>>>> 8f821b15
      </li>
    </ul>
    <p>
      <span [innerHTML]="'About.Contact' | translate:{value: 'fems@fenecon.de'}"></span>
    </p>
    <hr/>
    <p translate>About.Language</p>
    <ul>
      <select #langSelect (change)="translate.use(langSelect.value)">
        <option *ngFor="let lang of translate.getLangs()" [value]="lang" [selected]="lang === translate.currentLang">{{ lang }}</option>
      </select>
    </ul>
  </mat-card-content>
</mat-card><|MERGE_RESOLUTION|>--- conflicted
+++ resolved
@@ -17,21 +17,12 @@
         <a target="_blank" href="https://github.com/OpenEMS/openems" translate>About.Sourcecode</a>
       </li>
       <!-- <li>
-<<<<<<< HEAD
-        <a target="_blank" href="https://github.com/OpenEMS/openems/releases/tag/2018.1">
-          <span translate>About.Build</span>: 2018.1 (2018-02-15)</a>
-      </li> -->
-      <li>
-        <a target="_blank" href="https://github.com/OpenEMS/openems/tree/develop">
-          <span translate>About.Build</span>: v2018.2-SNAPSHOT</a>
-=======
         <a target="_blank" href="https://github.com/OpenEMS/openems/releases/tag/2018.1.1">
           <span translate>About.Build</span>: 2018.1.1 (2018-02-16)</a>
       </li> -->
       <li>
         <a target="_blank" href="https://github.com/OpenEMS/openems/tree/develop">
           <span translate>About.Build</span>: 2018.2.0-SNAPSHOT</a>
->>>>>>> 8f821b15
       </li>
     </ul>
     <p>

--- conflicted
+++ resolved
@@ -4,13 +4,8 @@
       <ion-card>
         <ion-item lines="full" color="light">
           <ion-icon slot="start" size="large" color="primary" name="information-circle-outline"></ion-icon>
-<<<<<<< HEAD
-          <ion-label text-wrap>
+          <ion-label class="ion-text-wrap">
             FEMS
-=======
-          <ion-label class="ion-text-wrap">
-            OpenEMS UI
->>>>>>> aa98337e
             <ion-card-subtitle translate>About.UI</ion-card-subtitle>
           </ion-label>
         </ion-item>
@@ -24,21 +19,14 @@
             <li>
               <a target="_blank" href="https://openems.io" translate>About.OpenEMS</a>
             </li>
-<<<<<<< HEAD
             <li>
-              <a target="_blank" href="https://github.com/fenecon/openems/releases/tag/2019.10.1">
-                <span translate>About.Build</span>: 2019.10.1 (2019-08-29)</a>
+              <a target="_blank" href="https://github.com/fenecon/openems/releases/tag/2019.11.1">
+                <span translate>About.Build</span>: 2019.11.1 (2019-09-12)</a>
             </li>
-=======
->>>>>>> aa98337e
             <!-- <li>
-              <a target="_blank" href="https://github.com/OpenEMS/openems/releases/tag/2019.11.0">
-                <span translate>About.Build</span>: 2019.11.0 (2019-09-12)</a>
-            </li> -->
-            <li>
               <a target="_blank" href="https://github.com/OpenEMS/openems/tree/develop">
                 <span translate>About.Build</span>: 2019.12.0-SNAPSHOT</a>
-            </li>
+            </li> -->
           </ul>
           <p>
             <span [innerHTML]="'About.Contact' | translate:{value: 'service@fenecon.de'}"></span>

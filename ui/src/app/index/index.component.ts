import { Component } from '@angular/core';
<<<<<<< HEAD
import { FormBuilder, FormGroup, Validators } from '@angular/forms';
import { Router } from '@angular/router';
=======
import { FormBuilder, FormGroup } from '@angular/forms';
import { Router, ActivatedRoute } from '@angular/router';
>>>>>>> 6638cacc
import { TranslateService } from '@ngx-translate/core';
import { Subject } from 'rxjs';
import { takeUntil } from 'rxjs/operators';
import { environment } from '../../environments';
import { AuthenticateWithPasswordRequest } from '../shared/jsonrpc/request/authenticateWithPasswordRequest';
import { AuthenticateWithPasswordResponse } from '../shared/jsonrpc/response/authenticateWithPasswordResponse';
import { Edge, Service, Utils, Websocket } from '../shared/shared';

import { HttpClient, HttpHeaders, HttpErrorResponse, HttpResponse } from '@angular/common/http';
import { Alerts } from '../shared/service/alerts';

@Component({
  selector: 'index',
  templateUrl: './index.component.html'
})
export class IndexComponent {

  private static readonly EDGE_ID_REGEXP = new RegExp('\\d+');

  public env = environment;
  public form: FormGroup;
<<<<<<< HEAD
  public wpForm: FormGroup;
  private filter: string = '';
=======
  public filter: string = '';
  public filteredEdges: Edge[] = [];
>>>>>>> 6638cacc

  private stopOnDestroy: Subject<void> = new Subject<void>();
  private slice: number = 20;

  constructor(
    public websocket: Websocket,
    public utils: Utils,
<<<<<<< HEAD
    private translate: TranslateService,
    private formBuilder: FormBuilder,
    private wpformBuilder: FormBuilder,
    private router: Router,
    private http: HttpClient,

    private alerts: Alerts,
    private service: Service) {
    this.form = this.formBuilder.group({
      "password": this.formBuilder.control('user')
    });
=======
    private router: Router,
    private service: Service,
    private route: ActivatedRoute) {
>>>>>>> 6638cacc

    this.wpForm = this.wpformBuilder.group({
      username: ['', Validators.required],
      password: ['', Validators.required],
      saveAccount: [false]
    }),
      //Forwarding to device index if there is only 1 edge
      service.edges.pipe(takeUntil(this.stopOnDestroy)).subscribe(edges => {
        let edgeIds = Object.keys(edges);
        if (edgeIds.length == 1) {
          let edge = edges[edgeIds[0]];
          if (edge.isOnline) {
            this.router.navigate(['/device', edge.id]);
          }
        }
        this.updateFilteredEdges();
      })
  }

  ngOnInit() {
    this.service.setCurrentComponent('', this.route);
  }

  updateFilteredEdges() {
    let filter = this.filter.toLowerCase();
    let allEdges = this.service.edges.getValue();
    this.filteredEdges = Object.keys(allEdges)
      .filter(edgeId => {
        let edge = allEdges[edgeId];
        if (/* name */ edge.id.toLowerCase().includes(filter)
          || /* comment */ edge.comment.toLowerCase().includes(filter)) {
          return true;
        }
        return false;
      })
      .sort((edge1, edge2) => {
        // first: try to compare the number, e.g. 'edge5' < 'edge100'
        let e1match = edge1.match(IndexComponent.EDGE_ID_REGEXP)
        if (e1match != null) {
          let e2match = edge2.match(IndexComponent.EDGE_ID_REGEXP)
          if (e2match != null) {
            let e1 = Number(e1match[0]);
            let e2 = Number(e2match[0]);
            if (!isNaN(e1) && !isNaN(e2)) {
              return e1 - e2;
            }
          }
        }
        // second: apply 'natural sort' 
        return edge1.localeCompare(edge2);
      })
      .map(edgeId => allEdges[edgeId]);
  }

  doLogin(password: string) {
    let request = new AuthenticateWithPasswordRequest({ password: password });
    this.websocket.sendRequest(request).then(response => {
      this.handleAuthenticateWithPasswordResponse(response as AuthenticateWithPasswordResponse);
    }).catch(reason => {
      console.error("Error on Login", reason);
    })
  }

  /**
   * Handles a AuthenticateWithPasswordResponse.
   * 
   * @param message 
   */
  private handleAuthenticateWithPasswordResponse(message: AuthenticateWithPasswordResponse) {
    this.service.handleAuthentication(message.result.token, message.result.edges);
  }

  async doWPLogin() {
    if (this.wpForm.invalid) {
      this.alerts.showError(this.translate.instant('Index.FormInvalid'));
      return;
    }
    this.service.spinnerDialog.show("Login", this.translate.instant('Index.Connecting'));



    let password: string = this.wpForm.value['password'];
    let username: string = this.wpForm.value['username'];




    let valid = await this.validateWPLogin(username, password);

    if (valid['status'] === "ok") {
      this.service.setAuth(username, password);
      this.websocket.wpconnect();

      if (this.wpForm.value['saveAccount']) {
        localStorage.setItem("username", username);
        localStorage.setItem("password", password);
        console.info("Account saved.");
      }

    } else {
      this.service.spinnerDialog.hide();
      if (valid['error'] === "Invalid username and/or password.") {
        this.alerts.showError(this.translate.instant('Index.LoginWrong'));

      }
      else {
        this.alerts.defaultAlert();
      }

      return;
    }

  }

  doInfinite(infiniteScroll) {
    setTimeout(() => {
      this.slice += 5;
      infiniteScroll.target.complete();
    }, 200);
  }

  validateWPLogin(username: string, password: string): Promise<any> {

    return this.http.get("https://www.energydepot.de/api/auth/generate_auth_cookie/?username=" + username + "&password=" + password).toPromise();

  }
  retrievePwd() {
    this.alerts.retrievePwd();
  }
  onDestroy() {
    this.stopOnDestroy.next();
    this.stopOnDestroy.complete();
  }

  ngOnInit() {
    if (localStorage.getItem("username") != null) {
      this.wpForm.setValue({ username: localStorage.getItem("username"), password: localStorage.getItem("password"), saveAccount: false });
    }
  }
}<|MERGE_RESOLUTION|>--- conflicted
+++ resolved
@@ -1,11 +1,6 @@
 import { Component } from '@angular/core';
-<<<<<<< HEAD
 import { FormBuilder, FormGroup, Validators } from '@angular/forms';
-import { Router } from '@angular/router';
-=======
-import { FormBuilder, FormGroup } from '@angular/forms';
 import { Router, ActivatedRoute } from '@angular/router';
->>>>>>> 6638cacc
 import { TranslateService } from '@ngx-translate/core';
 import { Subject } from 'rxjs';
 import { takeUntil } from 'rxjs/operators';
@@ -27,13 +22,9 @@
 
   public env = environment;
   public form: FormGroup;
-<<<<<<< HEAD
   public wpForm: FormGroup;
-  private filter: string = '';
-=======
   public filter: string = '';
   public filteredEdges: Edge[] = [];
->>>>>>> 6638cacc
 
   private stopOnDestroy: Subject<void> = new Subject<void>();
   private slice: number = 20;
@@ -41,7 +32,6 @@
   constructor(
     public websocket: Websocket,
     public utils: Utils,
-<<<<<<< HEAD
     private translate: TranslateService,
     private formBuilder: FormBuilder,
     private wpformBuilder: FormBuilder,
@@ -49,15 +39,11 @@
     private http: HttpClient,
 
     private alerts: Alerts,
-    private service: Service) {
+    private service: Service,
+    private route: ActivatedRoute) {
     this.form = this.formBuilder.group({
       "password": this.formBuilder.control('user')
     });
-=======
-    private router: Router,
-    private service: Service,
-    private route: ActivatedRoute) {
->>>>>>> 6638cacc
 
     this.wpForm = this.wpformBuilder.group({
       username: ['', Validators.required],
@@ -79,6 +65,9 @@
 
   ngOnInit() {
     this.service.setCurrentComponent('', this.route);
+    if (localStorage.getItem("username") != null) {
+      this.wpForm.setValue({ username: localStorage.getItem("username"), password: localStorage.getItem("password"), saveAccount: false });
+    }
   }
 
   updateFilteredEdges() {
@@ -191,10 +180,4 @@
     this.stopOnDestroy.next();
     this.stopOnDestroy.complete();
   }
-
-  ngOnInit() {
-    if (localStorage.getItem("username") != null) {
-      this.wpForm.setValue({ username: localStorage.getItem("username"), password: localStorage.getItem("password"), saveAccount: false });
-    }
-  }
 }
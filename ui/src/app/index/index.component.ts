<<<<<<< HEAD
import { Component } from '@angular/core';
=======
import { Component, OnInit, Directive } from '@angular/core';
>>>>>>> 8d260231
import { Router } from '@angular/router';
import { FormGroup, FormBuilder, Validators } from '@angular/forms';
import { Subject } from 'rxjs';
import { takeUntil, catchError } from 'rxjs/operators';
import { TranslateService, LangChangeEvent } from '@ngx-translate/core';

import { environment } from '../../environments';

import { Websocket, Utils, Service, Alerts } from '../shared/shared';
import { Edge } from '../shared/edge/edge';

import { HttpClient, HttpHeaders, HttpErrorResponse, HttpResponse } from '@angular/common/http';
import { SpinnerDialog } from '@ionic-native/spinner-dialog/ngx';


@Component({
  selector: 'index',
  templateUrl: './index.component.html'
})
export class IndexComponent {

  public env = environment;
  public form: FormGroup;
  public wpForm: FormGroup;
  private filter: string = '';

  private stopOnDestroy: Subject<void> = new Subject<void>();
  private allEdgeIds: string[] = [];
  private edges: Edge[] = [];
  private filteredTruncated: boolean = false;
  private static maxFilteredEdges = Infinity;
  private slice: number = 20;


  constructor(
    public websocket: Websocket,
    public utils: Utils,
    private formBuilder: FormBuilder,
    private wpformBuilder: FormBuilder,
    private router: Router,
    private http: HttpClient,

    private alerts: Alerts,
    public translate: TranslateService,
    private service: Service) {
    this.form = this.formBuilder.group({
      "password": this.formBuilder.control('user')
    });

<<<<<<< HEAD
    this.wpForm = this.wpformBuilder.group({
      username: ['', Validators.required],
      password: ['', Validators.required],
      saveAccount: [false]
    }),


      //Forwarding to device index if there is only 1 edge
      websocket.edges.pipe(takeUntil(this.stopOnDestroy)).subscribe(edges => {
        let edgeIds = Object.keys(edges);
        /*
        if (edgeIds.length == 1) {
          let edge = edges[edgeIds[0]];
          this.router.navigate(['/device', edge.name]);
        }
        */
        this.updateFilteredEdges();
      })
  }

  ngOnInit() {
    if (localStorage.getItem("username") != null) {
      this.wpForm.setValue({ username: localStorage.getItem("username"), password: localStorage.getItem("password"), saveAccount: false });
    }
=======
    //Forwarding to device index if there is only 1 edge
    websocket.edges.pipe(takeUntil(this.stopOnDestroy)).subscribe(edges => {
      let edgeIds = Object.keys(edges);
      if (edgeIds.length == 1) {
        let edge = edges[edgeIds[0]];
        this.router.navigate(['/device', edge.name]);
      }
      this.updateFilteredEdges();
    })
>>>>>>> 8d260231
  }

  updateFilteredEdges() {
    let edges = this.websocket.edges.getValue();
    this.allEdgeIds = Object.keys(edges);
    let filter = this.filter.toLowerCase();
    let filteredEdges = Object.keys(edges)
      .filter(edgeId => {
        let edge = edges[edgeId];
        if (/* name */ edge.name.toLowerCase().includes(filter)
          || /* comment */ edge.comment.toLowerCase().includes(filter)) {
          return true;
        }
        return false;
      })
      .map(edgeId => edges[edgeId]);

    if (filteredEdges.length > IndexComponent.maxFilteredEdges) {
      this.filteredTruncated = true;
      this.edges = filteredEdges.slice(0, IndexComponent.maxFilteredEdges);
    } else {
      this.filteredTruncated = false;
      this.edges = filteredEdges;
    }
  }

  doLogin() {
    let password: string = this.form.value['password'];
    this.websocket.logIn(password);
  }

<<<<<<< HEAD
  async doWPLogin() {
    if (this.wpForm.invalid) {
      this.alerts.showError(this.translate.instant('Index.FormInvalid'));
      return;
    }
    this.service.spinnerDialog.show("Login", this.translate.instant('Index.Connecting'));



    let password: string = this.wpForm.value['password'];
    let username: string = this.wpForm.value['username'];
    let valid = await this.validateWPLogin(username, password);

    if (valid['status'] === "ok") {
      let headers = new HttpHeaders();
      headers = headers.append("Authorization", "Basic " + btoa(username + ":" + password));
      headers = headers.append("Content-Type", "application/x-www-form-urlencoded");

      let body = new FormData();
      body.append('log', username);
      body.append('pwd', password);



      this.sendWPLogin(body).subscribe((response: Response) => { console.info("Response"); this.service.spinnerDialog.hide(); },
        (error: HttpErrorResponse) => { console.info(error); if (error.status === 200) { this.websocket.wpconnect(); } },
        () => { this.websocket.wpconnect(); });
      //this.websocket.wpconnect();
      if (this.wpForm.value['saveAccount']) {
        localStorage.setItem("username", username);
        localStorage.setItem("password", password);
        console.info("Account saved.");
      }

    } else {
      this.service.spinnerDialog.hide();
      if (valid['error'] === "Invalid username and/or password.") {
        this.alerts.showError(this.translate.instant('Index.LoginWrong'));

      }
      else {
        this.alerts.defaultAlert();
      }

      return;
    }






  }


  sendWPLogin(body: FormData) {
    return this.http.post("https://www.energydepot.de/login/", body);
  }

  validateWPLogin(username: string, password: string): Promise<any> {

    return this.http.get("https://www.energydepot.de/api/auth/generate_auth_cookie/?username=" + username + "&password=" + password).toPromise();
    /*
  .then((data) => {
      if (data['status'] === "ok") {
        return "ok";
      }
      if (data['status'] === "error") {
        return data['error'];
      }
    });*/


  }
  retrievePwd() {
    this.alerts.retrievePwd();
  }
=======
  doInfinite(infiniteScroll) {
    setTimeout(() => {
      this.slice += 5;
      infiniteScroll.target.complete();
    }, 200);
  }

>>>>>>> 8d260231
  onDestroy() {
    this.stopOnDestroy.next();
    this.stopOnDestroy.complete();
  }
}<|MERGE_RESOLUTION|>--- conflicted
+++ resolved
@@ -1,22 +1,14 @@
-<<<<<<< HEAD
-import { Component } from '@angular/core';
-=======
 import { Component, OnInit, Directive } from '@angular/core';
->>>>>>> 8d260231
 import { Router } from '@angular/router';
-import { FormGroup, FormBuilder, Validators } from '@angular/forms';
+import { FormGroup, FormBuilder } from '@angular/forms';
 import { Subject } from 'rxjs';
-import { takeUntil, catchError } from 'rxjs/operators';
-import { TranslateService, LangChangeEvent } from '@ngx-translate/core';
+import { takeUntil, take } from 'rxjs/operators';
+import { TranslateService } from '@ngx-translate/core';
 
 import { environment } from '../../environments';
 
-import { Websocket, Utils, Service, Alerts } from '../shared/shared';
+import { Websocket, Utils, Service } from '../shared/shared';
 import { Edge } from '../shared/edge/edge';
-
-import { HttpClient, HttpHeaders, HttpErrorResponse, HttpResponse } from '@angular/common/http';
-import { SpinnerDialog } from '@ionic-native/spinner-dialog/ngx';
-
 
 @Component({
   selector: 'index',
@@ -26,7 +18,6 @@
 
   public env = environment;
   public form: FormGroup;
-  public wpForm: FormGroup;
   private filter: string = '';
 
   private stopOnDestroy: Subject<void> = new Subject<void>();
@@ -36,48 +27,17 @@
   private static maxFilteredEdges = Infinity;
   private slice: number = 20;
 
-
   constructor(
     public websocket: Websocket,
     public utils: Utils,
+    private translate: TranslateService,
     private formBuilder: FormBuilder,
-    private wpformBuilder: FormBuilder,
     private router: Router,
-    private http: HttpClient,
-
-    private alerts: Alerts,
-    public translate: TranslateService,
     private service: Service) {
     this.form = this.formBuilder.group({
       "password": this.formBuilder.control('user')
     });
 
-<<<<<<< HEAD
-    this.wpForm = this.wpformBuilder.group({
-      username: ['', Validators.required],
-      password: ['', Validators.required],
-      saveAccount: [false]
-    }),
-
-
-      //Forwarding to device index if there is only 1 edge
-      websocket.edges.pipe(takeUntil(this.stopOnDestroy)).subscribe(edges => {
-        let edgeIds = Object.keys(edges);
-        /*
-        if (edgeIds.length == 1) {
-          let edge = edges[edgeIds[0]];
-          this.router.navigate(['/device', edge.name]);
-        }
-        */
-        this.updateFilteredEdges();
-      })
-  }
-
-  ngOnInit() {
-    if (localStorage.getItem("username") != null) {
-      this.wpForm.setValue({ username: localStorage.getItem("username"), password: localStorage.getItem("password"), saveAccount: false });
-    }
-=======
     //Forwarding to device index if there is only 1 edge
     websocket.edges.pipe(takeUntil(this.stopOnDestroy)).subscribe(edges => {
       let edgeIds = Object.keys(edges);
@@ -87,12 +47,11 @@
       }
       this.updateFilteredEdges();
     })
->>>>>>> 8d260231
   }
 
   updateFilteredEdges() {
     let edges = this.websocket.edges.getValue();
-    this.allEdgeIds = Object.keys(edges);
+    this.allEdgeIds = Object.keys(edges)
     let filter = this.filter.toLowerCase();
     let filteredEdges = Object.keys(edges)
       .filter(edgeId => {
@@ -119,85 +78,6 @@
     this.websocket.logIn(password);
   }
 
-<<<<<<< HEAD
-  async doWPLogin() {
-    if (this.wpForm.invalid) {
-      this.alerts.showError(this.translate.instant('Index.FormInvalid'));
-      return;
-    }
-    this.service.spinnerDialog.show("Login", this.translate.instant('Index.Connecting'));
-
-
-
-    let password: string = this.wpForm.value['password'];
-    let username: string = this.wpForm.value['username'];
-    let valid = await this.validateWPLogin(username, password);
-
-    if (valid['status'] === "ok") {
-      let headers = new HttpHeaders();
-      headers = headers.append("Authorization", "Basic " + btoa(username + ":" + password));
-      headers = headers.append("Content-Type", "application/x-www-form-urlencoded");
-
-      let body = new FormData();
-      body.append('log', username);
-      body.append('pwd', password);
-
-
-
-      this.sendWPLogin(body).subscribe((response: Response) => { console.info("Response"); this.service.spinnerDialog.hide(); },
-        (error: HttpErrorResponse) => { console.info(error); if (error.status === 200) { this.websocket.wpconnect(); } },
-        () => { this.websocket.wpconnect(); });
-      //this.websocket.wpconnect();
-      if (this.wpForm.value['saveAccount']) {
-        localStorage.setItem("username", username);
-        localStorage.setItem("password", password);
-        console.info("Account saved.");
-      }
-
-    } else {
-      this.service.spinnerDialog.hide();
-      if (valid['error'] === "Invalid username and/or password.") {
-        this.alerts.showError(this.translate.instant('Index.LoginWrong'));
-
-      }
-      else {
-        this.alerts.defaultAlert();
-      }
-
-      return;
-    }
-
-
-
-
-
-
-  }
-
-
-  sendWPLogin(body: FormData) {
-    return this.http.post("https://www.energydepot.de/login/", body);
-  }
-
-  validateWPLogin(username: string, password: string): Promise<any> {
-
-    return this.http.get("https://www.energydepot.de/api/auth/generate_auth_cookie/?username=" + username + "&password=" + password).toPromise();
-    /*
-  .then((data) => {
-      if (data['status'] === "ok") {
-        return "ok";
-      }
-      if (data['status'] === "error") {
-        return data['error'];
-      }
-    });*/
-
-
-  }
-  retrievePwd() {
-    this.alerts.retrievePwd();
-  }
-=======
   doInfinite(infiniteScroll) {
     setTimeout(() => {
       this.slice += 5;
@@ -205,7 +85,6 @@
     }, 200);
   }
 
->>>>>>> 8d260231
   onDestroy() {
     this.stopOnDestroy.next();
     this.stopOnDestroy.complete();

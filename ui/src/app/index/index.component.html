--- conflicted
+++ resolved
@@ -4,23 +4,6 @@
     <ion-row class="ion-justify-content-center">
       <ion-col size="12" size-md="6" size-lg="4">
 
-<<<<<<< HEAD
-        <!-- Waiting for authentication -->
-        <ion-card *ngIf="websocket.status == 'waiting for authentication'">
-          <ion-item color="primary" lines="full">
-            <ion-icon slot="start" name="person-outline"></ion-icon>
-            <ion-label translate>Login.title</ion-label>
-          </ion-item>
-
-          <!-- OpenEMS Edge Login -->
-          <ion-card-content *ngIf="env.backend === 'OpenEMS Edge'">
-            <form (ngSubmit)="doLogin({ password: password.value})">
-              <div class="ion-padding">
-                <ion-item>
-                  <ion-text class="ion-text-wrap" color="medium">
-                    Bitte geben Sie Ihr Passwort ein oder bestätigen Sie die Voreingabe um sich als Gast anzumelden.
-                  </ion-text>
-=======
         <ng-container [ngSwitch]="websocket.status">
 
           <!-- Sent authentication request; waiting for response -->
@@ -65,14 +48,12 @@
                 <ion-item>
                   <ion-label position="floating">E-Mail / Benutzername</ion-label>
                   <ion-input #username required type="input" placeholder="E-Mail / Benutzername"></ion-input>
->>>>>>> 62a2554b
                 </ion-item>
                 <ion-item>
                   <ion-label position="floating">Passwort</ion-label>
                   <ion-input #password required type="password" [placeholder]="'Login.passwordPlaceholder' | translate">
                   </ion-input>
                 </ion-item>
-<<<<<<< HEAD
 
                 <!-- workaround for submit with enter key https://github.com/ionic-team/ionic-framework/issues/19368 -->
                 <input type="submit" style="visibility: hidden; position: absolute; position: -999px" />
@@ -80,142 +61,10 @@
                 <ion-button type="submit" class="ion-float-right">
                   <ion-icon slot="icon-only" name="log-in-outline"></ion-icon>
                 </ion-button>
-              </div>
-            </form>
-          </ion-card-content>
-
-          <!-- OpenEMS Backend Login -->
-          <ion-card-content *ngIf="env.backend === 'OpenEMS Backend'">
-            <form (ngSubmit)="doLogin({ username: username.value, password: password.value})">
-              <ion-item>
-                <ion-label position="floating">E-Mail / Benutzername</ion-label>
-                <ion-input #username required type="input" placeholder="E-Mail / Benutzername"></ion-input>
-              </ion-item>
-              <ion-item>
-                <ion-label position="floating">Passwort</ion-label>
-                <ion-input #password required type="password" [placeholder]="'Login.passwordPlaceholder' | translate">
-                </ion-input>
-              </ion-item>
-
-              <!-- workaround for submit with enter key https://github.com/ionic-team/ionic-framework/issues/19368 -->
-              <input type="submit" style="visibility: hidden; position: absolute; position: -999px" />
-
-              <ion-button type="submit" class="ion-float-right">
-                <ion-icon slot="icon-only" name="log-in-outline"></ion-icon>
-              </ion-button>
-            </form>
-          </ion-card-content>
-
-        </ion-card>
-      </ion-col>
-    </ion-row>
-
-    <ng-container *ngIf="env.backend === 'OpenEMS Backend' && websocket.status == 'online'">
-
-      <!--
-      No access to Edges
-    -->
-      <ion-row *ngIf="noEdges; else showEdges" class="ion-justify-content-center">
-        <ion-col size-md="8" size-xl="4">
-          <ion-card>
-            <ion-item color="warning" lines="full">
-              <ion-icon slot="start" name="alert-circle-outline"></ion-icon>
-              <ion-label>No access</ion-label>
-            </ion-item>
-
-            <ion-card-content>
-              <form (ngSubmit)="doLogin(password.value)">
-                <div class="ion-padding">
-                  <ion-item>
-                    <ion-text class="ion-text-wrap" color="medium" translate>Login.preamble</ion-text>
-                  </ion-item>
-                  <ion-item>
-                    <ion-label position="floating" translate>Login.passwordLabel</ion-label>
-                    <ion-input #password required type="password"
-                      [placeholder]="'Login.passwordPlaceholder' | translate" value="user"></ion-input>
-                  </ion-item>
-                  <ion-button class="ion-float-right" type="submit">
-                    <ion-icon slot="icon-only" name="log-in-outline"></ion-icon>
-                  </ion-button>
-                </div>
-=======
-
-                <!-- workaround for submit with enter key https://github.com/ionic-team/ionic-framework/issues/19368 -->
-                <input type="submit" style="visibility: hidden; position: absolute; position: -999px" />
-
-                <ion-button type="submit" class="ion-float-right">
-                  <ion-icon slot="icon-only" name="log-in-outline"></ion-icon>
-                </ion-button>
->>>>>>> 62a2554b
               </form>
             </ion-card-content>
-
           </ion-card>
 
-<<<<<<< HEAD
-      <ng-container *ngIf="env.backend === 'OpenEMS Backend' && websocket.status == 'online'">
-
-        <!--
-      No access to Edges
-    -->
-      <ion-row *ngIf="noEdges; else showEdges" class="ion-justify-content-center">
-        <ion-col size-md="8" size-xl="4">
-          <ion-card>
-            <ion-item color="warning" lines="full">
-              <ion-icon slot="start" name="alert-circle-outline"></ion-icon>
-              <ion-label>Temporärer Fehler</ion-label>
-            </ion-item>
-
-            <ion-card-content>
-              <p>Bitte versuchen Sie es später noch einmal.</p>
-            </ion-card-content>
-          </ion-card>
-        </ion-col>
-      </ion-row>
-
-        <!--
-      Show searchbar and list of Edges
-    -->
-        <ng-template #showEdges>
-          <ion-row class="ion-justify-content-center">
-            <ion-col size-md="12" size-xl="4">
-              <ion-searchbar [(ngModel)]="filter" (ionChange)="updateFilteredEdges()"></ion-searchbar>
-            </ion-col>
-          </ion-row>
-
-          <ion-row class="ion-justify-content-center">
-            <ion-col size-md="12" size-xl="4">
-              <ion-list lines="full">
-
-                <ion-item *ngFor="let edge of filteredEdges | slice:0:slice; let i=index" lines="inset"
-                  [routerLink]="['/device', edge.id]" [color]="edge.isOnline ? null : 'light'">
-                  <ion-label>
-                    <h2 class="ion-text-wrap">{{ edge.comment }}</h2>
-                    <p *ngIf="!edge.isOnline" class="ion-text-wrap">Das Gerät ist nicht verbunden!</p>
-                  </ion-label>
-                  <ion-label>
-                    <ng-container *ngIf="env.backend === 'OpenEMS Backend'">
-                      <p>ID: {{ edge.id }}</p>
-                      <p class="ion-text-wrap">Typ: {{ edge.producttype }}</p>
-                    </ng-container>
-                    <p class="ion-text-wrap">Angemeldet als: {{ edge.getRoleString() }}.</p>
-                  </ion-label>
-                  <ion-icon slot="end" name="play-outline" color="primary"></ion-icon>
-                </ion-item>
-
-                <ion-infinite-scroll (ionInfinite)="doInfinite($event)">
-                  <ion-infinite-scroll-content loadingSpinner="bubbles" distance="1%"
-                    loadingText="Loading more data...">
-                  </ion-infinite-scroll-content>
-                </ion-infinite-scroll>
-
-              </ion-list>
-            </ion-col>
-          </ion-row>
-        </ng-template>
-      </ng-container>
-    </ng-container>
-=======
           <!-- Logged in + normal operation -->
           <ng-container *ngSwitchCase="'online'">
             <ng-container *ngIf="env.backend === 'OpenEMS Backend'">
@@ -226,8 +75,7 @@
                   <ion-label>No access</ion-label>
                 </ion-item>
                 <ion-card-content>
-                  <p>Unfortunately, it seems that you do not have permission to access any OpenEMS Edge devices.
-                  </p>
+                  <p>Bitte versuchen Sie es später noch einmal.</p>
                 </ion-card-content>
               </ion-card>
 
@@ -276,6 +124,5 @@
         </ng-container>
       </ion-col>
     </ion-row>
->>>>>>> 62a2554b
   </ion-grid>
 </ion-content>
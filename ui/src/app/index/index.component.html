--- conflicted
+++ resolved
@@ -3,22 +3,10 @@
     <ion-col size="12" size-md="6" size-lg="4">
 
       <!-- Waiting for authentication -->
-<<<<<<< HEAD
-      <ion-card *ngIf="env.backend === 'OpenEMS Edge' && websocket.status == 'waiting for authentication'" padding>
-        <ion-item lines="none">
-          <ion-icon slot="start" name="contact" color="primary"></ion-icon>
-          <ion-label>
-            <ion-card-title>Login</ion-card-title>
-            <ion-card-subtitle text-wrap>
-              Bitte geben Sie Ihre Zugangsdaten ein oder bestätigen Sie die Voreingabe um sich als Gast anzumelden.
-            </ion-card-subtitle>
-          </ion-label>
-=======
       <ion-card *ngIf="env.backend === 'OpenEMS Edge' && websocket.status == 'waiting for authentication'">
         <ion-item color="primary" lines="full">
           <ion-icon slot="start" name="contact"></ion-icon>
           <ion-label>Login</ion-label>
->>>>>>> 6638cacc
         </ion-item>
 
         <ion-card-content>
@@ -40,7 +28,6 @@
           </form>
         </ion-card-content>
 
-<<<<<<< HEAD
       </ion-card>
       <ion-card *ngIf="env.backend === 'App' && websocket.status != 'online'" padding>
         <ion-item>
@@ -80,8 +67,6 @@
           </ion-button>
           <a href="javascript:void(0);" (click)="retrievePwd()" translate>Index.LostPassword</a>
         </ion-card-content>
-=======
->>>>>>> 6638cacc
       </ion-card>
     </ion-col>
   </ion-row>
@@ -108,11 +93,7 @@
                 <p>ID: {{ edge.id }}</p>
                 <p text-wrap>Typ: {{ edge.producttype }}</p>
               </ng-container>
-<<<<<<< HEAD
-              <p text-wrap>Angemeldet als: {{ edge.rolestring }}.</p>
-=======
               <p text-wrap>Angemeldet als: {{ edge.getRoleString() }}.</p>
->>>>>>> 6638cacc
             </ion-label>
             <ion-icon *ngIf="edge.isOnline" slot="end" name="play" color="primary"></ion-icon>
             <ion-icon *ngIf="!edge.isOnline" slot="end" name="square" color="primary"></ion-icon>

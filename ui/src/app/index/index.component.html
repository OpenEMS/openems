<ion-grid>
  <ion-row class="ion-justify-content-center">
    <ion-col size="12" size-md="6" size-lg="4">

      <!-- Waiting for authentication -->
      <ion-card *ngIf="env.backend === 'OpenEMS Edge' && websocket.status == 'waiting for authentication'">
        <ion-item color="primary" lines="full">
          <ion-icon slot="start" name="person-circle-outline"></ion-icon>
          <ion-label>Login</ion-label>
        </ion-item>

        <ion-card-content>
          <form (ngSubmit)="doLogin(password.value)">
            <div class="ion-padding">
              <ion-item>
                <ion-text class="ion-text-wrap" color="medium">
                  Bitte geben Sie Ihr Passwort ein oder bestätigen Sie die Voreingabe um sich als Gast anzumelden.
                </ion-text>
              </ion-item>
              <ion-item>
                <ion-label position="floating">Passwort</ion-label>
                <ion-input #password required type="password" placeholder="Passwort" value="guest"></ion-input>
              </ion-item>
              <ion-button class="ion-float-right" type="submit">
                <ion-icon slot="icon-only" name="log-in-outline"></ion-icon>
              </ion-button>
            </div>
          </form>
        </ion-card-content>

      </ion-card>
      <ion-card *ngIf="env.backend === 'App' && websocket.status != 'online'" padding>
        <ion-item>
          <ion-icon slot="start" name="contact" color="primary"></ion-icon>
          <ion-label>
            <ion-card-title>Login</ion-card-title>
            <ion-card-subtitle class="ion-text-wrap" translate>
              Index.PleaseLogin
            </ion-card-subtitle>
          </ion-label>
        </ion-item>
        <ion-card-content>
          <ion-item>
            <form [formGroup]="wpForm" (ngSubmit)="doWPLogin()" (keyup.enter)="doWPLogin()">
              <ion-item>
                <ion-label position="stacked" translate>Index.Username</ion-label>
                <ion-input formControlName="username" required placeholder="{{ 'Index.Username' | translate }}">
                </ion-input>
              </ion-item>
              <ion-item>
                <ion-label position="stacked" translate>Index.Password</ion-label>
                <ion-input formControlName="password" required type="password"
                  placeholder="{{ 'Index.Password' | translate }}"></ion-input>
              </ion-item>
              <ion-item>
                <ion-label translate>Index.SaveLogin
                  <ion-checkbox formControlName="saveAccount"></ion-checkbox>
                </ion-label>
              </ion-item>

            </form>
          </ion-item>
          <!-- Messages -->

          <ion-button class="ion-float-right" (click)="doWPLogin()" [disabled]="!wpForm.valid">
            <ion-icon slot="icon-only" name="log-in"></ion-icon>
          </ion-button>
          <a href="javascript:void(0);" (click)="retrievePwd()" translate>Index.LostPassword</a>
        </ion-card-content>
      </ion-card>
    </ion-col>
  </ion-row>

<<<<<<< HEAD
  <ng-container *ngIf="env.backend === 'OpenEMS Backend' || (env.backend === 'App' && websocket.status === 'online')">
    <ion-row class="ion-justify-content-center">
      <ion-col size-md="12" size-xl="4">
        <ion-searchbar [(ngModel)]="filter" (ionChange)="updateFilteredEdges()"></ion-searchbar>
=======
  <ng-container *ngIf="env.backend === 'OpenEMS Backend'">

    <!--
      No access to Edges
    -->
    <ion-row *ngIf="noEdges; else showEdges" class="ion-justify-content-center">
      <ion-col size-md="8" size-xl="4">
        <ion-card>
          <ion-item color="warning" lines="full">
            <ion-icon slot="start" name="alert-circle-outline"></ion-icon>
            <ion-label>No access</ion-label>
          </ion-item>

          <ion-card-content>
            <p>Unforatunately you seem to not have permission to access any OpenEMS Edge device.</p>
          </ion-card-content>
        </ion-card>
>>>>>>> 2beb272b
      </ion-col>
    </ion-row>

    <!--
      Show searchbar and list of Edges
    -->
    <ng-template #showEdges>
      <ion-row class="ion-justify-content-center">
        <ion-col size-md="12" size-xl="4">
          <ion-searchbar [(ngModel)]="filter" (ionChange)="updateFilteredEdges()"></ion-searchbar>
        </ion-col>
      </ion-row>

<<<<<<< HEAD
          <ion-item *ngFor="let edge of filteredEdges | slice:0:slice; let i=index" lines="inset"
            [routerLink]="['/device', edge.id]" [color]="edge.isOnline ? null : 'light'">
            <ion-label>
              <h2 class="ion-text-wrap">{{ edge.comment }}</h2>
              <p *ngIf="!edge.isOnline" class="ion-text-wrap">Das Gerät ist nicht verbunden!</p>
            </ion-label>
            <ion-label>
              <ng-container *ngIf="env.backend === 'OpenEMS Backend' || env.backend === 'App'">
                <p>ID: {{ edge.id }}</p>
                <p class="ion-text-wrap">Typ: {{ edge.producttype }}</p>
              </ng-container>
              <p class="ion-text-wrap">Angemeldet als: {{ edge.getRoleString() }}.</p>
            </ion-label>
            <ion-icon slot="end" name="play-outline" color="primary"></ion-icon>
          </ion-item>
=======
      <ion-row class="ion-justify-content-center">
        <ion-col size-md="12" size-xl="4">
          <ion-list lines="full">
>>>>>>> 2beb272b

            <ion-item *ngFor="let edge of filteredEdges | slice:0:slice; let i=index" lines="inset"
              [routerLink]="['/device', edge.id]" [color]="edge.isOnline ? null : 'light'">
              <ion-label>
                <h2 class="ion-text-wrap">{{ edge.comment }}</h2>
                <p *ngIf="!edge.isOnline" class="ion-text-wrap">Das Gerät ist nicht verbunden!</p>
              </ion-label>
              <ion-label>
                <ng-container *ngIf="env.backend === 'OpenEMS Backend'">
                  <p>ID: {{ edge.id }}</p>
                  <p class="ion-text-wrap">Typ: {{ edge.producttype }}</p>
                </ng-container>
                <p class="ion-text-wrap">Angemeldet als: {{ edge.getRoleString() }}.</p>
              </ion-label>
              <ion-icon slot="end" name="play-outline" color="primary"></ion-icon>
            </ion-item>

            <ion-infinite-scroll (ionInfinite)="doInfinite($event)">
              <ion-infinite-scroll-content loadingSpinner="bubbles" distance="1%" loadingText="Loading more data...">
              </ion-infinite-scroll-content>
            </ion-infinite-scroll>

          </ion-list>
        </ion-col>
      </ion-row>
    </ng-template>
  </ng-container>
</ion-grid><|MERGE_RESOLUTION|>--- conflicted
+++ resolved
@@ -71,13 +71,7 @@
     </ion-col>
   </ion-row>
 
-<<<<<<< HEAD
   <ng-container *ngIf="env.backend === 'OpenEMS Backend' || (env.backend === 'App' && websocket.status === 'online')">
-    <ion-row class="ion-justify-content-center">
-      <ion-col size-md="12" size-xl="4">
-        <ion-searchbar [(ngModel)]="filter" (ionChange)="updateFilteredEdges()"></ion-searchbar>
-=======
-  <ng-container *ngIf="env.backend === 'OpenEMS Backend'">
 
     <!--
       No access to Edges
@@ -94,7 +88,6 @@
             <p>Unforatunately you seem to not have permission to access any OpenEMS Edge device.</p>
           </ion-card-content>
         </ion-card>
->>>>>>> 2beb272b
       </ion-col>
     </ion-row>
 
@@ -108,27 +101,9 @@
         </ion-col>
       </ion-row>
 
-<<<<<<< HEAD
-          <ion-item *ngFor="let edge of filteredEdges | slice:0:slice; let i=index" lines="inset"
-            [routerLink]="['/device', edge.id]" [color]="edge.isOnline ? null : 'light'">
-            <ion-label>
-              <h2 class="ion-text-wrap">{{ edge.comment }}</h2>
-              <p *ngIf="!edge.isOnline" class="ion-text-wrap">Das Gerät ist nicht verbunden!</p>
-            </ion-label>
-            <ion-label>
-              <ng-container *ngIf="env.backend === 'OpenEMS Backend' || env.backend === 'App'">
-                <p>ID: {{ edge.id }}</p>
-                <p class="ion-text-wrap">Typ: {{ edge.producttype }}</p>
-              </ng-container>
-              <p class="ion-text-wrap">Angemeldet als: {{ edge.getRoleString() }}.</p>
-            </ion-label>
-            <ion-icon slot="end" name="play-outline" color="primary"></ion-icon>
-          </ion-item>
-=======
       <ion-row class="ion-justify-content-center">
         <ion-col size-md="12" size-xl="4">
           <ion-list lines="full">
->>>>>>> 2beb272b
 
             <ion-item *ngFor="let edge of filteredEdges | slice:0:slice; let i=index" lines="inset"
               [routerLink]="['/device', edge.id]" [color]="edge.isOnline ? null : 'light'">
@@ -137,7 +112,7 @@
                 <p *ngIf="!edge.isOnline" class="ion-text-wrap">Das Gerät ist nicht verbunden!</p>
               </ion-label>
               <ion-label>
-                <ng-container *ngIf="env.backend === 'OpenEMS Backend'">
+                <ng-container *ngIf="env.backend === 'OpenEMS Backend' || env.backend === 'App'">
                   <p>ID: {{ edge.id }}</p>
                   <p class="ion-text-wrap">Typ: {{ edge.producttype }}</p>
                 </ng-container>

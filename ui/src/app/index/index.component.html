--- conflicted
+++ resolved
@@ -4,9 +4,8 @@
     <ion-row class="ion-justify-content-center">
       <ion-col size="12" size-md="6" size-lg="4">
 
-<<<<<<< HEAD
       <!-- Waiting for authentication -->
-      <ion-card *ngIf="websocket.status == 'waiting for authentication'">
+      <ion-card *ngIf="env.backend === 'OpenEMS Edge' && websocket.status == 'waiting for authentication'">
         <ion-item color="primary" lines="full">
           <ion-icon slot="start" name="contact-outline"></ion-icon>
           <ion-label>Login</ion-label>
@@ -17,13 +16,11 @@
           <form (ngSubmit)="doLogin({ password: password.value})">
             <div class="ion-padding">
               <ion-item>
-                <ion-text class="ion-text-wrap" color="medium">
-                  Bitte geben Sie Ihr Passwort ein oder bestätigen Sie die Voreingabe um sich als Gast anzumelden.
-                </ion-text>
+                <ion-text class="ion-text-wrap" color="medium" translate>Login.preamble</ion-text>
               </ion-item>
               <ion-item>
-                <ion-label position="floating">Passwort</ion-label>
-                <ion-input #password required type="password" placeholder="Passwort" value="user"></ion-input>
+                <ion-label position="floating" translate>Login.passwordLabel</ion-label>
+                <ion-input #password required type="password" [placeholder]="'Login.passwordPlaceholder' | translate" value="user"></ion-input>
               </ion-item>
               <ion-button class="ion-float-right" type="submit">
                 <ion-icon slot="icon-only" name="log-in-outline"></ion-icon>
@@ -59,47 +56,6 @@
   </ion-row>
 
   <ng-container *ngIf="env.backend === 'OpenEMS Backend' && websocket.status == 'online'">
-
-    <!--
-      No access to Edges
-    -->
-    <ion-row *ngIf="noEdges; else showEdges" class="ion-justify-content-center">
-      <ion-col size-md="8" size-xl="4">
-        <ion-card>
-          <ion-item color="warning" lines="full">
-            <ion-icon slot="start" name="alert-circle-outline"></ion-icon>
-            <ion-label>No access</ion-label>
-=======
-        <!-- Waiting for authentication -->
-        <ion-card *ngIf="env.backend === 'OpenEMS Edge' && websocket.status == 'waiting for authentication'">
-          <ion-item color="primary" lines="full">
-            <ion-icon slot="start" name="contact-outline"></ion-icon>
-            <ion-label translate>Login.title</ion-label>
->>>>>>> 8fb0a61a
-          </ion-item>
-
-          <ion-card-content>
-            <form (ngSubmit)="doLogin(password.value)">
-              <div class="ion-padding">
-                <ion-item>
-                  <ion-text class="ion-text-wrap" color="medium" translate>Login.preamble</ion-text>
-                </ion-item>
-                <ion-item>
-                  <ion-label position="floating" translate>Login.passwordLabel</ion-label>
-                  <ion-input #password required type="password" [placeholder]="'Login.passwordPlaceholder' | translate" value="user"></ion-input>
-                </ion-item>
-                <ion-button class="ion-float-right" type="submit">
-                  <ion-icon slot="icon-only" name="log-in-outline"></ion-icon>
-                </ion-button>
-              </div>
-            </form>
-          </ion-card-content>
-
-        </ion-card>
-      </ion-col>
-    </ion-row>
-
-    <ng-container *ngIf="env.backend === 'OpenEMS Backend' && websocket.status == 'online'">
 
       <!--
       No access to Edges

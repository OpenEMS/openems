<ion-grid>
  <ion-row justify-content-center>
    <ion-col size="12" size-md="6">
      <!-- Waiting for authentication -->
      <ion-card *ngIf="env.backend === 'OpenEMS Edge' && websocket.status == 'waiting for authentication'" padding>
        <ion-item>
          <ion-icon slot="start" name="contact" color="primary"></ion-icon>
          <ion-label>
            <ion-card-title>Login</ion-card-title>
            <ion-card-subtitle text-wrap>
              Bitte geben Sie Ihre Zugangsdaten ein oder bestätigen Sie die Voreingabe um sich als Gast anzumelden.
            </ion-card-subtitle>
          </ion-label>
        </ion-item>

        <ion-card-content>
          <ion-item>
            <form [formGroup]="form" (ngSubmit)="doLogin()" (keyup.enter)="doLogin()">
              <ion-label position="floating">Passwort</ion-label>
              <ion-input formControlName="password" required type="password" placeholder="Passwort"></ion-input>
            </form>
          </ion-item>
          <!-- Messages -->
          <p>
            {{ (websocket.event | async)?.message }}
          </p>
          <ion-button float-right (click)="doLogin()">
            <ion-icon slot="icon-only" name="log-in"></ion-icon>
          </ion-button>
        </ion-card-content>
      </ion-card>
    </ion-col>
  </ion-row>

  <ng-container *ngIf="utils.values(websocket.edges | async).length > 0">
    <ion-row justify-content-center>
      <ion-col size="12" size-sm="6" size-md="4">
        <ion-searchbar [(ngModel)]="filter" (ionChange)="updateFilteredEdges()"></ion-searchbar>
      </ion-col>
    </ion-row>

    <ion-row justify-content-center>
      <ion-col size="12" size-sm="6" size-md="4">
        <ion-list lines="full">
          <!-- Unfortunately this does not refresh on changes. Most likely an Ionic bug 
            <ion-virtual-scroll [items]="edges" approxItemHeight="100px">
            <ion-item *virtualItem="let edge" [routerLink]="edge.online ? ['/device', edge.id] : null" [color]="edge.online ? null : 'light'">
              <ion-label>
                <h2>{{ edge.comment }}</h2>
                <p *ngIf="!edge.online">Das Gerät ist nicht verbunden!</p>
              </ion-label>
              <ion-label>
                <ng-container *ngIf="env.backend === 'OpenEMS Backend'">
                  <p>ID: {{ edge.id }}</p>
                  <p>Typ: {{ edge.producttype }}</p>
                </ng-container>
                <p>Angemeldet als: {{ edge.role }}.</p>
              </ion-label>
              <ion-icon *ngIf="edge.online" slot="end" name="play" color="primary"></ion-icon>
              <ion-icon *ngIf="!edge.online" slot="end" name="square" color="primary"></ion-icon>
            </ion-item>
          </ion-virtual-scroll> -->

<<<<<<< HEAD
          <ion-item *ngFor="let edge of edges" [routerLink]="edge.isOnline ? ['/device', edge.id] : null" [color]="edge.isOnline ? null : 'light'">
=======
          <ion-item *ngFor="let edge of edges | slice:0:slice; let i=index" [routerLink]="edge.online ? ['/device', edge.name] : null"
            [color]="edge.online ? null : 'light'">
>>>>>>> 3334c2ec
            <ion-label>
              <h2 text-wrap>{{ edge.comment }}</h2>
              <p *ngIf="!edge.isOnline" text-wrap>Das Gerät ist nicht verbunden!</p>
            </ion-label>
            <ion-label>
              <ng-container *ngIf="env.backend === 'OpenEMS Backend'">
                <p>ID: {{ edge.id }}</p>
                <p text-wrap>Typ: {{ edge.producttype }}</p>
              </ng-container>
              <p text-wrap>Angemeldet als: {{ edge.role }}.</p>
            </ion-label>
            <ion-icon *ngIf="edge.isOnline" slot="end" name="play" color="primary"></ion-icon>
            <ion-icon *ngIf="!edge.isOnline" slot="end" name="square" color="primary"></ion-icon>
          </ion-item>

          <ion-infinite-scroll (ionInfinite)="doInfinite($event)">
            <ion-infinite-scroll-content loadingSpinner="bubbles" distance="1%" loadingText="Loading more data...">
            </ion-infinite-scroll-content>
          </ion-infinite-scroll>

          <!-- <ion-item *ngIf="filteredTruncated">
            <ion-label>
              <p text-wrap>Es sind weitere Geräte vorhanden... Bitte Filter enger setzen.</p>
            </ion-label>
          </ion-item> -->

        </ion-list>
      </ion-col>
    </ion-row>
  </ng-container>

  <!-- List of edges -->
  <!-- <ng-container *ngIf="env.backend === 'OpenEMS Backend' && websocket.status == 'online'">
        <mat-card class="single">
          <mat-card-content fxLayout fxLayout="wrap">
            <mat-form-field fxFlex="100%" [formGroup]="filter">
              <input type="text" formControlName="filter" placeholder="Filter" matInput autofocus>
            </mat-form-field>
          </mat-card-content>
        </mat-card>
      </ng-container>


      <ng-container *ngFor="let edge of utils.values(websocket.edges | async)">
        <ng-container *ngIf="env.backend === 'OpenEMS Edge' || edge.id.toLowerCase().includes(filter.value.filter.toLowerCase()) || edge.comment.toLowerCase().includes(filter.value.filter.toLowerCase())">
          <mat-card class="single">
            <mat-card-header>
              <ion-icon *ngIf="edge.online" mat-card-avatar name="tv" color="primary"></ion-icon>
              <ion-icon *ngIf="!edge.online" mat-card-avatar name="bug"></ion-icon>
              <mat-card-title *ngIf="env.backend === 'OpenEMS Edge'" translate>Index.ToEnergymonitor</mat-card-title>
              <mat-card-title *ngIf="env.backend === 'OpenEMS Backend'">
                <span>{{ edge.comment }}
                  <span *ngIf="!edge.online">
                    <br/>
                    <span translate>Index.IsOffline</span>
                  </span>
                </span>
              </mat-card-title>
              <mat-card-subtitle>
                <p *ngIf="env.backend === 'OpenEMS Backend'">{{ edge.id }}: {{ edge.producttype }}</p>
                <p>Angemeldet als '{{ edge.role }}'.</p>
              </mat-card-subtitle>
            </mat-card-header>
            <mat-card-actions fxLayout fxLayoutAlign="end start" *ngIf="edge.online">
              <ion-button routerLink="/device/{{ edge.id }}">
                <ion-icon name="arrow-forward"></ion-icon>
              </ion-button>
            </mat-card-actions>
          </mat-card>
        </ng-container>
      </ng-container> -->
</ion-grid><|MERGE_RESOLUTION|>--- conflicted
+++ resolved
@@ -61,12 +61,8 @@
             </ion-item>
           </ion-virtual-scroll> -->
 
-<<<<<<< HEAD
-          <ion-item *ngFor="let edge of edges" [routerLink]="edge.isOnline ? ['/device', edge.id] : null" [color]="edge.isOnline ? null : 'light'">
-=======
-          <ion-item *ngFor="let edge of edges | slice:0:slice; let i=index" [routerLink]="edge.online ? ['/device', edge.name] : null"
-            [color]="edge.online ? null : 'light'">
->>>>>>> 3334c2ec
+          <ion-item *ngFor="let edge of edges | slice:0:slice; let i=index" [routerLink]="edge.isOnline ? ['/device', edge.id] : null"
+            [color]="edge.isOnline ? null : 'light'">
             <ion-label>
               <h2 text-wrap>{{ edge.comment }}</h2>
               <p *ngIf="!edge.isOnline" text-wrap>Das Gerät ist nicht verbunden!</p>

--- conflicted
+++ resolved
@@ -4,94 +4,11 @@
     <ion-row class="ion-justify-content-center">
       <ion-col size="12" size-md="6" size-lg="4">
 
-<<<<<<< HEAD
-      <!-- Waiting for authentication -->
-      <ion-card *ngIf="env.backend === 'OpenEMS Edge' && websocket.status == 'waiting for authentication'">
-        <ion-item color="primary" lines="full">
-          <ion-icon slot="start" name="person-circle-outline"></ion-icon>
-          <ion-label>Login</ion-label>
-        </ion-item>
-
-        <ion-card-content>
-          <form (ngSubmit)="doLogin(password.value)">
-            <div class="ion-padding">
-              <ion-item>
-                <ion-text class="ion-text-wrap" color="medium">
-                  Bitte geben Sie Ihr Passwort ein oder bestätigen Sie die Voreingabe um sich als Gast anzumelden.
-                </ion-text>
-              </ion-item>
-              <ion-item>
-                <ion-label position="floating">Passwort</ion-label>
-                <ion-input #password required type="password" placeholder="Passwort" value="guest"></ion-input>
-              </ion-item>
-              <ion-button class="ion-float-right" type="submit">
-                <ion-icon slot="icon-only" name="log-in-outline"></ion-icon>
-              </ion-button>
-            </div>
-          </form>
-        </ion-card-content>
-
-      </ion-card>
-      <ion-card *ngIf="env.backend === 'App' && websocket.status != 'online'" padding>
-        <ion-item>
-          <ion-icon slot="start" name="contact" color="primary"></ion-icon>
-          <ion-label>
-            <ion-card-title>Login</ion-card-title>
-            <ion-card-subtitle class="ion-text-wrap" translate>
-              Index.PleaseLogin
-            </ion-card-subtitle>
-          </ion-label>
-        </ion-item>
-        <ion-card-content>
-          <ion-item>
-            <form [formGroup]="wpForm" (ngSubmit)="doWPLogin()" (keyup.enter)="doWPLogin()">
-              <ion-item>
-                <ion-label position="stacked" translate>Index.Username</ion-label>
-                <ion-input formControlName="username" required placeholder="{{ 'Index.Username' | translate }}">
-                </ion-input>
-              </ion-item>
-              <ion-item>
-                <ion-label position="stacked" translate>Index.Password</ion-label>
-                <ion-input formControlName="password" required type="password"
-                  placeholder="{{ 'Index.Password' | translate }}"></ion-input>
-              </ion-item>
-              <ion-item>
-                <ion-label translate>Index.SaveLogin
-                  <ion-checkbox formControlName="saveAccount"></ion-checkbox>
-                </ion-label>
-              </ion-item>
-
-            </form>
-          </ion-item>
-          <!-- Messages -->
-
-          <ion-button class="ion-float-right" (click)="doWPLogin()" [disabled]="!wpForm.valid">
-            <ion-icon slot="icon-only" name="log-in"></ion-icon>
-          </ion-button>
-          <a href="javascript:void(0);" (click)="retrievePwd()" translate>Index.LostPassword</a>
-        </ion-card-content>
-      </ion-card>
-    </ion-col>
-  </ion-row>
-
-  <ng-container *ngIf="(env.backend === 'OpenEMS Backend' || env.backend === 'App') && websocket.status === 'online'">
-
-    <!--
-      No access to Edges
-    -->
-    <ion-row *ngIf="noEdges; else showEdges" class="ion-justify-content-center">
-      <ion-col size-md="8" size-xl="4">
-        <ion-card>
-          <ion-item color="warning" lines="full">
-            <ion-icon slot="start" name="alert-circle-outline"></ion-icon>
-            <ion-label>No access</ion-label>
-=======
         <!-- Waiting for authentication -->
         <ion-card *ngIf="env.backend === 'OpenEMS Edge' && websocket.status == 'waiting for authentication'">
           <ion-item color="primary" lines="full">
             <ion-icon slot="start" name="contact-outline"></ion-icon>
             <ion-label>Login</ion-label>
->>>>>>> 35c3a9b0
           </ion-item>
 
           <ion-card-content>
@@ -104,7 +21,7 @@
                 </ion-item>
                 <ion-item>
                   <ion-label position="floating">Passwort</ion-label>
-                  <ion-input #password required type="password" placeholder="Passwort" value="user"></ion-input>
+                  <ion-input #password required type="password" placeholder="Passwort" value="guest"></ion-input>
                 </ion-item>
                 <ion-button class="ion-float-right" type="submit">
                   <ion-icon slot="icon-only" name="log-in-outline"></ion-icon>
@@ -114,10 +31,49 @@
           </ion-card-content>
 
         </ion-card>
+        <ion-card *ngIf="env.backend === 'App' && websocket.status != 'online'" padding>
+          <ion-item>
+            <ion-icon slot="start" name="contact" color="primary"></ion-icon>
+            <ion-label>
+              <ion-card-title>Login</ion-card-title>
+              <ion-card-subtitle class="ion-text-wrap" translate>
+                Index.PleaseLogin
+              </ion-card-subtitle>
+            </ion-label>
+          </ion-item>
+          <ion-card-content>
+            <ion-item>
+              <form [formGroup]="wpForm" (ngSubmit)="doWPLogin()" (keyup.enter)="doWPLogin()">
+                <ion-item>
+                  <ion-label position="stacked" translate>Index.Username</ion-label>
+                  <ion-input formControlName="username" required placeholder="{{ 'Index.Username' | translate }}">
+                  </ion-input>
+                </ion-item>
+                <ion-item>
+                  <ion-label position="stacked" translate>Index.Password</ion-label>
+                  <ion-input formControlName="password" required type="password"
+                    placeholder="{{ 'Index.Password' | translate }}"></ion-input>
+                </ion-item>
+                <ion-item>
+                  <ion-label translate>Index.SaveLogin
+                    <ion-checkbox formControlName="saveAccount"></ion-checkbox>
+                  </ion-label>
+                </ion-item>
+
+              </form>
+            </ion-item>
+            <!-- Messages -->
+
+            <ion-button class="ion-float-right" (click)="doWPLogin()" [disabled]="!wpForm.valid">
+              <ion-icon slot="icon-only" name="log-in"></ion-icon>
+            </ion-button>
+            <a href="javascript:void(0);" (click)="retrievePwd()" translate>Index.LostPassword</a>
+          </ion-card-content>
+        </ion-card>
       </ion-col>
     </ion-row>
 
-    <ng-container *ngIf="env.backend === 'OpenEMS Backend' && websocket.status == 'online'">
+    <ng-container *ngIf="(env.backend === 'OpenEMS Backend' || env.backend === 'App') && websocket.status == 'online'">
 
       <!--
       No access to Edges
@@ -151,23 +107,6 @@
           <ion-col size-md="12" size-xl="4">
             <ion-list lines="full">
 
-<<<<<<< HEAD
-            <ion-item *ngFor="let edge of filteredEdges | slice:0:slice; let i=index" lines="inset"
-              [routerLink]="['/device', edge.id]" [color]="edge.isOnline ? null : 'light'">
-              <ion-label>
-                <h2 class="ion-text-wrap">{{ edge.comment }}</h2>
-                <p *ngIf="!edge.isOnline" class="ion-text-wrap">Das Gerät ist nicht verbunden!</p>
-              </ion-label>
-              <ion-label>
-                <ng-container *ngIf="env.backend === 'OpenEMS Backend' || env.backend === 'App'">
-                  <p>ID: {{ edge.id }}</p>
-                  <p class="ion-text-wrap">Typ: {{ edge.producttype }}</p>
-                </ng-container>
-                <p class="ion-text-wrap">Angemeldet als: {{ edge.getRoleString() }}.</p>
-              </ion-label>
-              <ion-icon slot="end" name="play-outline" color="primary"></ion-icon>
-            </ion-item>
-=======
               <ion-item *ngFor="let edge of filteredEdges | slice:0:slice; let i=index" lines="inset"
                 [routerLink]="['/device', edge.id]" [color]="edge.isOnline ? null : 'light'">
                 <ion-label>
@@ -175,7 +114,7 @@
                   <p *ngIf="!edge.isOnline" class="ion-text-wrap">Das Gerät ist nicht verbunden!</p>
                 </ion-label>
                 <ion-label>
-                  <ng-container *ngIf="env.backend === 'OpenEMS Backend'">
+                  <ng-container *ngIf="env.backend === 'OpenEMS Backend' || env.backend === 'App'">
                     <p>ID: {{ edge.id }}</p>
                     <p class="ion-text-wrap">Typ: {{ edge.producttype }}</p>
                   </ng-container>
@@ -183,7 +122,6 @@
                 </ion-label>
                 <ion-icon slot="end" name="play-outline" color="primary"></ion-icon>
               </ion-item>
->>>>>>> 35c3a9b0
 
               <ion-infinite-scroll (ionInfinite)="doInfinite($event)">
                 <ion-infinite-scroll-content loadingSpinner="bubbles" distance="1%" loadingText="Loading more data...">

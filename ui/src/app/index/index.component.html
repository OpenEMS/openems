<ion-grid>
  <ion-row class="ion-justify-content-center">
    <ion-col size="12" size-md="6" size-lg="4">

      <!-- Waiting for authentication -->
      <ion-card *ngIf="env.backend === 'OpenEMS Edge' && websocket.status == 'waiting for authentication'">
        <ion-item color="primary" lines="full">
          <ion-icon slot="start" name="contact"></ion-icon>
          <ion-label>Login</ion-label>
        </ion-item>

        <ion-card-content>
          <form (ngSubmit)="doLogin(password.value)">
            <div class="ion-padding">
              <ion-item>
                <ion-text class="ion-text-wrap" color="medium">
                  Bitte geben Sie Ihr Passwort ein oder bestätigen Sie die Voreingabe um sich als Gast anzumelden.
                </ion-text>
              </ion-item>
              <ion-item>
                <ion-label position="floating">Passwort</ion-label>
                <ion-input #password required type="password" placeholder="Passwort" value="guest"></ion-input>
              </ion-item>
              <ion-button class="ion-float-right" type="submit">
                <ion-icon slot="icon-only" name="log-in"></ion-icon>
              </ion-button>
            </div>
          </form>
        </ion-card-content>

      </ion-card>
      <ion-card *ngIf="env.backend === 'App' && websocket.status != 'online'" padding>
        <ion-item>
          <ion-icon slot="start" name="contact" color="primary"></ion-icon>
          <ion-label>
            <ion-card-title>Login</ion-card-title>
            <ion-card-subtitle text-wrap translate>
              Index.PleaseLogin
            </ion-card-subtitle>
          </ion-label>
        </ion-item>
        <ion-card-content>
          <ion-item>
            <form [formGroup]="wpForm" (ngSubmit)="doWPLogin()" (keyup.enter)="doWPLogin()">
              <ion-item>
                <ion-label position="stacked" translate>Index.Username</ion-label>
                <ion-input formControlName="username" required placeholder="{{ 'Index.Username' | translate }}">
                </ion-input>
              </ion-item>
              <ion-item>
                <ion-label position="stacked" translate>Index.Password</ion-label>
                <ion-input formControlName="password" required type="password"
                  placeholder="{{ 'Index.Password' | translate }}"></ion-input>
              </ion-item>
              <ion-item>
                <ion-label translate>Index.SaveLogin
                  <ion-checkbox formControlName="saveAccount"></ion-checkbox>
                </ion-label>
              </ion-item>

            </form>
          </ion-item>
          <!-- Messages -->

          <ion-button float-right (click)="doWPLogin()" [disabled]="!wpForm.valid">
            <ion-icon slot="icon-only" name="log-in"></ion-icon>
          </ion-button>
          <a href="javascript:void(0);" (click)="retrievePwd()" translate>Index.LostPassword</a>
        </ion-card-content>
      </ion-card>
    </ion-col>
  </ion-row>

<<<<<<< HEAD
  <ng-container *ngIf="env.backend === 'OpenEMS Backend' || env.backend === 'App'">
    <ion-row justify-content-center>
=======
  <ng-container *ngIf="env.backend === 'OpenEMS Backend'">
    <ion-row class="ion-justify-content-center">
>>>>>>> 9f0e94a7
      <ion-col size="12" size-sm="6" size-md="4">
        <ion-searchbar [(ngModel)]="filter" (ionChange)="updateFilteredEdges()"></ion-searchbar>
      </ion-col>
    </ion-row>

    <ion-row class="ion-justify-content-center">
      <ion-col size="12" size-sm="6" size-md="4">
        <ion-list lines="full">

          <ion-item *ngFor="let edge of filteredEdges | slice:0:slice; let i=index" lines="inset"
            [routerLink]="edge.isOnline ? ['/device', edge.id] : null" [color]="edge.isOnline ? null : 'light'">
            <ion-label>
              <h2 class="ion-text-wrap">{{ edge.comment }}</h2>
              <p *ngIf="!edge.isOnline" class="ion-text-wrap">Das Gerät ist nicht verbunden!</p>
            </ion-label>
            <ion-label>
              <ng-container *ngIf="env.backend === 'OpenEMS Backend' || env.backend === 'App'">
                <p>ID: {{ edge.id }}</p>
                <p class="ion-text-wrap">Typ: {{ edge.producttype }}</p>
              </ng-container>
              <p class="ion-text-wrap">Angemeldet als: {{ edge.getRoleString() }}.</p>
            </ion-label>
            <ion-icon *ngIf="edge.isOnline" slot="end" name="play" color="primary"></ion-icon>
            <ion-icon *ngIf="!edge.isOnline" slot="end" name="square" color="primary"></ion-icon>
          </ion-item>

          <ion-infinite-scroll (ionInfinite)="doInfinite($event)">
            <ion-infinite-scroll-content loadingSpinner="bubbles" distance="1%" loadingText="Loading more data...">
            </ion-infinite-scroll-content>
          </ion-infinite-scroll>

        </ion-list>
      </ion-col>
    </ion-row>
  </ng-container>
</ion-grid><|MERGE_RESOLUTION|>--- conflicted
+++ resolved
@@ -34,7 +34,7 @@
           <ion-icon slot="start" name="contact" color="primary"></ion-icon>
           <ion-label>
             <ion-card-title>Login</ion-card-title>
-            <ion-card-subtitle text-wrap translate>
+            <ion-card-subtitle class="ion-text-wrap" translate>
               Index.PleaseLogin
             </ion-card-subtitle>
           </ion-label>
@@ -62,7 +62,7 @@
           </ion-item>
           <!-- Messages -->
 
-          <ion-button float-right (click)="doWPLogin()" [disabled]="!wpForm.valid">
+          <ion-button class="ion-float-right" (click)="doWPLogin()" [disabled]="!wpForm.valid">
             <ion-icon slot="icon-only" name="log-in"></ion-icon>
           </ion-button>
           <a href="javascript:void(0);" (click)="retrievePwd()" translate>Index.LostPassword</a>
@@ -71,13 +71,8 @@
     </ion-col>
   </ion-row>
 
-<<<<<<< HEAD
   <ng-container *ngIf="env.backend === 'OpenEMS Backend' || env.backend === 'App'">
-    <ion-row justify-content-center>
-=======
-  <ng-container *ngIf="env.backend === 'OpenEMS Backend'">
     <ion-row class="ion-justify-content-center">
->>>>>>> 9f0e94a7
       <ion-col size="12" size-sm="6" size-md="4">
         <ion-searchbar [(ngModel)]="filter" (ionChange)="updateFilteredEdges()"></ion-searchbar>
       </ion-col>

--- conflicted
+++ resolved
@@ -71,11 +71,7 @@
     </ion-col>
   </ion-row>
 
-<<<<<<< HEAD
-  <ng-container *ngIf="env.backend === 'OpenEMS Backend' || (env.backend === 'App' && websocket.status === 'online')">
-=======
-  <ng-container *ngIf="env.backend === 'OpenEMS Backend' && websocket.status == 'online'">
->>>>>>> 6adbb719
+  <ng-container *ngIf="(env.backend === 'OpenEMS Backend' || env.backend === 'App') && websocket.status === 'online'">
 
     <!--
       No access to Edges

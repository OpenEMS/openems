import { registerLocaleData } from '@angular/common';
import localDE from '@angular/common/locales/de';
import { LOCALE_ID, NgModule } from '@angular/core';
import { BrowserModule } from '@angular/platform-browser';
import { BrowserAnimationsModule } from '@angular/platform-browser/animations';
import { RouteReuseStrategy } from '@angular/router';
import { ServiceWorkerModule } from '@angular/service-worker';
import { IonicModule, IonicRouteStrategy } from '@ionic/angular';
import { FormlyModule } from '@ngx-formly/core';
import { TranslateLoader, TranslateModule } from '@ngx-translate/core';
import { AngularMyDatePickerModule } from 'angular-mydatepicker';
import { CookieService } from 'ngx-cookie-service';
import { environment as env } from '../environments/environment';
import { AppRoutingModule } from './app-routing.module';
import { AppComponent } from './app.component';
import { EdgeModule } from './edge/edge.module';
import { FormlyWrapperFormField } from './edge/settings/component/shared/form-field.wrapper';
import { InputTypeComponent } from './edge/settings/component/shared/input';
import { RepeatTypeComponent } from './edge/settings/component/shared/repeat';
import { SettingsModule as EdgeSettingsModule } from './edge/settings/settings.module';
import { SystemLogComponent } from './edge/settings/systemlog/systemlog.component';
import { IndexModule } from './index/index.module';
import { ChartOptionsPopoverComponent } from './shared/chartoptions/popover/popover.component';
import { PickDatePopoverComponent } from './shared/pickdate/popover/popover.component';
import { SharedModule } from './shared/shared.module';
import { StatusSingleComponent } from './shared/status/single/status.component';
import { Language } from './shared/translate/language';
<<<<<<< HEAD
import { UserModule } from './userprofile/user.module';
=======
import { UserModule } from './user/user.module';

>>>>>>> 62a2554b
@NgModule({
  declarations: [
    AppComponent,
    ChartOptionsPopoverComponent,
    InputTypeComponent,
    FormlyWrapperFormField,
    PickDatePopoverComponent,
    RepeatTypeComponent,
    StatusSingleComponent,
    SystemLogComponent,
  ],
  entryComponents: [
    ChartOptionsPopoverComponent,
    PickDatePopoverComponent,
  ],
  imports: [
    AngularMyDatePickerModule,
    AppRoutingModule,
    BrowserAnimationsModule,
    BrowserModule,
    EdgeModule,
    EdgeSettingsModule,
    env.production && env.backend == "OpenEMS Backend" ? ServiceWorkerModule.register('ngsw-worker.js', { enabled: true }) : [],
    FormlyModule.forRoot({
      wrappers: [
        { name: 'form-field', component: FormlyWrapperFormField }
      ],
      types: [
        { name: 'input', component: InputTypeComponent },
        { name: 'repeat', component: RepeatTypeComponent },
      ],
    }),
    IndexModule,
    IonicModule.forRoot(),
    SharedModule,
    TranslateModule.forRoot({
      loader: { provide: TranslateLoader, useClass: Language }
    }),
    UserModule,
  ],
  providers: [
    { provide: RouteReuseStrategy, useClass: IonicRouteStrategy },
    CookieService,
    // { provide: ErrorHandler, useExisting: Service },
    { provide: LOCALE_ID, useValue: 'de' }
  ],
  bootstrap: [AppComponent],
})
export class AppModule {
  constructor() {
    registerLocaleData(localDE);
  }
}<|MERGE_RESOLUTION|>--- conflicted
+++ resolved
@@ -25,12 +25,8 @@
 import { SharedModule } from './shared/shared.module';
 import { StatusSingleComponent } from './shared/status/single/status.component';
 import { Language } from './shared/translate/language';
-<<<<<<< HEAD
-import { UserModule } from './userprofile/user.module';
-=======
 import { UserModule } from './user/user.module';
 
->>>>>>> 62a2554b
 @NgModule({
   declarations: [
     AppComponent,

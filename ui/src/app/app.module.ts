--- conflicted
+++ resolved
@@ -17,12 +17,7 @@
 import { AppRoutingModule } from './app-routing.module';
 
 // services
-<<<<<<< HEAD
-import { Service, Alerts } from './shared/shared';
-import { MyTranslateLoader } from './shared/translate/translate';
-=======
 import { Language } from './shared/translate/language';
->>>>>>> 7207fc47
 
 // locale Data
 import { LOCALE_ID } from '@angular/core';
@@ -32,19 +27,8 @@
 import { PopoverPageModule } from './shared/popover/popover.module';
 import { SettingsModule } from './settings/settings.module';
 import { RouteReuseStrategy } from '@angular/router';
-
-import { HttpClientModule, HTTP_INTERCEPTORS } from '@angular/common/http';
-
-import { BrowserXhr, HttpModule } from '@angular/http';
-import { CustExtBrowserXhr } from './cust-ext-browser-xhr';
-import { Interceptor } from './interceptor';
-
-import { SpinnerDialog } from '@ionic-native/spinner-dialog/ngx';
-
 import { ServiceWorkerModule } from '@angular/service-worker';
 import { environment as env } from '../environments/environment';
-
-
 
 @NgModule({
   declarations: [AppComponent],
@@ -62,34 +46,14 @@
       loader: { provide: TranslateLoader, useClass: Language }
     }),
     PopoverPageModule,
-<<<<<<< HEAD
-
-    HttpClientModule,
-    HttpModule,
-    ServiceWorkerModule.register('ngsw-worker.js', { enabled: true }),
-
-
-=======
     env.production && env.backend == "OpenEMS Backend" ? ServiceWorkerModule.register('ngsw-worker.js', { enabled: true }) : [],
->>>>>>> 7207fc47
   ],
   providers: [
     StatusBar,
     SplashScreen,
     { provide: RouteReuseStrategy, useClass: IonicRouteStrategy },
-<<<<<<< HEAD
-    { provide: ErrorHandler, useExisting: Service },
-    { provide: LOCALE_ID, useValue: 'de' },
-    //{ provide: BrowserXhr, useClass: CustExtBrowserXhr },
-    { provide: HTTP_INTERCEPTORS, useClass: Interceptor, multi: true },
-    SpinnerDialog,
-    Alerts
-
-
-=======
     // { provide: ErrorHandler, useExisting: Service },
     { provide: LOCALE_ID, useValue: 'de' }
->>>>>>> 7207fc47
   ],
   bootstrap: [AppComponent]
 })

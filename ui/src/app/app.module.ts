--- conflicted
+++ resolved
@@ -21,16 +21,11 @@
 import { SettingsModule } from './settings/settings.module';
 import { SettingsModule as EdgeSettingsModule } from './edge/settings/settings.module';
 import { SharedModule } from './shared/shared.module';
-<<<<<<< HEAD
-import { Language } from './shared/translate/language';
-import { HttpClientModule } from '@angular/common/http';
-=======
 import { SplashScreen } from '@ionic-native/splash-screen/ngx';
 import { StatusBar } from '@ionic-native/status-bar/ngx';
 import { SystemLogComponent } from './edge/settings/systemlog/systemlog.component';
 import { TranslateLoader, TranslateModule } from '@ngx-translate/core';
 import localDE from '@angular/common/locales/de';
->>>>>>> 92862c18
 
 @NgModule({
   declarations: [
@@ -50,15 +45,10 @@
     AngularMyDatePickerModule,
     AppRoutingModule,
     BrowserAnimationsModule,
-<<<<<<< HEAD
-    HttpClientModule,
-    IonicModule.forRoot(),
-=======
     BrowserModule,
     EdgeModule,
     EdgeSettingsModule,
     env.production && env.backend == "OpenEMS Backend" ? ServiceWorkerModule.register('ngsw-worker.js', { enabled: true }) : [],
->>>>>>> 92862c18
     FormlyModule.forRoot({
       types: [
         { name: 'input', component: InputTypeComponent },

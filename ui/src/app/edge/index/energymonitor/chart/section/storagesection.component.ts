--- conflicted
+++ resolved
@@ -35,12 +35,8 @@
             super.updateValue(0, 0, 0);
         }
         if (valueRatio != null) {
-<<<<<<< HEAD
-            this.valueText2 = Math.round(valueRatio).toString();
-=======
             this.valueText2 = Math.round(valueRatio) + " %";
             this.square.image.image = super.getSquare(this.innerRadius).image.image
->>>>>>> 249482af
         } else {
             this.valueText2 = "";
         }
@@ -53,13 +49,6 @@
     }
 
     protected getImagePath(): string {
-<<<<<<< HEAD
-
-        if (parseInt(this.valueText2) < 20) {
-            return "storage_20.png"
-        }
-        if (parseInt(this.valueText2) < 30) {
-=======
         if (this.valueText2 > "0" && this.valueText2 < "10") {
             return "storage_20.png"
         }
@@ -67,26 +56,16 @@
             return "storage_20.png"
         }
         if (this.valueText2 < "40") {
->>>>>>> 249482af
             return "storage_40.png"
         }
-        if (parseInt(this.valueText2) < 60) {
+        if (this.valueText2 < "60") {
             return "storage_60.png"
         }
-<<<<<<< HEAD
-        if (parseInt(this.valueText2) < 90) {
-            return "storage_80.png"
-        }
-        if (parseInt(this.valueText2) <= 100) {
-            return "storage_100.png";
-        }
-=======
         if (this.valueText2 < "86") {
             return "storage_80.png"
         }
 
         else { return "storage_100.png" }
->>>>>>> 249482af
     }
 
     protected getValueText(value: number): string {

import { Component, OnInit } from '@angular/core';
import { TranslateService } from '@ngx-translate/core';
import { AbstractSection, SvgSquarePosition, SvgSquare, EnergyFlow, SvgEnergyFlow } from './abstractsection.component';
import { interval } from 'rxjs';
import * as d3 from 'd3';



@Component({
    selector: '[storagesection]',
    templateUrl: './section.component.html'
})
export class StorageSectionComponent extends AbstractSection implements OnInit {
    socValue: number

    constructor(translate: TranslateService) {
        super('Edge.Index.Energymonitor.Storage', "down", 136, 224, "#009846", translate);
    }

    ngOnInit() {
        interval(1000)
            .subscribe(x => {
            })
    }

<<<<<<< HEAD
    public updateStorageValue(chargeAbsolute: number, dischargeAbsolute: number, valueRatio: number, sumChargeRatio: number, sumDischargeRatio: number, sumPowerRatio: number) {
=======
    public updateStorageValue(chargeAbsolute: number, dischargeAbsolute: number, valueRatio: number, sumChargeRatio: number, sumDischargeRatio: number, powerRatio: number) {
        powerRatio = powerRatio / 2;
>>>>>>> 8d260231
        this.socValue = valueRatio
        if (chargeAbsolute != null && chargeAbsolute > 0) {
            this.name = this.translate.instant('Edge.Index.Energymonitor.StorageCharge')
            this.updateStorage(chargeAbsolute, valueRatio, sumChargeRatio, powerRatio);
        } else if (dischargeAbsolute != null && dischargeAbsolute > 0) {
            this.name = this.translate.instant('Edge.Index.Energymonitor.StorageDischarge')
            this.updateStorage(dischargeAbsolute, valueRatio, sumDischargeRatio * -1, powerRatio);
        } else {
            this.name = this.translate.instant('Edge.Index.Energymonitor.Storage')
            super.updateValue(0, 0, 0);
        }
        if (valueRatio != null) {
            this.valueText2 = Math.round(valueRatio) + " %";
        } else {
            this.valueText2 = "";
        }
        if (this.square) {
            this.square.image.image = "assets/img/" + this.getImagePath()
        }
    }

    /**
     * This method was created to add the powerRatio to the Monitor (showing charge/discharge)
     * This method is called on every change of values.
     */
    protected updateStorage(valueAbsolute: number, valueRatio: number, sumRatio: number, powerRatio: number) {
        // TODO smoothly resize the arc
        this.lastValue = { valueAbsolute: valueAbsolute, valueRatio: valueRatio, sumRatio: sumRatio };
        this.valueRatio = this.getValueRatioStorageGrid(valueRatio);
        this.powerRatio = this.getPowerRatio(powerRatio)
        this.valueText = this.getValueText(valueAbsolute);
        let valueEndAngle = ((this.endAngle - this.startAngle) * this.powerRatio) / 100 + this.getStorageValueStartAngle();
        let valueArc = this.getArc()
            .startAngle(this.deg2rad(this.getStorageValueStartAngle()))
            .endAngle(this.deg2rad(valueEndAngle));
        this.valuePath = valueArc();

        let energyFlowValue = Math.abs(Math.round(sumRatio * 10));
        if (energyFlowValue < -10) {
            energyFlowValue = -10;
        } else if (energyFlowValue > 10) {
            energyFlowValue = 10;
        }
        let svgEnergyFlow;
        if (isNaN(sumRatio) || isNaN(energyFlowValue)) {
            svgEnergyFlow = null;
        } else {
            svgEnergyFlow = this.getSvgEnergyFlow(sumRatio, this.energyFlow.radius, energyFlowValue);
        }
        this.energyFlow.update(svgEnergyFlow);
    }


    protected getSquarePosition(square: SvgSquare, innerRadius: number): SvgSquarePosition {
        let x = (square.length / 2) * (-1);
        let y = innerRadius - 5 - square.length;
        return new SvgSquarePosition(x, y);
    }

    protected getImagePath(): string {
        if (this.socValue < 20) {
            return "storage_20.png"
        }
        else if (this.socValue < 40) {
            return "storage_40.png"
        }
        else if (this.socValue < 60) {
            return "storage_60.png"
        }
        else if (this.socValue < 86) {
            return "storage_80.png"
        }
        else {
            return "storage_100.png"
        }
    }

    protected getValueText(value: number): string {
        if (value == null || Number.isNaN(value)) {
            return "";
        }

        return this.lastValue.valueAbsolute + " W";
    }

    public getValueRatioStorageGrid(valueRatio: number): number {
        if (valueRatio > 50) {
            return 50;
        } else if (valueRatio < -50) {
            return -50;
        }
        else if (valueRatio == null || Number.isNaN(valueRatio)) {
            return 0;
        }
        return valueRatio;
    }

    protected getPowerRatio(powerRatio: number): number {
        if (powerRatio > 50) {
            return 50;
        } else if (powerRatio < -50) {
            return -50;
        } else if (powerRatio == null || Number.isNaN(powerRatio)) {
            return 0;
        }
        return powerRatio;
    }

    protected initEnergyFlow(radius: number): EnergyFlow {
        return new EnergyFlow(radius, { x1: "50%", y1: "0%", x2: "50%", y2: "100%" });
    }

    protected getSvgEnergyFlow(ratio: number, r: number, v: number): SvgEnergyFlow {
        let p = {
            topLeft: { x: v * -1, y: v },
            bottomLeft: { x: v * -1, y: r },
            topRight: { x: v, y: v },
            bottomRight: { x: v, y: r },
            middleBottom: { x: 0, y: r - v },
            middleTop: { x: 0, y: 0 }
        }
        if (ratio > 0) {
            // towards bottom
            p.bottomLeft.y = p.bottomLeft.y - v;
            p.middleBottom.y = p.middleBottom.y + v;
            p.bottomRight.y = p.bottomRight.y - v;
        }
        return p;
    }
}<|MERGE_RESOLUTION|>--- conflicted
+++ resolved
@@ -23,12 +23,8 @@
             })
     }
 
-<<<<<<< HEAD
-    public updateStorageValue(chargeAbsolute: number, dischargeAbsolute: number, valueRatio: number, sumChargeRatio: number, sumDischargeRatio: number, sumPowerRatio: number) {
-=======
     public updateStorageValue(chargeAbsolute: number, dischargeAbsolute: number, valueRatio: number, sumChargeRatio: number, sumDischargeRatio: number, powerRatio: number) {
         powerRatio = powerRatio / 2;
->>>>>>> 8d260231
         this.socValue = valueRatio
         if (chargeAbsolute != null && chargeAbsolute > 0) {
             this.name = this.translate.instant('Edge.Index.Energymonitor.StorageCharge')

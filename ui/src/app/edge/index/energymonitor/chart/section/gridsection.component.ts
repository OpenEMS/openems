import { Component, Input, Output, EventEmitter } from '@angular/core';
import { TranslateService } from '@ngx-translate/core';

import { AbstractSection, SvgSquarePosition, SvgSquare, EnergyFlow, SvgEnergyFlow } from './abstractsection.component';


@Component({
    selector: '[gridsection]',
    templateUrl: './section.component.html'
})
export class GridSectionComponent extends AbstractSection {
    constructor(translate: TranslateService) {
        super('General.Grid', "left", 226, 314, "#1d1d1d", translate);
    }

<<<<<<< HEAD
    protected gridMode: number

    public updateGridValue(buyAbsolute: number, sellAbsolute: number, valueRatio: number, sumBuyRatio: number, sumSellRatio: number, gridMode: number) {
        console.log('RATIO BEFORE', valueRatio)
=======
    public updateGridValue(buyAbsolute: number, sellAbsolute: number, valueRatio: number, sumBuyRatio: number, sumSellRatio: number, gridMode: number) {
        this.gridMode = gridMode;
>>>>>>> 8d260231
        valueRatio = valueRatio / 2; // interval from -50 to 50
        this.gridMode = gridMode
        if (gridMode && this.square) {
            this.square.image.image = "assets/img/" + this.getImagePath();
        }
        if (buyAbsolute != null && buyAbsolute > 0) {
            this.name = this.translate.instant('General.GridBuy');
            super.updateGrid(buyAbsolute, valueRatio, sumBuyRatio * -1);
        } else if (sellAbsolute != null && sellAbsolute > 0) {
            this.name = this.translate.instant('General.GridSell');
            super.updateGrid(sellAbsolute, valueRatio, sumSellRatio);
        }
        else {
            this.name = this.translate.instant('General.Grid')
            super.updateGrid(0, 0, 0);
        }
<<<<<<< HEAD
        console.log('Grid ValueRatio 1:', valueRatio)
=======
        if (this.square) {
            this.square.image.image = "assets/img/" + this.getImagePath()
        }
>>>>>>> 8d260231
    }

    protected getSquarePosition(square: SvgSquare, innerRadius: number): SvgSquarePosition {
        let x = (innerRadius - 5) * (-1);
        let y = (square.length / 2) * (-1);
        return new SvgSquarePosition(x, y);
    }

    protected getImagePath(): string {
<<<<<<< HEAD
        if (this.gridMode == 2 || this.gridMode == 0) {
            return "offgrid.png"
        }
        else {
=======
        if (this.gridMode == 0 || this.gridMode == 2) {
            return "offgrid.png"
        } else {
>>>>>>> 8d260231
            return "grid.png"
        }
    }

    public getValueRatio(value: number) {
        if (value > 50) {
            return 50;
        } else if (value < -50) {
            return 50;
        }
        return value;
    }

    protected getValueStartAngle(): number {
        return (this.startAngle + this.endAngle) / 2;
    }

    protected getValueText(value: number): string {
        if (value == null || Number.isNaN(value)) {
            return "";
        }

        return value + " W";
    }

    protected initEnergyFlow(radius: number): EnergyFlow {
        return new EnergyFlow(radius, { x1: "100%", y1: "50%", x2: "0%", y2: "50%" });
    }

    protected getSvgEnergyFlow(ratio: number, r: number, v: number): SvgEnergyFlow {
        let p = {
            topLeft: { x: r * -1, y: v * -1 },
            middleLeft: { x: r * -1 + v, y: 0 },
            bottomLeft: { x: r * -1, y: v },
            topRight: { x: v * -1, y: v * -1 },
            bottomRight: { x: v * -1, y: v },
            middleRight: { x: 0, y: 0 }
        }
        if (ratio > 0) {
            // towards left
            p.topLeft.x = p.topLeft.x + v;
            p.middleLeft.x = p.middleLeft.x - v;
            p.bottomLeft.x = p.bottomLeft.x + v;
        }
        return p;
    }
}<|MERGE_RESOLUTION|>--- conflicted
+++ resolved
@@ -1,8 +1,7 @@
-import { Component, Input, Output, EventEmitter } from '@angular/core';
+import { Component } from '@angular/core';
 import { TranslateService } from '@ngx-translate/core';
 
 import { AbstractSection, SvgSquarePosition, SvgSquare, EnergyFlow, SvgEnergyFlow } from './abstractsection.component';
-
 
 @Component({
     selector: '[gridsection]',
@@ -13,38 +12,22 @@
         super('General.Grid', "left", 226, 314, "#1d1d1d", translate);
     }
 
-<<<<<<< HEAD
-    protected gridMode: number
-
-    public updateGridValue(buyAbsolute: number, sellAbsolute: number, valueRatio: number, sumBuyRatio: number, sumSellRatio: number, gridMode: number) {
-        console.log('RATIO BEFORE', valueRatio)
-=======
     public updateGridValue(buyAbsolute: number, sellAbsolute: number, valueRatio: number, sumBuyRatio: number, sumSellRatio: number, gridMode: number) {
         this.gridMode = gridMode;
->>>>>>> 8d260231
         valueRatio = valueRatio / 2; // interval from -50 to 50
-        this.gridMode = gridMode
-        if (gridMode && this.square) {
-            this.square.image.image = "assets/img/" + this.getImagePath();
-        }
         if (buyAbsolute != null && buyAbsolute > 0) {
             this.name = this.translate.instant('General.GridBuy');
-            super.updateGrid(buyAbsolute, valueRatio, sumBuyRatio * -1);
+            super.updateValue(buyAbsolute, valueRatio, sumBuyRatio * -1);
         } else if (sellAbsolute != null && sellAbsolute > 0) {
             this.name = this.translate.instant('General.GridSell');
-            super.updateGrid(sellAbsolute, valueRatio, sumSellRatio);
+            super.updateValue(sellAbsolute, valueRatio, sumSellRatio);
+        } else {
+            this.name = this.translate.instant('General.Grid')
+            super.updateValue(0, 0, 0);
         }
-        else {
-            this.name = this.translate.instant('General.Grid')
-            super.updateGrid(0, 0, 0);
-        }
-<<<<<<< HEAD
-        console.log('Grid ValueRatio 1:', valueRatio)
-=======
         if (this.square) {
             this.square.image.image = "assets/img/" + this.getImagePath()
         }
->>>>>>> 8d260231
     }
 
     protected getSquarePosition(square: SvgSquare, innerRadius: number): SvgSquarePosition {
@@ -54,16 +37,9 @@
     }
 
     protected getImagePath(): string {
-<<<<<<< HEAD
-        if (this.gridMode == 2 || this.gridMode == 0) {
-            return "offgrid.png"
-        }
-        else {
-=======
         if (this.gridMode == 0 || this.gridMode == 2) {
             return "offgrid.png"
         } else {
->>>>>>> 8d260231
             return "grid.png"
         }
     }

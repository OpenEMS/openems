<ion-grid no-padding>
  <ion-row>
    <ng-container *ngFor="let widget of widgets" [ngSwitch]="widget.name">

<<<<<<< HEAD
      <div *ngIf="edge && (edge.id == 'fems7' || edge.id == 'fems1246')">
=======
      <div *ngIf="edge && (edge.id == 'fems7' || edge.id == 'fems1246)'">
>>>>>>> 67f0085e
        <ion-col *ngSwitchCase="'io.openems.edge.evcs.api.Evcs'" size="12">
          <evcs [componentId]="widget.componentId"></evcs>
        </ion-col>
      </div>

      <ion-col *ngSwitchCase="'Controller.Api.ModbusTcp'" size="12">
        <modbusapi [componentId]="widget.componentId"></modbusapi>
      </ion-col>

      <ion-col *ngSwitchCase="'io.openems.impl.controller.channelthreshold.ChannelThresholdController'" size="6">
        <channelthreshold [componentId]="widget.componentId"></channelthreshold>
      </ion-col>

      <ion-col *ngSwitchCase="'Controller.ChannelThreshold'" size="6">
        <channelthreshold [componentId]="widget.componentId"></channelthreshold>
      </ion-col>

    </ng-container>
  </ion-row>
</ion-grid><|MERGE_RESOLUTION|>--- conflicted
+++ resolved
@@ -2,11 +2,7 @@
   <ion-row>
     <ng-container *ngFor="let widget of widgets" [ngSwitch]="widget.name">
 
-<<<<<<< HEAD
       <div *ngIf="edge && (edge.id == 'fems7' || edge.id == 'fems1246')">
-=======
-      <div *ngIf="edge && (edge.id == 'fems7' || edge.id == 'fems1246)'">
->>>>>>> 67f0085e
         <ion-col *ngSwitchCase="'io.openems.edge.evcs.api.Evcs'" size="12">
           <evcs [componentId]="widget.componentId"></evcs>
         </ion-col>

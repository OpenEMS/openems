--- conflicted
+++ resolved
@@ -21,6 +21,7 @@
   public fields: FormlyFieldConfig[];
   protected model;
   public insertModeEnabled: boolean;
+  protected manualLink: string | null = null;
 
   constructor(
     private service: Service,
@@ -143,10 +144,6 @@
       expressions: {
         // Change the modbus description based on the meter selected above.
         'templateOptions.description': (form) => {
-<<<<<<< HEAD
-          if (form.model.meterType === Meter.SOCOMEC) {
-            return this.translate.instant('INSTALLATION.PROTOCOL_PV_AND_ADDITIONAL_AC.MODBUS_SOCOMEC_DESCRIPTION')
-=======
           var meterType = form.model.meterType;
 
           // Load the appropriate link based on the meter selected.
@@ -155,7 +152,6 @@
           // Load the appropriate description based on the meter selected.
           if (meterType === Meter.SOCOMEC) {
             return this.translate.instant('INSTALLATION.PROTOCOL_PV_AND_ADDITIONAL_AC.MODBUS_SOCOMEC_DESCRIPTION');
->>>>>>> 1aed0f7d
           } else {
             return this.translate.instant('INSTALLATION.PROTOCOL_PV_AND_ADDITIONAL_AC.MODBUS_KDK_DESCRIPTION');
           }
@@ -202,6 +198,10 @@
   }
 
   public openManual() {
-    window.open('https://docs.fenecon.de/de/_/latest/_attachments/Benutzerhandbuecher/FEMS_App_Socomec_Zaehler_Benutzerhandbuch.pdf');
+    if (!this.manualLink) {
+      this.service.toast(this.translate.instant('INSTALLATION.PROTOCOL_PV_AND_ADDITIONAL_AC.METER_SELECTION_WARNING'), 'warning');
+    } else {
+      window.open(this.manualLink);
+    }
   }
 }
import { Component, EventEmitter, Input, OnInit, Output } from '@angular/core';
import { FormGroup } from '@angular/forms';
import { FormlyFieldConfig } from '@ngx-formly/core';
import { TranslateService } from '@ngx-translate/core';
import { AbstractIbn } from '../../installation-systems/abstract-ibn';
<<<<<<< HEAD
=======
import { Commercial50Lastspitzenkappung } from '../../installation-systems/commercial/commercial-50/commercial50-lastspitzenkappung';
>>>>>>> 1aed0f7d
import { Category } from '../../shared/category';

@Component({
    selector: ConfigurationPeakShavingComponent.SELECTOR,
    templateUrl: './configuration-peak-shaving.component.html'
})
export class ConfigurationPeakShavingComponent implements OnInit {

    private static readonly SELECTOR = 'configuration-peak-shaving';

    @Input() public ibn: AbstractIbn;
    @Output() public previousViewEvent: EventEmitter<any> = new EventEmitter();
    @Output() public nextViewEvent = new EventEmitter<AbstractIbn>();

    protected form: FormGroup;
    protected fields: FormlyFieldConfig[];
    protected model;
    protected header: string;
    protected showDescription: boolean;

    constructor(private translate: TranslateService) { }

    ngOnInit(): void {
        this.form = new FormGroup({});
        this.fields = this.getFields();
        this.header = Category.toTranslatedString(this.ibn.getPeakShavingHeader(), this.translate);
        this.showDescription = this.header == Category.toTranslatedString(Category.PEAK_SHAVING_ASYMMETRIC_HEADER, this.translate) ? true : false
        this.model = {};
    }

    public onPreviousClicked() {
        this.previousViewEvent.emit();
    }

    public onNextClicked() {

        if (this.form.invalid) {
            return;
        }

        this.ibn.setCommercialfeature(this.model);
        this.nextViewEvent.emit(this.ibn);
    }

    public getFields(): FormlyFieldConfig[] {
        const fields: FormlyFieldConfig[] = [];

        fields.push({
            key: 'entladungÜber',
            type: 'input',
            className: 'overflow-wrapper',
            templateOptions: {
                label: this.translate.instant('INSTALLATION.CONFIGURATION_PEAK_SHAVING.DISCHARGE_ABOVE_VALUE'),
                type: 'number',
                description: this.translate.instant('INSTALLATION.CONFIGURATION_PEAK_SHAVING.DISCHARGE_ABOVE_DESCRIPTION'),
                required: true,
            },
        });

        fields.push({
            key: 'beladungUnter',
            type: 'input',
            className: 'line-break',
            templateOptions: {
                label: this.translate.instant('INSTALLATION.CONFIGURATION_PEAK_SHAVING.CHARGE_BELOW_VALUE'),
                type: 'number',
                description: this.translate.instant('INSTALLATION.CONFIGURATION_PEAK_SHAVING.CHARGE_BELOW_DESCRIPTION'),
                required: true,
            },
            expressionProperties: {
                // "beladungUnter" value cannot be greater than "entladungÜber" value
                'templateOptions.max': 'model.entladungÜber'
            }
        });

        return fields;
    }
<<<<<<< HEAD
=======

    private getHeader(): string {
        if (this.ibn.commercial50Feature.feature.type === Category.PEAK_SHAVING_SYMMETRIC) {
            return Category.toTranslatedString(Category.PEAK_SHAVING_SYMMETRIC_HEADER, this.translate);
        } else {
            return Category.toTranslatedString(Category.PEAK_SHAVING_ASYMMETRIC_HEADER, this.translate);
        }
    }

    // Returns true if Asymmetric peakshaving (Phasengenaue Lastspitzenkappung) is selected in commercial features view.
    private isAsymmetricPeakShaving(): boolean {
        return this.ibn.commercial50Feature.feature.type === Category.PEAK_SHAVING_ASYMMETRIC ? true : false;
    }
>>>>>>> 1aed0f7d
}<|MERGE_RESOLUTION|>--- conflicted
+++ resolved
@@ -3,10 +3,7 @@
 import { FormlyFieldConfig } from '@ngx-formly/core';
 import { TranslateService } from '@ngx-translate/core';
 import { AbstractIbn } from '../../installation-systems/abstract-ibn';
-<<<<<<< HEAD
-=======
 import { Commercial50Lastspitzenkappung } from '../../installation-systems/commercial/commercial-50/commercial50-lastspitzenkappung';
->>>>>>> 1aed0f7d
 import { Category } from '../../shared/category';
 
 @Component({
@@ -17,7 +14,7 @@
 
     private static readonly SELECTOR = 'configuration-peak-shaving';
 
-    @Input() public ibn: AbstractIbn;
+    @Input() public ibn: Commercial50Lastspitzenkappung;
     @Output() public previousViewEvent: EventEmitter<any> = new EventEmitter();
     @Output() public nextViewEvent = new EventEmitter<AbstractIbn>();
 
@@ -32,8 +29,8 @@
     ngOnInit(): void {
         this.form = new FormGroup({});
         this.fields = this.getFields();
-        this.header = Category.toTranslatedString(this.ibn.getPeakShavingHeader(), this.translate);
-        this.showDescription = this.header == Category.toTranslatedString(Category.PEAK_SHAVING_ASYMMETRIC_HEADER, this.translate) ? true : false
+        this.header = this.getHeader();
+        this.showDescription = this.isAsymmetricPeakShaving();
         this.model = {};
     }
 
@@ -47,7 +44,7 @@
             return;
         }
 
-        this.ibn.setCommercialfeature(this.model);
+        this.ibn.setNonAbstractFields(this.model);
         this.nextViewEvent.emit(this.ibn);
     }
 
@@ -84,8 +81,6 @@
 
         return fields;
     }
-<<<<<<< HEAD
-=======
 
     private getHeader(): string {
         if (this.ibn.commercial50Feature.feature.type === Category.PEAK_SHAVING_SYMMETRIC) {
@@ -99,5 +94,4 @@
     private isAsymmetricPeakShaving(): boolean {
         return this.ibn.commercial50Feature.feature.type === Category.PEAK_SHAVING_ASYMMETRIC ? true : false;
     }
->>>>>>> 1aed0f7d
 }
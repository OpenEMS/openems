import { FormlyFieldConfig } from '@ngx-formly/core';
import { Subject } from 'rxjs';
import { filter, takeUntil } from 'rxjs/operators';
import { JsonrpcResponseSuccess } from 'src/app/shared/jsonrpc/base';
import { SetupProtocol, SubmitSetupProtocolRequest } from 'src/app/shared/jsonrpc/request/submitSetupProtocolRequest';
import { ChannelAddress, Edge, Websocket } from 'src/app/shared/shared';
import { environment } from 'src/environments';
import { Category } from '../../shared/category';
import { FeedInType } from '../../shared/enums';
import { ComponentData } from '../../shared/ibndatatypes';
import { Meter } from '../../shared/meter';
import { AbstractIbn } from '../abstract-ibn';

export abstract class AbstractCommercialIbn extends AbstractIbn {

    public readonly showRundSteuerManual: boolean = false;

    public showViewCount: boolean = false;

    // configuration-emergency-reserve
    public emergencyReserve?= {
        isEnabled: true,
        minValue: 15,
        value: 20,
        isReserveSocEnabled: false,
    };

    // protocol-dynamic-feed-in-limitation
    public feedInLimitation?= {
        feedInType: FeedInType.EXTERNAL_LIMITATION,
        maximumFeedInPower: 0
    };

    // Protocol line side meter fuse
    public lineSideMeterFuse?: {
        category: Category;
        fixedValue?: number;
        otherValue?: number;
        meterType: Meter;
    } = {
            category: Category.LINE_SIDE_METER_FUSE_COMMERCIAL,
            meterType: Meter.SOCOMEC
        };

    public numberOfModulesPerTower: number;

    public setFeedInLimitsFields(model: any) {
        this.feedInLimitation.feedInType = model.feedInType;
        return this.feedInLimitation;
    }

    public getLineSideMeterFuseFields() {
        const fields: FormlyFieldConfig[] = [];

        fields.push({
            key: "otherValue",
            type: "input",
            templateOptions: {
                label: this.translate.instant('INSTALLATION.CONFIGURATION_LINE_SIDE_METER_FUSE.VALUE'),
                type: 'number',
                description: this.translate.instant('INSTALLATION.CONFIGURATION_LINE_SIDE_METER_FUSE.FIXED_VALUE_DESCRIPTION'),
                min: 0,
                required: true
            },
            parsers: [Number],
            validators: {
                validation: ["onlyPositiveInteger"]
            }
        });

        fields.push({
            key: "meterType",
            type: "select",
            templateOptions: {
                label: this.translate.instant('INSTALLATION.CONFIGURATION_LINE_SIDE_METER_FUSE.METER_LABEL'),
                required: true,
                options: [
                    { label: "SOCOMEC", value: Meter.SOCOMEC },
                    { label: "KDK", value: Meter.KDK }
                ]
            },
            defaultValue: Meter.SOCOMEC
        });
        return fields;
    }

    public getFeedInLimitFields() {

        const fields: FormlyFieldConfig[] = [];
        const pv = this.pv;
        let totalPvPower = 0;

        for (const ac of pv.ac) {
            totalPvPower += ac.value ?? 0;
        }

        // Update the feedInlimitation field
        this.feedInLimitation.maximumFeedInPower = parseInt((totalPvPower * 0.7).toFixed(0), 10);

        fields.push({
            key: "feedInType",
            type: "select",
            className: "white-space-initial",
            templateOptions: {
                label: "Typ",
                placeholder: "Select Option",
                options: [
                    { label: this.translate.instant('INSTALLATION.PROTOCOL_FEED_IN_MANAGEMENT.DYNAMIC_LIMITATION'), value: FeedInType.DYNAMIC_LIMITATION },
                    { label: this.translate.instant('INSTALLATION.PROTOCOL_FEED_IN_MANAGEMENT.EXTERNAL_LIMITATION'), value: FeedInType.EXTERNAL_LIMITATION }
                ],
                required: true,
            }
        });

        fields.push({
            key: 'maximumFeedInPower',
            type: 'input',
            templateOptions: {
                type: 'number',
                label: this.translate.instant('INSTALLATION.PROTOCOL_FEED_IN_MANAGEMENT.MAXIMUM_FEED_IN_VALUE'),
                description: this.translate.instant('INSTALLATION.PROTOCOL_FEED_IN_MANAGEMENT.MAXIMUM_VALUE_DESCRIPTION'),
                required: true
            },
            parsers: [Number],
            // 10 is given as radix parameter.
            // 2 = binary, 8 = octal, 10 = decimal, 16 = hexadecimal.
            defaultValue: totalPvPower,
            hideExpression: model => model.feedInType != FeedInType.DYNAMIC_LIMITATION
        });
        return fields;
    }

    public addCustomBatteryInverterData(batteryInverterData: ComponentData[]) {

        const feedInLimitation = this.feedInLimitation;
        feedInLimitation.feedInType === FeedInType.DYNAMIC_LIMITATION
            ? batteryInverterData.push(
                {
                    label: this.translate.instant('INSTALLATION.PROTOCOL_FEED_IN_MANAGEMENT.MAXIMUM_FEED_IN_VALUE'),
                    value: feedInLimitation.maximumFeedInPower,
                }
            )
            : batteryInverterData.push(
                {
                    label: this.translate.instant('INSTALLATION.PROTOCOL_FEED_IN_MANAGEMENT.EXTERNAL_CONTROLLER_RECIEVER'),
                    value: this.translate.instant('General.yes')
                });

        return batteryInverterData;
    }

    public getSettings(edge: Edge, websocket: Websocket):
        Promise<{
            numberOfTowers: number;
            numberOfModulesPerTower: number;
        }> {
        return new Promise((resolve) => {
            let isResolved = false;

            // Edge-subscribe
            edge.subscribeChannels(websocket, 'commercial', [
                new ChannelAddress('battery0', 'NumberOfTowers'),
                new ChannelAddress('battery0', 'NumberOfModulesPerTower')
            ]);

            // Subject to stop the subscription to currentData
            const stopOnRequest: Subject<void> = new Subject<void>();

            // Read tower and module numbers
            edge.currentData
                .pipe(
                    takeUntil(stopOnRequest),
                    filter(currentData => currentData != null))
                .subscribe((currentData) => {
                    const numberOfTowers = currentData.channel['battery0/NumberOfTowers'];
                    const numberOfModulesPerTower = currentData.channel['battery0/NumberOfModulesPerTower'];

                    // If values are available, resolve the promise with them
                    if (numberOfTowers && numberOfModulesPerTower) {
                        isResolved = true;
                        resolve({
                            // 10 is given as radix parameter.
                            // 2 = binary, 8 = octal, 10 = decimal, 16 = hexadecimal.
                            numberOfTowers: parseInt(numberOfTowers, 10),
                            numberOfModulesPerTower: parseInt(numberOfModulesPerTower, 10)
                        });
                    }
                });

            setTimeout(() => {
                // If data isn't available after the timeout, the
                // promise gets resolved with default values
                if (!isResolved) {
                    resolve({ numberOfTowers: 1, numberOfModulesPerTower: this.defaultNumberOfModules });
                }

                // Unsubscribe to currentData and channels after timeout
                stopOnRequest.next();
                stopOnRequest.complete();
                edge.unsubscribeChannels(websocket, 'commercial');
            }, 5000);
        });
    }

    public getProtocol(edge: Edge, websocket: Websocket): Promise<string> {

        const installer = this.installer;
        const customer = this.customer;
        const pv = this.pv;
        const lineSideMeterFuse = this.lineSideMeterFuse;
        const ac = pv.ac;

        const installerObj: any = {
            firstname: installer.firstName,
            lastname: installer.lastName
        };

        const customerObj: any = {
            firstname: customer.firstName,
            lastname: customer.lastName,
            email: customer.email,
            phone: customer.phone,
            address: {
                street: customer.street,
                city: customer.city,
                zip: customer.zip,
                country: customer.country
            }
        };

        if (customer.isCorporateClient) {
            customerObj.company = {
                name: customer.companyName
            };
        }

        let protocol: SetupProtocol = {
            fems: {
                id: edge.id
            },
            installer: installerObj,
            customer: customerObj,
            oem: environment.theme
        };

        // If location data is different to customer data, the location
        // data gets sent too
        if (!this.location.isEqualToCustomerData) {
            const location = this.location;

            protocol.location = {
                firstname: location.firstName,
                lastname: location.lastName,
                email: location.email,
                phone: location.phone,
                address: {
                    street: location.street,
                    city: location.city,
                    zip: location.zip,
                    country: location.country
                },
                company: {
                    name: location.companyName
                }
            };
        }

        protocol.items = [];

        let lineSideMeterFuseValue: number;
        lineSideMeterFuseValue = lineSideMeterFuse.otherValue;

        protocol.items.push({
            category: this.lineSideMeterFuse.category,
            name: this.translate.instant('INSTALLATION.CONFIGURATION_LINE_SIDE_METER_FUSE.VALUE'),
            value: lineSideMeterFuseValue ? lineSideMeterFuseValue.toString() : '',
        });

        const feedInLimitation = this.feedInLimitation;
        protocol.items.push(
            {
                category: Category.FEED_IN_MANAGEMENT,
                name: this.translate.instant('INSTALLATION.PROTOCOL_FEED_IN_MANAGEMENT.EXTERNAL_CONTROLLER_RECIEVER'),
                value: feedInLimitation.feedInType == FeedInType.EXTERNAL_LIMITATION
                    ? this.translate.instant('General.yes')
                    : this.translate.instant('General.no')
            },
            {
                category: Category.FEED_IN_MANAGEMENT,
                name: this.translate.instant('INSTALLATION.PROTOCOL_FEED_IN_MANAGEMENT.DYNAMIC_LIMITATION'),
                value: feedInLimitation.feedInType == FeedInType.DYNAMIC_LIMITATION
                    ? this.translate.instant('General.yes')
                    : this.translate.instant('General.no')
            });

        if (feedInLimitation.feedInType == FeedInType.DYNAMIC_LIMITATION) {
            protocol.items.push({
                category: Category.FEED_IN_MANAGEMENT,
                name: this.translate.instant('INSTALLATION.PROTOCOL_FEED_IN_MANAGEMENT.MAXIMUM_FEED_IN_VALUE'),
                value: feedInLimitation.maximumFeedInPower
                    ? feedInLimitation.maximumFeedInPower.toString()
                    : (0).toString(),
            });
        }

        for (let index = 0; index < ac.length; index++) {
            const element = ac[index];
            const label = 'AC';
            const acNr = (index + 1);

            protocol.items.push(
                {
                    category: Category.ADDITIONAL_AC_PRODUCERS,
                    name: this.translate.instant('INSTALLATION.ALIAS_WITH_LABEL', { label: label, number: acNr }),
                    value: element.alias,
                },
                {
                    category: Category.ADDITIONAL_AC_PRODUCERS,
                    name: this.translate.instant('INSTALLATION.VALUE_WITH_LABEL', { label: label, number: acNr, symbol: '[Wp]' }),
                    value: element.value ? element.value.toString() : '',
                });

            element.orientation && protocol.items.push({
                category: Category.ADDITIONAL_AC_PRODUCERS,
                name: this.translate.instant('INSTALLATION.PROTOCOL_PV_AND_ADDITIONAL_AC.ORIENTATION_WITH_LABEL', { label: label, number: acNr }),
                value: element.orientation,
            });

            element.moduleType && protocol.items.push({
                category: Category.ADDITIONAL_AC_PRODUCERS,
                name: this.translate.instant('INSTALLATION.PROTOCOL_PV_AND_ADDITIONAL_AC.MODULE_TYPE_WITH_LABEL', { label: label, number: acNr }),
                value: element.moduleType,
            });

            element.modulesPerString && protocol.items.push({
                category: Category.ADDITIONAL_AC_PRODUCERS,
                name: this.translate.instant('INSTALLATION.PROTOCOL_PV_AND_ADDITIONAL_AC.NUMBER_OF_MODULES_WITH_LABEL', { label: label, number: acNr }),
                value: element.modulesPerString
                    ? element.modulesPerString.toString()
                    : '',
            });

            element.meterType && protocol.items.push({
                category: Category.ADDITIONAL_AC_PRODUCERS,
                name: this.translate.instant('INSTALLATION.PROTOCOL_PV_AND_ADDITIONAL_AC.METER_TYPE_WITH_LABEL', { label: label, number: acNr }),
                value: Meter.toLabelString(element.meterType),
            });

            element.modbusCommunicationAddress && protocol.items.push({
                category: Category.ADDITIONAL_AC_PRODUCERS,
                name: this.translate.instant('INSTALLATION.PROTOCOL_PV_AND_ADDITIONAL_AC.MODBUS_WITH_LABEL', { label: label, number: acNr }),
                value: element.modbusCommunicationAddress
                    ? element.modbusCommunicationAddress.toString()
                    : '',
            });
        }

        protocol.items.push({
            category: Category.EMS_DETAILS,
            name: this.translate.instant('INSTALLATION.CONFIGURATION_SUMMARY.EDGE_NUMBER', { edgeShortName: environment.edgeShortName }),
            value: edge.id
        });

        protocol = this.getProtocolSerialNumbers(protocol);

        return new Promise((resolve, reject) => {
            websocket.sendRequest(SubmitSetupProtocolRequest.translateFrom(protocol, this.translate)).then((response: JsonrpcResponseSuccess) => {
                resolve(response.result['setupProtocolId']);
            }).catch((reason) => {
                reject(reason);
            });
        });
    }

    public getProtocolSerialNumbers(protocol: SetupProtocol): SetupProtocol {

        protocol.lots = [];

        const serialNumbers = this.serialNumbers;

        // Initial tower has 3 static components other than modules such as Welcherischter, BMS and EMS box.
        const initialStaticTowerComponents = 3;

        // Subsequent towers will have only 2 static components. Paralell box and BMS box.
        const subsequentStaticTowerComponents = 1;

        // Total number of components each tower contains, so that easier to categorize the serial numbers based on towers.
        const numberOfComponentsTower1 = this.numberOfModulesPerTower + initialStaticTowerComponents;
        const numberOfComponentsTower2 = numberOfComponentsTower1 + this.numberOfModulesPerTower + subsequentStaticTowerComponents;
        const numberOfComponentsTower3 = numberOfComponentsTower2 + this.numberOfModulesPerTower + subsequentStaticTowerComponents;
        const numberOfComponentsTower4 = numberOfComponentsTower3 + this.numberOfModulesPerTower + subsequentStaticTowerComponents;

        for (let componentCount = 0; componentCount < serialNumbers.modules.length; componentCount++) {
            if (serialNumbers.modules[componentCount].value !== null && serialNumbers.modules[componentCount].value !== '') {
                var name: string = this.translate.instant('INSTALLATION.PROTOCOL_SERIAL_NUMBERS.SINGLE_SERIAL_NUMBER', { label: serialNumbers.modules[componentCount].label });
                var serialNumber: string = serialNumbers.modules[componentCount].value;

                // String 1
                if (componentCount < numberOfComponentsTower1) {
                    protocol.lots.push({
                        category: this.translate.instant('INSTALLATION.PROTOCOL_SERIAL_NUMBERS.BESS_COMPONENTS'),
                        name: name,
                        serialNumber: serialNumber,
                    });
                }
                // String 2
                else if (componentCount < numberOfComponentsTower2) {
                    protocol.lots.push({
                        category: this.translate.instant('INSTALLATION.PROTOCOL_SERIAL_NUMBERS.BATTERY_STRING', { stringNumber: 2 }),
                        name: name,
                        serialNumber: serialNumber,
                    });
                }
                // String 3
                else if (componentCount < numberOfComponentsTower3) {
                    protocol.lots.push({
                        category: this.translate.instant('INSTALLATION.PROTOCOL_SERIAL_NUMBERS.BATTERY_STRING', { stringNumber: 3 }),
                        name: name,
                        serialNumber: serialNumber,
                    });
                }
                // String 4
                else if (componentCount < numberOfComponentsTower4) {
                    protocol.lots.push({
                        category: this.translate.instant('INSTALLATION.PROTOCOL_SERIAL_NUMBERS.BATTERY_STRING', { stringNumber: 4 }),
                        name: name,
                        serialNumber: serialNumber,
                    });
                }
            }
        }
        return protocol;
    }
<<<<<<< HEAD
=======

    /**
     * Adds the Modbus bridge and IO component.
     * 
     * adds modbus0 and io0 if RTU is selected. otherwise modbus0, modbus3, io0 is added.
     * 
     * @param modbusBridgeType Modbus bridge type (TCP or RS485).
     * @param invalidateElementsAfterReadErrors the maximum read errors allowed.
     * @param alias alias for the component.
     * @param componentConfigurator configuration object.
     * @returns configuration object with modbus bridge components added.
     */
    public addModbusBridgeAndIoComponents(modbusBridgeType: ModbusBridgeType, invalidateElementsAfterReadErrors: number, alias: string, componentConfigurator: ComponentConfigurator): ComponentConfigurator {

        let ioComponentId: string;

        switch (modbusBridgeType) {
            case ModbusBridgeType.TCP_IP:
                // modbus0
                componentConfigurator.add({
                    factoryId: 'Bridge.Modbus.Tcp',
                    componentId: 'modbus0',
                    alias: alias,
                    properties: [
                        { name: 'enabled', value: true },
                        { name: 'ip', value: '192.168.0.7' },
                        { name: 'port', value: '20108' },
                        { name: 'logVerbosity', value: 'NONE' },
                        { name: 'invalidateElementsAfterReadErrors', value: invalidateElementsAfterReadErrors }
                    ],
                    mode: ConfigurationMode.RemoveAndConfigure
                });

                ioComponentId = 'modbus3'; // To communicate with io.

                // modbus3
                componentConfigurator.add(this.getSerialModbusBridgeComponent(ioComponentId, invalidateElementsAfterReadErrors, this.translate.instant('INSTALLATION.CONFIGURATION_EXECUTE.COMMUNICATION_WITH_RELAY')));
                break;

            case ModbusBridgeType.RS485:
                ioComponentId = 'modbus0'; // To communicate with battery and io.

                // modbus0
                componentConfigurator.add(this.getSerialModbusBridgeComponent(ioComponentId, invalidateElementsAfterReadErrors, alias));
                break;
        }

        // io0
        componentConfigurator.add({
            factoryId: 'IO.KMtronic',
            componentId: 'io0',
            alias: this.translate.instant('INSTALLATION.CONFIGURATION_EXECUTE.RELAY_BOARD'),
            properties: [
                { name: 'enabled', value: true },
                { name: 'modbus.id', value: ioComponentId },
                { name: 'modbusUnitId', value: 6 }
            ],
            mode: ConfigurationMode.RemoveAndConfigure
        }, 3);

        return componentConfigurator;
    }

    /**
     * Returns the Modbus Serial bridge component. 
     * 
     * @param ioComponentId The component id of the component.
     * @param invalidateElementsAfterReadErrors the maximum read errors allowed.
     * @param alias the alias string
     * @returns The modbus serial Configuration Object.
     */
    private getSerialModbusBridgeComponent(ioComponentId: string, invalidateElementsAfterReadErrors: number, alias: string): ConfigurationObject {
        return {
            factoryId: 'Bridge.Modbus.Serial',
            componentId: ioComponentId,
            alias: alias,
            properties: [
                { name: 'enabled', value: true },
                { name: 'portName', value: '/dev/ttyAMA0' },
                { name: 'baudRate', value: 9600 },
                { name: 'databits', value: 8 },
                { name: 'stopbits', value: 'ONE' },
                { name: 'parity', value: 'NONE' },
                { name: 'logVerbosity', value: 'NONE' },
                { name: 'invalidateElementsAfterReadErrors', value: invalidateElementsAfterReadErrors }
            ],
            mode: ConfigurationMode.RemoveAndConfigure
        };
    }

    /**
     * Returns the channel addresses for reading serial numbers of the system.
     * 
     * @param towerNr number of towers.
     * @param numberOfModulesPerTower number of modules per tower.
     * @returns The channel addresses.
     */
    protected getChannels(towerNr: number, numberOfModulesPerTower: number): ChannelAddress[] {

        const channelAddresses: ChannelAddress[] = [];
        channelAddresses['bmsBoxMaster'] = new ChannelAddress('battery0', 'MasterSerialNumber');

        for (let moduleNr = 0; moduleNr < numberOfModulesPerTower; moduleNr++) {
            channelAddresses['module' + moduleNr] = new ChannelAddress('battery0', 'Tower' + towerNr + 'Module' + moduleNr + 'SerialNumber');
        }

        return channelAddresses;
    }

    public getSerialNumbers(towerNr: number, edge: Edge, websocket: Websocket, numberOfModulesPerTower: number) {
        return new Promise((resolve) => {
            let isResolved = false;
            const channelAddresses: ChannelAddress[] = this.getChannels(towerNr, numberOfModulesPerTower);
            const subscriptionId = AbstractCommercialIbn.SELECTOR + '-tower' + towerNr;
            let model: Object = {};

            // Subject to stop the subscription to currentData
            const stopOnRequest: Subject<void> = new Subject<void>();

            // Read data
            edge.currentData.pipe(
                takeUntil(stopOnRequest),
                filter(currentData => currentData != null)
            ).subscribe((currentData) => {

                for (const [key, channelAddress] of Object.entries(channelAddresses)) {

                    const serialNumber: string = currentData.channel[channelAddress.toString()];

                    // If serial number is undefined or null, return
                    if (!serialNumber) {
                        return;
                    }

                    if (!this.addSerialNumbersToModel(key, model, serialNumber)) {
                        // unhandled parsing
                        // eg: battery module serial numbers are taken directly.
                        model[key] = serialNumber;
                    }

                    // Resolve the promise
                    isResolved = true;
                    resolve(model);
                }
            });

            // Edge-subscribe.
            // TODO for method in edge to read channels once.
            edge.subscribeChannels(websocket, subscriptionId, Object.values(channelAddresses));

            setTimeout(() => {
                // If data isn't available after the timeout, the
                // promise gets resolved with an empty object
                if (!isResolved) {
                    resolve({});
                }

                // Unsubscribe to currentData and channels after timeout
                stopOnRequest.next();
                stopOnRequest.complete();
                edge.unsubscribeChannels(websocket, subscriptionId);
            }, 5000);
        });
    }

    /**
     * Adds serial numbers to the model. 
     * 
     * Returns true if adding serial numbers to the model was successful. If not, returns false.
     * 
     * @param key the channel address
     * @param model the model.
     * @param serialNumber the serial number from the channel.
     */
    protected addSerialNumbersToModel(key: string, model: Object, serialNumber: string): boolean {
        if (key.startsWith('bmsBox')) {
            // BMS master.
            model[key] = serialNumber.substring(14);
            return true;
        }
        return false;
    }

    public setNonAbstractFields(ibnString: any) {

        // Configuration commercial modbus bridge
        if ('modbusBridgeType' in ibnString) {
            this.modbusBridgeType = ibnString.modbusBridgeType;
        }

    }
>>>>>>> 1aed0f7d
}<|MERGE_RESOLUTION|>--- conflicted
+++ resolved
@@ -6,16 +6,21 @@
 import { ChannelAddress, Edge, Websocket } from 'src/app/shared/shared';
 import { environment } from 'src/environments';
 import { Category } from '../../shared/category';
-import { FeedInType } from '../../shared/enums';
+import { FeedInType, ModbusBridgeType, WebLinks } from '../../shared/enums';
 import { ComponentData } from '../../shared/ibndatatypes';
 import { Meter } from '../../shared/meter';
+import { ComponentConfigurator, ConfigurationMode, ConfigurationObject } from '../../views/configuration-execute/component-configurator';
 import { AbstractIbn } from '../abstract-ibn';
 
 export abstract class AbstractCommercialIbn extends AbstractIbn {
 
+    private static readonly SELECTOR = 'Commercial';
+
     public readonly showRundSteuerManual: boolean = false;
 
     public showViewCount: boolean = false;
+
+    public modbusBridgeType: ModbusBridgeType;
 
     // configuration-emergency-reserve
     public emergencyReserve?= {
@@ -48,6 +53,15 @@
         this.feedInLimitation.feedInType = model.feedInType;
         return this.feedInLimitation;
     }
+
+    //Configuration Summary
+    public gtcAndWarrantyLinks: {
+        gtcLink: WebLinks;
+        warrantyLink: WebLinks;
+    } = {
+            gtcLink: WebLinks.GTC_LINK,
+            warrantyLink: WebLinks.WARRANTY_LINK_COMMERCIAL,
+        };
 
     public getLineSideMeterFuseFields() {
         const fields: FormlyFieldConfig[] = [];
@@ -431,8 +445,6 @@
         }
         return protocol;
     }
-<<<<<<< HEAD
-=======
 
     /**
      * Adds the Modbus bridge and IO component.
@@ -624,5 +636,4 @@
         }
 
     }
->>>>>>> 1aed0f7d
 }
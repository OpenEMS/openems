import { FormlyFieldConfig } from '@ngx-formly/core';
import { TranslateService } from '@ngx-translate/core';
import { JsonrpcResponseSuccess } from 'src/app/shared/jsonrpc/base';
import { SetupProtocol, SubmitSetupProtocolRequest } from 'src/app/shared/jsonrpc/request/submitSetupProtocolRequest';
import { Edge, EdgeConfig, Websocket } from 'src/app/shared/shared';
import { environment } from 'src/environments';
import { Category } from '../../../shared/category';
import { FeedInType } from '../../../shared/enums';
import { ComponentData } from '../../../shared/ibndatatypes';
import { Meter } from '../../../shared/meter';
import { ComponentConfigurator, ConfigurationMode } from '../../../views/configuration-execute/component-configurator';
import { SchedulerIdBehaviour, View } from '../../abstract-ibn';
import { AbstractCommercial30Ibn } from './abstract-commercial-30';

export class Commercial30NetztrennIbn extends AbstractCommercial30Ibn {

    public readonly type: string = 'Fenceon-Commercial-30';

    public readonly id: string = 'commercial-30-netztrennstelle';

    constructor(translate: TranslateService) {
        super([
            View.PreInstallation,
            View.PreInstallationUpdate,
            View.ConfigurationSystem,
            View.ConfigurationCommercialComponent,
            View.ProtocolInstaller,
            View.ProtocolCustomer,
            View.ProtocolSystem,
            View.ConfigurationEmergencyReserve,
            View.ConfigurationLineSideMeterFuse,
            View.ProtocolAdditionalAcProducers,
            View.ProtocolFeedInLimitation,
            View.ConfigurationSummary,
            View.ConfigurationExecute,
            View.ProtocolSerialNumbers,
            View.Completion
        ], translate);
    }

    public addCustomBatteryData(batteryData: ComponentData[]) {
        batteryData.push({
            label: this.translate.instant('INSTALLATION.CONFIGURATION_EMERGENCY_RESERVE.IS_ACTIVATED'),
            value: this.emergencyReserve.isEnabled ? this.translate.instant('General.yes') : this.translate.instant('General.no'),
        });

        if (this.emergencyReserve.isEnabled) {
            batteryData.push({
                label: this.translate.instant('INSTALLATION.CONFIGURATION_EMERGENCY_RESERVE.EMERGENCY_RESERVE_VALUE'),
                value: this.emergencyReserve.value,
            });
        }
        return batteryData;
    }

    public setRequiredControllers() {
        this.requiredControllerIds = [];
        if (this.emergencyReserve.isEnabled) {
            this.requiredControllerIds.push({
                componentId: "ctrlEmergencyCapacityReserve0"
                , behaviour: SchedulerIdBehaviour.ALWAYS_INCLUDE
            });
        }
        if (this.feedInLimitation.feedInType === FeedInType.DYNAMIC_LIMITATION) {
            this.requiredControllerIds.push({
                componentId: "ctrlGridOptimizedCharge0"
                , behaviour: SchedulerIdBehaviour.ALWAYS_INCLUDE
            });
        }
        this.requiredControllerIds.push({
            componentId: "ctrlBalancing0"
            , behaviour: SchedulerIdBehaviour.ALWAYS_INCLUDE
        });
    }

    public getComponentConfigurator(edge: Edge, config: EdgeConfig, websocket: Websocket): ComponentConfigurator {
        const invalidateElementsAfterReadErrors: number = 3;
        const componentConfigurator: ComponentConfigurator = super.getCommercialComponentConfigurator(edge, config, websocket, invalidateElementsAfterReadErrors);

        //modbus3
        componentConfigurator.add({
            factoryId: 'Bridge.Modbus.Tcp',
            componentId: 'modbus3',
            alias: this.translate.instant('INSTALLATION.CONFIGURATION_EXECUTE.WEIDMUELLER_BRIDGE'),
            properties: [
                { name: 'enabled', value: true },
                { name: 'ip', value: '192.168.1.50' },
                { name: 'port', value: '502' },
                { name: 'logVerbosity', value: 'NONE' },
                { name: 'invalidateElementsAfterReadErrors', value: 3 }
            ],
            mode: ConfigurationMode.RemoveAndConfigure
        }, 3);

        // io1
<<<<<<< HEAD
        componentConfigurator.add({
            factoryId: 'IO.Weidmueller.UR20',
            componentId: 'io1',
            alias: this.translate.instant('INSTALLATION.CONFIGURATION_EXECUTE.FIELD_BUS_COUPLER'),
            properties: [
                { name: 'enabled', value: true },
                { name: 'modbus.id', value: 'modbus3' },
                { name: 'modbusUnitId', value: 1 },
            ],
            mode: ConfigurationMode.RemoveAndConfigure
        }, 5);

        // offGridSwitch0
        componentConfigurator.add({
            factoryId: 'Io.Off.Grid.Switch',
            componentId: 'offGridSwitch0',
            alias: this.translate.instant('INSTALLATION.CONFIGURATION_EXECUTE.CONTROL_GRID_POINT'),
            properties: [
                { name: 'enabled', value: true },
                { name: 'inputGridStatus', value: 'io1/DigitalInputM0C2' },
                { name: 'inputGroundingContactor', value: 'io1/DigitalInputM0C3' },
                { name: 'inputMainContactor', value: 'io1/DigitalInputM0C1' },
                { name: 'outputGroundingContactor', value: 'io1/DigitalOutputM0C2' },
                { name: 'outputMainContactor', value: 'io1/DigitalOutputM0C1' }
            ],
            mode: ConfigurationMode.RemoveAndConfigure
        }, 6);
=======
        switch (this.emergencyReserve.coupler) {
            case Coupler.WEIDMUELLER:
                componentConfigurator.add({
                    factoryId: Coupler.toFactoryId(this.emergencyReserve.coupler),
                    componentId: 'io1',
                    alias: this.translate.instant('INSTALLATION.CONFIGURATION_EXECUTE.FIELD_BUS_COUPLER'),
                    properties: [
                        { name: 'enabled', value: true },
                        { name: 'modbus.id', value: couplerComponentId },
                        { name: 'modbusUnitId', value: 1 }
                    ],
                    mode: ConfigurationMode.RemoveAndConfigure
                }, 5);

                // offGridSwitch0
                componentConfigurator.add({
                    factoryId: 'Io.Off.Grid.Switch',
                    componentId: 'offGridSwitch0',
                    alias: this.translate.instant('INSTALLATION.CONFIGURATION_EXECUTE.CONTROL_GRID_POINT'),
                    properties: [
                        { name: 'enabled', value: true },
                        { name: 'inputGridStatus', value: 'io1/DigitalInputM0C2' },
                        { name: 'inputGroundingContactor', value: 'io1/DigitalInputM0C3' },
                        { name: 'inputMainContactor', value: 'io1/DigitalInputM0C1' },
                        { name: 'outputGroundingContactor', value: 'io1/DigitalOutputM1C2' },
                        { name: 'outputMainContactor', value: 'io1/DigitalOutputM1C1' }
                    ],
                    mode: ConfigurationMode.RemoveAndConfigure
                }, 6);
                break;
            case Coupler.WAGO:
                componentConfigurator.add({
                    factoryId: Coupler.toFactoryId(this.emergencyReserve.coupler),
                    componentId: 'io1',
                    alias: this.translate.instant('INSTALLATION.CONFIGURATION_EXECUTE.FIELD_BUS_COUPLER'),
                    properties: [
                        { name: 'enabled', value: true },
                        { name: 'modbus.id', value: couplerComponentId },
                        { name: 'username', value: 'admin' },
                        { name: 'password', value: 'wago' }
                    ],
                    mode: ConfigurationMode.RemoveAndConfigure
                }, 5);

                // offGridSwitch0
                componentConfigurator.add({
                    factoryId: 'Io.Off.Grid.Switch',
                    componentId: 'offGridSwitch0',
                    alias: this.translate.instant('INSTALLATION.CONFIGURATION_EXECUTE.CONTROL_GRID_POINT'),
                    properties: [
                        { name: 'inputGridStatus', value: 'io1/DigitalInputM1C2' },
                        { name: 'inputGroundingContactor', value: 'io1/DigitalInputM1C3' },
                        { name: 'inputMainContactor', value: 'io1/DigitalInputM1C1' },
                        { name: 'outputGroundingContactor', value: 'io1/DigitalOutputM1C2' },
                        { name: 'outputMainContactor', value: 'io1/DigitalOutputM1C1' }
                    ],
                    mode: ConfigurationMode.RemoveAndConfigure
                }, 6);
                break;
        }
>>>>>>> 2d29eadb

        // ess0
        componentConfigurator.add({
            factoryId: 'Ess.Generic.OffGrid',
            componentId: 'ess0',
            alias: this.translate.instant('INSTALLATION.CONFIGURATION_EXECUTE.STORAGE_SYSTEM'),
            properties: [
                { name: 'enabled', value: true },
                { name: 'startStop', value: 'START' },
                { name: 'batteryInverter.id', value: 'batteryInverter0' },
                { name: 'offGridSwitch.id', value: 'offGridSwitch0' },
                { name: 'battery.id', value: 'battery0' }
            ],
            mode: ConfigurationMode.RemoveAndConfigure
        }, 11);

        //Emergency reserve
        componentConfigurator.add({
            factoryId: 'Controller.Ess.EmergencyCapacityReserve',
            componentId: 'ctrlEmergencyCapacityReserve0',
            alias: this.translate.instant('INSTALLATION.CONFIGURATION_EXECUTE.EMERGENCY_CAPACITY_RESERVE'),
            properties: [
                { name: 'enabled', value: true },
                { name: 'ess.id', value: 'ess0' },
                { name: 'isReserveSocEnabled', value: this.emergencyReserve.isReserveSocEnabled },
                {
                    name: 'reserveSoc',
                    value: this.emergencyReserve.value ?? 5 /* minimum allowed value */,
                },
            ],
            mode: this.emergencyReserve.isEnabled
                ? ConfigurationMode.RemoveAndConfigure
                : ConfigurationMode.RemoveOnly,
        }, 12);

        return componentConfigurator;
    }

    public getProtocol(edge: Edge, websocket: Websocket): Promise<string> {

        const installer = this.installer;
        const customer = this.customer;
        const pv = this.pv;
        const lineSideMeterFuse = this.lineSideMeterFuse;
        const ac = pv.ac;

        const installerObj: any = {
            firstname: installer.firstName,
            lastname: installer.lastName
        };

        const customerObj: any = {
            firstname: customer.firstName,
            lastname: customer.lastName,
            email: customer.email,
            phone: customer.phone,
            address: {
                street: customer.street,
                city: customer.city,
                zip: customer.zip,
                country: customer.country
            }
        };

        if (customer.isCorporateClient) {
            customerObj.company = {
                name: customer.companyName
            };
        }

        let protocol: SetupProtocol = {
            fems: {
                id: edge.id
            },
            installer: installerObj,
            customer: customerObj,
            oem: environment.theme
        };

        // If location data is different to customer data, the location
        // data gets sent too
        if (!this.location.isEqualToCustomerData) {
            const location = this.location;

            protocol.location = {
                firstname: location.firstName,
                lastname: location.lastName,
                email: location.email,
                phone: location.phone,
                address: {
                    street: location.street,
                    city: location.city,
                    zip: location.zip,
                    country: location.country
                },
                company: {
                    name: location.companyName
                }
            };
        }

        protocol.items = [];
        const emergencyReserve = this.emergencyReserve;
        protocol.items.push({
            category: Category.EMERGENCY_RESERVE,
            name: this.translate.instant('INSTALLATION.CONFIGURATION_EMERGENCY_RESERVE.EMERGENCY_RESERVE', { symbol: '?' }),
            value: emergencyReserve.isEnabled ? this.translate.instant('General.yes') : this.translate.instant('General.no'),
        });

        if (emergencyReserve.isEnabled) {
            protocol.items.push({
                category: Category.EMERGENCY_RESERVE,
                name: this.translate.instant('INSTALLATION.CONFIGURATION_EMERGENCY_RESERVE.EMERGENCY_RESERVE', { symbol: '[%]' }),
                value: emergencyReserve.value ? emergencyReserve.value.toString() : '',
            });
        }

        let lineSideMeterFuseValue: number;
        lineSideMeterFuseValue = lineSideMeterFuse.otherValue;

        protocol.items.push({
            category: this.lineSideMeterFuse.category,
            name: this.translate.instant('INSTALLATION.CONFIGURATION_LINE_SIDE_METER_FUSE.VALUE'),
            value: lineSideMeterFuseValue ? lineSideMeterFuseValue.toString() : '',
        });

        const feedInLimitation = this.feedInLimitation;
        protocol.items.push(
            {
                category: Category.FEED_IN_MANAGEMENT,
                name: this.translate.instant('INSTALLATION.PROTOCOL_FEED_IN_MANAGEMENT.EXTERNAL_CONTROLLER_RECIEVER'),
                value: feedInLimitation.feedInType == FeedInType.EXTERNAL_LIMITATION
                    ? this.translate.instant('General.yes')
                    : this.translate.instant('General.no')
            },
            {
                category: Category.FEED_IN_MANAGEMENT,
                name: this.translate.instant('INSTALLATION.PROTOCOL_FEED_IN_MANAGEMENT.DYNAMIC_LIMITATION'),
                value: feedInLimitation.feedInType == FeedInType.DYNAMIC_LIMITATION
                    ? this.translate.instant('General.yes')
                    : this.translate.instant('General.no')
            });

        if (feedInLimitation.feedInType == FeedInType.DYNAMIC_LIMITATION) {
            protocol.items.push({
                category: Category.FEED_IN_MANAGEMENT,
                name: this.translate.instant('INSTALLATION.PROTOCOL_FEED_IN_MANAGEMENT.MAXIMUM_FEED_IN_VALUE'),
                value: feedInLimitation.maximumFeedInPower
                    ? feedInLimitation.maximumFeedInPower.toString()
                    : (0).toString(),
            });
        }

        const additionalAcCategory: Category = Category.ADDITIONAL_AC_PRODUCERS;
        for (let index = 0; index < ac.length; index++) {
            const element = ac[index];
            const label = 'AC';
            const acNr = (index + 1);

            protocol.items.push(
                {
                    category: additionalAcCategory,
                    name: this.translate.instant('INSTALLATION.ALIAS_WITH_LABEL', { label: label, number: acNr }),
                    value: element.alias,
                },
                {
                    category: additionalAcCategory,
                    name: this.translate.instant('INSTALLATION.VALUE_WITH_LABEL', { label: label, number: acNr, symbol: '[Wp]' }),
                    value: element.value ? element.value.toString() : '',
                });

            element.orientation && protocol.items.push({
                category: additionalAcCategory,
                name: this.translate.instant('INSTALLATION.PROTOCOL_PV_AND_ADDITIONAL_AC.ORIENTATION_WITH_LABEL', { label: label, number: acNr }),
                value: element.orientation,
            });

            element.moduleType && protocol.items.push({
                category: additionalAcCategory,
                name: this.translate.instant('INSTALLATION.PROTOCOL_PV_AND_ADDITIONAL_AC.MODULE_TYPE_WITH_LABEL', { label: label, number: acNr }),
                value: element.moduleType,
            });

            element.modulesPerString && protocol.items.push({
                category: additionalAcCategory,
                name: this.translate.instant('INSTALLATION.PROTOCOL_PV_AND_ADDITIONAL_AC.NUMBER_OF_MODULES_WITH_LABEL', { label: label, number: acNr }),
                value: element.modulesPerString
                    ? element.modulesPerString.toString()
                    : '',
            });

            element.meterType && protocol.items.push({
                category: additionalAcCategory,
                name: this.translate.instant('INSTALLATION.PROTOCOL_PV_AND_ADDITIONAL_AC.METER_TYPE_WITH_LABEL', { label: label, number: acNr }),
                value: Meter.toLabelString(element.meterType),
            });

            element.modbusCommunicationAddress && protocol.items.push({
                category: additionalAcCategory,
                name: this.translate.instant('INSTALLATION.PROTOCOL_PV_AND_ADDITIONAL_AC.MODBUS_WITH_LABEL', { label: label, number: acNr }),
                value: element.modbusCommunicationAddress
                    ? element.modbusCommunicationAddress.toString()
                    : '',
            });
        }

        protocol.items.push({
            category: Category.EMS_DETAILS,
            name: this.translate.instant('INSTALLATION.CONFIGURATION_SUMMARY.EDGE_NUMBER', { edgeShortName: environment.edgeShortName }),
            value: edge.id
        });

        protocol = this.getProtocolSerialNumbers(protocol);

        return new Promise((resolve, reject) => {
            websocket.sendRequest(SubmitSetupProtocolRequest.translateFrom(protocol, this.translate)).then((response: JsonrpcResponseSuccess) => {
                resolve(response.result['setupProtocolId']);
            }).catch((reason) => {
                reject(reason);
            });
        });
    }

    public getFields(stringNr: number, numberOfModulesPerString: number) {

        const fields: FormlyFieldConfig[] = this.getCommercial30SerialNumbersFields(stringNr, numberOfModulesPerString);

        if (stringNr === 0) {

            // Adds the ems box field only for Initial String.
            const emsbox: FormlyFieldConfig = {
                key: 'emsbox',
                type: 'input',
                templateOptions: {
                    label: this.translate.instant('INSTALLATION.PROTOCOL_SERIAL_NUMBERS.EMS_BOX_GRID_CONNECTION_POINT_COMMERCIAL30', { edgeShortName: environment.edgeShortName }),
                    required: true,
                    placeholder: 'xxxx'
                },
                validators: {
                    validation: ['emsBoxNetztrennstelleSerialNumber']
                },
                wrappers: ['input-serial-number']
            };

            // ems box field is added at a specific position in array, because it is always displayed at specific position in UI.
            fields.splice(1, 0, emsbox);
        }

        return fields;
    }
}<|MERGE_RESOLUTION|>--- conflicted
+++ resolved
@@ -5,7 +5,8 @@
 import { Edge, EdgeConfig, Websocket } from 'src/app/shared/shared';
 import { environment } from 'src/environments';
 import { Category } from '../../../shared/category';
-import { FeedInType } from '../../../shared/enums';
+import { Coupler } from '../../../shared/coupler';
+import { FeedInType, ModbusBridgeType } from '../../../shared/enums';
 import { ComponentData } from '../../../shared/ibndatatypes';
 import { Meter } from '../../../shared/meter';
 import { ComponentConfigurator, ConfigurationMode } from '../../../views/configuration-execute/component-configurator';
@@ -14,9 +15,22 @@
 
 export class Commercial30NetztrennIbn extends AbstractCommercial30Ibn {
 
-    public readonly type: string = 'Fenceon-Commercial-30';
-
     public readonly id: string = 'commercial-30-netztrennstelle';
+
+    // configuration-emergency-reserve
+    public override emergencyReserve?: {
+        isEnabled: boolean;
+        isReserveSocEnabled: boolean;
+        minValue: number;
+        value: number;
+        coupler: Coupler
+    } = {
+            isEnabled: true,
+            minValue: 15,
+            value: 20,
+            isReserveSocEnabled: false,
+            coupler: Coupler.WEIDMUELLER
+        };
 
     constructor(translate: TranslateService) {
         super([
@@ -29,6 +43,7 @@
             View.ProtocolSystem,
             View.ConfigurationEmergencyReserve,
             View.ConfigurationLineSideMeterFuse,
+            View.ConfigurationCommercialModbuBridgeComponent,
             View.ProtocolAdditionalAcProducers,
             View.ProtocolFeedInLimitation,
             View.ConfigurationSummary,
@@ -75,13 +90,16 @@
 
     public getComponentConfigurator(edge: Edge, config: EdgeConfig, websocket: Websocket): ComponentConfigurator {
         const invalidateElementsAfterReadErrors: number = 3;
-        const componentConfigurator: ComponentConfigurator = super.getCommercialComponentConfigurator(edge, config, websocket, invalidateElementsAfterReadErrors);
-
-        //modbus3
+        const componentConfigurator: ComponentConfigurator = super.getCommercial30ComponentConfigurator(edge, config, websocket, invalidateElementsAfterReadErrors);
+
+        // Modbus bridge type will already have modbus3 reserved for io0.
+        const couplerComponentId: string = this.modbusBridgeType === ModbusBridgeType.TCP_IP ? 'modbus4' : 'modbus3';
+
+        // modbus3/modbus4
         componentConfigurator.add({
             factoryId: 'Bridge.Modbus.Tcp',
-            componentId: 'modbus3',
-            alias: this.translate.instant('INSTALLATION.CONFIGURATION_EXECUTE.WEIDMUELLER_BRIDGE'),
+            componentId: couplerComponentId,
+            alias: Coupler.toAliasString(this.emergencyReserve.coupler, this.translate),
             properties: [
                 { name: 'enabled', value: true },
                 { name: 'ip', value: '192.168.1.50' },
@@ -93,35 +111,6 @@
         }, 3);
 
         // io1
-<<<<<<< HEAD
-        componentConfigurator.add({
-            factoryId: 'IO.Weidmueller.UR20',
-            componentId: 'io1',
-            alias: this.translate.instant('INSTALLATION.CONFIGURATION_EXECUTE.FIELD_BUS_COUPLER'),
-            properties: [
-                { name: 'enabled', value: true },
-                { name: 'modbus.id', value: 'modbus3' },
-                { name: 'modbusUnitId', value: 1 },
-            ],
-            mode: ConfigurationMode.RemoveAndConfigure
-        }, 5);
-
-        // offGridSwitch0
-        componentConfigurator.add({
-            factoryId: 'Io.Off.Grid.Switch',
-            componentId: 'offGridSwitch0',
-            alias: this.translate.instant('INSTALLATION.CONFIGURATION_EXECUTE.CONTROL_GRID_POINT'),
-            properties: [
-                { name: 'enabled', value: true },
-                { name: 'inputGridStatus', value: 'io1/DigitalInputM0C2' },
-                { name: 'inputGroundingContactor', value: 'io1/DigitalInputM0C3' },
-                { name: 'inputMainContactor', value: 'io1/DigitalInputM0C1' },
-                { name: 'outputGroundingContactor', value: 'io1/DigitalOutputM0C2' },
-                { name: 'outputMainContactor', value: 'io1/DigitalOutputM0C1' }
-            ],
-            mode: ConfigurationMode.RemoveAndConfigure
-        }, 6);
-=======
         switch (this.emergencyReserve.coupler) {
             case Coupler.WEIDMUELLER:
                 componentConfigurator.add({
@@ -182,7 +171,6 @@
                 }, 6);
                 break;
         }
->>>>>>> 2d29eadb
 
         // ess0
         componentConfigurator.add({
@@ -417,7 +405,7 @@
                 key: 'emsbox',
                 type: 'input',
                 templateOptions: {
-                    label: this.translate.instant('INSTALLATION.PROTOCOL_SERIAL_NUMBERS.EMS_BOX_GRID_CONNECTION_POINT_COMMERCIAL30', { edgeShortName: environment.edgeShortName }),
+                    label: this.translate.instant('INSTALLATION.PROTOCOL_SERIAL_NUMBERS.EMS_BOX_GRID_CONNECTION_POINT_COMMERCIAL30'),
                     required: true,
                     placeholder: 'xxxx'
                 },
@@ -433,4 +421,31 @@
 
         return fields;
     }
+
+    public override getAdditionalEmergencyReserveFields(fields: FormlyFieldConfig[]): FormlyFieldConfig[] {
+
+        fields.push({
+            key: "coupler",
+            props: {
+                label: this.translate.instant('INSTALLATION.CONFIGURATION_EMERGENCY_RESERVE.COUPLER_TITLE'),
+                required: true,
+                options: [
+                    {
+                        label: Coupler.toLabelString(Coupler.WAGO, this.translate),
+                        value: Coupler.WAGO,
+                        url: Coupler.toImageUrl(Coupler.WAGO)
+                    },
+                    {
+                        label: Coupler.toLabelString(Coupler.WEIDMUELLER, this.translate),
+                        value: Coupler.WEIDMUELLER,
+                        url: Coupler.toImageUrl(Coupler.WEIDMUELLER)
+                    }
+                ],
+            },
+            wrappers: ['formly-field-radio-with-image'],
+            defaultValue: this.emergencyReserve.coupler
+        });
+
+        return fields;
+    }
 }
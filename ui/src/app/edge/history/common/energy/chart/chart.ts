--- conflicted
+++ resolved
@@ -124,7 +124,7 @@
             ...(chartType === 'line' && { order: 6 }),
           },
 
-          // // Discharge Power
+          // Discharge Power
           {
             name: translate.instant('General.dischargePower'),
             nameSuffix: (energyValues: QueryHistoricTimeseriesEnergyResponse) => {
@@ -141,7 +141,7 @@
             ...(chartType === 'line' && { order: 5 }),
           },
 
-          // // Sell to grid
+          // Sell to grid
           {
             name: translate.instant('General.gridSellAdvanced'),
             nameSuffix: (energyValues: QueryHistoricTimeseriesEnergyResponse) => {
@@ -169,7 +169,7 @@
             ...(chartType === 'line' && { order: 2 }),
           },
 
-          // // Consumption
+          // Consumption
           {
             name: translate.instant('General.consumption'),
             nameSuffix: (energyValues: QueryHistoricTimeseriesEnergyResponse) => {
@@ -193,24 +193,13 @@
             borderDash: [10, 10],
             yAxisId: ChartAxis.RIGHT,
             stack: 1,
-<<<<<<< HEAD
-            customUnit: YAxisTitle.PERCENTAGE
-          }
-          ]
-=======
             customUnit: YAxisTitle.PERCENTAGE,
           }],
->>>>>>> edfe1f0a
         ];
       },
       tooltip: {
         formatNumber: '1.0-2',
         afterTitle: (stack: string) => {
-
-          if (chartType !== 'bar') {
-            return null;
-          }
-
           if (stack === "1") {
             return translate.instant('General.production');
           } else if (stack === "2") {

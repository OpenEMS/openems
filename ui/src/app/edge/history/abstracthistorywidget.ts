import { ChannelAddress, Edge, EdgeConfig, Service } from 'src/app/shared/shared';
import { JsonrpcResponseError } from 'src/app/shared/jsonrpc/base';
import { QueryHistoricTimeseriesDataRequest } from 'src/app/shared/jsonrpc/request/queryHistoricTimeseriesDataRequest';
import { QueryHistoricTimeseriesDataResponse } from 'src/app/shared/jsonrpc/response/queryHistoricTimeseriesDataResponse';

// NOTE: Auto-refresh of widgets is currently disabled to reduce server load
export abstract class AbstractHistoryWidget {

    //observable is used to fetch new widget data every 5 minutes
<<<<<<< HEAD
    // private refreshWidgetData = interval(300000);
=======
    // private refreshWidgetData = interval(600000);
>>>>>>> 093b502e

    // private ngUnsubscribe: Subject<void> = new Subject<void>();

    constructor(
        protected service: Service,
    ) { }

    /**
     * Subscribes to 10 minute Interval Observable to update data in Flat Widget
     */
    protected subscribeWidgetRefresh() {
        // XXX disabled to reduce server load
<<<<<<< HEAD
        // this.refreshWidgetData.pipe(takeUntil(this.ngUnsubscribe)).subscribe(() => {
        //     this.updateValues()
=======

        // this.refreshWidgetData.pipe(takeUntil(this.ngUnsubscribe)).subscribe(() => {
        // this.updateValues()
>>>>>>> 093b502e
        // })
    }

    /**
     * Unsubscribes to 10 minute Interval Observable
     */
    protected unsubscribeWidgetRefresh() {
        // XXX disabled to reduce server load
<<<<<<< HEAD
        // this.ngUnsubscribe.next();
        // this.ngUnsubscribe.complete();
=======

        // if (this.ngUnsubscribe.isStopped == false) {
        //     this.ngUnsubscribe.next();
        // this.ngUnsubscribe.complete();
        // }
>>>>>>> 093b502e
    }

    /**
     * Sends the Historic Timeseries Data Query and makes sure the result is not empty.
     * 
     * @param fromDate the From-Date
     * @param toDate   the To-Date
     * @param edge     the current Edge
     * @param ws       the websocket
    */
    protected queryHistoricTimeseriesData(fromDate: Date, toDate: Date): Promise<QueryHistoricTimeseriesDataResponse> {
        return new Promise((resolve, reject) => {
            this.service.getCurrentEdge().then(edge => {
                this.service.getConfig().then(config => {
                    this.getChannelAddresses(edge, config).then(channelAddresses => {
                        let request = new QueryHistoricTimeseriesDataRequest(fromDate, toDate, channelAddresses);
                        edge.sendRequest(this.service.websocket, request).then(response => {
                            let result = (response as QueryHistoricTimeseriesDataResponse).result;
                            if (Object.keys(result.data).length != 0 && Object.keys(result.timestamps).length != 0) {
                                resolve(response as QueryHistoricTimeseriesDataResponse);
                            } else {
                                reject(new JsonrpcResponseError(response.id, { code: 0, message: "Result was empty" }));
                            }
                        }).catch(reason => reject(reason));
                    }).catch(reason => reject(reason));
                })
            });
        });
    }

    /**
     * checks if widget is allowed to be refreshed
     */
    // protected checkAllowanceWidgetRefresh(): boolean {
    //     let currentDate = new Date();
    //     let allowRefresh: boolean = false;
    //     if (isAfter(this.service.historyPeriod.from.getDate(), currentDate.getDate()) || currentDate.getDate() == this.service.historyPeriod.from.getDate()) {
    //         allowRefresh = true;
    //     } else {
    //         allowRefresh = false;
    //     }
    //     return allowRefresh;
    // }

    /**
     * Gets the ChannelAdresses that should be queried.
     * 
     * @param edge the current Edge
     * @param config the EdgeConfig
     */
    protected abstract getChannelAddresses(edge: Edge, config: EdgeConfig): Promise<ChannelAddress[]>;

    /**
     * Updates and Fills the Chart
     */
    protected abstract updateValues()
}<|MERGE_RESOLUTION|>--- conflicted
+++ resolved
@@ -7,11 +7,7 @@
 export abstract class AbstractHistoryWidget {
 
     //observable is used to fetch new widget data every 5 minutes
-<<<<<<< HEAD
-    // private refreshWidgetData = interval(300000);
-=======
     // private refreshWidgetData = interval(600000);
->>>>>>> 093b502e
 
     // private ngUnsubscribe: Subject<void> = new Subject<void>();
 
@@ -24,14 +20,9 @@
      */
     protected subscribeWidgetRefresh() {
         // XXX disabled to reduce server load
-<<<<<<< HEAD
-        // this.refreshWidgetData.pipe(takeUntil(this.ngUnsubscribe)).subscribe(() => {
-        //     this.updateValues()
-=======
 
         // this.refreshWidgetData.pipe(takeUntil(this.ngUnsubscribe)).subscribe(() => {
         // this.updateValues()
->>>>>>> 093b502e
         // })
     }
 
@@ -40,16 +31,11 @@
      */
     protected unsubscribeWidgetRefresh() {
         // XXX disabled to reduce server load
-<<<<<<< HEAD
-        // this.ngUnsubscribe.next();
-        // this.ngUnsubscribe.complete();
-=======
 
         // if (this.ngUnsubscribe.isStopped == false) {
         //     this.ngUnsubscribe.next();
         // this.ngUnsubscribe.complete();
         // }
->>>>>>> 093b502e
     }
 
     /**

import { formatNumber } from '@angular/common';
import { Component, Input, OnChanges, OnInit, ViewChild } from '@angular/core';
import { ActivatedRoute } from '@angular/router';
import { TranslateService } from '@ngx-translate/core';
import { BaseChartDirective } from 'ng2-charts/ng2-charts';
import { QueryHistoricTimeseriesDataResponse } from '../../../../shared/jsonrpc/response/queryHistoricTimeseriesDataResponse';
import { ChannelAddress, Edge, Service, Utils } from '../../../../shared/shared';
import { AbstractHistoryChart } from '../../abstracthistorychart';
import { ChartOptions, Data, Dataset, DEFAULT_TIME_CHART_OPTIONS, EMPTY_DATASET, TooltipItem } from './../shared';

@Component({
  selector: 'soc',
  templateUrl: './soc.component.html'
})
export class SocComponent extends AbstractHistoryChart implements OnInit, OnChanges {

  @Input() private fromDate: Date;
  @Input() private toDate: Date;

  ngOnChanges() {
    this.updateChart();
  };

  constructor(
    protected service: Service,
    private route: ActivatedRoute,
    private translate: TranslateService
  ) {
    super(service);
  }

  public loading: boolean = true;

  protected labels: Date[] = [];
  protected datasets: Dataset[] = EMPTY_DATASET;
  protected options: ChartOptions;
  protected colors = [{
    backgroundColor: 'rgba(0,152,70,0.05)',
    borderColor: 'rgba(0,152,70,1)',
  }, {
    backgroundColor: 'rgba(0,152,204,0.05)',
    borderColor: 'rgba(0,152,204,1)'
  }, {
    backgroundColor: 'rgba(107,207,0,0.05)',
    borderColor: 'rgba(107,207,0,1)'
  }, {
    backgroundColor: 'rgba(224,232,17,0.05)',
    borderColor: 'rgba(224,232,17,1)'
  }];

  ngOnInit() {
    this.service.setCurrentEdge(this.route);
    let options = <ChartOptions>Utils.deepCopy(DEFAULT_TIME_CHART_OPTIONS);
    options.scales.yAxes[0].scaleLabel.labelString = this.translate.instant('General.Percentage');
    options.tooltips.callbacks.label = function (tooltipItem: TooltipItem, data: Data) {
      let label = data.datasets[tooltipItem.datasetIndex].label;
      let value = tooltipItem.yLabel;
      if (label == this.grid) {
        if (value < 0) {
          value *= -1;
          label = this.gridBuy;
        } else {
          label = this.gridSell;
        }
      }
      return label + ": " + formatNumber(value, 'de', '1.0-0') + " %"; // TODO get locale dynamically
    }
    options.scales.yAxes[0].ticks.max = 100;
    this.options = options;
    // this.querykWh(this.fromDate, this.toDate)
  }

  private updateChart() {
    this.loading = true;
    this.queryHistoricTimeseriesData(this.fromDate, this.toDate).then(response => {
      let result = response.result;

      // convert labels
      let labels: Date[] = [];
      for (let timestamp of result.timestamps) {
        labels.push(new Date(timestamp));
      }
      this.labels = labels;

      // show Component-ID if there is more than one Channel
      let showComponentId = Object.keys(result.data).length > 1 ? true : false;

      // convert datasets
      let datasets = [];
      for (let channel in result.data) {
        let address = ChannelAddress.fromString(channel);
        let data = result.data[channel].map(value => {
          if (value == null) {
            return null
          } else if (value > 100 || value < 0) {
            return null;
          } else {
            return value;
          }
        });
        datasets.push({
          label: this.translate.instant('General.Soc') + (showComponentId ? ' (' + address.componentId + ')' : ''),
          data: data
        });
      }
      this.datasets = datasets;
      this.loading = false;

    }).catch(reason => {
      console.error(reason); // TODO error message
      this.initializeChart();
      return;
    });
  }

  protected getChannelAddresses(edge: Edge): Promise<ChannelAddress[]> {
    return new Promise((resolve, reject) => {
      if (edge.isVersionAtLeast('2018.8')) {
        resolve([new ChannelAddress('_sum', 'EssSoc')]);

      } else {
        // TODO: remove after full migration
        this.service.getConfig().then(config => {
          let ignoreIds = config.getComponentIdsByFactory("io.openems.impl.device.system.asymmetricsymmetriccombinationess.AsymmetricSymmetricCombinationEssNature");

          // get 'Soc'-Channel of all 'EssNatures'
          let channeladdresses = [];
<<<<<<< HEAD
          for (let componentId of config.getComponentsImplementingNature("EssNature")) {
            if (ignoreIds.includes(componentId)) {
              continue;
            }
=======
          for (let componentId of config.getComponentIdsImplementingNature("EssNature")) {
>>>>>>> 44c0516f
            channeladdresses.push(new ChannelAddress(componentId, 'Soc'));
          }
          resolve(channeladdresses);
        }).catch(reason => reject(reason));
      }
    });
  }

  private initializeChart() {
    this.datasets = EMPTY_DATASET;
    this.labels = [];
    this.loading = false;
  }

}<|MERGE_RESOLUTION|>--- conflicted
+++ resolved
@@ -125,14 +125,10 @@
 
           // get 'Soc'-Channel of all 'EssNatures'
           let channeladdresses = [];
-<<<<<<< HEAD
-          for (let componentId of config.getComponentsImplementingNature("EssNature")) {
+          for (let componentId of config.getComponentIdsImplementingNature("EssNature")) {
             if (ignoreIds.includes(componentId)) {
               continue;
             }
-=======
-          for (let componentId of config.getComponentIdsImplementingNature("EssNature")) {
->>>>>>> 44c0516f
             channeladdresses.push(new ChannelAddress(componentId, 'Soc'));
           }
           resolve(channeladdresses);

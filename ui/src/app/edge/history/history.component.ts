--- conflicted
+++ resolved
@@ -1,201 +1,167 @@
-import { Component, OnInit } from '@angular/core';
-import { ActivatedRoute } from '@angular/router';
-import { TranslateService } from '@ngx-translate/core';
-import { addDays, format, getDate, getMonth, getYear, isSameDay, subDays } from 'date-fns';
-import { IMyDate, IMyDateRange, IMyDateRangeModel, IMyDrpOptions } from 'mydaterangepicker';
-import { Edge, Service, Websocket } from '../../shared/shared';
-
-type PeriodString = "today" | "yesterday" | "lastWeek" | "lastMonth" | "lastYear" | "otherPeriod";
-
-@Component({
-  selector: 'history',
-  templateUrl: './history.component.html'
-})
-export class HistoryComponent implements OnInit {
-  
-  private readonly TODAY = new Date();
-  private readonly YESTERDAY = subDays(new Date(), 1);
-  private readonly TOMORROW = addDays(new Date(), 1);
-  
-  public widgets: string[] = [];
-  public activePeriodText: string = "";
-  // sets the height for a chart. This is recalculated on every window resize.
-  public socChartHeight: string = "250px";
-  public energyChartHeight: string = "250px";
-  public activePeriod: PeriodString = "today";
-  public fromDate = this.TODAY;
-  public toDate = this.TODAY;
-<<<<<<< HEAD
-  public cumulative: boolean = false;
-  public activePeriodText: string = "";
-  private dateRangePickerOptions: IMyDrpOptions = {
-=======
-
-  protected edge: Edge = null;
-  protected dateRange: IMyDateRange;
-  protected dateRangePickerOptions: IMyDrpOptions = {
->>>>>>> 7207fc47
-    inline: true,
-    showClearBtn: false,
-    showApplyBtn: false,
-    dateFormat: 'dd.mm.yyyy',
-    disableUntil: { day: 1, month: 1, year: 2013 }, // TODO start with date since the edge is available
-    disableSince: this.toIMyDate(this.TOMORROW),
-    showWeekNumbers: true,
-    showClearDateRangeBtn: false,
-    editableDateRangeField: false,
-    openSelectorOnInputClick: true,
-  };
-
-  constructor(
-    private route: ActivatedRoute,
-    private translate: TranslateService,
-    private service: Service,
-  ) {
-  }
-
-  ngOnInit() {
-<<<<<<< HEAD
-    this.websocket.setCurrentEdge(this.route)
-      .pipe(takeUntil(this.ngUnsubscribe))
-      .subscribe(edge => {
-        this.edge = edge;
-        if (edge == null) {
-          this.config = null;
-        } else {
-          edge.config
-            .pipe(takeUntil(this.ngUnsubscribe))
-            .subscribe(config => {
-              this.config = config;
-              if (config) {
-                this.socChannels = config.getEssSocChannels();
-                this.powerChannels = config.getPowerChannels();
-                this.evcsChannels = config.getEvcsChannels();
-              } else {
-                this.socChannels = {};
-                this.powerChannels = {};
-                this.evcsChannels = {};
-              }
-            });
-        }
-      });
-    this.setPeriod("today");
-    this.cumulative = false;
-=======
-    this.service.setCurrentEdge(this.route)
-    this.setWidgets();
-  }
->>>>>>> 7207fc47
-
-  /**
-   * Defines the widgets that should be shown.
-   */
-  private setWidgets() {
-    this.service.getConfig().then(config => {
-      let widgets: string[] = [];
-      if (config.getComponentsImplementingNature("io.openems.edge.evcs.api.Evcs").length > 0) {
-        widgets.push('EVCS');
-      }
-      this.widgets = widgets;
-    })
-  }
-
-  updateOnWindowResize() {
-    //console.log(window.innerHeight, window.innerWidth);
-    let ref = /* fix proportions */ Math.min(window.innerHeight - 150,
-      /* handle grid breakpoints */(window.innerWidth < 768 ? window.innerWidth - 150 : window.innerWidth - 400));
-    this.socChartHeight =
-      /* minimum size */ Math.max(150,
-      /* maximium size */ Math.min(250, ref)
-    ) + "px";
-    this.energyChartHeight =
-      /* minimum size */ Math.max(300,
-      /* maximium size */ Math.min(600, ref)
-    ) + "px";
-  }
-
-  clickOtherPeriod() {
-    if (this.activePeriod === 'otherPeriod') {
-      this.setPeriod("today");
-    } else {
-      this.setPeriod("otherPeriod", this.YESTERDAY, this.TODAY);
-    }
-  }
-
-  onDateRangeChanged(event: IMyDateRangeModel) {
-    let fromDate = event.beginJsDate;
-    let toDate = event.endJsDate;
-    if (isSameDay(fromDate, toDate)) {
-      // only one day selected
-      if (isSameDay(this.TODAY, fromDate)) {
-        this.setPeriod("today");
-        return;
-      } else if (isSameDay(this.YESTERDAY, fromDate)) {
-        this.setPeriod("yesterday");
-        return;
-      }
-    }
-    this.setPeriod("otherPeriod", fromDate, toDate);
-  }
-
-  /**
-   * This is called by the input button on the UI.
-   * 
-   * @param period
-   * @param from
-   * @param to
-   */
-  setPeriod(period: PeriodString, fromDate?: Date, toDate?: Date) {
-    this.activePeriod = period;
-    switch (period) {
-      case "yesterday": {
-        let yesterday = subDays(new Date(), 1);
-        this.setDateRange(yesterday, yesterday);
-        this.activePeriodText = this.translate.instant('Edge.History.Yesterday') + ", " + format(yesterday, this.translate.instant('General.DateFormat'));
-        break;
-      }
-      case "otherPeriod":
-        if (fromDate > toDate) {
-          toDate = fromDate;
-        }
-        this.setDateRange(fromDate, toDate);
-        this.activePeriodText = this.translate.instant('General.PeriodFromTo', {
-          value1: format(fromDate, this.translate.instant('General.DateFormat')),
-          value2: format(toDate, this.translate.instant('General.DateFormat'))
-        });
-        break;
-      case "today":
-      default:
-        let today = new Date();
-        this.setDateRange(today, today);
-        this.activePeriodText = this.translate.instant('Edge.History.Today') + ", " + format(today, this.translate.instant('General.DateFormat'));
-        break;
-    }
-  }
-
-  /**
-   * Sets the current time period.
-   * 
-   * @param fromDate the starting date
-   * @param toDate   the end date
-   */
-  private setDateRange(fromDate: Date, toDate: Date) {
-    this.fromDate = fromDate;
-    this.toDate = toDate;
-    this.dateRange = {
-      beginDate: this.toIMyDate(fromDate),
-      endDate: this.toIMyDate(toDate)
-    }
-  }
-
-  /**
-   * Converts a 'Date' to 'IMyDate' format.
-   * 
-   * @param date the 'Date'
-   * @returns the 'IMyDate'
-   */
-  private toIMyDate(date: Date): IMyDate {
-    return { year: getYear(date), month: getMonth(date) + 1, day: getDate(date) }
-  }
-
+import { Component, OnInit } from '@angular/core';
+import { ActivatedRoute } from '@angular/router';
+import { TranslateService } from '@ngx-translate/core';
+import { addDays, format, getDate, getMonth, getYear, isSameDay, subDays } from 'date-fns';
+import { IMyDate, IMyDateRange, IMyDateRangeModel, IMyDrpOptions } from 'mydaterangepicker';
+import { Edge, Service, Websocket } from '../../shared/shared';
+
+type PeriodString = "today" | "yesterday" | "lastWeek" | "lastMonth" | "lastYear" | "otherPeriod";
+
+@Component({
+  selector: 'history',
+  templateUrl: './history.component.html'
+})
+export class HistoryComponent implements OnInit {
+  
+  private readonly TODAY = new Date();
+  private readonly YESTERDAY = subDays(new Date(), 1);
+  private readonly TOMORROW = addDays(new Date(), 1);
+  
+  public widgets: string[] = [];
+  public activePeriodText: string = "";
+  // sets the height for a chart. This is recalculated on every window resize.
+  public socChartHeight: string = "250px";
+  public energyChartHeight: string = "250px";
+  public activePeriod: PeriodString = "today";
+  public fromDate = this.TODAY;
+  public toDate = this.TODAY;
+
+  protected edge: Edge = null;
+  protected dateRange: IMyDateRange;
+  protected dateRangePickerOptions: IMyDrpOptions = {
+    inline: true,
+    showClearBtn: false,
+    showApplyBtn: false,
+    dateFormat: 'dd.mm.yyyy',
+    disableUntil: { day: 1, month: 1, year: 2013 }, // TODO start with date since the edge is available
+    disableSince: this.toIMyDate(this.TOMORROW),
+    showWeekNumbers: true,
+    showClearDateRangeBtn: false,
+    editableDateRangeField: false,
+    openSelectorOnInputClick: true,
+  };
+
+  constructor(
+    private route: ActivatedRoute,
+    private translate: TranslateService,
+    private service: Service,
+  ) {
+  }
+
+  ngOnInit() {
+    this.service.setCurrentEdge(this.route)
+    this.setWidgets();
+  }
+
+  /**
+   * Defines the widgets that should be shown.
+   */
+  private setWidgets() {
+    this.service.getConfig().then(config => {
+      let widgets: string[] = [];
+      if (config.getComponentsImplementingNature("io.openems.edge.evcs.api.Evcs").length > 0) {
+        widgets.push('EVCS');
+      }
+      this.widgets = widgets;
+    })
+  }
+
+  updateOnWindowResize() {
+    //console.log(window.innerHeight, window.innerWidth);
+    let ref = /* fix proportions */ Math.min(window.innerHeight - 150,
+      /* handle grid breakpoints */(window.innerWidth < 768 ? window.innerWidth - 150 : window.innerWidth - 400));
+    this.socChartHeight =
+      /* minimum size */ Math.max(150,
+      /* maximium size */ Math.min(250, ref)
+    ) + "px";
+    this.energyChartHeight =
+      /* minimum size */ Math.max(300,
+      /* maximium size */ Math.min(600, ref)
+    ) + "px";
+  }
+
+  clickOtherPeriod() {
+    if (this.activePeriod === 'otherPeriod') {
+      this.setPeriod("today");
+    } else {
+      this.setPeriod("otherPeriod", this.YESTERDAY, this.TODAY);
+    }
+  }
+
+  onDateRangeChanged(event: IMyDateRangeModel) {
+    let fromDate = event.beginJsDate;
+    let toDate = event.endJsDate;
+    if (isSameDay(fromDate, toDate)) {
+      // only one day selected
+      if (isSameDay(this.TODAY, fromDate)) {
+        this.setPeriod("today");
+        return;
+      } else if (isSameDay(this.YESTERDAY, fromDate)) {
+        this.setPeriod("yesterday");
+        return;
+      }
+    }
+    this.setPeriod("otherPeriod", fromDate, toDate);
+  }
+
+  /**
+   * This is called by the input button on the UI.
+   * 
+   * @param period
+   * @param from
+   * @param to
+   */
+  setPeriod(period: PeriodString, fromDate?: Date, toDate?: Date) {
+    this.activePeriod = period;
+    switch (period) {
+      case "yesterday": {
+        let yesterday = subDays(new Date(), 1);
+        this.setDateRange(yesterday, yesterday);
+        this.activePeriodText = this.translate.instant('Edge.History.Yesterday') + ", " + format(yesterday, this.translate.instant('General.DateFormat'));
+        break;
+      }
+      case "otherPeriod":
+        if (fromDate > toDate) {
+          toDate = fromDate;
+        }
+        this.setDateRange(fromDate, toDate);
+        this.activePeriodText = this.translate.instant('General.PeriodFromTo', {
+          value1: format(fromDate, this.translate.instant('General.DateFormat')),
+          value2: format(toDate, this.translate.instant('General.DateFormat'))
+        });
+        break;
+      case "today":
+      default:
+        let today = new Date();
+        this.setDateRange(today, today);
+        this.activePeriodText = this.translate.instant('Edge.History.Today') + ", " + format(today, this.translate.instant('General.DateFormat'));
+        break;
+    }
+  }
+
+  /**
+   * Sets the current time period.
+   * 
+   * @param fromDate the starting date
+   * @param toDate   the end date
+   */
+  private setDateRange(fromDate: Date, toDate: Date) {
+    this.fromDate = fromDate;
+    this.toDate = toDate;
+    this.dateRange = {
+      beginDate: this.toIMyDate(fromDate),
+      endDate: this.toIMyDate(toDate)
+    }
+  }
+
+  /**
+   * Converts a 'Date' to 'IMyDate' format.
+   * 
+   * @param date the 'Date'
+   * @returns the 'IMyDate'
+   */
+  private toIMyDate(date: Date): IMyDate {
+    return { year: getYear(date), month: getMonth(date) + 1, day: getDate(date) }
+  }
+
 }
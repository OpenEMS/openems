import { Component, OnInit } from '@angular/core';
import { ActivatedRoute } from '@angular/router';
<<<<<<< HEAD
import { Edge, Service } from '../../shared/shared';
import { TranslateService } from '@ngx-translate/core';
=======
import { TranslateService } from '@ngx-translate/core';
import { environment } from '../../../environments/environment';
import { Edge, Service, Widgets } from '../../shared/shared';
>>>>>>> 4ad451b4

@Component({
  selector: 'history',
  templateUrl: './history.component.html'
})
export class HistoryComponent implements OnInit {

  // is a Timedata service available, i.e. can historic data be queried.
  public isTimedataAvailable: boolean = true;

  // sets the height for a chart. This is recalculated on every window resize.
  public socChartHeight: string = "250px";
  public energyChartHeight: string = "250px";

  // holds the Widgets
  public widgets: Widgets = null;

  // holds the current Edge
  public edge: Edge = null;

  constructor(
    public service: Service,
    public translate: TranslateService,
    private route: ActivatedRoute
  ) { }

  ngOnInit() {
    this.service.setCurrentComponent('', this.route).then(edge => {
      this.edge = edge;
    });
    this.service.getConfig().then(config => {
      this.widgets = config.widgets;
      // Are we connected to OpenEMS Edge and is a timedata service available?
      if (environment.backend == 'OpenEMS Edge'
        && config.getComponentsImplementingNature('io.openems.edge.timedata.api.Timedata').filter(c => c.isEnabled).length == 0) {
        this.isTimedataAvailable = false;
      }
    });
  }

  updateOnWindowResize() {
    let ref = /* fix proportions */ Math.min(window.innerHeight - 150,
      /* handle grid breakpoints */(window.innerWidth < 768 ? window.innerWidth - 150 : window.innerWidth - 400));
    this.socChartHeight =
      /* minimum size */ Math.max(150,
      /* maximium size */ Math.min(200, ref)
    ) + "px";
    this.energyChartHeight =
      /* minimum size */ Math.max(300,
      /* maximium size */ Math.min(600, ref)
    ) + "px";
  }
}
<|MERGE_RESOLUTION|>--- conflicted
+++ resolved
@@ -1,63 +1,58 @@
-import { Component, OnInit } from '@angular/core';
-import { ActivatedRoute } from '@angular/router';
-<<<<<<< HEAD
-import { Edge, Service } from '../../shared/shared';
-import { TranslateService } from '@ngx-translate/core';
-=======
-import { TranslateService } from '@ngx-translate/core';
-import { environment } from '../../../environments/environment';
-import { Edge, Service, Widgets } from '../../shared/shared';
->>>>>>> 4ad451b4
-
-@Component({
-  selector: 'history',
-  templateUrl: './history.component.html'
-})
-export class HistoryComponent implements OnInit {
-
-  // is a Timedata service available, i.e. can historic data be queried.
-  public isTimedataAvailable: boolean = true;
-
-  // sets the height for a chart. This is recalculated on every window resize.
-  public socChartHeight: string = "250px";
-  public energyChartHeight: string = "250px";
-
-  // holds the Widgets
-  public widgets: Widgets = null;
-
-  // holds the current Edge
-  public edge: Edge = null;
-
-  constructor(
-    public service: Service,
-    public translate: TranslateService,
-    private route: ActivatedRoute
-  ) { }
-
-  ngOnInit() {
-    this.service.setCurrentComponent('', this.route).then(edge => {
-      this.edge = edge;
-    });
-    this.service.getConfig().then(config => {
-      this.widgets = config.widgets;
-      // Are we connected to OpenEMS Edge and is a timedata service available?
-      if (environment.backend == 'OpenEMS Edge'
-        && config.getComponentsImplementingNature('io.openems.edge.timedata.api.Timedata').filter(c => c.isEnabled).length == 0) {
-        this.isTimedataAvailable = false;
-      }
-    });
-  }
-
-  updateOnWindowResize() {
-    let ref = /* fix proportions */ Math.min(window.innerHeight - 150,
-      /* handle grid breakpoints */(window.innerWidth < 768 ? window.innerWidth - 150 : window.innerWidth - 400));
-    this.socChartHeight =
-      /* minimum size */ Math.max(150,
-      /* maximium size */ Math.min(200, ref)
-    ) + "px";
-    this.energyChartHeight =
-      /* minimum size */ Math.max(300,
-      /* maximium size */ Math.min(600, ref)
-    ) + "px";
-  }
-}
+import { Component, OnInit } from '@angular/core';
+import { ActivatedRoute } from '@angular/router';
+import { TranslateService } from '@ngx-translate/core';
+import { environment } from '../../../environments/environment';
+import { Edge, Service, Widgets } from '../../shared/shared';
+
+@Component({
+  selector: 'history',
+  templateUrl: './history.component.html'
+})
+export class HistoryComponent implements OnInit {
+
+  // is a Timedata service available, i.e. can historic data be queried.
+  public isTimedataAvailable: boolean = true;
+
+  // sets the height for a chart. This is recalculated on every window resize.
+  public socChartHeight: string = "250px";
+  public energyChartHeight: string = "250px";
+
+  // holds the Widgets
+  public widgets: Widgets = null;
+
+  // holds the current Edge
+  public edge: Edge = null;
+
+  constructor(
+    public service: Service,
+    public translate: TranslateService,
+    private route: ActivatedRoute
+  ) { }
+
+  ngOnInit() {
+    this.service.setCurrentComponent('', this.route).then(edge => {
+      this.edge = edge;
+    });
+    this.service.getConfig().then(config => {
+      this.widgets = config.widgets;
+      // Are we connected to OpenEMS Edge and is a timedata service available?
+      if (environment.backend == 'OpenEMS Edge'
+        && config.getComponentsImplementingNature('io.openems.edge.timedata.api.Timedata').filter(c => c.isEnabled).length == 0) {
+        this.isTimedataAvailable = false;
+      }
+    });
+  }
+
+  updateOnWindowResize() {
+    let ref = /* fix proportions */ Math.min(window.innerHeight - 150,
+      /* handle grid breakpoints */(window.innerWidth < 768 ? window.innerWidth - 150 : window.innerWidth - 400));
+    this.socChartHeight =
+      /* minimum size */ Math.max(150,
+      /* maximium size */ Math.min(200, ref)
+    ) + "px";
+    this.energyChartHeight =
+      /* minimum size */ Math.max(300,
+      /* maximium size */ Math.min(600, ref)
+    ) + "px";
+  }
+}
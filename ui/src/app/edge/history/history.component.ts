import { Component, OnInit, ViewChild } from '@angular/core';
import { ActivatedRoute } from '@angular/router';
import { TranslateService } from '@ngx-translate/core';
import { HeaderComponent } from 'src/app/shared/header/header.component';
import { Edge, EdgeConfig, Service, Widgets } from 'src/app/shared/shared';
import { environment } from 'src/environments';

@Component({
  selector: 'history',
  templateUrl: './history.component.html',
})
export class HistoryComponent implements OnInit {

<<<<<<< HEAD
  @ViewChild(HeaderComponent, { static: false }) HeaderComponent: HeaderComponent
=======
  @ViewChild(HeaderComponent, { static: false }) public HeaderComponent: HeaderComponent;
>>>>>>> 1aed0f7d

  // is a Timedata service available, i.e. can historic data be queried.
  public isTimedataAvailable: boolean = true;

  protected showWarning: boolean = false;

  // sets the height for a chart. This is recalculated on every window resize.
  public socChartHeight: string = "250px";
  public energyChartHeight: string = "250px";

  // holds the Widgets
  public widgets: Widgets = null;

  // holds the current Edge
  public edge: Edge = null;

  // holds Channelthreshold Components to display effective active time in %
  // public channelthresholdComponents: string[] = [];

  public config: EdgeConfig = null;

  constructor(
    public service: Service,
    public translate: TranslateService,
    private route: ActivatedRoute,
  ) { }

  ngOnInit() {
<<<<<<< HEAD
    this.service.setCurrentComponent('', this.route).then(edge => {
=======
    this.service.setCurrentComponent('', this.route);
    this.service.currentEdge.subscribe((edge) => {
>>>>>>> 1aed0f7d
      this.edge = edge;
    });
    this.service.getConfig().then(config => {
      // gather ControllerIds of Channelthreshold Components
      // for (let controllerId of
      //   config.getComponentIdsImplementingNature("io.openems.impl.controller.channelthreshold.ChannelThresholdController")
      //     .concat(config.getComponentIdsByFactory("Controller.ChannelThreshold"))) {
      //   this.channelthresholdComponents.push(controllerId)
      // }
      this.config = config;
      config.hasStorage();
      this.widgets = config.widgets;
      // Are we connected to OpenEMS Edge and is a timedata service available?
      if (environment.backend == 'OpenEMS Edge'
        && config.getComponentsImplementingNature('io.openems.edge.timedata.api.Timedata').filter(c => c.isEnabled).length == 0) {
        this.isTimedataAvailable = false;
      }
    });
  }
  protected setShowWarning(event: boolean) {
    this.showWarning = event
  }

  // checks arrows when ChartPage is closed
  // double viewchild is used to prevent undefined state of PickDateComponent
  ionViewDidEnter() {
    this.HeaderComponent.PickDateComponent.checkArrowAutomaticForwarding();
  }

  updateOnWindowResize() {
    let ref = /* fix proportions */ Math.min(window.innerHeight - 150,
      /* handle grid breakpoints */(window.innerWidth < 768 ? window.innerWidth - 150 : window.innerWidth - 400));
    this.socChartHeight =
      /* minimum size */ Math.max(150,
      /* maximium size */ Math.min(200, ref)
    ) + "px";
    this.energyChartHeight =
      /* minimum size */ Math.max(300,
      /* maximium size */ Math.min(600, ref)
    ) + "px";
  }
}
<|MERGE_RESOLUTION|>--- conflicted
+++ resolved
@@ -1,94 +1,88 @@
-import { Component, OnInit, ViewChild } from '@angular/core';
-import { ActivatedRoute } from '@angular/router';
-import { TranslateService } from '@ngx-translate/core';
-import { HeaderComponent } from 'src/app/shared/header/header.component';
-import { Edge, EdgeConfig, Service, Widgets } from 'src/app/shared/shared';
-import { environment } from 'src/environments';
-
-@Component({
-  selector: 'history',
-  templateUrl: './history.component.html',
-})
-export class HistoryComponent implements OnInit {
-
-<<<<<<< HEAD
-  @ViewChild(HeaderComponent, { static: false }) HeaderComponent: HeaderComponent
-=======
-  @ViewChild(HeaderComponent, { static: false }) public HeaderComponent: HeaderComponent;
->>>>>>> 1aed0f7d
-
-  // is a Timedata service available, i.e. can historic data be queried.
-  public isTimedataAvailable: boolean = true;
-
-  protected showWarning: boolean = false;
-
-  // sets the height for a chart. This is recalculated on every window resize.
-  public socChartHeight: string = "250px";
-  public energyChartHeight: string = "250px";
-
-  // holds the Widgets
-  public widgets: Widgets = null;
-
-  // holds the current Edge
-  public edge: Edge = null;
-
-  // holds Channelthreshold Components to display effective active time in %
-  // public channelthresholdComponents: string[] = [];
-
-  public config: EdgeConfig = null;
-
-  constructor(
-    public service: Service,
-    public translate: TranslateService,
-    private route: ActivatedRoute,
-  ) { }
-
-  ngOnInit() {
-<<<<<<< HEAD
-    this.service.setCurrentComponent('', this.route).then(edge => {
-=======
-    this.service.setCurrentComponent('', this.route);
-    this.service.currentEdge.subscribe((edge) => {
->>>>>>> 1aed0f7d
-      this.edge = edge;
-    });
-    this.service.getConfig().then(config => {
-      // gather ControllerIds of Channelthreshold Components
-      // for (let controllerId of
-      //   config.getComponentIdsImplementingNature("io.openems.impl.controller.channelthreshold.ChannelThresholdController")
-      //     .concat(config.getComponentIdsByFactory("Controller.ChannelThreshold"))) {
-      //   this.channelthresholdComponents.push(controllerId)
-      // }
-      this.config = config;
-      config.hasStorage();
-      this.widgets = config.widgets;
-      // Are we connected to OpenEMS Edge and is a timedata service available?
-      if (environment.backend == 'OpenEMS Edge'
-        && config.getComponentsImplementingNature('io.openems.edge.timedata.api.Timedata').filter(c => c.isEnabled).length == 0) {
-        this.isTimedataAvailable = false;
-      }
-    });
-  }
-  protected setShowWarning(event: boolean) {
-    this.showWarning = event
-  }
-
-  // checks arrows when ChartPage is closed
-  // double viewchild is used to prevent undefined state of PickDateComponent
-  ionViewDidEnter() {
-    this.HeaderComponent.PickDateComponent.checkArrowAutomaticForwarding();
-  }
-
-  updateOnWindowResize() {
-    let ref = /* fix proportions */ Math.min(window.innerHeight - 150,
-      /* handle grid breakpoints */(window.innerWidth < 768 ? window.innerWidth - 150 : window.innerWidth - 400));
-    this.socChartHeight =
-      /* minimum size */ Math.max(150,
-      /* maximium size */ Math.min(200, ref)
-    ) + "px";
-    this.energyChartHeight =
-      /* minimum size */ Math.max(300,
-      /* maximium size */ Math.min(600, ref)
-    ) + "px";
-  }
-}
+import { Component, OnInit, ViewChild } from '@angular/core';
+import { ActivatedRoute } from '@angular/router';
+import { TranslateService } from '@ngx-translate/core';
+import { HeaderComponent } from 'src/app/shared/header/header.component';
+import { JsonrpcResponseError } from 'src/app/shared/jsonrpc/base';
+import { Edge, EdgeConfig, Service, Widgets } from 'src/app/shared/shared';
+import { environment } from 'src/environments';
+
+@Component({
+  selector: 'history',
+  templateUrl: './history.component.html'
+})
+export class HistoryComponent implements OnInit {
+
+  @ViewChild(HeaderComponent, { static: false }) public HeaderComponent: HeaderComponent;
+
+  // is a Timedata service available, i.e. can historic data be queried.
+  public isTimedataAvailable: boolean = true;
+
+  protected errorResponse: JsonrpcResponseError | null = null;
+
+  // sets the height for a chart. This is recalculated on every window resize.
+  public socChartHeight: string = "250px";
+  public energyChartHeight: string = "250px";
+
+  // holds the Widgets
+  public widgets: Widgets = null;
+
+  // holds the current Edge
+  public edge: Edge = null;
+
+  // holds Channelthreshold Components to display effective active time in %
+  // public channelthresholdComponents: string[] = [];
+
+  public config: EdgeConfig = null;
+
+  constructor(
+    public service: Service,
+    public translate: TranslateService,
+    private route: ActivatedRoute,
+  ) { }
+
+  ngOnInit() {
+    this.service.setCurrentComponent('', this.route);
+    this.service.currentEdge.subscribe((edge) => {
+      this.edge = edge;
+    });
+    this.service.getConfig().then(config => {
+      // gather ControllerIds of Channelthreshold Components
+      // for (let controllerId of
+      //   config.getComponentIdsImplementingNature("io.openems.impl.controller.channelthreshold.ChannelThresholdController")
+      //     .concat(config.getComponentIdsByFactory("Controller.ChannelThreshold"))) {
+      //   this.channelthresholdComponents.push(controllerId)
+      // }
+      this.config = config;
+      config.hasStorage();
+      this.widgets = config.widgets;
+      // Are we connected to OpenEMS Edge and is a timedata service available?
+      if (environment.backend == 'OpenEMS Edge'
+        && config.getComponentsImplementingNature('io.openems.edge.timedata.api.Timedata').filter(c => c.isEnabled).length == 0) {
+        this.isTimedataAvailable = false;
+      }
+    });
+  }
+
+  protected setErrorResponse(errorResponse: JsonrpcResponseError | null) {
+    this.errorResponse = errorResponse;
+  }
+
+  // checks arrows when ChartPage is closed
+  // double viewchild is used to prevent undefined state of PickDateComponent
+  ionViewDidEnter() {
+    this.HeaderComponent.PickDateComponent.checkArrowAutomaticForwarding();
+  }
+
+  updateOnWindowResize() {
+    let ref = /* fix proportions */ Math.min(window.innerHeight - 150,
+      /* handle grid breakpoints */(window.innerWidth < 768 ? window.innerWidth - 150 : window.innerWidth - 400));
+    this.socChartHeight =
+      /* minimum size */ Math.max(150,
+      /* maximium size */ Math.min(200, ref)
+    ) + "px";
+    this.energyChartHeight =
+      /* minimum size */ Math.max(300,
+      /* maximium size */ Math.min(600, ref)
+    ) + "px";
+  }
+}
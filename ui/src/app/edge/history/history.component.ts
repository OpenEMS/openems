import { Component, OnInit, OnDestroy } from '@angular/core';
//import { Router, ActivatedRoute, Params } from '@angular/router';
import { ActivatedRoute } from '@angular/router';
import { Subscription, Subject, fromEvent } from 'rxjs';
import { takeUntil, debounceTime, delay } from 'rxjs/operators';
import * as d3 from 'd3';
import * as d3shape from 'd3-shape';
import { TranslateService } from '@ngx-translate/core';
import { IMyDate, IMyDateRange, IMyDrpOptions, IMyDateRangeModel } from 'mydaterangepicker';
import { format, subDays, addDays, isSameDay, getYear, getMonth, getDate } from 'date-fns';

import { Edge } from '../../shared/edge/edge';
import { ConfigImpl } from '../../shared/edge/config';
import { DefaultTypes } from '../../shared/service/defaulttypes';
import { Websocket } from '../../shared/service/websocket';
import { Service } from '../../shared/shared';

type PeriodString = "today" | "yesterday" | "lastWeek" | "lastMonth" | "lastYear" | "otherPeriod";

@Component({
  selector: 'history',
  templateUrl: './history.component.html'
})
export class HistoryComponent implements OnInit, OnDestroy {

  private readonly TODAY = new Date();
  private readonly YESTERDAY = subDays(new Date(), 1);
  private readonly TOMORROW = addDays(new Date(), 1);

  public edge: Edge = null;
  public config: ConfigImpl = null;
  public socChannels: DefaultTypes.ChannelAddresses = {};
  public powerChannels: DefaultTypes.ChannelAddresses = {};
  private dateRange: IMyDateRange;
  public fromDate = this.TODAY;
  public toDate = this.TODAY;
  public activePeriodText: string = "";
  private dateRangePickerOptions: IMyDrpOptions = {
    inline: true,
    showClearBtn: false,
    showApplyBtn: false,
    dateFormat: 'dd.mm.yyyy',
    disableUntil: { day: 1, month: 1, year: 2013 }, // TODO start with date since the edge is available
    disableSince: this.toIMyDate(this.TOMORROW),
    showWeekNumbers: true,
    showClearDateRangeBtn: false,
    editableDateRangeField: false,
    openSelectorOnInputClick: true,
  };
  // sets the height for a chart. This is recalculated on every window resize.
  public socChartHeight: string = "250px";
  public energyChartHeight: string = "250px";
  private ngUnsubscribe: Subject<void> = new Subject<void>();
  public activePeriod: PeriodString = "today";

  constructor(
    public websocket: Websocket,
    private route: ActivatedRoute,
    private translate: TranslateService,
    private service: Service,
  ) {
  }

  ngOnInit() {
    this.websocket.setCurrentEdge(this.route)
      .pipe(takeUntil(this.ngUnsubscribe))
      .subscribe(edge => {
        this.edge = edge;
        if (edge == null) {
          this.config = null;
        } else {
          edge.config
            .pipe(takeUntil(this.ngUnsubscribe))
            .subscribe(config => {
              this.config = config;
              if (config) {
                this.socChannels = config.getEssSocChannels();
                this.powerChannels = config.getPowerChannels();
              } else {
                this.socChannels = {};
                this.powerChannels = {};
              }
            });
        }
      });
    this.setPeriod("today");

    // adjust chart size in the beginning and on window resize
    setTimeout(() => this.updateOnWindowResize(), 200);
    const source = fromEvent(window, 'resize', null, null);
    const subscription = source.pipe(takeUntil(this.ngUnsubscribe), debounceTime(200), delay(100)).subscribe(e => {
      this.updateOnWindowResize();
    });
  }

  updateOnWindowResize() {
    //console.log(window.innerHeight, window.innerWidth);
    let ref = /* fix proportions */ Math.min(window.innerHeight - 150,
      /* handle grid breakpoints */(window.innerWidth < 768 ? window.innerWidth - 150 : window.innerWidth - 400));
    this.socChartHeight =
      /* minimum size */ Math.max(150,
      /* maximium size */ Math.min(250, ref)
      ) + "px";
    this.energyChartHeight =
      /* minimum size */ Math.max(300,
      /* maximium size */ Math.min(600, ref)
      ) + "px";
  }

  clickOtherPeriod() {
    if (this.activePeriod === 'otherPeriod') {
      this.setPeriod("today");
    } else {
      this.setPeriod("otherPeriod", this.YESTERDAY, this.TODAY);
    }
  }

  onDateRangeChanged(event: IMyDateRangeModel) {
    let fromDate = event.beginJsDate;
    let toDate = event.endJsDate;
    if (isSameDay(fromDate, toDate)) {
      // only one day selected
      if (isSameDay(this.TODAY, fromDate)) {
        this.setPeriod("today");
        return;
      } else if (isSameDay(this.YESTERDAY, fromDate)) {
        this.setPeriod("yesterday");
        return;
      }
    }
    this.setPeriod("otherPeriod", fromDate, toDate);
  }

  /**
   * This is called by the input button on the UI.
   * @param period
   * @param from
   * @param to
   */
<<<<<<< HEAD
  public setPeriod(period: PeriodString, fromDate?: Date, toDate?: Date) {
=======
  setPeriod(period: PeriodString, fromDate?: Date, toDate?: Date) {
>>>>>>> cb1ad462
    this.activePeriod = period;
    switch (period) {
      case "yesterday": {
        let yesterday = subDays(new Date(), 1);
        this.setDateRange(yesterday, yesterday);
        this.activePeriodText = this.translate.instant('Edge.History.Yesterday') + ", " + format(yesterday, this.translate.instant('General.DateFormat'));
        break;
      }
      case "otherPeriod":
        if (fromDate > toDate) {
          toDate = fromDate;
        }
        this.setDateRange(fromDate, toDate);
        this.activePeriodText = this.translate.instant('General.PeriodFromTo', {
          value1: format(fromDate, this.translate.instant('General.DateFormat')),
          value2: format(toDate, this.translate.instant('General.DateFormat'))
        });
        break;
      case "today":
      default:
        let today = new Date();
        this.setDateRange(today, today);
        this.activePeriodText = this.translate.instant('Edge.History.Today') + ", " + format(today, this.translate.instant('General.DateFormat'));
        break;
    }
  }

  private setDateRange(fromDate: Date, toDate: Date) {
    this.fromDate = fromDate;
    this.toDate = toDate;
    this.dateRange = {
      beginDate: this.toIMyDate(fromDate),
      endDate: this.toIMyDate(toDate)
    }
  }

  private toIMyDate(date: Date): IMyDate {
    return { year: getYear(date), month: getMonth(date) + 1, day: getDate(date) }
  }

  ngOnDestroy() {
    this.ngUnsubscribe.next();
    this.ngUnsubscribe.complete();
  }
}<|MERGE_RESOLUTION|>--- conflicted
+++ resolved
@@ -1,189 +1,185 @@
-import { Component, OnInit, OnDestroy } from '@angular/core';
-//import { Router, ActivatedRoute, Params } from '@angular/router';
-import { ActivatedRoute } from '@angular/router';
-import { Subscription, Subject, fromEvent } from 'rxjs';
-import { takeUntil, debounceTime, delay } from 'rxjs/operators';
-import * as d3 from 'd3';
-import * as d3shape from 'd3-shape';
-import { TranslateService } from '@ngx-translate/core';
-import { IMyDate, IMyDateRange, IMyDrpOptions, IMyDateRangeModel } from 'mydaterangepicker';
-import { format, subDays, addDays, isSameDay, getYear, getMonth, getDate } from 'date-fns';
-
-import { Edge } from '../../shared/edge/edge';
-import { ConfigImpl } from '../../shared/edge/config';
-import { DefaultTypes } from '../../shared/service/defaulttypes';
-import { Websocket } from '../../shared/service/websocket';
-import { Service } from '../../shared/shared';
-
-type PeriodString = "today" | "yesterday" | "lastWeek" | "lastMonth" | "lastYear" | "otherPeriod";
-
-@Component({
-  selector: 'history',
-  templateUrl: './history.component.html'
-})
-export class HistoryComponent implements OnInit, OnDestroy {
-
-  private readonly TODAY = new Date();
-  private readonly YESTERDAY = subDays(new Date(), 1);
-  private readonly TOMORROW = addDays(new Date(), 1);
-
-  public edge: Edge = null;
-  public config: ConfigImpl = null;
-  public socChannels: DefaultTypes.ChannelAddresses = {};
-  public powerChannels: DefaultTypes.ChannelAddresses = {};
-  private dateRange: IMyDateRange;
-  public fromDate = this.TODAY;
-  public toDate = this.TODAY;
-  public activePeriodText: string = "";
-  private dateRangePickerOptions: IMyDrpOptions = {
-    inline: true,
-    showClearBtn: false,
-    showApplyBtn: false,
-    dateFormat: 'dd.mm.yyyy',
-    disableUntil: { day: 1, month: 1, year: 2013 }, // TODO start with date since the edge is available
-    disableSince: this.toIMyDate(this.TOMORROW),
-    showWeekNumbers: true,
-    showClearDateRangeBtn: false,
-    editableDateRangeField: false,
-    openSelectorOnInputClick: true,
-  };
-  // sets the height for a chart. This is recalculated on every window resize.
-  public socChartHeight: string = "250px";
-  public energyChartHeight: string = "250px";
-  private ngUnsubscribe: Subject<void> = new Subject<void>();
-  public activePeriod: PeriodString = "today";
-
-  constructor(
-    public websocket: Websocket,
-    private route: ActivatedRoute,
-    private translate: TranslateService,
-    private service: Service,
-  ) {
-  }
-
-  ngOnInit() {
-    this.websocket.setCurrentEdge(this.route)
-      .pipe(takeUntil(this.ngUnsubscribe))
-      .subscribe(edge => {
-        this.edge = edge;
-        if (edge == null) {
-          this.config = null;
-        } else {
-          edge.config
-            .pipe(takeUntil(this.ngUnsubscribe))
-            .subscribe(config => {
-              this.config = config;
-              if (config) {
-                this.socChannels = config.getEssSocChannels();
-                this.powerChannels = config.getPowerChannels();
-              } else {
-                this.socChannels = {};
-                this.powerChannels = {};
-              }
-            });
-        }
-      });
-    this.setPeriod("today");
-
-    // adjust chart size in the beginning and on window resize
-    setTimeout(() => this.updateOnWindowResize(), 200);
-    const source = fromEvent(window, 'resize', null, null);
-    const subscription = source.pipe(takeUntil(this.ngUnsubscribe), debounceTime(200), delay(100)).subscribe(e => {
-      this.updateOnWindowResize();
-    });
-  }
-
-  updateOnWindowResize() {
-    //console.log(window.innerHeight, window.innerWidth);
-    let ref = /* fix proportions */ Math.min(window.innerHeight - 150,
-      /* handle grid breakpoints */(window.innerWidth < 768 ? window.innerWidth - 150 : window.innerWidth - 400));
-    this.socChartHeight =
-      /* minimum size */ Math.max(150,
-      /* maximium size */ Math.min(250, ref)
-      ) + "px";
-    this.energyChartHeight =
-      /* minimum size */ Math.max(300,
-      /* maximium size */ Math.min(600, ref)
-      ) + "px";
-  }
-
-  clickOtherPeriod() {
-    if (this.activePeriod === 'otherPeriod') {
-      this.setPeriod("today");
-    } else {
-      this.setPeriod("otherPeriod", this.YESTERDAY, this.TODAY);
-    }
-  }
-
-  onDateRangeChanged(event: IMyDateRangeModel) {
-    let fromDate = event.beginJsDate;
-    let toDate = event.endJsDate;
-    if (isSameDay(fromDate, toDate)) {
-      // only one day selected
-      if (isSameDay(this.TODAY, fromDate)) {
-        this.setPeriod("today");
-        return;
-      } else if (isSameDay(this.YESTERDAY, fromDate)) {
-        this.setPeriod("yesterday");
-        return;
-      }
-    }
-    this.setPeriod("otherPeriod", fromDate, toDate);
-  }
-
-  /**
-   * This is called by the input button on the UI.
-   * @param period
-   * @param from
-   * @param to
-   */
-<<<<<<< HEAD
-  public setPeriod(period: PeriodString, fromDate?: Date, toDate?: Date) {
-=======
-  setPeriod(period: PeriodString, fromDate?: Date, toDate?: Date) {
->>>>>>> cb1ad462
-    this.activePeriod = period;
-    switch (period) {
-      case "yesterday": {
-        let yesterday = subDays(new Date(), 1);
-        this.setDateRange(yesterday, yesterday);
-        this.activePeriodText = this.translate.instant('Edge.History.Yesterday') + ", " + format(yesterday, this.translate.instant('General.DateFormat'));
-        break;
-      }
-      case "otherPeriod":
-        if (fromDate > toDate) {
-          toDate = fromDate;
-        }
-        this.setDateRange(fromDate, toDate);
-        this.activePeriodText = this.translate.instant('General.PeriodFromTo', {
-          value1: format(fromDate, this.translate.instant('General.DateFormat')),
-          value2: format(toDate, this.translate.instant('General.DateFormat'))
-        });
-        break;
-      case "today":
-      default:
-        let today = new Date();
-        this.setDateRange(today, today);
-        this.activePeriodText = this.translate.instant('Edge.History.Today') + ", " + format(today, this.translate.instant('General.DateFormat'));
-        break;
-    }
-  }
-
-  private setDateRange(fromDate: Date, toDate: Date) {
-    this.fromDate = fromDate;
-    this.toDate = toDate;
-    this.dateRange = {
-      beginDate: this.toIMyDate(fromDate),
-      endDate: this.toIMyDate(toDate)
-    }
-  }
-
-  private toIMyDate(date: Date): IMyDate {
-    return { year: getYear(date), month: getMonth(date) + 1, day: getDate(date) }
-  }
-
-  ngOnDestroy() {
-    this.ngUnsubscribe.next();
-    this.ngUnsubscribe.complete();
-  }
+import { Component, OnInit, OnDestroy } from '@angular/core';
+//import { Router, ActivatedRoute, Params } from '@angular/router';
+import { ActivatedRoute } from '@angular/router';
+import { Subscription, Subject, fromEvent } from 'rxjs';
+import { takeUntil, debounceTime, delay } from 'rxjs/operators';
+import * as d3 from 'd3';
+import * as d3shape from 'd3-shape';
+import { TranslateService } from '@ngx-translate/core';
+import { IMyDate, IMyDateRange, IMyDrpOptions, IMyDateRangeModel } from 'mydaterangepicker';
+import { format, subDays, addDays, isSameDay, getYear, getMonth, getDate } from 'date-fns';
+
+import { Edge } from '../../shared/edge/edge';
+import { ConfigImpl } from '../../shared/edge/config';
+import { DefaultTypes } from '../../shared/service/defaulttypes';
+import { Websocket } from '../../shared/service/websocket';
+import { Service } from '../../shared/shared';
+
+type PeriodString = "today" | "yesterday" | "lastWeek" | "lastMonth" | "lastYear" | "otherPeriod";
+
+@Component({
+  selector: 'history',
+  templateUrl: './history.component.html'
+})
+export class HistoryComponent implements OnInit, OnDestroy {
+
+  private readonly TODAY = new Date();
+  private readonly YESTERDAY = subDays(new Date(), 1);
+  private readonly TOMORROW = addDays(new Date(), 1);
+
+  public edge: Edge = null;
+  public config: ConfigImpl = null;
+  public socChannels: DefaultTypes.ChannelAddresses = {};
+  public powerChannels: DefaultTypes.ChannelAddresses = {};
+  private dateRange: IMyDateRange;
+  public fromDate = this.TODAY;
+  public toDate = this.TODAY;
+  public activePeriodText: string = "";
+  private dateRangePickerOptions: IMyDrpOptions = {
+    inline: true,
+    showClearBtn: false,
+    showApplyBtn: false,
+    dateFormat: 'dd.mm.yyyy',
+    disableUntil: { day: 1, month: 1, year: 2013 }, // TODO start with date since the edge is available
+    disableSince: this.toIMyDate(this.TOMORROW),
+    showWeekNumbers: true,
+    showClearDateRangeBtn: false,
+    editableDateRangeField: false,
+    openSelectorOnInputClick: true,
+  };
+  // sets the height for a chart. This is recalculated on every window resize.
+  public socChartHeight: string = "250px";
+  public energyChartHeight: string = "250px";
+  private ngUnsubscribe: Subject<void> = new Subject<void>();
+  public activePeriod: PeriodString = "today";
+
+  constructor(
+    public websocket: Websocket,
+    private route: ActivatedRoute,
+    private translate: TranslateService,
+    private service: Service,
+  ) {
+  }
+
+  ngOnInit() {
+    this.websocket.setCurrentEdge(this.route)
+      .pipe(takeUntil(this.ngUnsubscribe))
+      .subscribe(edge => {
+        this.edge = edge;
+        if (edge == null) {
+          this.config = null;
+        } else {
+          edge.config
+            .pipe(takeUntil(this.ngUnsubscribe))
+            .subscribe(config => {
+              this.config = config;
+              if (config) {
+                this.socChannels = config.getEssSocChannels();
+                this.powerChannels = config.getPowerChannels();
+              } else {
+                this.socChannels = {};
+                this.powerChannels = {};
+              }
+            });
+        }
+      });
+    this.setPeriod("today");
+
+    // adjust chart size in the beginning and on window resize
+    setTimeout(() => this.updateOnWindowResize(), 200);
+    const source = fromEvent(window, 'resize', null, null);
+    const subscription = source.pipe(takeUntil(this.ngUnsubscribe), debounceTime(200), delay(100)).subscribe(e => {
+      this.updateOnWindowResize();
+    });
+  }
+
+  updateOnWindowResize() {
+    //console.log(window.innerHeight, window.innerWidth);
+    let ref = /* fix proportions */ Math.min(window.innerHeight - 150,
+      /* handle grid breakpoints */(window.innerWidth < 768 ? window.innerWidth - 150 : window.innerWidth - 400));
+    this.socChartHeight =
+      /* minimum size */ Math.max(150,
+      /* maximium size */ Math.min(250, ref)
+      ) + "px";
+    this.energyChartHeight =
+      /* minimum size */ Math.max(300,
+      /* maximium size */ Math.min(600, ref)
+      ) + "px";
+  }
+
+  clickOtherPeriod() {
+    if (this.activePeriod === 'otherPeriod') {
+      this.setPeriod("today");
+    } else {
+      this.setPeriod("otherPeriod", this.YESTERDAY, this.TODAY);
+    }
+  }
+
+  onDateRangeChanged(event: IMyDateRangeModel) {
+    let fromDate = event.beginJsDate;
+    let toDate = event.endJsDate;
+    if (isSameDay(fromDate, toDate)) {
+      // only one day selected
+      if (isSameDay(this.TODAY, fromDate)) {
+        this.setPeriod("today");
+        return;
+      } else if (isSameDay(this.YESTERDAY, fromDate)) {
+        this.setPeriod("yesterday");
+        return;
+      }
+    }
+    this.setPeriod("otherPeriod", fromDate, toDate);
+  }
+
+  /**
+   * This is called by the input button on the UI.
+   * @param period
+   * @param from
+   * @param to
+   */
+  setPeriod(period: PeriodString, fromDate?: Date, toDate?: Date) {
+    this.activePeriod = period;
+    switch (period) {
+      case "yesterday": {
+        let yesterday = subDays(new Date(), 1);
+        this.setDateRange(yesterday, yesterday);
+        this.activePeriodText = this.translate.instant('Edge.History.Yesterday') + ", " + format(yesterday, this.translate.instant('General.DateFormat'));
+        break;
+      }
+      case "otherPeriod":
+        if (fromDate > toDate) {
+          toDate = fromDate;
+        }
+        this.setDateRange(fromDate, toDate);
+        this.activePeriodText = this.translate.instant('General.PeriodFromTo', {
+          value1: format(fromDate, this.translate.instant('General.DateFormat')),
+          value2: format(toDate, this.translate.instant('General.DateFormat'))
+        });
+        break;
+      case "today":
+      default:
+        let today = new Date();
+        this.setDateRange(today, today);
+        this.activePeriodText = this.translate.instant('Edge.History.Today') + ", " + format(today, this.translate.instant('General.DateFormat'));
+        break;
+    }
+  }
+
+  private setDateRange(fromDate: Date, toDate: Date) {
+    this.fromDate = fromDate;
+    this.toDate = toDate;
+    this.dateRange = {
+      beginDate: this.toIMyDate(fromDate),
+      endDate: this.toIMyDate(toDate)
+    }
+  }
+
+  private toIMyDate(date: Date): IMyDate {
+    return { year: getYear(date), month: getMonth(date) + 1, day: getDate(date) }
+  }
+
+  ngOnDestroy() {
+    this.ngUnsubscribe.next();
+    this.ngUnsubscribe.complete();
+  }
 }
--- conflicted
+++ resolved
@@ -31,11 +31,7 @@
                         ],
                         labels: LABELS(History.DAY.dataChannelWithValues.result.timestamps),
                         options: OeTester.ChartOptions.LINE_CHART_OPTIONS("hour", "line", {
-<<<<<<< HEAD
-                            [ChartAxis.LEFT]: { scale: { beginAtZero: true, title: "Zustand" } },
-=======
                             [ChartAxis.LEFT]: { scale: { beginAtZero: true }, title: "Zustand" },
->>>>>>> 0f7119c2
                         }),
                     },
                 });

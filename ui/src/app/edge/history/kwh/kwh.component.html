<ion-card>
    <ion-item color="light" lines="full">
        <ion-icon slot="start" name="today" color="primary"></ion-icon>
        <ion-label translate>General.Cumulative</ion-label>
        <!-- TODO translate  -->
    </ion-item>

    <ion-card-content>
        <ion-item lines="inset">
            <ion-img slot="start" style="width: 38px" src="assets/img/production.png"></ion-img>
            <ion-label>
                <ion-card-title translate>General.Production</ion-card-title>
            </ion-label>
        </ion-item>

        <ion-item lines="none">
            <table class="full_width">
                <tr>
                    <td>
                        <ion-label padding-left translate>General.Production</ion-label>
                    </td>
                    <td class="align_right" *ngIf="data">
                        {{data["_sum/ProductionActiveEnergy"] / 1000 | number:'1.0-2'}}&nbsp;kWh
                    </td>
                </tr>
            </table>
        </ion-item>

        <ion-item lines="inset">
            <ion-img slot="start" style="width: 38px" src="assets/img/storage.png"></ion-img>
            <ion-label>
                <ion-card-title translate>General.StorageSystem</ion-card-title>
            </ion-label>
        </ion-item>

        <ion-item lines="none">
            <table class="full_width">
                <tr>
                    <td>
                        <ion-label padding-left translate>General.ChargePower</ion-label>
                    </td>
                    <td class="align_right" *ngIf="data">
                        {{data["_sum/EssActiveChargeEnergy"] / 1000 | number:'1.0-2'}}&nbsp;kWh
                    </td>
                </tr>
                <tr>
                    <td>
                        <ion-label padding-left translate>General.DischargePower</ion-label>
                    </td>
                    <td class="align_right" *ngIf="data">
                        {{data["_sum/EssActiveDischargeEnergy"] / 1000 | number:'1.0-2'}}&nbsp;kWh
                    </td>
                </tr>
            </table>
        </ion-item>

        <ion-item lines="none" lines="inset">
            <ion-img slot="start" style="width: 38px" src="assets/img/grid.png"></ion-img>
            <ion-label>
                <ion-card-title translate>General.Grid</ion-card-title>
            </ion-label>
        </ion-item>

        <ion-item lines="none">
            <table class="full_width">
                <tr>
                    <td>
                        <ion-label padding-left translate>General.GridBuy</ion-label>
                    </td>
                    <td class="align_right" *ngIf="data">
                        {{data["_sum/GridBuyActiveEnergy"] / 1000 | number:'1.0-2'}}&nbsp;kWh
                    </td>
                </tr>
                <tr>
                    <td>
                        <ion-label padding-left translate>General.GridSell</ion-label>
                    </td>
                    <td class="align_right" *ngIf="data">
                        {{data["_sum/GridSellActiveEnergy"] / 1000 | number:'1.0-2'}}&nbsp;kWh
                    </td>
                </tr>
            </table>
        </ion-item>

        <ion-item lines="inset">
            <ion-img slot="start" style="width: 38px" src="assets/img/consumption.png"></ion-img>
            <ion-label>
                <ion-card-title translate>General.Consumption</ion-card-title>
            </ion-label>
        </ion-item>

        <ion-item lines="none">
            <table class="full_width">
                <tr>
                    <td>
                        <ion-label padding-left translate>General.Load</ion-label>
                    </td>
                    <td class="align_right" *ngIf="data">
                        {{data["_sum/ConsumptionActiveEnergy"] / 1000 | number:'1.0-2'}}&nbsp;kWh
                    </td>
                </tr>
            </table>
        </ion-item>

<<<<<<< HEAD
    <ion-item>
        <ion-button *ngIf="edge" size="small" expand="block" fill="clear"
            href="mailto:andreas.hummelsberger@kaco-newenergy.de?subject=corrupted-value-report (primus {{edge.id}})&body=%0A%0APlease attach your notes above. The following section is provides detailed information to the service-team.%0A%0ADo not delete it. There is corrupted data in the cumulated-value section on fems {{edge.id}} in the period from {{startOfDay(fromDate)}} to {{endOfDay(toDate)}}. See more at https://fenecon.de/grafana/d/EbKcy6qmk/rewrite-_sum-including-energy-values%3ForgId=1%26var-fems={{edge.id}}%26from={{toUnix(startOfDay(fromDate))}}%26to={{toUnix(endOfDay(toDate))}}">
            <span translate>General.ReportValue</span>
        </ion-button>
    </ion-item>
=======
        <ion-item>
            <ion-button *ngIf="edge" size="small" expand="block" fill="clear"
                href="mailto:fems@fenecon.de?subject=corrupted-value-report (fems {{edge.id}})&body=%0A%0APlease attach your notes above. The following section is provides detailed information to the service-team.%0A%0ADo not delete it. There is corrupted data in the cumulated-value section on fems {{edge.id}} in the period from {{startOfDay(period.from)}} to {{endOfDay(period.to)}}. See more at https://fenecon.de/grafana/d/EbKcy6qmk/rewrite-_sum-including-energy-values%3ForgId=1%26var-fems={{edge.id}}%26from={{toUnix(startOfDay(period.from))}}%26to={{toUnix(endOfDay(period.to))}}">
                <span translate>General.ReportValue</span>
            </ion-button>
        </ion-item>
    </ion-card-content>
>>>>>>> c6c5cc76
</ion-card><|MERGE_RESOLUTION|>--- conflicted
+++ resolved
@@ -102,14 +102,6 @@
             </table>
         </ion-item>
 
-<<<<<<< HEAD
-    <ion-item>
-        <ion-button *ngIf="edge" size="small" expand="block" fill="clear"
-            href="mailto:andreas.hummelsberger@kaco-newenergy.de?subject=corrupted-value-report (primus {{edge.id}})&body=%0A%0APlease attach your notes above. The following section is provides detailed information to the service-team.%0A%0ADo not delete it. There is corrupted data in the cumulated-value section on fems {{edge.id}} in the period from {{startOfDay(fromDate)}} to {{endOfDay(toDate)}}. See more at https://fenecon.de/grafana/d/EbKcy6qmk/rewrite-_sum-including-energy-values%3ForgId=1%26var-fems={{edge.id}}%26from={{toUnix(startOfDay(fromDate))}}%26to={{toUnix(endOfDay(toDate))}}">
-            <span translate>General.ReportValue</span>
-        </ion-button>
-    </ion-item>
-=======
         <ion-item>
             <ion-button *ngIf="edge" size="small" expand="block" fill="clear"
                 href="mailto:fems@fenecon.de?subject=corrupted-value-report (fems {{edge.id}})&body=%0A%0APlease attach your notes above. The following section is provides detailed information to the service-team.%0A%0ADo not delete it. There is corrupted data in the cumulated-value section on fems {{edge.id}} in the period from {{startOfDay(period.from)}} to {{endOfDay(period.to)}}. See more at https://fenecon.de/grafana/d/EbKcy6qmk/rewrite-_sum-including-energy-values%3ForgId=1%26var-fems={{edge.id}}%26from={{toUnix(startOfDay(period.from))}}%26to={{toUnix(endOfDay(period.to))}}">
@@ -117,5 +109,4 @@
             </ion-button>
         </ion-item>
     </ion-card-content>
->>>>>>> c6c5cc76
 </ion-card>
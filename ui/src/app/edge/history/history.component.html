--- conflicted
+++ resolved
@@ -73,7 +73,6 @@
       <ion-card>
         <ion-item lines="full" color="light">
           <ion-icon slot="start" size="large" color="warning" name="information-circle-outline"></ion-icon>
-<<<<<<< HEAD
           <ion-label text-wrap>Historische Daten sind derzeit lokal nicht verfügbar</ion-label>
         </ion-item>
 
@@ -81,13 +80,6 @@
           <p>Bitte verwenden Sie das FENECON Online-Monitoring auf <a href="http://www.fenecon.de"
               target="_blank">www.fenecon.de</a>.
           </p>
-=======
-          <ion-label text-wrap>Historic data is not available</ion-label>
-        </ion-item>
-
-        <ion-card-content>
-          <p>Please setup a Timeseries provider like "Timedata InfluxDB" to record and visualize historic data.</p>
->>>>>>> e7d22b7c
         </ion-card-content>
       </ion-card>
     </ion-col>

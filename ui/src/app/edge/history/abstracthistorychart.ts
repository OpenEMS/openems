// @ts-strict-ignore
import { TranslateService } from "@ngx-translate/core";
import * as Chart from "chart.js";
import { AbstractHistoryChart as NewAbstractHistoryChart } from "src/app/shared/components/chart/abstracthistorychart";
import { ChartConstants, XAxisType } from "src/app/shared/components/chart/chart.constants";
import { JsonrpcResponseError } from "src/app/shared/jsonrpc/base";
import { QueryHistoricTimeseriesDataRequest } from "src/app/shared/jsonrpc/request/queryHistoricTimeseriesDataRequest";
import { QueryHistoricTimeseriesEnergyPerPeriodRequest } from "src/app/shared/jsonrpc/request/queryHistoricTimeseriesEnergyPerPeriodRequest";
import { QueryHistoricTimeseriesDataResponse } from "src/app/shared/jsonrpc/response/queryHistoricTimeseriesDataResponse";
import { QueryHistoricTimeseriesEnergyPerPeriodResponse } from "src/app/shared/jsonrpc/response/queryHistoricTimeseriesEnergyPerPeriodResponse";
import { ChartAxis, HistoryUtils, Utils, YAxisType } from "src/app/shared/service/utils";
import { ChannelAddress, Edge, EdgeConfig, Service } from "src/app/shared/shared";
import { DateUtils } from "src/app/shared/utils/date/dateutils";
import { DateTimeUtils } from "src/app/shared/utils/datetime/datetime-utils";
import { ChronoUnit, DEFAULT_TIME_CHART_OPTIONS, EMPTY_DATASET, Resolution, calculateResolution, setLabelVisible } from "./shared";

// NOTE: Auto-refresh of widgets is currently disabled to reduce server load
export abstract class AbstractHistoryChart {

    public loading: boolean = true;
    public labels: Date[] = [];
    public datasets: Chart.ChartDataset[] = [];
    public options: Chart.ChartOptions | null = null;
    public colors = [];
    protected edge: Edge | null = null;
    protected errorResponse: JsonrpcResponseError | null = null;

    //observable is used to fetch new chart data every 10 minutes
    // private refreshChartData = interval(600000);

    //observable is used to refresh chart height dependend on the window size
    // private refreshChartHeight = fromEvent(window, 'resize', null, null);

    // private ngUnsubscribe: Subject<void> = new Subject<void>();

    // prevents subscribing more than once
    protected hasSubscribed: boolean = false;

    /** @deprecated*/
    protected unit: YAxisType = YAxisType.ENERGY;
    /** @deprecated*/
    protected formatNumber: string = "1.0-2";
    /** @deprecated*/
    protected xAxisType: XAxisType = XAxisType.TIMESERIES;

    // Colors for Phase 1-3
    protected phase1Color = {
        backgroundColor: "rgba(255,127,80,0.05)",
        borderColor: "rgba(255,127,80,1)",
    };
    protected phase2Color = {
        backgroundColor: "rgba(0,0,255,0.1)",
        borderColor: "rgba(0,0,255,1)",
    };
    protected phase3Color = {
        backgroundColor: "rgba(128,128,0,0.1)",
        borderColor: "rgba(128,128,0,1)",
    };

<<<<<<< HEAD
    private activeQueryData: string = "";
    private debounceTimeout: any | null = null;

=======
>>>>>>> d0ae0407
    constructor(
        public readonly spinnerId: string,
        protected service: Service,
        protected translate: TranslateService,
    ) { }

    /**
    * Generates a Tooltip Title string from a 'fromDate' and 'toDate'.
    *
    * @param fromDate the From-Date
    * @param toDate the To-Date
    * @param date Date from TooltipItem
    * @returns period for Tooltip Header
    */
    protected static toTooltipTitle(fromDate: Date, toDate: Date, date: Date, service: Service): string {
        const unit = calculateResolution(service, fromDate, toDate).resolution.unit;
        if (unit == ChronoUnit.Type.MONTHS) {
            return date.toLocaleDateString("default", { month: "long" });

        } else if (unit == ChronoUnit.Type.DAYS) {
            return date.toLocaleDateString("default", { day: "2-digit", month: "long" });

        } else {
            // Default
            return date.toLocaleString("default", { day: "2-digit", month: "2-digit", year: "2-digit" }) + " " + date.toLocaleTimeString("default", { hour12: false, hour: "2-digit", minute: "2-digit" });
        }
    }

    /**
    * Start NGX-Spinner
    *
    * Spinner will appear inside html tag only
    *
    * @example <ngx-spinner name="YOURSELECTOR"></ngx-spinner>
     *
     * @param selector selector for specific spinner
    */
    public startSpinner() {
        this.service.startSpinner(this.spinnerId);
    }

    /**
     * Stop NGX-Spinner
     * @param selector selector for specific spinner
     */
    public stopSpinner() {
        this.service.stopSpinner(this.spinnerId);
    }

    /**
    *
    * Sets chart options
    *
    * @deprecated used for charts not using {@link NewAbstractHistoryChart} but {@link AbstractHistoryChart}
    */
    public setOptions(options: Chart.ChartOptions): Promise<void> {

        return new Promise<void>((resolve) => {
            const locale = this.service.translate.currentLang;
            const yAxis: HistoryUtils.yAxes = { position: "left", unit: this.unit, yAxisId: ChartAxis.LEFT };
            const chartObject: HistoryUtils.ChartData = {
                input: [],
                output: () => [],
                yAxes: [yAxis],
                tooltip: {
                    formatNumber: this.formatNumber,
                },
            };
            const unit = this.unit;
            const formatNumber = this.formatNumber;
            const colors = this.colors;
            const translate = this.translate;
            this.service.getConfig().then((conf) => {

                options = NewAbstractHistoryChart.getDefaultOptions(this.xAxisType, this.service, this.labels);

                /** Hide default displayed yAxis */
                options.scales["y"] = {
                    display: false,
                };

                // Overwrite TooltipsTitle
                options.plugins.tooltip.callbacks.title = (tooltipItems: Chart.TooltipItem<any>[]): string => {
                    if (tooltipItems?.length === 0) {
                        return null;
                    }
                    const date = DateUtils.stringToDate(tooltipItems[0]?.label);
                    return AbstractHistoryChart.toTooltipTitle(this.service.historyPeriod.value.from, this.service.historyPeriod.value.to, date, this.service);
                };

                options.plugins.tooltip.callbacks.label = function (tooltipItem: Chart.TooltipItem<any>) {
                    const label = tooltipItem.dataset.label;
                    const value = tooltipItem.dataset.data[tooltipItem.dataIndex];

                    const customUnit = tooltipItem.dataset.unit ?? null;
                    return label.split(":")[0] + ": " + NewAbstractHistoryChart.getToolTipsSuffix("", value, formatNumber, customUnit ?? unit, "line", locale, translate, conf);
                };

                options.plugins.tooltip.callbacks.labelColor = (item: Chart.TooltipItem<any>) => {
                    const color = colors[item.datasetIndex];

                    if (!color) {
                        return;
                    }

                    return {
                        borderColor: color.borderColor,
                        backgroundColor: color.backgroundColor,
                    };
                };

                options.plugins.legend.labels.generateLabels = function (chart: Chart.Chart) {
                    const chartLegendLabelItems: Chart.LegendItem[] = [];
                    chart.data.datasets.forEach((dataset, index) => {

                        const color = colors[index];

                        if (!color) {
                            return;
                        }

                        // Set colors manually
                        dataset.backgroundColor = color.backgroundColor ?? dataset.backgroundColor;
                        dataset.borderColor = color.borderColor ?? dataset.borderColor;

                        chartLegendLabelItems.push({
                            text: dataset.label,
                            datasetIndex: index,
                            fillStyle: color.backgroundColor,
                            fontColor: getComputedStyle(document.documentElement).getPropertyValue("--ion-color-text"),
                            hidden: !chart.isDatasetVisible(index),
                            lineWidth: 2,
                            ...(dataset["borderDash"] && { lineDash: dataset["borderDash"] }),
                            strokeStyle: color.borderColor,
                        });
                    });
                    return chartLegendLabelItems;
                };

                // Remove duplicates from legend, if legendItem with two or more occurrences in legend, use one legendItem to trigger them both
                options.plugins.legend.onClick = function (event: Chart.ChartEvent, legendItem: Chart.LegendItem, legend) {
                    const chart: Chart.Chart = this.chart;

                    const legendItems = chart.data.datasets.reduce((arr, ds, i) => {
                        if (ds.label == legendItem.text) {
                            arr.push({ label: ds.label, index: i });
                        }
                        return arr;
                    }, []);

                    legendItems.forEach(item => {
                        // original.call(this, event, legendItem1);
                        setLabelVisible(item.label, !chart.isDatasetVisible(legendItem.datasetIndex));
                        const meta = chart.getDatasetMeta(item.index);
                        // See controller.isDatasetVisible comment
                        meta.hidden = meta.hidden === null ? !chart.data.datasets[item.index].hidden : null;
                    });

                    // We hid a dataset ... rerender the chart
                    chart.update();
                };

                const timeFormat = calculateResolution(this.service, this.service.historyPeriod.value.from, this.service.historyPeriod.value.to).timeFormat;
                options.scales.x["time"].unit = timeFormat;
                switch (timeFormat) {
                    case "hour":
                        options.scales.x.ticks["source"] = "auto";//labels,auto
                        options.scales.x.ticks.maxTicksLimit = 31;
                        break;
                    case "day":
                    case "month":
                        options.scales.x.ticks["source"] = "data";
                        break;
                    default:
                        break;
                }

                // Only one yAxis defined
                options = NewAbstractHistoryChart.getYAxisOptions(options, yAxis, this.translate, "line", locale, ChartConstants.EMPTY_DATASETS, false);

                options.scales.x["stacked"] = true;
                options.scales[ChartAxis.LEFT]["stacked"] = false;
                options = NewAbstractHistoryChart.applyChartTypeSpecificOptionsChanges("line", options, this.service, chartObject);

                /** Overwrite default yAxisId */
                this.datasets = this.datasets
                    .map(el => {
                        el["yAxisID"] = ChartAxis.LEFT;
                        return el;
                    });
            }).then(() => {
                this.options = options;
                resolve();
            });
        });
    }

    /**
     * Sends the Historic Timeseries Data Query and makes sure the result is not empty.
     *
     * @param fromDate the From-Date
     * @param toDate   the To-Date
     * @param edge     the current Edge
     * @param ws       the websocket
     */
    protected queryHistoricTimeseriesData(fromDate: Date, toDate: Date, res?: Resolution): Promise<QueryHistoricTimeseriesDataResponse> {

        // Take custom resolution if passed
        const resolution = res ?? calculateResolution(this.service, fromDate, toDate).resolution;

        this.errorResponse = null;
        const result: Promise<QueryHistoricTimeseriesDataResponse> = new Promise<QueryHistoricTimeseriesDataResponse>((resolve, reject) => {
            this.service.getCurrentEdge().then(edge => {
                this.service.getConfig().then(config => {
                    this.setLabel(config);
                    this.getChannelAddresses(edge, config).then(channelAddresses => {
                        const request = new QueryHistoricTimeseriesDataRequest(DateUtils.maxDate(fromDate, this.edge?.firstSetupProtocol), toDate, channelAddresses, resolution);
                        edge.sendRequest(this.service.websocket, request).then(response => {
                            resolve(response as QueryHistoricTimeseriesDataResponse);
                        }).catch(error => {
                            this.errorResponse = error;
                            resolve(new QueryHistoricTimeseriesDataResponse(error.id, {
                                timestamps: [null], data: { null: null },
                            }));
                        });
                    });
                });
            });
        }).then((response) => {
            if (Utils.isDataEmpty(response)) {
                this.loading = false;
                this.service.stopSpinner(this.spinnerId);
                this.initializeChart();
            }
            return DateTimeUtils.normalizeTimestamps(resolution.unit, response);
        });

        return result;
    }

    /**
     * Sends the Historic Timeseries Energy per Period Query and makes sure the result is not empty.
     *
     * @param fromDate the From-Date
     * @param toDate   the To-Date
     * @param channelAddresses       the Channel-Addresses
     */
    protected queryHistoricTimeseriesEnergyPerPeriod(fromDate: Date, toDate: Date, channelAddresses: ChannelAddress[]): Promise<QueryHistoricTimeseriesEnergyPerPeriodResponse> {

        // TODO should be removed, edge delivers too much data
        const resolution = calculateResolution(this.service, fromDate, toDate).resolution;

        this.errorResponse = null;

        const response: Promise<QueryHistoricTimeseriesEnergyPerPeriodResponse> = new Promise<QueryHistoricTimeseriesEnergyPerPeriodResponse>((resolve, reject) => {
            this.service.getCurrentEdge().then(edge => {
                this.service.getConfig().then(config => {
                    edge.sendRequest(this.service.websocket, new QueryHistoricTimeseriesEnergyPerPeriodRequest(DateUtils.maxDate(fromDate, this.edge?.firstSetupProtocol), toDate, channelAddresses, resolution)).then(response => {
                        resolve(response as QueryHistoricTimeseriesEnergyPerPeriodResponse ?? new QueryHistoricTimeseriesEnergyPerPeriodResponse(response.id, {
                            timestamps: [null], data: { null: null },
                        }));
                    }).catch((response) => {
                        this.errorResponse = response;
                        resolve(new QueryHistoricTimeseriesDataResponse("0", {
                            timestamps: [null], data: { null: null },
                        }));
                    });
                });
            });
        }).then((response) => {
            if (Utils.isDataEmpty(response)) {
                this.loading = false;
                this.service.stopSpinner(this.spinnerId);
                this.initializeChart();
            }
            return DateTimeUtils.normalizeTimestamps(resolution.unit, response);
        });
        return response;
    }

    /**
     * Creates the default Chart options
     *
     * @Future TODO change into static method and pass the historyPeriods value
     *
     * @returns the ChartOptions
     */
    protected createDefaultChartOptions(): Chart.ChartOptions {
        const options = <Chart.ChartOptions>Utils.deepCopy(DEFAULT_TIME_CHART_OPTIONS);
        return options;
    }

    /**
     * checks if chart is allowed to be refreshed
     *
     */
    // protected checkAllowanceChartRefresh(): boolean {
    //     let currentDate = new Date();
    //     let allowRefresh: boolean = false;
    //     if (isAfter(this.service.historyPeriod.value.to, currentDate) || currentDate.getDate() == this.service.historyPeriod.from.getDate()) {
    //         allowRefresh = true;
    //     } else {
    //         allowRefresh = false;
    //     }
    //     return allowRefresh;
    // }

    /**
     * Subscribe to Chart Refresh if allowed
     * Unsubscribe to Chart Refresh if necessary
     */
    protected autoSubscribeChartRefresh() {
        // XXX disabled to reduce server load

        // if (this.hasSubscribed == false && this.checkAllowanceChartRefresh() == true) {
        //     if (this.ngUnsubscribe.isStopped == true) {
        //         this.ngUnsubscribe.isStopped = false;
        //     }
        //     this.refreshChartData.pipe(takeUntil(this.ngUnsubscribe)).subscribe(() => {
        //         this.updateChart();
        //     })
        //     this.refreshChartHeight.pipe(takeUntil(this.ngUnsubscribe), debounceTime(200), delay(100)).subscribe(() => {
        //         this.getChartHeight();
        //     });
        //     this.hasSubscribed = true;
        // } else if (this.hasSubscribed == true && this.checkAllowanceChartRefresh() == false) {
        //     this.unsubscribeChartRefresh();
        // }
    }

    /**
     * Unsubscribes to 10 minute Interval Observable and Window Resize Observable
     */
    protected unsubscribeChartRefresh() {
        // XXX disabled to reduce server load

        // this.hasSubscribed = false;
        // this.ngUnsubscribe.next();
        // this.ngUnsubscribe.complete();
    }

    /**
     * Initializes empty chart on error
     * @param spinnerSelector to stop spinner
     */
    protected initializeChart() {
        EMPTY_DATASET[0].label = this.translate.instant("Edge.History.noData");
        this.datasets = EMPTY_DATASET;
        this.labels = [];
        this.loading = false;
        this.stopSpinner();
    }

    /**
    * Sets Chart Height
    */
    protected abstract getChartHeight();

    /**
     * Gets the ChannelAddresses that should be queried.
     *
     * @param edge the current Edge
     * @param config the EdgeConfig
     */
    protected abstract getChannelAddresses(edge: Edge, config: EdgeConfig): Promise<ChannelAddress[]>;

    /**
    * Sets the Label of Chart
    */
    protected abstract setLabel(config: EdgeConfig);

    /**
     * Updates and Fills the Chart
     */
    protected abstract updateChart();

}<|MERGE_RESOLUTION|>--- conflicted
+++ resolved
@@ -57,12 +57,10 @@
         borderColor: "rgba(128,128,0,1)",
     };
 
-<<<<<<< HEAD
+
     private activeQueryData: string = "";
     private debounceTimeout: any | null = null;
 
-=======
->>>>>>> d0ae0407
     constructor(
         public readonly spinnerId: string,
         protected service: Service,

import { Data } from '@angular/router';
import { TranslateService } from '@ngx-translate/core';
import { ChartDataSets } from 'chart.js';
import { differenceInDays, differenceInMonths } from 'date-fns';
import { QueryHistoricTimeseriesDataRequest } from "src/app/shared/jsonrpc/request/queryHistoricTimeseriesDataRequest";
import { QueryHistoricTimeseriesEnergyPerPeriodRequest } from 'src/app/shared/jsonrpc/request/queryHistoricTimeseriesEnergyPerPeriodRequest';
import { QueryHistoricTimeseriesDataResponse } from "src/app/shared/jsonrpc/response/queryHistoricTimeseriesDataResponse";
import { QueryHistoricTimeseriesEnergyPerPeriodResponse } from 'src/app/shared/jsonrpc/response/queryHistoricTimeseriesEnergyPerPeriodResponse';
import { ChannelAddress, Edge, EdgeConfig, Service, Utils } from "src/app/shared/shared";
import { calculateResolution, ChartOptions, DEFAULT_TIME_CHART_OPTIONS, EMPTY_DATASET, Resolution, TooltipItem } from './shared';

// NOTE: Auto-refresh of widgets is currently disabled to reduce server load
export abstract class AbstractHistoryChart {

    public loading: boolean = true;
    protected edge: Edge | null = null;
    protected isDataExisting: boolean = true;

    //observable is used to fetch new chart data every 10 minutes
    // private refreshChartData = interval(600000);

    //observable is used to refresh chart height dependend on the window size
    // private refreshChartHeight = fromEvent(window, 'resize', null, null);

    // private ngUnsubscribe: Subject<void> = new Subject<void>();

    public labels: Date[] = [];
    public datasets: ChartDataSets[] = EMPTY_DATASET;
    public options: ChartOptions | null = DEFAULT_TIME_CHART_OPTIONS;
    public colors = [];
    // prevents subscribing more than once
    protected hasSubscribed: boolean = false;

    // Colors for Phase 1-3
    protected phase1Color = {
        backgroundColor: 'rgba(255,127,80,0.05)',
        borderColor: 'rgba(255,127,80,1)',
    };
    protected phase2Color = {
        backgroundColor: 'rgba(0,0,255,0.1)',
        borderColor: 'rgba(0,0,255,1)',
    };
    protected phase3Color = {
        backgroundColor: 'rgba(128,128,0,0.1)',
        borderColor: 'rgba(128,128,0,1)',
    };

    constructor(
        public readonly spinnerId: string,
        protected service: Service,
        protected translate: TranslateService,
    ) {
    }

    /**
     * Gets the ChannelAddresses that should be queried.
     * 
     * @param edge the current Edge
     * @param config the EdgeConfig
     */
    protected abstract getChannelAddresses(edge: Edge, config: EdgeConfig): Promise<ChannelAddress[]>;


    /**
     * Sends the Historic Timeseries Data Query and makes sure the result is not empty.
     * 
     * @param fromDate the From-Date
     * @param toDate   the To-Date
     * @param edge     the current Edge
     * @param ws       the websocket
     */
    protected queryHistoricTimeseriesData(fromDate: Date, toDate: Date, res?: Resolution): Promise<QueryHistoricTimeseriesDataResponse> {

        // Take custom resolution if passed
        let resolution = res ?? calculateResolution(this.service, fromDate, toDate).resolution;

        this.isDataExisting = true;

        let result: Promise<QueryHistoricTimeseriesDataResponse> = new Promise<QueryHistoricTimeseriesDataResponse>((resolve, reject) => {
            this.service.getCurrentEdge().then(edge => {
                this.service.getConfig().then(config => {
                    this.setLabel(config);
                    this.getChannelAddresses(edge, config).then(channelAddresses => {

                        let request = new QueryHistoricTimeseriesDataRequest(fromDate, toDate, channelAddresses, resolution);
                        edge.sendRequest(this.service.websocket, request).then(response => {
                            resolve(response as QueryHistoricTimeseriesDataResponse);
<<<<<<< HEAD
                        }).catch((error) => resolve(new QueryHistoricTimeseriesDataResponse(error.id, {
                            timestamps: [null], data: { null: null }
                        })));
=======
                        }).catch(error => {
                            this.errorResponse = error;
                            resolve(new QueryHistoricTimeseriesDataResponse(error.id, {
                                timestamps: [null], data: { null: null }
                            }));
                        });
>>>>>>> 1aed0f7d
                    });
                });
            });
        }).then((response) => {
            if (Utils.isDataEmpty(response)) {
                this.isDataExisting = false;
                this.loading = false;
                this.service.stopSpinner(this.spinnerId);
                this.initializeChart();
            }
            return response;
        });

        return result;
    }

    /**
     * Sends the Historic Timeseries Energy per Period Query and makes sure the result is not empty.
     * 
     * @param fromDate the From-Date
     * @param toDate   the To-Date
     * @param channelAddresses       the Channel-Addresses
     */
    protected queryHistoricTimeseriesEnergyPerPeriod(fromDate: Date, toDate: Date, channelAddresses: ChannelAddress[]): Promise<QueryHistoricTimeseriesEnergyPerPeriodResponse> {

        // TODO should be removed, edge delivers too much data 
        let resolution = calculateResolution(this.service, fromDate, toDate).resolution;

        this.isDataExisting = true;

        let response: Promise<QueryHistoricTimeseriesEnergyPerPeriodResponse> = new Promise<QueryHistoricTimeseriesEnergyPerPeriodResponse>((resolve, reject) => {
            this.service.getCurrentEdge().then(edge => {
                this.service.getConfig().then(config => {
                    edge.sendRequest(this.service.websocket, new QueryHistoricTimeseriesEnergyPerPeriodRequest(fromDate, toDate, channelAddresses, resolution)).then(response => {
                        resolve(response as QueryHistoricTimeseriesEnergyPerPeriodResponse ?? new QueryHistoricTimeseriesEnergyPerPeriodResponse(response.id, {
                            timestamps: [null], data: { null: null }
<<<<<<< HEAD
                        }))
                    }).catch(() => resolve(new QueryHistoricTimeseriesDataResponse("0", {
                        timestamps: [null], data: { null: null }
                    })));
=======
                        }));
                    }).catch((response) => {
                        this.errorResponse = response;
                        resolve(new QueryHistoricTimeseriesDataResponse("0", {
                            timestamps: [null], data: { null: null }
                        }));
                    });
>>>>>>> 1aed0f7d
                });
            });
        }).then((response) => {
            if (Utils.isDataEmpty(response)) {
                this.isDataExisting = false;
                this.loading = false;
                this.service.stopSpinner(this.spinnerId);
                this.initializeChart();
            }
            return response;
        });
        return response;
    }

    /**
     * Generates a Tooltip Title string from a 'fromDate' and 'toDate'.
     * 
     * @param fromDate the From-Date
     * @param toDate the To-Date 
     * @param date Date from TooltipItem
     * @returns period for Tooltip Header
     */
    protected toTooltipTitle(fromDate: Date, toDate: Date, date: Date): string {
        if (this.service.periodString == 'year') {
            return date.toLocaleDateString('default', { month: 'long' });
        } else if (this.service.periodString == 'month') {
            return date.toLocaleDateString('default', { day: '2-digit', month: 'long' });
        } else {
            return date.toLocaleString('default', { day: '2-digit', month: '2-digit', year: '2-digit', }) + ' ' + date.toLocaleTimeString('default', { hour12: false, hour: '2-digit', minute: '2-digit' });
        }
    }

    protected createDefaultChartOptions(): ChartOptions {
        let options = <ChartOptions>Utils.deepCopy(DEFAULT_TIME_CHART_OPTIONS);

        // Overwrite TooltipsTitle
        options.tooltips.callbacks.title = (tooltipItems: TooltipItem[], data: Data): string => {
            let date = new Date(tooltipItems[0].xLabel);
<<<<<<< HEAD
            return this.toTooltipTitle(this.service.historyPeriod.value.from, this.service.historyPeriod.value.to, date);
        }
=======
            return this.toTooltipTitle(this.service.historyPeriod.from, this.service.historyPeriod.to, date);
        };
>>>>>>> 1aed0f7d

        //x-axis
        if (differenceInMonths(this.service.historyPeriod.value.to, this.service.historyPeriod.value.from) > 1) {
            options.scales.xAxes[0].time.unit = "month";
        } else if (differenceInDays(this.service.historyPeriod.value.to, this.service.historyPeriod.value.from) >= 5 && differenceInMonths(this.service.historyPeriod.value.to, this.service.historyPeriod.value.from) <= 1) {
            options.scales.xAxes[0].time.unit = "day";
        } else {
            options.scales.xAxes[0].time.unit = "hour";
        }
        return options;
    }

    /**
     * checks if chart is allowed to be refreshed
     * 
     */
    // protected checkAllowanceChartRefresh(): boolean {
    //     let currentDate = new Date();
    //     let allowRefresh: boolean = false;
    //     if (isAfter(this.service.historyPeriod.to, currentDate) || currentDate.getDate() == this.service.historyPeriod.from.getDate()) {
    //         allowRefresh = true;
    //     } else {
    //         allowRefresh = false;
    //     }
    //     return allowRefresh;
    // }

    /**
     * Subscribe to Chart Refresh if allowed
     * Unsubscribe to Chart Refresh if necessary
     */
    protected autoSubscribeChartRefresh() {
        // XXX disabled to reduce server load

        // if (this.hasSubscribed == false && this.checkAllowanceChartRefresh() == true) {
        //     if (this.ngUnsubscribe.isStopped == true) {
        //         this.ngUnsubscribe.isStopped = false;
        //     }
        //     this.refreshChartData.pipe(takeUntil(this.ngUnsubscribe)).subscribe(() => {
        //         this.updateChart();
        //     })
        //     this.refreshChartHeight.pipe(takeUntil(this.ngUnsubscribe), debounceTime(200), delay(100)).subscribe(() => {
        //         this.getChartHeight();
        //     });
        //     this.hasSubscribed = true;
        // } else if (this.hasSubscribed == true && this.checkAllowanceChartRefresh() == false) {
        //     this.unsubscribeChartRefresh();
        // }
    }

    /**
     * Unsubscribes to 10 minute Interval Observable and Window Resize Observable
     */
    protected unsubscribeChartRefresh() {
        // XXX disabled to reduce server load

        // this.hasSubscribed = false;
        // this.ngUnsubscribe.next();
        // this.ngUnsubscribe.complete();
    }

    /**
     * Sets the Label of Chart
     */
    protected abstract setLabel(config: EdgeConfig)

    /**
     * Updates and Fills the Chart
     */
    protected abstract updateChart()

    /**
     * Initializes empty chart on error
     * @param spinnerSelector to stop spinner
     */
    protected initializeChart() {
        EMPTY_DATASET[0].label = this.translate.instant('Edge.History.noData');
        this.datasets = EMPTY_DATASET;
        this.labels = [];
        this.loading = false;
        this.stopSpinner();
    }

    /**
     * Sets Chart Height
     */
    protected abstract getChartHeight();

    /**
     * Start NGX-Spinner
     * 
     * Spinner will appear inside html tag only
     * 
     * @example <ngx-spinner name="YOURSELECTOR"></ngx-spinner>
     * 
     * @param selector selector for specific spinner
     */
    public startSpinner() {
        this.service.startSpinner(this.spinnerId);
    }

    /**
     * Stop NGX-Spinner
     * @param selector selector for specific spinner
     */
    public stopSpinner() {
        this.service.stopSpinner(this.spinnerId);
    }

}<|MERGE_RESOLUTION|>--- conflicted
+++ resolved
@@ -2,6 +2,7 @@
 import { TranslateService } from '@ngx-translate/core';
 import { ChartDataSets } from 'chart.js';
 import { differenceInDays, differenceInMonths } from 'date-fns';
+import { JsonrpcResponseError } from 'src/app/shared/jsonrpc/base';
 import { QueryHistoricTimeseriesDataRequest } from "src/app/shared/jsonrpc/request/queryHistoricTimeseriesDataRequest";
 import { QueryHistoricTimeseriesEnergyPerPeriodRequest } from 'src/app/shared/jsonrpc/request/queryHistoricTimeseriesEnergyPerPeriodRequest';
 import { QueryHistoricTimeseriesDataResponse } from "src/app/shared/jsonrpc/response/queryHistoricTimeseriesDataResponse";
@@ -14,7 +15,7 @@
 
     public loading: boolean = true;
     protected edge: Edge | null = null;
-    protected isDataExisting: boolean = true;
+    protected errorResponse: JsonrpcResponseError | null = null;
 
     //observable is used to fetch new chart data every 10 minutes
     // private refreshChartData = interval(600000);
@@ -74,7 +75,7 @@
         // Take custom resolution if passed
         let resolution = res ?? calculateResolution(this.service, fromDate, toDate).resolution;
 
-        this.isDataExisting = true;
+        this.errorResponse = null;
 
         let result: Promise<QueryHistoricTimeseriesDataResponse> = new Promise<QueryHistoricTimeseriesDataResponse>((resolve, reject) => {
             this.service.getCurrentEdge().then(edge => {
@@ -85,24 +86,17 @@
                         let request = new QueryHistoricTimeseriesDataRequest(fromDate, toDate, channelAddresses, resolution);
                         edge.sendRequest(this.service.websocket, request).then(response => {
                             resolve(response as QueryHistoricTimeseriesDataResponse);
-<<<<<<< HEAD
-                        }).catch((error) => resolve(new QueryHistoricTimeseriesDataResponse(error.id, {
-                            timestamps: [null], data: { null: null }
-                        })));
-=======
                         }).catch(error => {
                             this.errorResponse = error;
                             resolve(new QueryHistoricTimeseriesDataResponse(error.id, {
                                 timestamps: [null], data: { null: null }
                             }));
                         });
->>>>>>> 1aed0f7d
                     });
                 });
             });
         }).then((response) => {
             if (Utils.isDataEmpty(response)) {
-                this.isDataExisting = false;
                 this.loading = false;
                 this.service.stopSpinner(this.spinnerId);
                 this.initializeChart();
@@ -125,7 +119,7 @@
         // TODO should be removed, edge delivers too much data 
         let resolution = calculateResolution(this.service, fromDate, toDate).resolution;
 
-        this.isDataExisting = true;
+        this.errorResponse = null;
 
         let response: Promise<QueryHistoricTimeseriesEnergyPerPeriodResponse> = new Promise<QueryHistoricTimeseriesEnergyPerPeriodResponse>((resolve, reject) => {
             this.service.getCurrentEdge().then(edge => {
@@ -133,12 +127,6 @@
                     edge.sendRequest(this.service.websocket, new QueryHistoricTimeseriesEnergyPerPeriodRequest(fromDate, toDate, channelAddresses, resolution)).then(response => {
                         resolve(response as QueryHistoricTimeseriesEnergyPerPeriodResponse ?? new QueryHistoricTimeseriesEnergyPerPeriodResponse(response.id, {
                             timestamps: [null], data: { null: null }
-<<<<<<< HEAD
-                        }))
-                    }).catch(() => resolve(new QueryHistoricTimeseriesDataResponse("0", {
-                        timestamps: [null], data: { null: null }
-                    })));
-=======
                         }));
                     }).catch((response) => {
                         this.errorResponse = response;
@@ -146,12 +134,10 @@
                             timestamps: [null], data: { null: null }
                         }));
                     });
->>>>>>> 1aed0f7d
                 });
             });
         }).then((response) => {
             if (Utils.isDataEmpty(response)) {
-                this.isDataExisting = false;
                 this.loading = false;
                 this.service.stopSpinner(this.spinnerId);
                 this.initializeChart();
@@ -185,18 +171,13 @@
         // Overwrite TooltipsTitle
         options.tooltips.callbacks.title = (tooltipItems: TooltipItem[], data: Data): string => {
             let date = new Date(tooltipItems[0].xLabel);
-<<<<<<< HEAD
-            return this.toTooltipTitle(this.service.historyPeriod.value.from, this.service.historyPeriod.value.to, date);
-        }
-=======
             return this.toTooltipTitle(this.service.historyPeriod.from, this.service.historyPeriod.to, date);
         };
->>>>>>> 1aed0f7d
 
         //x-axis
-        if (differenceInMonths(this.service.historyPeriod.value.to, this.service.historyPeriod.value.from) > 1) {
+        if (differenceInMonths(this.service.historyPeriod.to, this.service.historyPeriod.from) > 1) {
             options.scales.xAxes[0].time.unit = "month";
-        } else if (differenceInDays(this.service.historyPeriod.value.to, this.service.historyPeriod.value.from) >= 5 && differenceInMonths(this.service.historyPeriod.value.to, this.service.historyPeriod.value.from) <= 1) {
+        } else if (differenceInDays(this.service.historyPeriod.to, this.service.historyPeriod.from) >= 5 && differenceInMonths(this.service.historyPeriod.to, this.service.historyPeriod.from) <= 1) {
             options.scales.xAxes[0].time.unit = "day";
         } else {
             options.scales.xAxes[0].time.unit = "hour";

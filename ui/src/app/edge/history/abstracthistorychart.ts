import { Data } from '@angular/router';
import { TranslateService } from '@ngx-translate/core';
import { ChartDataSets } from 'chart.js';
import { differenceInDays, differenceInMonths } from 'date-fns';
import { QueryHistoricTimeseriesDataRequest } from "src/app/shared/jsonrpc/request/queryHistoricTimeseriesDataRequest";
import { QueryHistoricTimeseriesEnergyPerPeriodRequest } from 'src/app/shared/jsonrpc/request/queryHistoricTimeseriesEnergyPerPeriodRequest';
import { QueryHistoricTimeseriesDataResponse } from "src/app/shared/jsonrpc/response/queryHistoricTimeseriesDataResponse";
import { QueryHistoricTimeseriesEnergyPerPeriodResponse } from 'src/app/shared/jsonrpc/response/queryHistoricTimeseriesEnergyPerPeriodResponse';
<<<<<<< HEAD
import { DefaultTypes } from 'src/app/shared/service/defaulttypes';
import { QueryHistoricTimeseriesDataRequest } from "../../shared/jsonrpc/request/queryHistoricTimeseriesDataRequest";
import { QueryHistoricTimeseriesDataResponse } from "../../shared/jsonrpc/response/queryHistoricTimeseriesDataResponse";
import { ChannelAddress, Edge, EdgeConfig, Service, Utils } from "../../shared/shared";
=======
import { ChannelAddress, Edge, EdgeConfig, Service, Utils } from "src/app/shared/shared";
>>>>>>> 2abfc241
import { calculateResolution, ChartOptions, DEFAULT_TIME_CHART_OPTIONS, EMPTY_DATASET, Resolution, TooltipItem } from './shared';

// NOTE: Auto-refresh of widgets is currently disabled to reduce server load
export abstract class AbstractHistoryChart {

    public loading: boolean = true;
    protected edge: Edge | null = null;
    protected isDataExisting: boolean = true;
    public period: DefaultTypes.HistoryPeriod;

    //observable is used to fetch new chart data every 10 minutes
    // private refreshChartData = interval(600000);

    //observable is used to refresh chart height dependend on the window size
    // private refreshChartHeight = fromEvent(window, 'resize', null, null);

    // private ngUnsubscribe: Subject<void> = new Subject<void>();

    public labels: Date[] = [];
    public datasets: ChartDataSets[] = EMPTY_DATASET(this.translate);
    public options: ChartOptions | null = DEFAULT_TIME_CHART_OPTIONS;
    public colors = []
    // prevents subscribing more than once
    protected hasSubscribed: boolean = false;

    // Colors for Phase 1-3
    protected phase1Color = {
        backgroundColor: 'rgba(255,127,80,0.05)',
        borderColor: 'rgba(255,127,80,1)',
    }
    protected phase2Color = {
        backgroundColor: 'rgba(0,0,255,0.1)',
        borderColor: 'rgba(0,0,255,1)',
    }
    protected phase3Color = {
        backgroundColor: 'rgba(128,128,0,0.1)',
        borderColor: 'rgba(128,128,0,1)',
    }

    constructor(
        public readonly spinnerId: string,
        protected service: Service,
        protected translate: TranslateService,
    ) { }

    /**
     * Gets the ChannelAddresses that should be queried.
     * 
     * @param edge the current Edge
     * @param config the EdgeConfig
     */
    protected abstract getChannelAddresses(edge: Edge, config: EdgeConfig): Promise<ChannelAddress[]>;


    /**
     * Sends the Historic Timeseries Data Query and makes sure the result is not empty.
     * 
     * @param fromDate the From-Date
     * @param toDate   the To-Date
     * @param edge     the current Edge
     * @param ws       the websocket
     */
    protected queryHistoricTimeseriesData(fromDate: Date, toDate: Date, res?: Resolution): Promise<QueryHistoricTimeseriesDataResponse> {

        // Take custom resolution if passed
        let resolution = res ?? calculateResolution(this.service, fromDate, toDate).resolution;

        this.isDataExisting = true;

        let result: Promise<QueryHistoricTimeseriesDataResponse> = new Promise<QueryHistoricTimeseriesDataResponse>((resolve, reject) => {
            this.service.getCurrentEdge().then(edge => {
                this.service.getConfig().then(config => {
                    this.setLabel(config);
                    this.getChannelAddresses(edge, config).then(channelAddresses => {

                        let request = new QueryHistoricTimeseriesDataRequest(fromDate, toDate, channelAddresses, resolution);
                        edge.sendRequest(this.service.websocket, request).then(response => {
                            resolve(response as QueryHistoricTimeseriesDataResponse);
                        }).catch((error) => resolve(new QueryHistoricTimeseriesDataResponse(error.id, {
                            timestamps: [null], data: { null: null }
                        })));
                    });
                })
            })
        }).then((response) => {
            if (Utils.isDataEmpty(response)) {
                this.isDataExisting = false;
                this.loading = false;
                this.service.stopSpinner(this.spinnerId)
                this.initializeChart()
            }
            return response
        })

        return result
    }

    /**
     * Sends the Historic Timeseries Energy per Period Query and makes sure the result is not empty.
     * 
     * @param fromDate the From-Date
     * @param toDate   the To-Date
     * @param channelAddresses       the Channel-Addresses
     */
    protected queryHistoricTimeseriesEnergyPerPeriod(fromDate: Date, toDate: Date, channelAddresses: ChannelAddress[]): Promise<QueryHistoricTimeseriesEnergyPerPeriodResponse> {

        // TODO should be removed, edge delivers too much data 
        let resolution = calculateResolution(this.service, fromDate, toDate).resolution;

        this.isDataExisting = true;

        let response: Promise<QueryHistoricTimeseriesEnergyPerPeriodResponse> = new Promise<QueryHistoricTimeseriesEnergyPerPeriodResponse>((resolve, reject) => {
            this.service.getCurrentEdge().then(edge => {
                this.service.getConfig().then(config => {
                    edge.sendRequest(this.service.websocket, new QueryHistoricTimeseriesEnergyPerPeriodRequest(fromDate, toDate, channelAddresses, resolution)).then(response => {
                        resolve(response as QueryHistoricTimeseriesEnergyPerPeriodResponse ?? new QueryHistoricTimeseriesEnergyPerPeriodResponse(response.id, {
                            timestamps: [null], data: { null: null }
                        }))
                    }).catch(() => resolve(new QueryHistoricTimeseriesDataResponse("0", {
                        timestamps: [null], data: { null: null }
                    })));
                });
            });
        }).then((response) => {
            if (Utils.isDataEmpty(response)) {
                this.isDataExisting = false;
                this.loading = false;
                this.service.stopSpinner(this.spinnerId)
                this.initializeChart();
            }
            return response
        })
        return response;
    }

    /**
     * Generates a Tooltip Title string from a 'fromDate' and 'toDate'.
     * 
     * @param fromDate the From-Date
     * @param toDate the To-Date 
     * @param date Date from TooltipItem
     * @returns period for Tooltip Header
     */
    protected toTooltipTitle(fromDate: Date, toDate: Date, date: Date): string {
        if (this.service.periodString == DefaultTypes.PeriodString.YEAR) {
            return date.toLocaleDateString('default', { month: 'long' });
        } else if (this.service.periodString == DefaultTypes.PeriodString.MONTH) {
            return date.toLocaleDateString('default', { day: '2-digit', month: 'long' });
        } else {
            return date.toLocaleString('default', { day: '2-digit', month: '2-digit', year: '2-digit', }) + ' ' + date.toLocaleTimeString('default', { hour12: false, hour: '2-digit', minute: '2-digit' });
        }
    }

    protected createDefaultChartOptions(): ChartOptions {
        let options = <ChartOptions>Utils.deepCopy(DEFAULT_TIME_CHART_OPTIONS);

        // Overwrite TooltipsTitle
        options.tooltips.callbacks.title = (tooltipItems: TooltipItem[], data: Data): string => {
            let date = new Date(tooltipItems[0].xLabel);
            return this.toTooltipTitle(this.service.historyPeriod.from, this.service.historyPeriod.to, date);
        }

        //x-axis
        if (differenceInMonths(this.service.historyPeriod.to, this.service.historyPeriod.from) > 1) {
            options.scales.xAxes[0].time.unit = "month";
        } else if (differenceInDays(this.service.historyPeriod.to, this.service.historyPeriod.from) >= 5 && differenceInMonths(this.service.historyPeriod.to, this.service.historyPeriod.from) <= 1) {
            options.scales.xAxes[0].time.unit = "day";
        } else {
            options.scales.xAxes[0].time.unit = "hour";
        }
        return options
    }

    /**
     * checks if chart is allowed to be refreshed
     * 
     */
    // protected checkAllowanceChartRefresh(): boolean {
    //     let currentDate = new Date();
    //     let allowRefresh: boolean = false;
    //     if (isAfter(this.service.historyPeriod.to, currentDate) || currentDate.getDate() == this.service.historyPeriod.from.getDate()) {
    //         allowRefresh = true;
    //     } else {
    //         allowRefresh = false;
    //     }
    //     return allowRefresh;
    // }

    /**
     * Subscribe to Chart Refresh if allowed
     * Unsubscribe to Chart Refresh if necessary
     */
    protected autoSubscribeChartRefresh() {
        // XXX disabled to reduce server load

        // if (this.hasSubscribed == false && this.checkAllowanceChartRefresh() == true) {
        //     if (this.ngUnsubscribe.isStopped == true) {
        //         this.ngUnsubscribe.isStopped = false;
        //     }
        //     this.refreshChartData.pipe(takeUntil(this.ngUnsubscribe)).subscribe(() => {
        //         this.updateChart();
        //     })
        //     this.refreshChartHeight.pipe(takeUntil(this.ngUnsubscribe), debounceTime(200), delay(100)).subscribe(() => {
        //         this.getChartHeight();
        //     });
        //     this.hasSubscribed = true;
        // } else if (this.hasSubscribed == true && this.checkAllowanceChartRefresh() == false) {
        //     this.unsubscribeChartRefresh();
        // }
    }

    /**
     * Unsubscribes to 10 minute Interval Observable and Window Resize Observable
     */
    protected unsubscribeChartRefresh() {
        // XXX disabled to reduce server load

        // this.hasSubscribed = false;
        // this.ngUnsubscribe.next();
        // this.ngUnsubscribe.complete();
    }

    /**
     * Sets the Label of Chart
     */
    protected abstract setLabel(config: EdgeConfig)

    /**
     * Updates and Fills the Chart
     */
    protected abstract updateChart()

    /**
     * Initializes empty chart on error
     * @param spinnerSelector to stop spinner
     */
    protected initializeChart() {
        EMPTY_DATASET[0].label = this.translate.instant('Edge.History.noData')
        this.datasets = EMPTY_DATASET(this.translate);
        this.labels = [];
        this.loading = false;
        this.stopSpinner();
    }

    /**
     * Sets Chart Height
     */
    protected abstract getChartHeight();

    /**
     * Start NGX-Spinner
     * 
     * Spinner will appear inside html tag only
     * 
     * @example <ngx-spinner name="YOURSELECTOR"></ngx-spinner>
     * 
     * @param selector selector for specific spinner
     */
    public startSpinner() {
        this.service.startSpinner(this.spinnerId);
    }

    /**
     * Stop NGX-Spinner
     * @param selector selector for specific spinner
     */
    public stopSpinner() {
        this.service.stopSpinner(this.spinnerId);
    }

}<|MERGE_RESOLUTION|>--- conflicted
+++ resolved
@@ -6,14 +6,7 @@
 import { QueryHistoricTimeseriesEnergyPerPeriodRequest } from 'src/app/shared/jsonrpc/request/queryHistoricTimeseriesEnergyPerPeriodRequest';
 import { QueryHistoricTimeseriesDataResponse } from "src/app/shared/jsonrpc/response/queryHistoricTimeseriesDataResponse";
 import { QueryHistoricTimeseriesEnergyPerPeriodResponse } from 'src/app/shared/jsonrpc/response/queryHistoricTimeseriesEnergyPerPeriodResponse';
-<<<<<<< HEAD
-import { DefaultTypes } from 'src/app/shared/service/defaulttypes';
-import { QueryHistoricTimeseriesDataRequest } from "../../shared/jsonrpc/request/queryHistoricTimeseriesDataRequest";
-import { QueryHistoricTimeseriesDataResponse } from "../../shared/jsonrpc/response/queryHistoricTimeseriesDataResponse";
-import { ChannelAddress, Edge, EdgeConfig, Service, Utils } from "../../shared/shared";
-=======
 import { ChannelAddress, Edge, EdgeConfig, Service, Utils } from "src/app/shared/shared";
->>>>>>> 2abfc241
 import { calculateResolution, ChartOptions, DEFAULT_TIME_CHART_OPTIONS, EMPTY_DATASET, Resolution, TooltipItem } from './shared';
 
 // NOTE: Auto-refresh of widgets is currently disabled to reduce server load
@@ -22,7 +15,6 @@
     public loading: boolean = true;
     protected edge: Edge | null = null;
     protected isDataExisting: boolean = true;
-    public period: DefaultTypes.HistoryPeriod;
 
     //observable is used to fetch new chart data every 10 minutes
     // private refreshChartData = interval(600000);
@@ -33,7 +25,7 @@
     // private ngUnsubscribe: Subject<void> = new Subject<void>();
 
     public labels: Date[] = [];
-    public datasets: ChartDataSets[] = EMPTY_DATASET(this.translate);
+    public datasets: ChartDataSets[] = EMPTY_DATASET;
     public options: ChartOptions | null = DEFAULT_TIME_CHART_OPTIONS;
     public colors = []
     // prevents subscribing more than once
@@ -57,7 +49,8 @@
         public readonly spinnerId: string,
         protected service: Service,
         protected translate: TranslateService,
-    ) { }
+    ) {
+    }
 
     /**
      * Gets the ChannelAddresses that should be queried.
@@ -158,9 +151,9 @@
      * @returns period for Tooltip Header
      */
     protected toTooltipTitle(fromDate: Date, toDate: Date, date: Date): string {
-        if (this.service.periodString == DefaultTypes.PeriodString.YEAR) {
+        if (this.service.periodString == 'year') {
             return date.toLocaleDateString('default', { month: 'long' });
-        } else if (this.service.periodString == DefaultTypes.PeriodString.MONTH) {
+        } else if (this.service.periodString == 'month') {
             return date.toLocaleDateString('default', { day: '2-digit', month: 'long' });
         } else {
             return date.toLocaleString('default', { day: '2-digit', month: '2-digit', year: '2-digit', }) + ' ' + date.toLocaleTimeString('default', { hour12: false, hour: '2-digit', minute: '2-digit' });
@@ -252,7 +245,7 @@
      */
     protected initializeChart() {
         EMPTY_DATASET[0].label = this.translate.instant('Edge.History.noData')
-        this.datasets = EMPTY_DATASET(this.translate);
+        this.datasets = EMPTY_DATASET;
         this.labels = [];
         this.loading = false;
         this.stopSpinner();

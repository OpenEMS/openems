--- conflicted
+++ resolved
@@ -72,61 +72,6 @@
     this.loading = true;
     this.queryHistoricTimeseriesData(this.period.from, this.period.to).then(response => {
       this.service.getCurrentEdge().then(edge => {
-<<<<<<< HEAD
-        /* this.service.getConfig().then(config => {*/
-        let result = response.result;
-
-        // convert labels
-        let labels: Date[] = [];
-        for (let timestamp of result.timestamps) {
-          labels.push(new Date(timestamp));
-        }
-        this.labels = labels;
-
-        // show Component-ID if there is more than one Channel
-        let showComponentId = Object.keys(result.data).length > 1 ? true : false;
-
-        // convert datasets
-        let datasets = [];
-
-        /*
-        if (!edge.isVersionAtLeast('2018.8')) {
-          this.convertDeprecatedData(config, result.data); // TODO deprecated
-        }
-*/
-        if ('_sum/EssSoc' in result.data) {
-          /*
-          * State-of-charge
-          */
-          datasets.push({
-            label: this.translate.instant('General.Soc'),
-            data: result.data['_sum/EssSoc'],
-            hidden: false
-          });
-        }
-
-        for (let channel in result.data) {
-
-          let data = result.data[channel].map(value => {
-            if (value == null) {
-              return null
-            } else if (value > 100 || value < 0) {
-              return null;
-            } else {
-              return value;
-            }
-          });
-
-        }
-        this.datasets = datasets;
-        this.loading = false;
-        /*
-      }).catch(reason => {
-        console.error(reason); // TODO error message
-        this.initializeChart();
-        return;
-      });*/
-=======
         this.service.getConfig().then(config => {
           let result = response.result;
           // convert labels
@@ -292,7 +237,6 @@
           this.initializeChart();
           return;
         });
->>>>>>> bacf5d49
       }).catch(reason => {
         console.error(reason); // TODO error message
         this.initializeChart();

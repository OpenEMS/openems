import { formatNumber } from '@angular/common';
import { Component, Input, OnChanges, OnInit } from '@angular/core';
import { ActivatedRoute } from '@angular/router';
import { TranslateService } from '@ngx-translate/core';
import { CurrentData } from 'src/app/shared/edge/currentdata';
import { DefaultTypes } from 'src/app/shared/service/defaulttypes';
import { ChannelAddress, Edge, EdgeConfig, Service, Utils } from '../../../shared/shared';
import { AbstractHistoryChart } from '../abstracthistorychart';
import { ChartOptions, Data, Dataset, DEFAULT_TIME_CHART_OPTIONS, EMPTY_DATASET, TooltipItem } from './../shared';
import { CurrentData } from 'src/app/shared/edge/currentdata';

@Component({
  selector: 'soc',
  templateUrl: './soc.component.html'
})
export class SocComponent extends AbstractHistoryChart implements OnInit, OnChanges {

  @Input() private period: DefaultTypes.HistoryPeriod;

  ngOnChanges() {
    this.updateChart();
  };

  constructor(
    protected service: Service,
    private route: ActivatedRoute,
    private translate: TranslateService
  ) {
    super(service);
  }

  public loading: boolean = true;

  protected labels: Date[] = [];
  protected datasets: Dataset[] = EMPTY_DATASET;
  protected options: ChartOptions;
  protected colors = [{
    // State Of Charge
    backgroundColor: 'rgba(0,223,0,0.05)',
    borderColor: 'rgba(0,223,0,1)',
  }, {
    // Autarchy
    backgroundColor: 'rgba(0,152,204,0.05)',
    borderColor: 'rgba(0,152,204,1)'
  }, {
    // Self Consumption
    backgroundColor: 'rgba(253,197,7,0.05)',
    borderColor: 'rgba(253,197,7,1)'
  }];

  ngOnInit() {
    this.service.setCurrentComponent('', this.route);
    let options = <ChartOptions>Utils.deepCopy(DEFAULT_TIME_CHART_OPTIONS);
    options.scales.yAxes[0].scaleLabel.labelString = this.translate.instant('General.Percentage');
    options.tooltips.callbacks.label = function (tooltipItem: TooltipItem, data: Data) {
      let label = data.datasets[tooltipItem.datasetIndex].label;
      let value = tooltipItem.yLabel;
      if (label == this.grid) {
        if (value < 0) {
          value *= -1;
          label = this.gridBuy;
        } else {
          label = this.gridSell;
        }
      }
      return label + ": " + formatNumber(value, 'de', '1.0-0') + " %"; // TODO get locale dynamically
    }
    options.scales.yAxes[0].ticks.max = 100;
    this.options = options;
  }

  private updateChart() {
    this.loading = true;
    this.queryHistoricTimeseriesData(this.period.from, this.period.to).then(response => {
      this.service.getCurrentEdge().then(edge => {
        this.service.getConfig().then(config => {
          let result = response.result;
          // convert labels
          let labels: Date[] = [];
          for (let timestamp of result.timestamps) {
            labels.push(new Date(timestamp));
          }
          this.labels = labels;

          // convert datasets
          let datasets = [];

          // required data for autarchy and self consumption
<<<<<<< HEAD
          let buyFromGridData: number[];
          let sellToGridData: number[];
          let consumptionData: number[];
          let dischargeData: number[];
          let productionData: number[];

=======
          let buyFromGridData: number[] = [];
          let sellToGridData: number[] = [];
          let consumptionData: number[] = [];
          let dischargeData: number[] = [];
          let productionData: number[] = [];
>>>>>>> 20ce0035

          if (!edge.isVersionAtLeast('2018.8')) {
            this.convertDeprecatedData(config, result.data); // TODO deprecated
          }

          if ('_sum/ConsumptionActivePower' in result.data) {
<<<<<<< HEAD
            /*
             * Consumption
             */
            consumptionData = result.data['_sum/ConsumptionActivePower'].map(value => {
              if (value == null) {
                return null
              } else {
                return value;
              }
            });
          }

          if ('_sum/EssActivePower' in result.data) {
            /*
             * Storage Discharge
             */
            let effectivePower;

            if ('_sum/ProductionDcActualPower' in result.data && result.data['_sum/ProductionDcActualPower'].length > 0) {
              effectivePower = result.data['_sum/ProductionDcActualPower'].map((value, index) => {
                return Utils.subtractSafely(result.data['_sum/EssActivePower'][index], value);
              });
            } else {
              effectivePower = result.data['_sum/EssActivePower'];
            }

            dischargeData = effectivePower.map(value => {
              if (value == null) {
                return null
              } else if (value > 0) {
                return value;
              } else {
                return 0;
              }
            });
          }

          if ('_sum/GridActivePower' in result.data) {
            /*
             * Buy From Grid
             */
            buyFromGridData = result.data['_sum/GridActivePower'].map(value => {
              if (value == null) {
                return null
              } else if (value > 0) {
                return value;
              } else {
                return 0;
              }
            })

            /*
             * Sell To Grid
             */
            sellToGridData = result.data['_sum/GridActivePower'].map(value => {
              if (value == null) {
                return null
              } else if (value < 0) {
                return value * -1; // invert value
              } else {
                return 0;
              }
            });
          };

          if ('_sum/ProductionActivePower' in result.data) {
            /*
             * Production
             */
            productionData = result.data['_sum/ProductionActivePower'].map(value => {
              if (value == null) {
                return null
              } else {
                return value;
              }
            });
          }

          if ('_sum/EssSoc' in result.data) {
            /*
             * State-of-charge
             */
            datasets.push({
              label: this.translate.instant('General.Soc'),
              data: result.data['_sum/EssSoc'],
              hidden: false
=======
            /*
             * Consumption
             */
            consumptionData = result.data['_sum/ConsumptionActivePower'].map(value => {
              if (value == null) {
                return null
              } else {
                return value;
              }
            });
          }

          if ('_sum/EssActivePower' in result.data) {
            /*
             * Storage Discharge
             */
            let effectivePower;
            if ('_sum/ProductionDcActualPower' in result.data && result.data['_sum/ProductionDcActualPower'].length > 0) {
              effectivePower = result.data['_sum/ProductionDcActualPower'].map((value, index) => {
                return Utils.subtractSafely(result.data['_sum/EssActivePower'][index], value);
              });
            } else {
              effectivePower = result.data['_sum/EssActivePower'];
            }
            dischargeData = effectivePower.map(value => {
              if (value == null) {
                return null
              } else if (value > 0) {
                return value;
              } else {
                return 0;
              }
>>>>>>> 20ce0035
            });
          };

          /*
          * Autarchy
          */
          if (config.hasProducer()) {
            let autarchy = consumptionData.map((value, index) => {
              if (value == null) {
                return null
              } else {
                return CurrentData.calculateAutarchy(buyFromGridData[index], value);
              }
            })

            datasets.push({
              label: this.translate.instant('General.Autarchy'),
              data: autarchy,
              hidden: false
            })

            /*
            * Self Consumption
            */
            let selfConsumption = productionData.map((value, index) => {
              if (value == null) {
                return null
              } else {
                return CurrentData.calculateSelfConsumption(sellToGridData[index], value, dischargeData[index]);
              }
            })

            datasets.push({
              label: this.translate.instant('General.SelfConsumption'),
              data: selfConsumption,
              hidden: false
            })
          }

          if ('_sum/GridActivePower' in result.data) {
            /*
             * Buy From Grid
             */
            buyFromGridData = result.data['_sum/GridActivePower'].map(value => {
              if (value == null) {
                return null
              } else if (value > 0) {
                return value;
              } else {
                return 0;
              }
            })

            /*
             * Sell To Grid
             */
            sellToGridData = result.data['_sum/GridActivePower'].map(value => {
              if (value == null) {
                return null
              } else if (value < 0) {
                return value * -1; // invert value
              } else {
                return 0;
              }
            });
          };

          if ('_sum/ProductionActivePower' in result.data) {
            /*
             * Production
             */
            productionData = result.data['_sum/ProductionActivePower'].map(value => {
              if (value == null) {
                return null
              } else {
                return value;
              }
            });
          }

          if ('_sum/EssSoc' in result.data) {
            /*
             * State-of-charge
             */
            let data = result.data['_sum/EssSoc'].map(value => {
              if (value == null) {
                return null
              } else if (value > 100 || value < 0) {
                return null;
              } else {
                return value;
              }
            })

            datasets.push({
              label: this.translate.instant('General.Soc'),
              data: data,
              hidden: false
            });
          };

          /*
          * Autarchy
          */
          if (config.hasProducer()) {
            let autarchy = consumptionData.map((value, index) => {
              if (value == null) {
                return null
              } else {
                return CurrentData.calculateAutarchy(buyFromGridData[index], value);
              }
            })

            datasets.push({
              label: this.translate.instant('General.Autarchy'),
              data: autarchy,
              hidden: false
            })

            /*
            * Self Consumption
            */
            let selfConsumption = productionData.map((value, index) => {
              if (value == null) {
                return null
              } else {
                return CurrentData.calculateSelfConsumption(sellToGridData[index], value, dischargeData[index]);
              }
            })

            datasets.push({
              label: this.translate.instant('General.SelfConsumption'),
              data: selfConsumption,
              hidden: false
            })
          }
          this.datasets = datasets;
          this.loading = false;

        }).catch(reason => {
          console.error(reason); // TODO error message
          this.initializeChart();
          return;
        });
      }).catch(reason => {
        console.error(reason); // TODO error message
        this.initializeChart();
        return;
      });
    }).catch(reason => {
      console.error(reason); // TODO error message
      this.initializeChart();
      return;
    });
  }

  protected getChannelAddresses(edge: Edge, config: EdgeConfig): Promise<ChannelAddress[]> {
    return new Promise((resolve, reject) => {
      if (edge.isVersionAtLeast('2018.8')) {
        let result: ChannelAddress[] = [];
        if (config.hasProducer()) {
          config.widgets.classes.forEach(clazz => {
            switch (clazz.toString()) {
              case 'Grid':
                result.push(new ChannelAddress('_sum', 'GridActivePower'));
                break;
              case 'Consumption':
                result.push(new ChannelAddress('_sum', 'ConsumptionActivePower'));
                break;
              case 'Storage':
                result.push(
                  new ChannelAddress('_sum', 'EssSoc'),
                  new ChannelAddress('_sum', 'EssActivePower'));
                break;
              case 'Production':
                result.push(
                  new ChannelAddress('_sum', 'ProductionActivePower'),
                  new ChannelAddress('_sum', 'ProductionDcActualPower'));
                break;
            };
            return false;
          })
          resolve(result);
        }
        else {
          resolve([new ChannelAddress('_sum', 'EssSoc')]);
        };
      } else {
        // TODO: remove after full migration
        this.service.getConfig().then(config => {
          let ignoreIds = config.getComponentIdsByFactory("io.openems.impl.device.system.asymmetricsymmetriccombinationess.AsymmetricSymmetricCombinationEssNature");

          let result: ChannelAddress[] = [];

          // get 'Soc'-Channel of all 'EssNatures'
          result.push.apply(result, this.getSoc(config.getComponentIdsImplementingNature("EssNature"), ignoreIds));

          resolve(result);
        }).catch(reason => reject(reason));
      }
    });
  }

  private getSoc(ids: string[], ignoreIds: string[]): ChannelAddress[] {
    let result: ChannelAddress[] = [];
    for (let id of ids) {
      if (ignoreIds.includes(id)) {
        continue;
      }
      result.push.apply(result, [
        new ChannelAddress(id, 'Soc'),
      ]);
    }
    return result;
  }

  private initializeChart() {
    this.datasets = EMPTY_DATASET;
    this.labels = [];
    this.loading = false;
  }

  /**
 * Calculates '_sum' values.
 * 
 * @param data 
 */
  private convertDeprecatedData(config: EdgeConfig, data: { [channelAddress: string]: any[] }) {
    let sumEssSoc = [];

    for (let channel of Object.keys(data)) {
      let channelAddress = ChannelAddress.fromString(channel)
      let componentId = channelAddress.componentId;
      let channelId = channelAddress.channelId;
      let natureIds = config.getNatureIdsByComponentId(componentId);

      if (natureIds.includes('EssNature') && channelId == 'Soc') {
        if (sumEssSoc.length == 0) {
          sumEssSoc = data[channel];
        } else {
          sumEssSoc = data[channel].map((value, index) => {
            return Utils.addSafely(sumEssSoc[index], value);
          });
        }
      }
    }
    data['_sum/EssSoc'] = sumEssSoc.map((value, index) => {
      return Utils.divideSafely(sumEssSoc[index], Object.keys(data).length);
    });

  }

}<|MERGE_RESOLUTION|>--- conflicted
+++ resolved
@@ -7,7 +7,6 @@
 import { ChannelAddress, Edge, EdgeConfig, Service, Utils } from '../../../shared/shared';
 import { AbstractHistoryChart } from '../abstracthistorychart';
 import { ChartOptions, Data, Dataset, DEFAULT_TIME_CHART_OPTIONS, EMPTY_DATASET, TooltipItem } from './../shared';
-import { CurrentData } from 'src/app/shared/edge/currentdata';
 
 @Component({
   selector: 'soc',
@@ -86,114 +85,17 @@
           let datasets = [];
 
           // required data for autarchy and self consumption
-<<<<<<< HEAD
-          let buyFromGridData: number[];
-          let sellToGridData: number[];
-          let consumptionData: number[];
-          let dischargeData: number[];
-          let productionData: number[];
-
-=======
           let buyFromGridData: number[] = [];
           let sellToGridData: number[] = [];
           let consumptionData: number[] = [];
           let dischargeData: number[] = [];
           let productionData: number[] = [];
->>>>>>> 20ce0035
 
           if (!edge.isVersionAtLeast('2018.8')) {
             this.convertDeprecatedData(config, result.data); // TODO deprecated
           }
 
           if ('_sum/ConsumptionActivePower' in result.data) {
-<<<<<<< HEAD
-            /*
-             * Consumption
-             */
-            consumptionData = result.data['_sum/ConsumptionActivePower'].map(value => {
-              if (value == null) {
-                return null
-              } else {
-                return value;
-              }
-            });
-          }
-
-          if ('_sum/EssActivePower' in result.data) {
-            /*
-             * Storage Discharge
-             */
-            let effectivePower;
-
-            if ('_sum/ProductionDcActualPower' in result.data && result.data['_sum/ProductionDcActualPower'].length > 0) {
-              effectivePower = result.data['_sum/ProductionDcActualPower'].map((value, index) => {
-                return Utils.subtractSafely(result.data['_sum/EssActivePower'][index], value);
-              });
-            } else {
-              effectivePower = result.data['_sum/EssActivePower'];
-            }
-
-            dischargeData = effectivePower.map(value => {
-              if (value == null) {
-                return null
-              } else if (value > 0) {
-                return value;
-              } else {
-                return 0;
-              }
-            });
-          }
-
-          if ('_sum/GridActivePower' in result.data) {
-            /*
-             * Buy From Grid
-             */
-            buyFromGridData = result.data['_sum/GridActivePower'].map(value => {
-              if (value == null) {
-                return null
-              } else if (value > 0) {
-                return value;
-              } else {
-                return 0;
-              }
-            })
-
-            /*
-             * Sell To Grid
-             */
-            sellToGridData = result.data['_sum/GridActivePower'].map(value => {
-              if (value == null) {
-                return null
-              } else if (value < 0) {
-                return value * -1; // invert value
-              } else {
-                return 0;
-              }
-            });
-          };
-
-          if ('_sum/ProductionActivePower' in result.data) {
-            /*
-             * Production
-             */
-            productionData = result.data['_sum/ProductionActivePower'].map(value => {
-              if (value == null) {
-                return null
-              } else {
-                return value;
-              }
-            });
-          }
-
-          if ('_sum/EssSoc' in result.data) {
-            /*
-             * State-of-charge
-             */
-            datasets.push({
-              label: this.translate.instant('General.Soc'),
-              data: result.data['_sum/EssSoc'],
-              hidden: false
-=======
             /*
              * Consumption
              */
@@ -226,7 +128,6 @@
               } else {
                 return 0;
               }
->>>>>>> 20ce0035
             });
           };
 

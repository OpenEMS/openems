import { formatNumber } from '@angular/common';
import { Component, EventEmitter, Input, OnChanges, OnDestroy, OnInit, Output } from '@angular/core';
import { ActivatedRoute } from '@angular/router';
import { ModalController, Platform } from '@ionic/angular';
import { TranslateService } from '@ngx-translate/core';
import * as Chart from 'chart.js';
import { ChartDataSets, ChartLegendLabelItem, ChartTooltipItem } from 'chart.js';
import { differenceInCalendarMonths, format, isSameDay, isSameMonth, isSameYear } from 'date-fns';
import { saveAs } from 'file-saver-es';
import { Subject } from 'rxjs';
import { takeUntil } from 'rxjs/operators';
import { QueryHistoricTimeseriesExportXlxsRequest } from 'src/app/shared/jsonrpc/request/queryHistoricTimeseriesExportXlxs';
import { Base64PayloadResponse } from 'src/app/shared/jsonrpc/response/base64PayloadResponse';
import { QueryHistoricTimeseriesEnergyPerPeriodResponse } from 'src/app/shared/jsonrpc/response/queryHistoricTimeseriesEnergyPerPeriodResponse';
import { QueryHistoricTimeseriesEnergyResponse } from 'src/app/shared/jsonrpc/response/queryHistoricTimeseriesEnergyResponse';
import { UnitvaluePipe } from 'src/app/shared/pipe/unitvalue/unitvalue.pipe';
import { DefaultTypes } from 'src/app/shared/service/defaulttypes';
import { QueryHistoricTimeseriesDataResponse } from '../../../shared/jsonrpc/response/queryHistoricTimeseriesDataResponse';
import { ChannelAddress, Edge, EdgeConfig, Service, Utils, Websocket } from '../../../shared/shared';
import { AbstractHistoryChart } from '../abstracthistorychart';
import { calculateResolution, ChartData, ChartOptions, Data, DEFAULT_TIME_CHART_OPTIONS, isLabelVisible, setLabelVisible, TooltipItem, Unit } from './../shared';
import { EnergyModalComponent } from './modal/modal.component';

type EnergyChartLabels = {
  production: string,
  gridBuy: string,
  gridSell: string,
  charge: string,
  discharge: string,
  consumption: string,
  directConsumption: string,
  stateOfCharge: string
}

@Component({
  selector: 'energy',
  templateUrl: './energy.component.html'
})
export class EnergyComponent extends AbstractHistoryChart implements OnInit, OnChanges, OnDestroy {

  private static readonly EXCEL_TYPE = 'application/vnd.openxmlformats-officedocument.spreadsheetml.sheet;charset=UTF-8';
  private static readonly EXCEL_EXTENSION = '.xlsx';

  private config: EdgeConfig | null = null;
  private stopOnDestroy: Subject<void> = new Subject<void>();

  public chartType: string = "line";
  public isExcelExportAllowed: boolean = true;

  @Output() setShowWarning: EventEmitter<boolean> = new EventEmitter()
  @Input() public period: DefaultTypes.HistoryPeriod;

  ngOnChanges() {
    this.updateChart();
  }

  constructor(
    protected service: Service,
    protected translate: TranslateService,
    private route: ActivatedRoute,
    public modalCtrl: ModalController,
    private websocket: Websocket,
    private unitpipe: UnitvaluePipe,
    private platform: Platform
  ) {
    super("energy-chart", service, translate);
  }

  // EXPORT WILL MOVE TO MODAL WHEN KWH ARE READY

  /**
   * Export historic data to Excel file.
   */
  public exportToXlxs() {
    this.isExcelExportAllowed = differenceInCalendarMonths(this.service.historyPeriod.to, this.service.historyPeriod.from) < 0;
    if (!this.isExcelExportAllowed) {
      return
    }

    this.startSpinner();
    this.service.getCurrentEdge().then(edge => {
      edge.sendRequest(this.websocket, new QueryHistoricTimeseriesExportXlxsRequest(this.service.historyPeriod.from, this.service.historyPeriod.to)).then(response => {
        let r = response as Base64PayloadResponse;
        var binary = atob(r.result.payload.replace(/\s/g, ''));
        var len = binary.length;
        var buffer = new ArrayBuffer(len);
        var view = new Uint8Array(buffer);
        for (var i = 0; i < len; i++) {
          view[i] = binary.charCodeAt(i);
        }
        const data: Blob = new Blob([view], {
          type: EnergyComponent.EXCEL_TYPE
        });

        let fileName = "Export-" + edge.id + "-";
        let dateFrom = this.service.historyPeriod.from;
        let dateTo = this.service.historyPeriod.to;
        if (isSameDay(dateFrom, dateTo)) {
          fileName += format(dateFrom, "dd.MM.yyyy");
        } else if (isSameMonth(dateFrom, dateTo)) {
          fileName += format(dateFrom, "dd.") + "-" + format(dateTo, "dd.MM.yyyy");
        } else if (isSameYear(dateFrom, dateTo)) {
          fileName += format(dateFrom, "dd.MM.") + "-" + format(dateTo, "dd.MM.yyyy");
        } else {
          fileName += format(dateFrom, "dd.MM.yyyy") + "-" + format(dateTo, "dd.MM.yyyy");
        }
        fileName += EnergyComponent.EXCEL_EXTENSION;
        saveAs(data, fileName);

      }).catch(reason => {
        console.warn(reason);
      })
    })
    this.stopSpinner();
  }


  ngOnInit() {
    this.service.setCurrentComponent('', this.route);
    this.startSpinner();

    this.platform.ready().then(() => {
      this.service.isSmartphoneResolutionSubject.pipe(takeUntil(this.stopOnDestroy)).subscribe(value => {
        this.updateChart();
      })
    })
    // Timeout is used to prevent ExpressionChangedAfterItHasBeenCheckedError
    setTimeout(() => this.getChartHeight(), 500);
  }

  ngOnDestroy() {
    this.stopOnDestroy.next();
    this.stopOnDestroy.complete();
    this.unsubscribeChartRefresh();
  }

  /**
   * checks if kWh Chart is allowed to be shown
   */
  private isBarChart(service: Service): boolean {
    let unit = calculateResolution(this.service, this.period.from, this.period.to).resolution.unit;
    if (unit == Unit.DAYS || unit == Unit.MONTHS) {
      return true;
    }
    return false;
  }

  protected updateChart() {
    this.colors = [];
    this.datasets = [];
    this.loading = true;
    this.startSpinner();
    this.autoSubscribeChartRefresh();
    this.service.getCurrentEdge().then(edge => {
      this.service.getConfig().then(config => {
        this.edge = edge;
        this.config = config;
        this.edge = edge;
        this.datasets = [];

        // Load Linechart or BarChart 
        this.generateLabels().then(chartLabels => {
          if (this.isBarChart(this.service)) {
            this.loadBarChart(chartLabels, config);
          } else {
            this.loadLineChart(chartLabels);
          }
        })
      }).catch(reason => {
        console.error(reason); // TODO error message
        this.initializeChart();
        return;
      });
    }).catch(reason => {
      console.error(reason); // TODO error message
      this.initializeChart();
      return;
    });
  }

  private loadLineChart(chartLabels: EnergyChartLabels) {
    this.chartType = "line";
    this.queryHistoricTimeseriesData(this.period.from, this.period.to).then(response => {

      if (Utils.isDataEmpty(response)) {
        return
      }

      let result = (response as QueryHistoricTimeseriesDataResponse).result;

      // convert labels
      let labels: Date[] = [];
      for (let timestamp of result.timestamps) {
        labels.push(new Date(timestamp));
      }
      this.labels = labels;

      // convert datasets
      let datasets = [];

      // push data for right y-axis
      if ('_sum/EssSoc' in result.data) {
        let socData = result.data['_sum/EssSoc'].map(value => {
          if (value == null) {
            return null
          } else if (value > 100 || value < 0) {
            return null;
          } else {
            return value;
          }
        })
        datasets.push({
          label: chartLabels.stateOfCharge,
          data: socData,
          hidden: !isLabelVisible(chartLabels.stateOfCharge),
          yAxisID: 'yAxis2',
          position: 'right',
          borderDash: [10, 10]
        })
        this.colors.push({
          backgroundColor: 'rgba(189, 195, 199,0.05)',
          borderColor: 'rgba(189, 195, 199,1)',
        })
      }

      // push data for left y-axis
      if ('_sum/ProductionActivePower' in result.data) {
        /*
        * Production
        */
        let productionData = result.data['_sum/ProductionActivePower'].map(value => {
          if (value == null) {
            return null
          } else {
            return value / 1000; // convert to kW
          }
        });
        datasets.push({
          label: chartLabels.production,
          data: productionData,
          hidden: !isLabelVisible(chartLabels.production),
          yAxisID: 'yAxis1',
          position: 'left'
        });
        this.colors.push({
          backgroundColor: 'rgba(45,143,171,0.05)',
          borderColor: 'rgba(45,143,171,1)'
        })
      }

      if ('_sum/GridActivePower' in result.data) {
        /*
         * Buy From Grid
         */
        let buyFromGridData = result.data['_sum/GridActivePower'].map(value => {
          if (value == null) {
            return null
          } else if (value > 0) {
            return value / 1000; // convert to kW
          } else {
            return 0;
          }
        });

        datasets.push({
          label: chartLabels.gridBuy,
          data: buyFromGridData,
          hidden: !isLabelVisible(chartLabels.gridBuy),
          yAxisID: 'yAxis1',
          position: 'left'
        });
        this.colors.push({
          backgroundColor: 'rgba(0,0,0,0.05)',
          borderColor: 'rgba(0,0,0,1)'
        })

        /*
        * Sell To Grid
        */
        let sellToGridData = result.data['_sum/GridActivePower'].map(value => {
          if (value == null) {
            return null
          } else if (value < 0) {
            return value / -1000; // convert to kW and invert value
          } else {
            return 0;
          }
        });
        datasets.push({
          label: chartLabels.gridSell,
          data: sellToGridData,
          hidden: !isLabelVisible(chartLabels.gridSell),
          yAxisID: 'yAxis1',
          position: 'left'
        });
        this.colors.push({
          backgroundColor: 'rgba(0,0,200,0.05)',
          borderColor: 'rgba(0,0,200,1)',
        })
      }

      if ('_sum/ConsumptionActivePower' in result.data) {
        /*
        * Consumption
         */
        let consumptionData = result.data['_sum/ConsumptionActivePower'].map(value => {
          if (value == null) {
            return null
          } else {
            return value / 1000; // convert to kW
          }
        });
        datasets.push({
          label: chartLabels.consumption,
          data: consumptionData,
          hidden: !isLabelVisible(chartLabels.consumption),
          yAxisID: 'yAxis1',
          position: 'left'
        });
        this.colors.push({
          backgroundColor: 'rgba(253,197,7,0.05)',
          borderColor: 'rgba(253,197,7,1)',
        })
      }

      if ('_sum/EssActivePower' in result.data) {
        /*
         * Storage Charge
         */
        let effectivePower;
        if ('_sum/ProductionDcActualPower' in result.data && result.data['_sum/ProductionDcActualPower'].length > 0) {
          effectivePower = result.data['_sum/ProductionDcActualPower'].map((value, index) => {
            return Utils.subtractSafely(result.data['_sum/EssActivePower'][index], value);
          });
        } else {
          effectivePower = result.data['_sum/EssActivePower'];
        }
        let chargeData = effectivePower.map(value => {
          if (value == null) {
            return null
          } else if (value < 0) {
            return value / -1000; // convert to kW;
          } else {
            return 0;
          }
        });
        datasets.push({
          label: chartLabels.charge,
          data: chargeData,
          hidden: !isLabelVisible(chartLabels.charge),
          yAxisID: 'yAxis1',
          position: 'left'
        });
        this.colors.push({
          backgroundColor: 'rgba(0,223,0,0.05)',
          borderColor: 'rgba(0,223,0,1)',
        })
        /*
         * Storage Discharge
         */
        let dischargeData = effectivePower.map(value => {
          if (value == null) {
            return null
          } else if (value > 0) {
            return value / 1000; // convert to kW
          } else {
            return 0;
          }
        });
        datasets.push({
          label: chartLabels.discharge,
          data: dischargeData,
          hidden: !isLabelVisible(chartLabels.discharge),
          yAxisID: 'yAxis1',
          position: 'left'
        });
        this.colors.push({
          backgroundColor: 'rgba(200,0,0,0.05)',
          borderColor: 'rgba(200,0,0,1)',
        })
      }

      // Save Original OnClick because calling onClick overwrites default function
      var original = Chart.defaults.global.legend.onClick;
      Chart.defaults.global.legend.onClick = function (event: MouseEvent, legendItem: ChartLegendLabelItem) {
        let chart: Chart = this.chart;
        let legendItemIndex = legendItem.datasetIndex;

        // Set @Angular SessionStorage for Labels to check if they are hidden
        setLabelVisible(legendItem.text, !chart.isDatasetVisible(legendItemIndex));
        original.call(this, event, legendItem);
      }

      this.datasets = datasets;
      this.loading = false;
      this.stopSpinner();

    }).catch(reason => {
      console.error(reason); // TODO error message
<<<<<<< HEAD
      this.isExcelExportAllowed = false;
      this.initializeChart();
=======
      this.setShowWarning.emit(true)
>>>>>>> 914bf075
      return;
    });
  }

  private loadBarChart(chartLabels: EnergyChartLabels, config: EdgeConfig) {
    this.chartType = "bar";
    this.getEnergyChannelAddresses(config).then(channelAddresses => {
      this.queryHistoricTimeseriesEnergyPerPeriod(this.period.from, this.period.to, channelAddresses).then(response => {

        if (Utils.isDataEmpty(response)) {
          return
        }

        let result = (response as QueryHistoricTimeseriesEnergyPerPeriodResponse).result;

        // convert datasets
        let datasets: ChartDataSets[] = [];

        // convert labels
        let labels: Date[] = [];
        for (let timestamp of result.timestamps) {
          labels.push(new Date(timestamp));
        }
        this.labels = labels;

        // Direct Consumption
        let directConsumptionData: null | number[] = null;

        if ('_sum/ProductionActiveEnergy' in result.data && '_sum/EssDcChargeEnergy' in result.data && '_sum/GridSellActiveEnergy' in result.data) {
          let directConsumption = [];
          result.data['_sum/ProductionActiveEnergy'].forEach((value, index) => {
            directConsumption.push(value - result.data['_sum/GridSellActiveEnergy'][index] - result.data['_sum/EssDcChargeEnergy'][index]);
          });
          directConsumptionData = directConsumption.map(value => {
            if (value == null) {
              return null
            } else if (value < 0) {
              return 0
            } else {
              return value / 1000; // convert to kWh
            }
          });
        }

        // style for stacked + grouped bar chart
        let barWidthPercentage = 0;
        let categoryGapPercentage = 0;

        switch (this.service.periodString) {
          case "custom": {
            barWidthPercentage = 0.7;
            categoryGapPercentage = 0.4;
          }
          case "week": {
            barWidthPercentage = 0.7;
            categoryGapPercentage = 0.4;
          }
          case "month": {
            if (this.service.isSmartphoneResolution == true) {
              barWidthPercentage = 1;
              categoryGapPercentage = 0.6;
            } else {
              barWidthPercentage = 0.9;
              categoryGapPercentage = 0.8;
            }
          }
          case "year": {
            if (this.service.isSmartphoneResolution == true) {
              barWidthPercentage = 1;
              categoryGapPercentage = 0.6;
            } else {
              barWidthPercentage = 0.8;
              categoryGapPercentage = 0.8;
            }
          }
        }

        // Production
        if ('_sum/ProductionActiveEnergy' in result.data) {
          let productionData = result.data['_sum/ProductionActiveEnergy'].map(value => {
            if (value == null) {
              return null
            } else {
              return value / 1000; // convert to kW
            }
          });
          datasets.push({
            label: chartLabels.production,
            data: productionData,
            hidden: !isLabelVisible(chartLabels.production, false),
            backgroundColor: 'rgba(45,143,171,0.25)',
            borderColor: 'rgba(45,143,171,1)',
            hoverBackgroundColor: 'rgba(45,143,171,0.5)',
            hoverBorderColor: 'rgba(45,143,171,1)',
            barPercentage: barWidthPercentage,
            categoryPercentage: categoryGapPercentage,
            stack: "PRODUCTION"
          });
        }

        // left stack

        /*
         * Direct Consumption
         */
        if (directConsumptionData != null) {
          datasets.push({
            label: chartLabels.directConsumption,
            data: directConsumptionData,
            hidden: !isLabelVisible(chartLabels.directConsumption),
            backgroundColor: 'rgba(244,164,96,0.25)',
            borderColor: 'rgba(244,164,96,1)',
            hoverBackgroundColor: 'rgba(244,164,96,0.5)',
            hoverBorderColor: 'rgba(244,164,96,1)',
            barPercentage: barWidthPercentage,
            categoryPercentage: categoryGapPercentage,
            stack: "0"
          })
        }

        /*
         * Storage Charge
         */
        if ('_sum/EssDcChargeEnergy' in result.data) {
          let chargeData = result.data['_sum/EssDcChargeEnergy'].map(value => {
            if (value == null) {
              return null
            } else {
              return value / 1000; // convert to kWh
            }
          });
          datasets.push({
            label: chartLabels.charge,
            data: chargeData,
            hidden: !isLabelVisible(chartLabels.charge),
            backgroundColor: 'rgba(0,223,0,0.25)',
            borderColor: 'rgba(0,223,0,1)',
            hoverBackgroundColor: 'rgba(0,223,0,0.5)',
            hoverBorderColor: 'rgba(0,223,0,1)',
            barPercentage: barWidthPercentage,
            categoryPercentage: categoryGapPercentage,
            stack: "0"
          })
        }

        /*
         * Sell to Grid
         */
        if ('_sum/GridSellActiveEnergy' in result.data) {
          let gridSellData = result.data['_sum/GridSellActiveEnergy'].map(value => {
            if (value == null) {
              return null
            } else {
              return value / 1000; // convert to kWh
            }
          });
          datasets.push({
            label: chartLabels.gridSell,
            data: gridSellData,
            hidden: !isLabelVisible(chartLabels.gridSell),
            backgroundColor: 'rgba(0,0,200,0.25)',
            borderColor: 'rgba(0,0,200,1)',
            hoverBackgroundColor: 'rgba(0,0,200,0.5)',
            hoverBorderColor: 'rgba(0,0,200,1)',
            barPercentage: barWidthPercentage,
            categoryPercentage: categoryGapPercentage,
            stack: "0"
          })
        }

        // right stack

        /*
         * Direct Consumption
         */
        if (directConsumptionData != null) {
          datasets.push({
            label: chartLabels.directConsumption,
            data: directConsumptionData,
            hidden: !isLabelVisible(chartLabels.directConsumption),
            backgroundColor: 'rgba(244,164,96,0.25)',
            borderColor: 'rgba(244,164,96,1)',
            hoverBackgroundColor: 'rgba(244,164,96,0.5)',
            hoverBorderColor: 'rgba(244,164,96,1)',
            barPercentage: barWidthPercentage,
            categoryPercentage: categoryGapPercentage,
            stack: "1"
          })
        }

        /*
         * Storage Discharge
         */
        if ('_sum/EssDcDischargeEnergy' in result.data) {
          let dischargeData = result.data['_sum/EssDcDischargeEnergy'].map(value => {
            if (value == null) {
              return null
            } else {
              return value / 1000; // convert to kW
            }
          });
          datasets.push({
            label: chartLabels.discharge,
            data: dischargeData,
            hidden: !isLabelVisible(chartLabels.discharge),
            backgroundColor: 'rgba(200,0,0,0.25)',
            borderColor: 'rgba(200,0,0,1)',
            hoverBackgroundColor: 'rgba(200,0,0,0.5)',
            hoverBorderColor: 'rgba(200,0,0,1)',
            barPercentage: barWidthPercentage,
            categoryPercentage: categoryGapPercentage,
            stack: "1"
          })
        }

        /*
         * Buy from Grid
         */
        if ('_sum/GridBuyActiveEnergy' in result.data) {
          let gridBuyData = result.data['_sum/GridBuyActiveEnergy'].map(value => {
            if (value == null) {
              return null
            } else {
              return value / 1000; // convert to kW
            }
          });
          datasets.push({
            label: chartLabels.gridBuy,
            data: gridBuyData,
            hidden: !isLabelVisible(chartLabels.gridBuy),
            backgroundColor: 'rgba(0,0,0,0.25)',
            borderColor: 'rgba(0,0,0,1)',
            hoverBackgroundColor: 'rgba(0,0,0,0.5)',
            hoverBorderColor: 'rgba(0,0,0,1)',
            barPercentage: barWidthPercentage,
            categoryPercentage: categoryGapPercentage,
            stack: "1"
          })
        }

        // Consumption
        if ('_sum/ConsumptionActiveEnergy' in result.data) {
          let consumptionData = result.data['_sum/ConsumptionActiveEnergy'].map(value => {
            if (value == null) {
              return null
            } else {
              return value / 1000; // convert to kW
            }
          });
          datasets.push({
            label: chartLabels.consumption,
            data: consumptionData,
            hidden: !isLabelVisible(chartLabels.consumption, false),
            backgroundColor: 'rgba(253,197,7,0.25)',
            borderColor: 'rgba(253,197,7,1)',
            hoverBackgroundColor: 'rgba(253,197,7,0.5)',
            hoverBorderColor: 'rgba(253,197,7,1)',
            barPercentage: barWidthPercentage,
            categoryPercentage: categoryGapPercentage,
            stack: "CONSUMPTION"
          });
        }
        this.setKwhLabel();
        this.datasets = datasets;
        this.colors = [];
        this.loading = false;
        this.stopSpinner();
      })
    })
  }

  private getEnergyChannelAddresses(config: EdgeConfig): Promise<ChannelAddress[]> {
    return new Promise((resolve) => {
      let result: ChannelAddress[] = [];
      config.widgets.classes.forEach(clazz => {
        switch (clazz.toString()) {
          case 'Consumption':
            result.push(new ChannelAddress('_sum', 'ConsumptionActiveEnergy'));
          case 'Grid':
            result.push(new ChannelAddress('_sum', 'GridBuyActiveEnergy'));
            result.push(new ChannelAddress('_sum', 'GridSellActiveEnergy'));
            break;
          case 'Storage':
            result.push(new ChannelAddress('_sum', 'EssDcChargeEnergy'))
            result.push(new ChannelAddress('_sum', 'EssDcDischargeEnergy'));
            break;
          case 'Common_Production':
            result.push(
              new ChannelAddress('_sum', 'ProductionActiveEnergy'))
            break;
        };
        return false;
      });
      resolve(result)
    })
  }

  protected getChannelAddresses(edge: Edge, config: EdgeConfig): Promise<ChannelAddress[]> {
    return new Promise((resolve) => {
      let result: ChannelAddress[] = [];
      config.widgets.classes.forEach(clazz => {
        switch (clazz.toString()) {
          case 'Grid':
            result.push(new ChannelAddress('_sum', 'GridActivePower'));
            break;
          case 'Consumption':
            result.push(new ChannelAddress('_sum', 'ConsumptionActivePower'));
            break;
          case 'Storage':
            result.push(new ChannelAddress('_sum', 'EssSoc'))
            result.push(new ChannelAddress('_sum', 'EssActivePower'));
            break;
          case 'Common_Production':
            result.push(
              new ChannelAddress('_sum', 'ProductionActivePower'),
              new ChannelAddress('_sum', 'ProductionDcActualPower'));
            break;
        };
        return false;
      });
      resolve(result);
    })
  }


  private generateLabels(): Promise<EnergyChartLabels> {
    return new Promise((resolve) => {
      // Set regular labels
      let labels: EnergyChartLabels = {
        production: this.translate.instant('General.production'),
        gridBuy: this.translate.instant('General.gridBuy'),
        gridSell: this.translate.instant('General.gridSell'),
        charge: this.translate.instant('General.chargePower'),
        discharge: this.translate.instant('General.dischargePower'),
        consumption: this.translate.instant('General.consumption'),
        directConsumption: this.translate.instant('General.directConsumption'),
        stateOfCharge: this.translate.instant('General.soc')
      }

      // Generate kWh labels
      this.getEnergyChannelAddresses(this.config).then(channelAddresses => {
        this.service.queryEnergy(this.period.from, this.period.to, channelAddresses).then(response => {
          let result = (response as QueryHistoricTimeseriesEnergyResponse).result;
          if ('_sum/ProductionActiveEnergy' in result.data && response.result.data["_sum/ProductionActiveEnergy"] != null) {
            let kwhProductionValue = response.result.data["_sum/ProductionActiveEnergy"];
            labels.production += " " + this.unitpipe.transform(kwhProductionValue, "kWh").toString();
          }
          if ('_sum/GridBuyActiveEnergy' in result.data && response.result.data["_sum/GridBuyActiveEnergy"] != null) {
            let kwhGridBuyValue = response.result.data["_sum/GridBuyActiveEnergy"];
            labels.gridBuy += " " + this.unitpipe.transform(kwhGridBuyValue, "kWh").toString();
          }
          if ('_sum/GridSellActiveEnergy' in result.data && response.result.data["_sum/GridSellActiveEnergy"] != null) {
            let kwhGridSellValue = response.result.data["_sum/GridSellActiveEnergy"];
            labels.gridSell += " " + this.unitpipe.transform(kwhGridSellValue, "kWh").toString();
          }
          if ('_sum/EssDcChargeEnergy' in result.data && response.result.data["_sum/EssDcChargeEnergy"] != null) {
            let kwhChargeValue = response.result.data["_sum/EssDcChargeEnergy"];
            labels.charge += " " + this.unitpipe.transform(kwhChargeValue, "kWh").toString();
          }
          if ('_sum/EssDcDischargeEnergy' in result.data && response.result.data["_sum/EssDcDischargeEnergy"] != null) {
            let kwhDischargeValue = response.result.data["_sum/EssDcDischargeEnergy"];
            labels.discharge += " " + this.unitpipe.transform(kwhDischargeValue, "kWh").toString();
          }
          if ('_sum/ConsumptionActiveEnergy' in result.data && response.result.data["_sum/ConsumptionActiveEnergy"] != null) {
            let kwhConsumptionValue = response.result.data["_sum/ConsumptionActiveEnergy"];
            labels.consumption += " " + this.unitpipe.transform(kwhConsumptionValue, "kWh").toString();
          }
          if ('_sum/ProductionActiveEnergy' in result.data && '_sum/EssDcChargeEnergy' in result.data && '_sum/GridSellActiveEnergy' in result.data
            && response.result.data["_sum/ProductionActiveEnergy"] != null && response.result.data["_sum/EssDcChargeEnergy"] != null
            && response.result.data["_sum/GridSellActiveEnergy"]) {
            let kwhProductionValue = response.result.data["_sum/ProductionActiveEnergy"]
            let kwhChargeValue = response.result.data["_sum/EssDcChargeEnergy"];
            let kwhGridSellValue = response.result.data["_sum/GridSellActiveEnergy"];
            let directConsumptionValue = kwhProductionValue - kwhGridSellValue - kwhChargeValue;
            labels.directConsumption += " " + this.unitpipe.transform(directConsumptionValue, "kWh").toString();
          }
          resolve(labels)
        }).catch((error) => {
<<<<<<< HEAD
          this.isExcelExportAllowed = !this.isExcelExportAllowed;
=======
>>>>>>> 914bf075
          resolve(error)
        })
      })
    })
  }

  private setKwhLabel() {
    let options = <ChartOptions>Utils.deepCopy(DEFAULT_TIME_CHART_OPTIONS);
    // general
    options.responsive = true;
    options.layout = {
      padding: {
        left: 2,
        right: 0,
        top: 0,
        bottom: 0
      }
    }

    // X-Axis for Chart: Calculate Time-Unit for normal sized window
    options.scales.xAxes[0].time.unit = calculateResolution(this.service, this.service.historyPeriod.from, this.service.historyPeriod.to).timeFormat;

    options.scales.xAxes[0].bounds = 'ticks';
    options.scales.xAxes[0].stacked = true;
    options.scales.xAxes[0].offset = true;
    options.scales.xAxes[0].ticks.source = 'data';

    // Y-Axis for Labels
    options.scales.yAxes[0].scaleLabel.labelString = "kWh";
    options.scales.yAxes[0].scaleLabel.padding = -2;
    options.scales.yAxes[0].scaleLabel.fontSize = 11;

    //  +--------------------------------------------------------------------------------------------------+
    //  | EnergyChartLabels with kWh                                                                       |
    //  +--------------------------------------------------------------------------------------------------|
    //  | Production | GridSell | ChargePower | DirectConsumption | GridBuy | DischargePower | Consumption |
    //  +--------------------------------------------------------------------------------------------------+
    //      
    // this.translate is not available in legend methods
    let directConsumptionLabelText = this.translate.instant('General.directConsumption');
    let productionLabelText = this.translate.instant('General.production');
    let consumptionLabelText = this.translate.instant('General.consumption');
    let gridBuyLabelText = this.translate.instant('General.gridBuy');
    let gridSellLabelText = this.translate.instant('General.gridSell');
    let chargeLabelText = this.translate.instant('General.chargePower');
    let dischargeLabelText = this.translate.instant('General.dischargePower');

    options.legend.labels.generateLabels = function (chart: Chart) {
      let chartLegendLabelItems: ChartLegendLabelItem[] = [];
      let chartLegendLabelItemsOrder = [
        productionLabelText,
        gridSellLabelText,
        chargeLabelText,
        directConsumptionLabelText,
        consumptionLabelText,
        gridBuyLabelText,
        dischargeLabelText
      ]

      // set correct value (label + total kWh) for reorder
      chart.data.datasets.forEach((dataset, datasetIndex) => {

        if (dataset.label.includes(productionLabelText)) {
          chartLegendLabelItemsOrder[0] = dataset.label;
        }
        if (dataset.label.includes(gridSellLabelText)) {
          chartLegendLabelItemsOrder[1] = dataset.label;
        }
        if (dataset.label.includes(chargeLabelText)) {
          chartLegendLabelItemsOrder[2] = dataset.label;
        }
        if (dataset.label.includes(directConsumptionLabelText)) {
          chartLegendLabelItemsOrder[3] = dataset.label;
        }
        if (dataset.label.includes(gridBuyLabelText)) {
          chartLegendLabelItemsOrder[4] = dataset.label;
        }
        if (dataset.label.includes(dischargeLabelText)) {
          chartLegendLabelItemsOrder[5] = dataset.label;
        }
        if (dataset.label.includes(consumptionLabelText)) {
          chartLegendLabelItemsOrder[6] = dataset.label;
        }

        let text = dataset.label;
        let index = datasetIndex;
        let fillStyle = dataset.backgroundColor.toString();

        let lineWidth = 2;
        let strokeStyle = dataset.borderColor.toString();

        if (text.includes(directConsumptionLabelText) && dataset.stack == "1") {

          //skip ChartLegendLabelItem
        } else {
          chartLegendLabelItems.push({
            text: text,
            datasetIndex: index,
            fillStyle: fillStyle,
            // Consumption and Production should always be shown as visible, without line-through style
            hidden: ((text.includes(consumptionLabelText) || text.includes(productionLabelText)) ? false : !chart.isDatasetVisible(datasetIndex)),
            lineWidth: lineWidth,
            strokeStyle: strokeStyle,
          })
        }
      })
      chartLegendLabelItems.sort(function (a, b) {
        return chartLegendLabelItemsOrder.indexOf(a.text) - chartLegendLabelItemsOrder.indexOf(b.text);
      });
      return chartLegendLabelItems;
    }

    // used to hide both DirectConsumption-legend-Items by clicking one of them
    options.legend.onClick = function (event: MouseEvent, legendItem: ChartLegendLabelItem) {

      let chart: Chart = this.chart;
      let legendItemIndex = legendItem.datasetIndex;
      let datasets = chart.data.datasets;

      // Set Angulars SessionStorage for Labels to check if they are hidden
      setLabelVisible(legendItem.text, !chart.isDatasetVisible(legendItemIndex));

      let firstDirectConsumptionStackDatasetIndex: null | number = null;
      let secondDirectConsumptionStackDatasetIndex: null | number = null;

      chart.data.datasets.forEach((value, index) => {

        // seperated stack 0 and 1
        if (datasets[index].label.includes(directConsumptionLabelText) && datasets[index].stack == "0") {
          firstDirectConsumptionStackDatasetIndex = index;
        }
        if (datasets[index].label.includes(directConsumptionLabelText) && datasets[index].stack == "1") {
          secondDirectConsumptionStackDatasetIndex = index;
        }
      })
      datasets.forEach((value, datasetIndex) => {

        let meta = chart.getDatasetMeta(datasetIndex);
        let directConsumptionMetaArr = [
          chart.getDatasetMeta(firstDirectConsumptionStackDatasetIndex),
          chart.getDatasetMeta(secondDirectConsumptionStackDatasetIndex)
        ]

        if (legendItemIndex == datasetIndex &&
          (datasetIndex == firstDirectConsumptionStackDatasetIndex || datasetIndex == secondDirectConsumptionStackDatasetIndex)) {

          // hide/show both directConsumption bars
          directConsumptionMetaArr.forEach(meta => {
            meta.hidden = meta.hidden === null ?
              !datasets[firstDirectConsumptionStackDatasetIndex].hidden && !datasets[secondDirectConsumptionStackDatasetIndex].hidden : null;
          })
        } else if (legendItemIndex == datasetIndex) {
          meta.hidden = meta.hidden === null ? !datasets[datasetIndex].hidden : null;
        }
      })
      chart.update();
    }
    //  
    // Tooltips
    // +-----------------------------------------+
    // |Header |1    Date (Month | Day | Hour)   |
    // |       |                                 |
    // |       |2    Production / Consumption    |
    // |       |                                 |
    // +-------+---------------------------------|
    // |Content|3    EnergyLabels[]              |
    // +-----------------------------------------+

    // 3: EnergyLabels[]
    options.tooltips.mode = 'x';
    options.tooltips.callbacks.label = function (tooltipItem: TooltipItem, data: Data) {
      let value = tooltipItem.value;
      let label = data.datasets[tooltipItem.datasetIndex].label;
      if (isNaN(value) == false) {
        if (label.split(" ").length > 1) {
          label = label.split(" ").slice(0, 1).toString();
        }
        return label + ": " + formatNumber(value, 'de', '1.0-2') + " kWh";
      } else {
        return null;
      }
    }

    options.tooltips.itemSort = function (a: ChartTooltipItem, b: ChartTooltipItem) {
      return b.datasetIndex - a.datasetIndex;
    }

    // 1: Date
    options.tooltips.callbacks.title = (tooltipItems: TooltipItem[], data: Data): string => {
      let date = new Date(tooltipItems[0].xLabel);
      return this.toTooltipTitle(this.period.from, this.period.to, date);
    }

    // 2: Production / Consumption
    options.tooltips.callbacks.afterTitle = function (item: ChartTooltipItem[], data: ChartData) {
      if (item.length == 3) {
        let totalValue = item.reduce((a, e) => a + parseFloat(<string>e.yLabel), 0);
        let isProduction: boolean | null = null;
        item.forEach(item => {
          if (item.datasetIndex == 0 || item.datasetIndex == 1 || item.datasetIndex == 2) {
            isProduction = true;
          } else if (item.datasetIndex == 3 || item.datasetIndex == 4 || item.datasetIndex == 5) {
            isProduction = false;
          }
        })
        if (isNaN(totalValue) == false) {
          return isProduction == true
            ? productionLabelText + ' ' + formatNumber(totalValue, 'de', '1.0-2') + " kWh"
            : consumptionLabelText + ' ' + formatNumber(totalValue, 'de', '1.0-2') + " kWh";
        }
      } else {
        return null
      }
    }
    this.options = options;
  }

  protected setLabel() {
    let translate = this.translate;
    let options = <ChartOptions>Utils.deepCopy(DEFAULT_TIME_CHART_OPTIONS);

    // adds second y-axis to chart
    options.scales.yAxes.push({
      id: 'yAxis2',
      position: 'right',
      scaleLabel: {
        display: true,
        labelString: "%",
        padding: -2,
        fontSize: 11
      },
      gridLines: {
        display: false
      },
      ticks: {
        beginAtZero: true,
        max: 100,
        padding: -5,
        stepSize: 20
      }
    })
    options.layout = {
      padding: {
        left: 2,
        right: 2,
        top: 0,
        bottom: 0
      }
    }

    //x-axis
    options.scales.xAxes[0].time.unit = calculateResolution(this.service, this.period.from, this.period.to).timeFormat;

    //y-axis
    options.scales.yAxes[0].id = "yAxis1"
    options.scales.yAxes[0].scaleLabel.labelString = "kW";
    options.scales.yAxes[0].scaleLabel.padding = -2;
    options.scales.yAxes[0].scaleLabel.fontSize = 11;
    options.scales.yAxes[0].ticks.padding = -5;
    options.tooltips.callbacks.label = function (tooltipItem: TooltipItem, data: Data) {
      let label = data.datasets[tooltipItem.datasetIndex].label;
      if (label.split(" ").length > 1) {
        label = label.split(" ").slice(0, 1).toString();
      }

      let value = tooltipItem.yLabel;
      if (label == translate.instant('General.soc').split(" ")[0]) {
        return label + ": " + formatNumber(value, 'de', '1.0-0') + " %";
      } else {
        return label + ": " + formatNumber(value, 'de', '1.0-2') + " kW";
      }
    }
    this.options = options;
  }


  public getChartHeight(): number {
    return this.service.deviceHeight / 2;
  }

  async presentModal() {
    const modal = await this.modalCtrl.create({
      component: EnergyModalComponent,
    });
    return await modal.present();
  }
}<|MERGE_RESOLUTION|>--- conflicted
+++ resolved
@@ -72,7 +72,7 @@
    * Export historic data to Excel file.
    */
   public exportToXlxs() {
-    this.isExcelExportAllowed = differenceInCalendarMonths(this.service.historyPeriod.to, this.service.historyPeriod.from) < 0;
+    this.isExcelExportAllowed = differenceInCalendarMonths(this.service.historyPeriod.to, this.service.historyPeriod.from) < 3;
     if (!this.isExcelExportAllowed) {
       return
     }
@@ -397,12 +397,7 @@
 
     }).catch(reason => {
       console.error(reason); // TODO error message
-<<<<<<< HEAD
-      this.isExcelExportAllowed = false;
-      this.initializeChart();
-=======
       this.setShowWarning.emit(true)
->>>>>>> 914bf075
       return;
     });
   }
@@ -781,10 +776,6 @@
           }
           resolve(labels)
         }).catch((error) => {
-<<<<<<< HEAD
-          this.isExcelExportAllowed = !this.isExcelExportAllowed;
-=======
->>>>>>> 914bf075
           resolve(error)
         })
       })

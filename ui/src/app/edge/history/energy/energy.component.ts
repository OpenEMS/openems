--- conflicted
+++ resolved
@@ -6,19 +6,11 @@
 import { ChartData, ChartDataSets, ChartLegendLabelItem, ChartTooltipItem } from 'chart.js';
 import { ChartOptions, Data, DEFAULT_TIME_CHART_OPTIONS, TooltipItem } from './../shared';
 import { Component, Input, OnChanges } from '@angular/core';
-<<<<<<< HEAD
-import { CurrentData } from 'src/app/shared/edge/currentdata';
-=======
->>>>>>> 154bd140
 import { DefaultTypes } from 'src/app/shared/service/defaulttypes';
 import { differenceInDays, format, isSameDay, isSameMonth, isSameYear } from 'date-fns';
 import { EnergyModalComponent } from './modal/modal.component';
 import { formatNumber } from '@angular/common';
-<<<<<<< HEAD
 import { ModalController, Platform } from '@ionic/angular';
-=======
-import { ModalController } from '@ionic/angular';
->>>>>>> 154bd140
 import { QueryHistoricTimeseriesDataResponse } from '../../../shared/jsonrpc/response/queryHistoricTimeseriesDataResponse';
 import { queryHistoricTimeseriesEnergyPerPeriodResponse } from 'src/app/shared/jsonrpc/response/queryHistoricTimeseriesEnergyPerPeriodResponse';
 import { QueryHistoricTimeseriesEnergyResponse } from 'src/app/shared/jsonrpc/response/queryHistoricTimeseriesEnergyResponse';
@@ -27,7 +19,6 @@
 import { TranslateService } from '@ngx-translate/core';
 import { UnitvaluePipe } from 'src/app/shared/pipe/unitvalue/unitvalue.pipe';
 import * as FileSaver from 'file-saver';
-<<<<<<< HEAD
 import { takeUntil } from 'rxjs/operators';
 
 type EnergyChartLabels = {
@@ -39,9 +30,6 @@
   consumption: string,
   directConsumption: string
 }
-=======
-import { UnitvaluePipe } from 'src/app/shared/pipe/unitvalue/unitvalue.pipe';
->>>>>>> 154bd140
 
 @Component({
   selector: 'energy',
@@ -72,10 +60,7 @@
     public modalCtrl: ModalController,
     private websocket: Websocket,
     private unitpipe: UnitvaluePipe,
-<<<<<<< HEAD
     private platform: Platform
-=======
->>>>>>> 154bd140
   ) {
     super(service, translate);
   }
@@ -145,14 +130,11 @@
     this.spinnerId = "energy-chart";
     this.service.setCurrentComponent('', this.route);
     this.service.startSpinner(this.spinnerId);
-<<<<<<< HEAD
     this.platform.ready().then(() => {
       this.service.isSmartphoneResolutionSubject.pipe(takeUntil(this.stopOnDestroy)).subscribe(value => {
         this.updateChart();
       })
     })
-=======
->>>>>>> 154bd140
     // Timeout is used to prevent ExpressionChangedAfterItHasBeenCheckedError
     setTimeout(() => this.getChartHeight(), 500);
   }
@@ -181,7 +163,6 @@
   protected updateChart() {
     this.loading = true;
     this.service.startSpinner(this.spinnerId);
-<<<<<<< HEAD
     this.autoSubscribeChartRefresh();
     this.service.getCurrentEdge().then(edge => {
       this.service.getConfig().then(config => {
@@ -194,19 +175,6 @@
             this.chartType = "line";
             this.queryHistoricTimeseriesData(this.period.from, this.period.to).then(response => {
               let result = (response as QueryHistoricTimeseriesDataResponse).result;
-=======
-    this.queryHistoricTimeseriesData(this.period.from, this.period.to).then(response => {
-      this.service.getCurrentEdge().then(edge => {
-        this.service.getConfig().then(config => {
-          let result = (response as QueryHistoricTimeseriesDataResponse).result;
-
-          // convert labels
-          let labels: Date[] = [];
-          for (let timestamp of result.timestamps) {
-            labels.push(new Date(timestamp));
-          }
-          this.labels = labels;
->>>>>>> 154bd140
 
               // convert labels
               let labels: Date[] = [];
@@ -267,7 +235,6 @@
                   borderColor: 'rgba(45,143,171,1)'
                 })
               }
-<<<<<<< HEAD
 
               if ('_sum/GridActivePower' in result.data) {
                 /*
@@ -282,35 +249,6 @@
                     return 0;
                   }
                 });
-=======
-            });
-            datasets.push({
-              label: this.translate.instant('General.production'),
-              data: productionData,
-              hidden: false,
-              yAxisID: 'yAxis1',
-              position: 'left'
-            });
-            this.colors.push({
-              backgroundColor: 'rgba(45,143,171,0.05)',
-              borderColor: 'rgba(45,143,171,1)'
-            })
-          }
-
-          if ('_sum/GridActivePower' in result.data) {
-            /*
-             * Buy From Grid
-             */
-            let buyFromGridData = result.data['_sum/GridActivePower'].map(value => {
-              if (value == null) {
-                return null
-              } else if (value > 0) {
-                return value / 1000; // convert to kW
-              } else {
-                return 0;
-              }
-            });
->>>>>>> 154bd140
 
                 datasets.push({
                   label: chartLabels.gridBuy,
@@ -709,70 +647,7 @@
               })
             })
           }
-<<<<<<< HEAD
         })
-=======
-
-          if (this.service.isKwhAllowed(edge) == true) {
-            let kwhChannels: ChannelAddress[] = [
-              new ChannelAddress('_sum', 'ProductionActiveEnergy'),
-              new ChannelAddress('_sum', 'GridBuyActiveEnergy'),
-              new ChannelAddress('_sum', 'GridSellActiveEnergy'),
-              new ChannelAddress('_sum', 'EssActiveChargeEnergy'),
-              new ChannelAddress('_sum', 'EssActiveDischargeEnergy'),
-              new ChannelAddress('_sum', 'ConsumptionActiveEnergy')
-            ]
-            this.service.queryEnergy(this.period.from, this.period.to, kwhChannels).then(response => {
-              let kwhProductionValue = response.result.data["_sum/ProductionActiveEnergy"];
-              let kwhGridBuyValue = response.result.data["_sum/GridBuyActiveEnergy"];
-              let kwhGridSellValue = response.result.data["_sum/GridSellActiveEnergy"];
-              let kwhChargeValue = response.result.data["_sum/EssActiveChargeEnergy"];
-              let kwhDischargeValue = response.result.data["_sum/EssActiveDischargeEnergy"];
-              let kwhConsumptionValue = response.result.data["_sum/ConsumptionActiveEnergy"];
-
-              datasets.forEach(dataset => {
-                switch (dataset.label) {
-                  case this.translate.instant('General.production'): {
-                    dataset.label = this.translate.instant('General.production') + " " + this.unitpipe.transform(kwhProductionValue, "kWh").toString();
-                    break;
-                  }
-                  case this.translate.instant('General.gridBuy'): {
-                    dataset.label = this.translate.instant('General.gridBuy') + " " + this.unitpipe.transform(kwhGridBuyValue, "kWh").toString();
-                    break;
-                  }
-                  case this.translate.instant('General.gridSell'): {
-                    dataset.label = this.translate.instant('General.gridSell') + " " + this.unitpipe.transform(kwhGridSellValue, "kWh").toString();
-                    break;
-                  }
-                  case this.translate.instant('General.chargePower'): {
-                    dataset.label = this.translate.instant('General.chargePower') + " " + this.unitpipe.transform(kwhChargeValue, "kWh").toString();
-                    break;
-                  }
-                  case this.translate.instant('General.dischargePower'): {
-                    dataset.label = this.translate.instant('General.dischargePower') + " " + this.unitpipe.transform(kwhDischargeValue, "kWh").toString()
-                    break;
-                  }
-                  case this.translate.instant('General.consumption'): {
-                    dataset.label = this.translate.instant('General.consumption') + " " + this.unitpipe.transform(kwhConsumptionValue, "kWh").toString()
-                    break;
-                  }
-                }
-              })
-              this.datasets = datasets;
-              this.loading = false;
-              this.service.stopSpinner(this.spinnerId);
-            })
-          } else {
-            this.datasets = datasets;
-            this.loading = false;
-            this.service.stopSpinner(this.spinnerId);
-          }
-        }).catch(reason => {
-          console.error(reason); // TODO error message
-          this.initializeChart();
-          return;
-        });
->>>>>>> 154bd140
       }).catch(reason => {
         console.error(reason); // TODO error message
         this.initializeChart();
@@ -913,7 +788,6 @@
           bottom: 0
         }
       }
-<<<<<<< HEAD
 
       // xAxis
       options.scales.xAxes[0].time.unit = 'day';
@@ -923,24 +797,6 @@
       if (this.service.isSmartphoneResolution == true && differenceInDays(this.service.historyPeriod.to, this.service.historyPeriod.from) >= 20) {
         options.scales.xAxes[0].ticks.source = 'auto';
         options.scales.xAxes[0].ticks.maxTicksLimit = 12;
-=======
-    })
-    options.scales.yAxes[0].id = "yAxis1"
-    options.scales.yAxes[0].scaleLabel.labelString = "kW";
-    options.scales.yAxes[0].scaleLabel.padding = -2;
-    options.scales.yAxes[0].scaleLabel.fontSize = 11;
-    options.scales.yAxes[0].ticks.padding = -5;
-    options.tooltips.callbacks.label = function (tooltipItem: TooltipItem, data: Data) {
-      let label = data.datasets[tooltipItem.datasetIndex].label;
-      if (label.split(" ").length > 1) {
-        label = label.split(" ").slice(0, 1).toString();
-
-      }
-
-      let value = tooltipItem.yLabel;
-      if (label == translate.instant('General.soc')) {
-        return label + ": " + formatNumber(value, 'de', '1.0-0') + " %";
->>>>>>> 154bd140
       } else {
         options.scales.xAxes[0].ticks.source = 'data';
       }

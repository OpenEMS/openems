import { formatNumber } from '@angular/common';
import { Component, Input, OnChanges } from '@angular/core';
import { ActivatedRoute } from '@angular/router';
import { TranslateService } from '@ngx-translate/core';
import { DefaultTypes } from 'src/app/shared/service/defaulttypes';
import { QueryHistoricTimeseriesDataResponse } from '../../../shared/jsonrpc/response/queryHistoricTimeseriesDataResponse';
import { ChannelAddress, Edge, EdgeConfig, Service, Utils } from '../../../shared/shared';
import { AbstractHistoryChart } from '../abstracthistorychart';
import { ChartOptions, Data, Dataset, DEFAULT_TIME_CHART_OPTIONS, EMPTY_DATASET, TooltipItem } from './../shared';

@Component({
  selector: 'energy',
  templateUrl: './energy.component.html'
})
export class EnergyComponent extends AbstractHistoryChart implements OnChanges {

  @Input() private period: DefaultTypes.HistoryPeriod;

  ngOnChanges() {
    this.updateChart();
  };

  public loading: boolean = true;

  constructor(
    protected service: Service,
    private route: ActivatedRoute,
    private translate: TranslateService
  ) {
    super(service);
  }

  protected labels: Date[] = [];
  protected datasets: Dataset[] = EMPTY_DATASET;
  protected options: ChartOptions;
  protected colors = [{
    // Production
    backgroundColor: 'rgba(45,143,171,0.05)',
    borderColor: 'rgba(45,143,171,1)',
  }, {
    // Grid Buy
    backgroundColor: 'rgba(0,0,0,0.05)',
    borderColor: 'rgba(0,0,0,1)',
  }, {
    // Grid Sell
    backgroundColor: 'rgba(0,0,200,0.05)',
    borderColor: 'rgba(0,0,200,1)',
  }, {
    // Consumption
    backgroundColor: 'rgba(253,197,7,0.05)',
    borderColor: 'rgba(253,197,7,1)',
  }, {
    // Storage Charge
    backgroundColor: 'rgba(0,223,0,0.05)',
    borderColor: 'rgba(0,223,0,1)',
  }, {
    // Storage Discharge
    backgroundColor: 'rgba(200,0,0,0.05)',
    borderColor: 'rgba(200,0,0,1)',
  }];

  ngOnInit() {
    this.service.setCurrentComponent('', this.route);
    let options = <ChartOptions>Utils.deepCopy(DEFAULT_TIME_CHART_OPTIONS);
    options.scales.yAxes[0].scaleLabel.labelString = "kW";
    options.tooltips.callbacks.label = function (tooltipItem: TooltipItem, data: Data) {
      let label = data.datasets[tooltipItem.datasetIndex].label;
      let value = tooltipItem.yLabel;
      if (label == this.grid) {
        if (value < 0) {
          value *= -1;
          label = this.gridBuy;
        } else {
          label = this.gridSell;
        }
      }
      return label + ": " + formatNumber(value, 'de', '1.0-2') + " kW";
    }
    this.options = options;
  }

  private updateChart() {
    this.loading = true;
    this.queryHistoricTimeseriesData(this.period.from, this.period.to).then(response => {
      this.service.getCurrentEdge().then(edge => {
        // this.service.getConfig().then(config => {

        let result = (response as QueryHistoricTimeseriesDataResponse).result;

        // convert labels
        let labels: Date[] = [];
        for (let timestamp of result.timestamps) {
          labels.push(new Date(timestamp));
        }
        this.labels = labels;

        // convert datasets
        let datasets = [];
        /*
                if (!edge.isVersionAtLeast('2018.8')) {
                  this.convertDeprecatedData(config, result.data); // TODO deprecated
                }
        */
        if ('_sum/ProductionActivePower' in result.data) {
          /*
          * Production
          */
          let productionData = result.data['_sum/ProductionActivePower'].map(value => {
            if (value == null) {
              return null
            } else {
              return value / 1000; // convert to kW
            }
          });
          datasets.push({
            label: this.translate.instant('General.Production'),
            data: productionData,
            hidden: false
          });
        }

<<<<<<< HEAD
        if ('_sum/GridActivePower' in result.data) {
          /*
           * Buy From Grid
           */
          let buyFromGridData = result.data['_sum/GridActivePower'].map(value => {
            if (value == null) {
              return null
            } else if (value > 0) {
              return value / 1000; // convert to kW
            } else {
              return 0;
            }
          });
          datasets.push({
            label: this.translate.instant('General.GridBuy'),
            data: buyFromGridData,
            hidden: false
          });

          /*
          * Sell To Grid
          */
          let sellToGridData = result.data['_sum/GridActivePower'].map(value => {
            if (value == null) {
              return null
            } else if (value < 0) {
              return value / -1000; // convert to kW and invert value
            } else {
              return 0;
            }
          });
          datasets.push({
            label: this.translate.instant('General.GridSell'),
            data: sellToGridData,
            hidden: false
          });
        }
=======
          if ('_sum/ProductionActivePower' in result.data) {
            /*
            * Production
            */
            let productionData = result.data['_sum/ProductionActivePower'].map(value => {
              if (value == null) {
                return null
              } else {
                return value / 1000; // convert to kW
              }
            });

            datasets.push({
              label: this.translate.instant('General.Production'),
              data: productionData,
              hidden: false
            });
          }

          if ('_sum/GridActivePower' in result.data) {
            /*
             * Buy From Grid
             */
            let buyFromGridData = result.data['_sum/GridActivePower'].map(value => {
              if (value == null) {
                return null
              } else if (value > 0) {
                return value / 1000; // convert to kW
              } else {
                return 0;
              }
            });

            datasets.push({
              label: this.translate.instant('General.GridBuy'),
              data: buyFromGridData,
              hidden: false
            });
>>>>>>> bacf5d49

        if ('_sum/ConsumptionActivePower' in result.data) {
          /*
          * Consumption
           */
          let consumptionData = result.data['_sum/ConsumptionActivePower'].map(value => {
            if (value == null) {
              return null
            } else {
              return value / 1000; // convert to kW
            }
          });
          datasets.push({
            label: this.translate.instant('General.Consumption'),
            data: consumptionData,
            hidden: false
          });
        }

        if ('_sum/EssActivePower' in result.data) {
          /*
           * Storage Charge
           */
          let effectivePower;
          if ('_sum/ProductionDcActualPower' in result.data && result.data['_sum/ProductionDcActualPower'].length > 0) {
            effectivePower = result.data['_sum/ProductionDcActualPower'].map((value, index) => {
              return Utils.subtractSafely(result.data['_sum/EssActivePower'][index], value);
            });
          } else {
            effectivePower = result.data['_sum/EssActivePower'];
          }
          let chargeData = effectivePower.map(value => {
            if (value == null) {
              return null
            } else if (value < 0) {
              return value / -1000; // convert to kW;
            } else {
              return 0;
            }
          });
          datasets.push({
            label: this.translate.instant('General.ChargePower'),
            data: chargeData,
            hidden: false
          });
          /*
           * Storage Discharge
           */
          let dischargeData = effectivePower.map(value => {
            if (value == null) {
              return null
            } else if (value > 0) {
              return value / 1000; // convert to kW
            } else {
              return 0;
            }
          });
          datasets.push({
            label: this.translate.instant('General.DischargePower'),
            data: dischargeData,
            hidden: false
          });
        }

<<<<<<< HEAD
        this.datasets = datasets;

        this.loading = false;
=======
          this.datasets = datasets;
          this.loading = false;
>>>>>>> bacf5d49

        /* }).catch(reason => {
           console.error(reason); // TODO error message
           this.initializeChart();
           return;
         });*/
      }).catch(reason => {
        console.error(reason); // TODO error message
        this.initializeChart();
        return;
      });
    }).catch(reason => {
      console.error(reason); // TODO error message
      this.initializeChart();
      return;
    });
  }

  protected getChannelAddresses(edge: Edge, config: EdgeConfig): Promise<ChannelAddress[]> {
    return new Promise((resolve, reject) => {
      if (edge.isVersionAtLeast('2018.8')) {
        let result: ChannelAddress[] = [];
        config.widgets.classes.forEach(clazz => {
          switch (clazz.toString()) {
            case 'Grid':
              result.push(new ChannelAddress('_sum', 'GridActivePower'));
              break;
            case 'Consumption':
              result.push(new ChannelAddress('_sum', 'ConsumptionActivePower'));
              break;
            case 'Storage':
              result.push(new ChannelAddress('_sum', 'EssActivePower'));
              break;
            case 'Production':
              result.push(
                new ChannelAddress('_sum', 'ProductionActivePower'),
                new ChannelAddress('_sum', 'ProductionDcActualPower'));
              break;
          };
          return false;
        });
        resolve(result);

      } else {
        this.service.getConfig().then(config => {
          let ignoreIds = config.getComponentIdsImplementingNature("FeneconMiniConsumptionMeter");
          ignoreIds.push.apply(ignoreIds, config.getComponentIdsByFactory("io.openems.impl.device.system.asymmetricsymmetriccombinationess.AsymmetricSymmetricCombinationEssNature"));

          // TODO: remove after full migration
          let result: ChannelAddress[] = [];

          // Ess
          let asymmetricEssChannels = this.getAsymmetric(config.getComponentIdsImplementingNature("AsymmetricEssNature"), ignoreIds);
          if (asymmetricEssChannels.length > 0) {
            // this is an AsymmetricEss Nature
            result.push.apply(result, asymmetricEssChannels);
          } else {
            // this is a SymmetricEss Nature
            result.push.apply(result, this.getSymmetric(config.getComponentIdsImplementingNature("SymmetricEssNature"), ignoreIds));
          }

          // Chargers
          result.push.apply(result, this.getCharger(config.getComponentIdsImplementingNature("ChargerNature"), ignoreIds));

          // Meters
          let asymmetricMeterIds = config.getComponentIdsImplementingNature("AsymmetricMeterNature");
          result.push.apply(result, this.getAsymmetric(asymmetricMeterIds, ignoreIds));
          let symmetricMeterIds = config.getComponentIdsImplementingNature("SymmetricMeterNature").filter(id => !asymmetricMeterIds.includes(id));
          result.push.apply(result, this.getSymmetric(symmetricMeterIds, ignoreIds));

          resolve(result);
        })
      }
    })
  }

  private getAsymmetric(ids: string[], ignoreIds: string[]): ChannelAddress[] {
    let result: ChannelAddress[] = [];
    for (let id of ids) {
      if (ignoreIds.includes(id)) {
        continue;
      }
      result.push.apply(result, [
        new ChannelAddress(id, 'ActivePowerL1'),
        new ChannelAddress(id, 'ActivePowerL2'),
        new ChannelAddress(id, 'ActivePowerL3'),
      ]);
    }
    return result;
  }

  private getSymmetric(ids: string[], ignoreIds: string[]): ChannelAddress[] {
    let result: ChannelAddress[] = [];
    for (let id of ids) {
      if (ignoreIds.includes(id)) {
        continue;
      }
      result.push.apply(result, [
        new ChannelAddress(id, 'ActivePower'),
      ]);
    }
    return result;
  }

  private getCharger(ids: string[], ignoreIds: string[]): ChannelAddress[] {
    let result: ChannelAddress[] = [];
    for (let id of ids) {
      if (ignoreIds.includes(id)) {
        continue;
      }
      result.push.apply(result, [
        new ChannelAddress(id, 'ActualPower'),
      ]);
    }
    return result;
  }

  /**
   * Calculates '_sum' values.
   * 
   * @param data 
   */
  private convertDeprecatedData(config: EdgeConfig, data: { [channelAddress: string]: any[] }) {
    let sumEssActivePower = [];
    let sumGridActivePower = [];
    let sumProductionActivePower = [];
    let sumProductionAcActivePower = [];
    let sumProductionDcActualPower = [];

    for (let channel of Object.keys(data)) {
      let channelAddress = ChannelAddress.fromString(channel)
      let componentId = channelAddress.componentId;
      let channelId = channelAddress.channelId;
      let natureIds = config.getNatureIdsByComponentId(componentId);

      if (natureIds.includes('EssNature') && channelId.startsWith('ActivePower')) {
        if (sumEssActivePower.length == 0) {
          sumEssActivePower = data[channel];
        } else {
          sumEssActivePower = data[channel].map((value, index) => {
            return Utils.addSafely(sumEssActivePower[index], value);
          });
        }
      }

      if (natureIds.includes('MeterNature') && channelId.startsWith('ActivePower')) {
        if (componentId === 'meter0') {
          if (sumGridActivePower.length == 0) {
            sumGridActivePower = data[channel];
          } else {
            sumGridActivePower = data[channel].map((value, index) => {
              return Utils.addSafely(sumGridActivePower[index], value);
            });
          }
        } else {
          if (sumProductionActivePower.length == 0) {
            sumProductionActivePower = data[channel];
          } else {
            sumProductionActivePower = data[channel].map((value, index) => {
              return Utils.addSafely(sumProductionActivePower[index], value);
            });
          }
          if (sumProductionAcActivePower.length == 0) {
            sumProductionAcActivePower = data[channel];
          } else {
            sumProductionAcActivePower = data[channel].map((value, index) => {
              return Utils.addSafely(sumProductionAcActivePower[index], value);
            });
          }
        }
      }

      if (natureIds.includes('ChargerNature') && channelId === 'ActualPower') {
        if (sumProductionActivePower.length == 0) {
          sumProductionActivePower = data[channel];
        } else {
          sumProductionActivePower = data[channel].map((value, index) => {
            return Utils.addSafely(sumProductionActivePower[index], value);
          });
        }
        if (sumProductionDcActualPower.length == 0) {
          sumProductionDcActualPower = data[channel];
        } else {
          sumProductionDcActualPower = data[channel].map((value, index) => {
            return Utils.addSafely(sumProductionDcActualPower[index], value);
          });
        }
      }

      data['_sum/EssActivePower'] = sumEssActivePower;
      data['_sum/GridActivePower'] = sumGridActivePower;
      data['_sum/ProductionActivePower'] = sumProductionActivePower;
      data['_sum/ProductionDcActualPower'] = sumProductionDcActualPower;
      data['_sum/ConsumptionActivePower'] = sumEssActivePower.map((ess, index) => {
        return Utils.addSafely(ess, Utils.addSafely(sumProductionAcActivePower[index], sumGridActivePower[index]));
      });
    }
  }

  private initializeChart() {
    this.datasets = EMPTY_DATASET;
    this.labels = [];
    this.loading = false;
  }

}<|MERGE_RESOLUTION|>--- conflicted
+++ resolved
@@ -83,81 +83,24 @@
     this.loading = true;
     this.queryHistoricTimeseriesData(this.period.from, this.period.to).then(response => {
       this.service.getCurrentEdge().then(edge => {
-        // this.service.getConfig().then(config => {
-
-        let result = (response as QueryHistoricTimeseriesDataResponse).result;
-
-        // convert labels
-        let labels: Date[] = [];
-        for (let timestamp of result.timestamps) {
-          labels.push(new Date(timestamp));
-        }
-        this.labels = labels;
-
-        // convert datasets
-        let datasets = [];
-        /*
-                if (!edge.isVersionAtLeast('2018.8')) {
-                  this.convertDeprecatedData(config, result.data); // TODO deprecated
-                }
-        */
-        if ('_sum/ProductionActivePower' in result.data) {
-          /*
-          * Production
-          */
-          let productionData = result.data['_sum/ProductionActivePower'].map(value => {
-            if (value == null) {
-              return null
-            } else {
-              return value / 1000; // convert to kW
-            }
-          });
-          datasets.push({
-            label: this.translate.instant('General.Production'),
-            data: productionData,
-            hidden: false
-          });
-        }
-
-<<<<<<< HEAD
-        if ('_sum/GridActivePower' in result.data) {
-          /*
-           * Buy From Grid
-           */
-          let buyFromGridData = result.data['_sum/GridActivePower'].map(value => {
-            if (value == null) {
-              return null
-            } else if (value > 0) {
-              return value / 1000; // convert to kW
-            } else {
-              return 0;
-            }
-          });
-          datasets.push({
-            label: this.translate.instant('General.GridBuy'),
-            data: buyFromGridData,
-            hidden: false
-          });
-
-          /*
-          * Sell To Grid
-          */
-          let sellToGridData = result.data['_sum/GridActivePower'].map(value => {
-            if (value == null) {
-              return null
-            } else if (value < 0) {
-              return value / -1000; // convert to kW and invert value
-            } else {
-              return 0;
-            }
-          });
-          datasets.push({
-            label: this.translate.instant('General.GridSell'),
-            data: sellToGridData,
-            hidden: false
-          });
-        }
-=======
+        this.service.getConfig().then(config => {
+
+          let result = (response as QueryHistoricTimeseriesDataResponse).result;
+
+          // convert labels
+          let labels: Date[] = [];
+          for (let timestamp of result.timestamps) {
+            labels.push(new Date(timestamp));
+          }
+          this.labels = labels;
+
+          // convert datasets
+          let datasets = [];
+
+          if (!edge.isVersionAtLeast('2018.8')) {
+            this.convertDeprecatedData(config, result.data); // TODO deprecated
+          }
+
           if ('_sum/ProductionActivePower' in result.data) {
             /*
             * Production
@@ -196,85 +139,97 @@
               data: buyFromGridData,
               hidden: false
             });
->>>>>>> bacf5d49
-
-        if ('_sum/ConsumptionActivePower' in result.data) {
-          /*
-          * Consumption
-           */
-          let consumptionData = result.data['_sum/ConsumptionActivePower'].map(value => {
-            if (value == null) {
-              return null
+
+            /*
+            * Sell To Grid
+            */
+            let sellToGridData = result.data['_sum/GridActivePower'].map(value => {
+              if (value == null) {
+                return null
+              } else if (value < 0) {
+                return value / -1000; // convert to kW and invert value
+              } else {
+                return 0;
+              }
+            });
+            datasets.push({
+              label: this.translate.instant('General.GridSell'),
+              data: sellToGridData,
+              hidden: false
+            });
+          }
+
+          if ('_sum/ConsumptionActivePower' in result.data) {
+            /*
+            * Consumption
+             */
+            let consumptionData = result.data['_sum/ConsumptionActivePower'].map(value => {
+              if (value == null) {
+                return null
+              } else {
+                return value / 1000; // convert to kW
+              }
+            });
+            datasets.push({
+              label: this.translate.instant('General.Consumption'),
+              data: consumptionData,
+              hidden: false
+            });
+          }
+
+          if ('_sum/EssActivePower' in result.data) {
+            /*
+             * Storage Charge
+             */
+            let effectivePower;
+            if ('_sum/ProductionDcActualPower' in result.data && result.data['_sum/ProductionDcActualPower'].length > 0) {
+              effectivePower = result.data['_sum/ProductionDcActualPower'].map((value, index) => {
+                return Utils.subtractSafely(result.data['_sum/EssActivePower'][index], value);
+              });
             } else {
-              return value / 1000; // convert to kW
+              effectivePower = result.data['_sum/EssActivePower'];
             }
-          });
-          datasets.push({
-            label: this.translate.instant('General.Consumption'),
-            data: consumptionData,
-            hidden: false
-          });
-        }
-
-        if ('_sum/EssActivePower' in result.data) {
-          /*
-           * Storage Charge
-           */
-          let effectivePower;
-          if ('_sum/ProductionDcActualPower' in result.data && result.data['_sum/ProductionDcActualPower'].length > 0) {
-            effectivePower = result.data['_sum/ProductionDcActualPower'].map((value, index) => {
-              return Utils.subtractSafely(result.data['_sum/EssActivePower'][index], value);
-            });
-          } else {
-            effectivePower = result.data['_sum/EssActivePower'];
-          }
-          let chargeData = effectivePower.map(value => {
-            if (value == null) {
-              return null
-            } else if (value < 0) {
-              return value / -1000; // convert to kW;
-            } else {
-              return 0;
-            }
-          });
-          datasets.push({
-            label: this.translate.instant('General.ChargePower'),
-            data: chargeData,
-            hidden: false
-          });
-          /*
-           * Storage Discharge
-           */
-          let dischargeData = effectivePower.map(value => {
-            if (value == null) {
-              return null
-            } else if (value > 0) {
-              return value / 1000; // convert to kW
-            } else {
-              return 0;
-            }
-          });
-          datasets.push({
-            label: this.translate.instant('General.DischargePower'),
-            data: dischargeData,
-            hidden: false
-          });
-        }
-
-<<<<<<< HEAD
-        this.datasets = datasets;
-
-        this.loading = false;
-=======
+            let chargeData = effectivePower.map(value => {
+              if (value == null) {
+                return null
+              } else if (value < 0) {
+                return value / -1000; // convert to kW;
+              } else {
+                return 0;
+              }
+            });
+            datasets.push({
+              label: this.translate.instant('General.ChargePower'),
+              data: chargeData,
+              hidden: false
+            });
+            /*
+             * Storage Discharge
+             */
+            let dischargeData = effectivePower.map(value => {
+              if (value == null) {
+                return null
+              } else if (value > 0) {
+                return value / 1000; // convert to kW
+              } else {
+                return 0;
+              }
+            });
+            datasets.push({
+              label: this.translate.instant('General.DischargePower'),
+              data: dischargeData,
+              hidden: false
+            });
+          }
+
           this.datasets = datasets;
           this.loading = false;
->>>>>>> bacf5d49
-
-        /* }).catch(reason => {
-           console.error(reason); // TODO error message
-           this.initializeChart();
-           return;
-         });*/
+
+        }).catch(reason => {
+          console.error(reason); // TODO error message
+          this.initializeChart();
+          return;
+        });
       }).catch(reason => {
         console.error(reason); // TODO error message
         this.initializeChart();

--- conflicted
+++ resolved
@@ -5,10 +5,11 @@
 import { TranslateService } from '@ngx-translate/core';
 import * as Chart from 'chart.js';
 import { ChartDataSets, ChartLegendLabelItem, ChartTooltipItem } from 'chart.js';
-import { differenceInCalendarMonths, format, isSameDay, isSameMonth, isSameYear } from 'date-fns';
+import { format, isSameDay, isSameMonth, isSameYear } from 'date-fns';
 import { saveAs } from 'file-saver-es';
 import { Subject } from 'rxjs';
 import { takeUntil } from 'rxjs/operators';
+import { JsonrpcResponseError } from 'src/app/shared/jsonrpc/base';
 import { QueryHistoricTimeseriesExportXlxsRequest } from 'src/app/shared/jsonrpc/request/queryHistoricTimeseriesExportXlxs';
 import { Base64PayloadResponse } from 'src/app/shared/jsonrpc/response/base64PayloadResponse';
 import { QueryHistoricTimeseriesDataResponse } from 'src/app/shared/jsonrpc/response/queryHistoricTimeseriesDataResponse';
@@ -45,13 +46,8 @@
   private stopOnDestroy: Subject<void> = new Subject<void>();
 
   public chartType: string = "line";
-  public isExcelExportAllowed: boolean = true;
-
-<<<<<<< HEAD
-  @Output() setShowWarning: EventEmitter<boolean> = new EventEmitter()
-=======
+
   @Output() public setErrorResponse: EventEmitter<JsonrpcResponseError | null> = new EventEmitter();
->>>>>>> 2d29eadb
   @Input() public period: DefaultTypes.HistoryPeriod;
 
   ngOnChanges() {
@@ -76,14 +72,9 @@
    * Export historic data to Excel file.
    */
   public exportToXlxs() {
-    this.isExcelExportAllowed = differenceInCalendarMonths(this.service.historyPeriod.value.to, this.service.historyPeriod.value.from) < 3;
-    if (!this.isExcelExportAllowed) {
-      return
-    }
-
     this.startSpinner();
     this.service.getCurrentEdge().then(edge => {
-      edge.sendRequest(this.websocket, new QueryHistoricTimeseriesExportXlxsRequest(this.service.historyPeriod.value.from, this.service.historyPeriod.value.to)).then(response => {
+      edge.sendRequest(this.websocket, new QueryHistoricTimeseriesExportXlxsRequest(this.service.historyPeriod.from, this.service.historyPeriod.to)).then(response => {
         let r = response as Base64PayloadResponse;
         var binary = atob(r.result.payload.replace(/\s/g, ''));
         var len = binary.length;
@@ -97,8 +88,8 @@
         });
 
         let fileName = "Export-" + edge.id + "-";
-        let dateFrom = this.service.historyPeriod.value.from;
-        let dateTo = this.service.historyPeriod.value.to;
+        let dateFrom = this.service.historyPeriod.from;
+        let dateTo = this.service.historyPeriod.to;
         if (isSameDay(dateFrom, dateTo)) {
           fileName += format(dateFrom, "dd.MM.yyyy");
         } else if (isSameMonth(dateFrom, dateTo)) {
@@ -398,18 +389,11 @@
       this.datasets = datasets;
       this.loading = false;
       this.stopSpinner();
-<<<<<<< HEAD
-
-    }).catch(reason => {
-      console.error(reason); // TODO error message
-      this.setShowWarning.emit(true)
-=======
       this.setErrorResponse.emit(null);
 
     }).catch(reason => {
       console.error(reason); // TODO error message
       this.setErrorResponse.emit(reason);
->>>>>>> 2d29eadb
       return;
     });
   }
@@ -459,15 +443,15 @@
         let categoryGapPercentage = 0;
 
         switch (this.service.periodString) {
-          case DefaultTypes.PeriodString.CUSTOM: {
+          case "custom": {
             barWidthPercentage = 0.7;
             categoryGapPercentage = 0.4;
           }
-          case DefaultTypes.PeriodString.WEEK: {
+          case "week": {
             barWidthPercentage = 0.7;
             categoryGapPercentage = 0.4;
           }
-          case DefaultTypes.PeriodString.MONTH: {
+          case "month": {
             if (this.service.isSmartphoneResolution == true) {
               barWidthPercentage = 1;
               categoryGapPercentage = 0.6;
@@ -808,7 +792,7 @@
     };
 
     // X-Axis for Chart: Calculate Time-Unit for normal sized window
-    options.scales.xAxes[0].time.unit = calculateResolution(this.service, this.service.historyPeriod.value.from, this.service.historyPeriod.value.to).timeFormat;
+    options.scales.xAxes[0].time.unit = calculateResolution(this.service, this.service.historyPeriod.from, this.service.historyPeriod.to).timeFormat;
 
     options.scales.xAxes[0].bounds = 'ticks';
     options.scales.xAxes[0].stacked = true;

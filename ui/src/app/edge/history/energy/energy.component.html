<ng-template #tplCard>
  <ion-item lines="full" color="light">
    <ion-icon size="large" slot="start" name="laptop-outline" color="primary"></ion-icon>
    <ion-label translate>
      Edge.Index.Energymonitor.title
    </ion-label>
    <ion-button (click)="exportToXlxs()" slot="end">
      <ion-icon name="download-outline"></ion-icon>
    </ion-button>
  </ion-item>
<<<<<<< HEAD
  <ion-card-content class="ion-no-padding ion-padding-vertical">
    <div [style.height.px]="getChartHeight()">
      <ngx-spinner [name]="spinnerId"></ngx-spinner>
      <ng-container *ngIf="!loading">
        <canvas baseChart [datasets]="datasets" [labels]="labels" [options]="options" [chartType]="chartType"
          [colors]="colors"></canvas>
      </ng-container>
    </div>
  </ion-card-content>
</ion-card>
=======
</ng-template>

<ng-template #tplChart>
  <div [style.height.px]="getChartHeight()">
    <ngx-spinner [name]="spinnerId"></ngx-spinner>
    <ng-container *ngIf="!loading">
      <canvas baseChart [datasets]="datasets" [labels]="labels" [options]="options" [colors]="colors"
        chartType="line"></canvas>
    </ng-container>
  </div>
</ng-template>

<div class="ion-hide-sm-down">
  <ion-card class="ion-no-padding">
    <ng-template *ngTemplateOutlet="tplCard"></ng-template>
    <ion-card-content>
      <ng-template *ngTemplateOutlet="tplChart"></ng-template>
    </ion-card-content>
  </ion-card>
</div>

<div class="ion-hide-sm-up">
  <ion-card class="ion-no-padding" style="box-shadow: none !important">
    <ng-template *ngTemplateOutlet="tplCard"></ng-template>
  </ion-card>
  <ng-template *ngTemplateOutlet="tplChart"></ng-template>
</div>
>>>>>>> 0b133ba4
<|MERGE_RESOLUTION|>--- conflicted
+++ resolved
@@ -8,18 +8,6 @@
       <ion-icon name="download-outline"></ion-icon>
     </ion-button>
   </ion-item>
-<<<<<<< HEAD
-  <ion-card-content class="ion-no-padding ion-padding-vertical">
-    <div [style.height.px]="getChartHeight()">
-      <ngx-spinner [name]="spinnerId"></ngx-spinner>
-      <ng-container *ngIf="!loading">
-        <canvas baseChart [datasets]="datasets" [labels]="labels" [options]="options" [chartType]="chartType"
-          [colors]="colors"></canvas>
-      </ng-container>
-    </div>
-  </ion-card-content>
-</ion-card>
-=======
 </ng-template>
 
 <ng-template #tplChart>
@@ -46,5 +34,4 @@
     <ng-template *ngTemplateOutlet="tplCard"></ng-template>
   </ion-card>
   <ng-template *ngTemplateOutlet="tplChart"></ng-template>
-</div>
->>>>>>> 0b133ba4
+</div>
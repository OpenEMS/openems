import { TranslateService } from '@ngx-translate/core';
import { ChartDataSets, ChartLegendLabelItem, ChartTooltipItem } from 'chart.js';
import { differenceInDays, differenceInMinutes, startOfDay } from 'date-fns';
import { QueryHistoricTimeseriesDataResponse } from 'src/app/shared/jsonrpc/response/queryHistoricTimeseriesDataResponse';
import { QueryHistoricTimeseriesEnergyResponse } from 'src/app/shared/jsonrpc/response/queryHistoricTimeseriesEnergyResponse';
import { ChannelAddress, Service } from 'src/app/shared/shared';

export interface Dataset {
  label: string;
  data: number[];
  hidden: boolean;
}

/**
 * Data from a subscription to Channel or from a historic data query.
 * 
 * TODO Lukas refactor
 */
export type ChannelData = {
  [name: string]: number[]
}

export type Data = {
  labels: Date,
  datasets: {
    backgroundColor: string,
    borderColor: string,
    data: number[],
    label: string,
    _meta: {}
  }[]
}

export type TooltipItem = {
  datasetIndex: number,
  index: number,
  x: number,
  xLabel: Date,
  value: number,
  y: number,
  yLabel: number
}

export type Datasets = ChartDataSets & ChartColors;

export interface ChartColors {
  backgroundColor: string,
  bordercolor: string
}

export type ChartOptions = {
  layout?: {
    padding: {
      left: number,
      right: number,
      top: number,
      bottom: number
    }
  }
  responsive?: boolean,
  maintainAspectRatio: boolean,
  legend: {
    onClick?(event: MouseEvent, legendItem: ChartLegendLabelItem): void
    labels: {
      generateLabels?(chart: Chart): ChartLegendLabelItem[],
      filter?(legendItem: ChartLegendLabelItem, data: ChartData): any,
    },
    position: "bottom"
  },
  elements: {
    point: {
      radius: number,
      hitRadius: number,
      hoverRadius: number
    },
    line: {
      borderWidth: number,
      tension: number
    },
    rectangle: {
      borderWidth: number,
    }
  },
  hover: {
    mode: string,
    intersect: boolean
  },
  scales: {
    yAxes: [{
      id?: string,
      position: string,
      stacked?: boolean,
      scaleLabel: {
        display: boolean,
        labelString: string,
        padding?: number,
        fontSize?: number
      },
      gridLines?: {
        display: boolean
      },
      ticks: {
        beginAtZero: boolean,
        max?: number,
        padding?: number,
        stepSize?: number,
        callback?(value: number | string, index: number, values: number[] | string[]): string | number | null | undefined;
      }
    }],
    xAxes: [{
      bounds?: string,
      offset?: boolean,
      stacked: boolean,
      type: "time",
      time: {
        stepSize?: number,
        unit?: string,
        minUnit: string,
        displayFormats: {
          millisecond: string,
          second: string,
          minute: string,
          hour: string,
          day: string,
          week: string,
          month: string,
          quarter: string,
          year: string
        }
      },
      ticks: {
        source?: string,
        maxTicksLimit?: number
      }
    }]
  },
  tooltips: {
    mode: string,
    intersect: boolean,
    axis: string,
    itemSort?(itemA: ChartTooltipItem, itemB: ChartTooltipItem, data?: ChartData): number,
    callbacks: {
      label?(tooltipItem: TooltipItem, data: Data): string,
      title?(tooltipItems: TooltipItem[], data: Data): string,
      afterTitle?(item: ChartTooltipItem[], data: ChartData): string | string[],
      footer?(item: ChartTooltipItem[], data: ChartData): string | string[]
    }
  },
}

export const DEFAULT_TIME_CHART_OPTIONS: ChartOptions = {
  maintainAspectRatio: false,
  legend: {
    labels: {},
    position: 'bottom'
  },
  elements: {
    point: {
      radius: 0,
      hitRadius: 0,
      hoverRadius: 0
    },
    line: {
      borderWidth: 2,
      tension: 0.1
    },
    rectangle: {
      borderWidth: 2,
    }
  },
  hover: {
    mode: 'point',
    intersect: true
  },
  scales: {
    yAxes: [{
      position: 'left',
      scaleLabel: {
        display: true,
        labelString: ""
      },
      ticks: {
        beginAtZero: true
      }
    }],
    xAxes: [{
      ticks: {},
      stacked: false,
      type: 'time',
      time: {
        minUnit: 'hour',
        displayFormats: {
          millisecond: 'SSS [ms]',
          second: 'HH:mm:ss a', // 17:20:01
          minute: 'HH:mm', // 17:20
          hour: 'HH:[00]', // 17:20
          day: 'DD', // Sep 04 2015
          week: 'll', // Week 46, or maybe "[W]WW - YYYY" ?
          month: 'MM', // September
          quarter: '[Q]Q - YYYY', // Q3 - 2015
          year: 'YYYY' // 2015,
        }
      },
    }]
  },
  tooltips: {
    mode: 'index',
    intersect: false,
    axis: 'x',
    callbacks: {
      title(tooltipItems: TooltipItem[], data: Data): string {
        let date = new Date(tooltipItems[0].xLabel);
        return date.toLocaleDateString() + " " + date.toLocaleTimeString();
      }
    }
  },
};

/**
 * Creates an empty dataset for ChartJS with translated error message.
 * 
 * @param translate the TranslateService
 * @returns a dataset
 */
export function createEmptyDataset(translate: TranslateService): ChartDataSets[] {
  return [{
    label: translate.instant("Edge.History.noData"),
    data: [],
    hidden: false
  }];
}

export function calculateActiveTimeOverPeriod(channel: ChannelAddress, queryResult: QueryHistoricTimeseriesDataResponse['result']) {
  let startDate = startOfDay(new Date(queryResult.timestamps[0]));
  let endDate = new Date(queryResult.timestamps[queryResult.timestamps.length - 1]);
  let activeSum = 0;
  queryResult.data[channel.toString()].forEach(value => {
    activeSum += value;
  });
  let activePercent = activeSum / queryResult.timestamps.length;
  return (differenceInMinutes(endDate, startDate) * activePercent) * 60;
};

/**
 * Calculates resolution from passed Dates for queryHistoricTime-SeriesData und -EnergyPerPeriod &&
 * Calculates timeFormat from passed Dates for xAxes of chart
 * 
 * @param service the Service
 * @param fromDate the From-Date
 * @param toDate the To-Date
 * @returns resolution and timeformat
 */
export function calculateResolution(service: Service, fromDate: Date, toDate: Date): { resolution: Resolution, timeFormat: 'day' | 'month' | 'hour' } {

  let days = Math.abs(differenceInDays(toDate, fromDate));
  let resolution: { resolution: Resolution, timeFormat: 'day' | 'month' | 'hour' };

<<<<<<< HEAD
  if (days <= 1) {
    resolution = { resolution: { value: 5, unit: Unit.MINUTES }, timeFormat: 'hour' } // 5 Minutes
  } else if (days == 2) {
    if (service.isSmartphoneResolution) {
      resolution = { resolution: { value: 1, unit: Unit.DAYS }, timeFormat: 'hour' }; // 1 Day
    } else {
      resolution = { resolution: { value: 10, unit: Unit.MINUTES }, timeFormat: 'hour' }; // 1 Hour
    }

  } else if (days <= 4) {
    if (service.isSmartphoneResolution) {
      resolution = { resolution: { value: 1, unit: Unit.DAYS }, timeFormat: 'day' }; // 1 Day
    } else {
      resolution = { resolution: { value: 1, unit: Unit.HOURS }, timeFormat: 'hour' } // 1 Hour
    }
=======
    if (days <= 1) {
        resolution = { resolution: { value: 5, unit: Unit.MINUTES }, timeFormat: 'hour' }; // 5 Minutes
    } else if (days == 2) {
        if (service.isSmartphoneResolution) {
            resolution = { resolution: { value: 1, unit: Unit.DAYS }, timeFormat: 'hour' }; // 1 Day
        } else {
            resolution = { resolution: { value: 10, unit: Unit.MINUTES }, timeFormat: 'hour' }; // 1 Hour
        }

    } else if (days <= 4) {
        if (service.isSmartphoneResolution) {
            resolution = { resolution: { value: 1, unit: Unit.DAYS }, timeFormat: 'day' }; // 1 Day
        } else {
            resolution = { resolution: { value: 1, unit: Unit.HOURS }, timeFormat: 'hour' }; // 1 Hour
        }
>>>>>>> 2d29eadb

  } else if (days <= 6) {
    // >> show Hours
    resolution = { resolution: { value: 1, unit: Unit.HOURS }, timeFormat: 'day' }; // 1 Day

  } else if (days <= 31 && service.isSmartphoneResolution) {
    // Smartphone-View: show 31 days in daily view
    resolution = { resolution: { value: 1, unit: Unit.DAYS }, timeFormat: 'day' }; // 1 Day

  } else if (days <= 90) {
    resolution = { resolution: { value: 1, unit: Unit.DAYS }, timeFormat: 'day' }; // 1 Day

  } else if (days <= 144) {
    // >> show Days
    if (service.isSmartphoneResolution == true) {
      resolution = { resolution: { value: 1, unit: Unit.MONTHS }, timeFormat: 'month' }; // 1 Month
    } else {
      resolution = { resolution: { value: 1, unit: Unit.DAYS }, timeFormat: 'day' }; // 1 Day
    }
<<<<<<< HEAD

  } else {
    // >> show Months
    resolution = { resolution: { value: 1, unit: Unit.MONTHS }, timeFormat: 'month' }; // 1 Month
  }
  return resolution
=======
    return resolution;
>>>>>>> 2d29eadb
}

/**
  * Returns true if Chart Label should be visible. Defaults to to true.
  * 
  * Compares only the first part of the label string - without a value or unit.
  * 
  * @param label the Chart label
  * @param orElse the default, in case no value was stored yet in Session-Storage
  * @returns true for visible labels, hidden otherwise
  */
export function isLabelVisible(label: string, orElse?: boolean): boolean {
  let labelWithoutUnit = "LABEL_" + label;
  let value = sessionStorage.getItem(labelWithoutUnit);
  if (orElse != null && value == null) {
    return orElse;
  } else {
    return value !== 'false';
  }
}

/**
 * Stores if the Label should be visible or hidden in Session-Storage.
 * 
 * @param label the Chart label
 * @param visible true to set the Label visibile; false to hide ite
 */
export function setLabelVisible(label: string, visible: boolean | null): void {
  if (visible == null) {
    return;
  }
  let labelWithoutUnit = "LABEL_" + label;
  sessionStorage.setItem(labelWithoutUnit, visible ? 'true' : 'false');
}

export type Resolution = {
  value: number,
  unit: Unit
}
export type InputChannel = {
  name: string,
  powerChannel: ChannelAddress,
  energyChannel?: ChannelAddress

  /** Choose between predefined converters */
  converter?: (value: number) => number | null,
}

export enum Unit {
  SECONDS = "Seconds",
  MINUTES = "Minutes",
  HOURS = "Hours",
  DAYS = "Days",
  MONTHS = "Months",
}

export type DisplayValues = {
  name: string,
  /** suffix to the name */
  nameSuffix?: (energyValues: QueryHistoricTimeseriesEnergyResponse) => number | string,
  /** Convert the values to be displayed in Chart */
  converter: () => number[],
  /** If dataset should be hidden on Init */
  hiddenOnInit?: boolean,
  /** default: true, stroke through label for hidden dataset */
  noStrokeThroughLegendIfHidden?: boolean,
  /** color in rgb-Format */
  color: string,
  /** the stack for barChart */
  stack?: number,
}

export type ChartData = {
  /** Input Channels that need to be queried from the database */
  input: InputChannel[],
  /** Output Channels that will be shown in the chart */
  output: (data: ChannelData) => DisplayValues[],
  tooltip: {
    /** Format of Number displayed */
    formatNumber: string,
    afterTitle?: string
  },
  /** Name to be displayed on the left y-axis, also the unit to be displayed in tooltips and legend */
  unit: YAxisTitle,
}

export enum YAxisTitle {
  PERCENTAGE,
  ENERGY
}

export namespace ValueConverter {

  export const NEGATIVE_AS_ZERO = (value) => {
    if (value > 0) {
      return value;
    } else {
      return 0;
    }
  }

  export const NON_NEGATIVE = (value) => {
    if (value >= 0) {
      return value;
    } else {
      return null;
    }
  }
}<|MERGE_RESOLUTION|>--- conflicted
+++ resolved
@@ -1,277 +1,233 @@
-import { TranslateService } from '@ngx-translate/core';
-import { ChartDataSets, ChartLegendLabelItem, ChartTooltipItem } from 'chart.js';
+import { ChartLegendLabelItem, ChartTooltipItem } from 'chart.js';
 import { differenceInDays, differenceInMinutes, startOfDay } from 'date-fns';
 import { QueryHistoricTimeseriesDataResponse } from 'src/app/shared/jsonrpc/response/queryHistoricTimeseriesDataResponse';
-import { QueryHistoricTimeseriesEnergyResponse } from 'src/app/shared/jsonrpc/response/queryHistoricTimeseriesEnergyResponse';
 import { ChannelAddress, Service } from 'src/app/shared/shared';
 
 export interface Dataset {
-  label: string;
-  data: number[];
-  hidden: boolean;
-}
-
-/**
- * Data from a subscription to Channel or from a historic data query.
- * 
- * TODO Lukas refactor
- */
-export type ChannelData = {
-  [name: string]: number[]
-}
-
-export type Data = {
-  labels: Date,
-  datasets: {
-    backgroundColor: string,
-    borderColor: string,
-    data: number[],
-    label: string,
-    _meta: {}
-  }[]
-}
-
-export type TooltipItem = {
-  datasetIndex: number,
-  index: number,
-  x: number,
-  xLabel: Date,
-  value: number,
-  y: number,
-  yLabel: number
-}
-
-export type Datasets = ChartDataSets & ChartColors;
-
-export interface ChartColors {
-  backgroundColor: string,
-  bordercolor: string
-}
-
-export type ChartOptions = {
-  layout?: {
-    padding: {
-      left: number,
-      right: number,
-      top: number,
-      bottom: number
-    }
-  }
-  responsive?: boolean,
-  maintainAspectRatio: boolean,
-  legend: {
-    onClick?(event: MouseEvent, legendItem: ChartLegendLabelItem): void
-    labels: {
-      generateLabels?(chart: Chart): ChartLegendLabelItem[],
-      filter?(legendItem: ChartLegendLabelItem, data: ChartData): any,
-    },
-    position: "bottom"
-  },
-  elements: {
-    point: {
-      radius: number,
-      hitRadius: number,
-      hoverRadius: number
-    },
-    line: {
-      borderWidth: number,
-      tension: number
-    },
-    rectangle: {
-      borderWidth: number,
-    }
-  },
-  hover: {
-    mode: string,
-    intersect: boolean
-  },
-  scales: {
-    yAxes: [{
-      id?: string,
-      position: string,
-      stacked?: boolean,
-      scaleLabel: {
-        display: boolean,
-        labelString: string,
-        padding?: number,
-        fontSize?: number
-      },
-      gridLines?: {
-        display: boolean
-      },
-      ticks: {
-        beginAtZero: boolean,
-        max?: number,
-        padding?: number,
-        stepSize?: number,
-        callback?(value: number | string, index: number, values: number[] | string[]): string | number | null | undefined;
-      }
-    }],
-    xAxes: [{
-      bounds?: string,
-      offset?: boolean,
-      stacked: boolean,
-      type: "time",
-      time: {
-        stepSize?: number,
-        unit?: string,
-        minUnit: string,
-        displayFormats: {
-          millisecond: string,
-          second: string,
-          minute: string,
-          hour: string,
-          day: string,
-          week: string,
-          month: string,
-          quarter: string,
-          year: string
-        }
-      },
-      ticks: {
-        source?: string,
-        maxTicksLimit?: number
-      }
-    }]
-  },
-  tooltips: {
-    mode: string,
-    intersect: boolean,
-    axis: string,
-    itemSort?(itemA: ChartTooltipItem, itemB: ChartTooltipItem, data?: ChartData): number,
-    callbacks: {
-      label?(tooltipItem: TooltipItem, data: Data): string,
-      title?(tooltipItems: TooltipItem[], data: Data): string,
-      afterTitle?(item: ChartTooltipItem[], data: ChartData): string | string[],
-      footer?(item: ChartTooltipItem[], data: ChartData): string | string[]
-    }
-  },
-}
-
-export const DEFAULT_TIME_CHART_OPTIONS: ChartOptions = {
-  maintainAspectRatio: false,
-  legend: {
-    labels: {},
-    position: 'bottom'
-  },
-  elements: {
-    point: {
-      radius: 0,
-      hitRadius: 0,
-      hoverRadius: 0
-    },
-    line: {
-      borderWidth: 2,
-      tension: 0.1
-    },
-    rectangle: {
-      borderWidth: 2,
-    }
-  },
-  hover: {
-    mode: 'point',
-    intersect: true
-  },
-  scales: {
-    yAxes: [{
-      position: 'left',
-      scaleLabel: {
-        display: true,
-        labelString: ""
-      },
-      ticks: {
-        beginAtZero: true
-      }
-    }],
-    xAxes: [{
-      ticks: {},
-      stacked: false,
-      type: 'time',
-      time: {
-        minUnit: 'hour',
-        displayFormats: {
-          millisecond: 'SSS [ms]',
-          second: 'HH:mm:ss a', // 17:20:01
-          minute: 'HH:mm', // 17:20
-          hour: 'HH:[00]', // 17:20
-          day: 'DD', // Sep 04 2015
-          week: 'll', // Week 46, or maybe "[W]WW - YYYY" ?
-          month: 'MM', // September
-          quarter: '[Q]Q - YYYY', // Q3 - 2015
-          year: 'YYYY' // 2015,
-        }
-      },
-    }]
-  },
-  tooltips: {
-    mode: 'index',
-    intersect: false,
-    axis: 'x',
-    callbacks: {
-      title(tooltipItems: TooltipItem[], data: Data): string {
-        let date = new Date(tooltipItems[0].xLabel);
-        return date.toLocaleDateString() + " " + date.toLocaleTimeString();
-      }
-    }
-  },
-};
-
-/**
- * Creates an empty dataset for ChartJS with translated error message.
- * 
- * @param translate the TranslateService
- * @returns a dataset
- */
-export function createEmptyDataset(translate: TranslateService): ChartDataSets[] {
-  return [{
-    label: translate.instant("Edge.History.noData"),
+    label: string;
+    data: number[];
+    hidden: boolean;
+}
+
+export const EMPTY_DATASET = [{
+    label: "no Data available",
     data: [],
     hidden: false
-  }];
-}
+}];
+
+export type Data = {
+    labels: Date,
+    datasets: {
+        backgroundColor: string,
+        borderColor: string,
+        data: number[],
+        label: string,
+        _meta: {}
+    }[]
+}
+
+export type TooltipItem = {
+    datasetIndex: number,
+    index: number,
+    x: number,
+    xLabel: Date,
+    value: number,
+    y: number,
+    yLabel: number
+}
+
+export type ChartOptions = {
+    layout?: {
+        padding: {
+            left: number,
+            right: number,
+            top: number,
+            bottom: number
+        }
+    }
+    responsive?: boolean,
+    maintainAspectRatio: boolean,
+    legend: {
+        onClick?(event: MouseEvent, legendItem: ChartLegendLabelItem): void
+        labels: {
+            generateLabels?(chart: Chart): ChartLegendLabelItem[],
+            filter?(legendItem: ChartLegendLabelItem, data: ChartData): any,
+        },
+        position: "bottom"
+    },
+    elements: {
+        point: {
+            radius: number,
+            hitRadius: number,
+            hoverRadius: number
+        },
+        line: {
+            borderWidth: number,
+            tension: number
+        },
+        rectangle: {
+            borderWidth: number,
+        }
+    },
+    hover: {
+        mode: string,
+        intersect: boolean
+    },
+    scales: {
+        yAxes: [{
+            id?: string,
+            position: string,
+            scaleLabel: {
+                display: boolean,
+                labelString: string,
+                padding?: number,
+                fontSize?: number
+            },
+            gridLines?: {
+                display: boolean
+            },
+            ticks: {
+                beginAtZero: boolean,
+                max?: number,
+                padding?: number,
+                stepSize?: number,
+                callback?(value: number | string, index: number, values: number[] | string[]): string | number | null | undefined;
+            }
+        }],
+        xAxes: [{
+            bounds?: string,
+            offset?: boolean,
+            stacked: boolean,
+            type: "time",
+            time: {
+                stepSize?: number,
+                unit?: string,
+                minUnit: string,
+                displayFormats: {
+                    millisecond: string,
+                    second: string,
+                    minute: string,
+                    hour: string,
+                    day: string,
+                    week: string,
+                    month: string,
+                    quarter: string,
+                    year: string
+                }
+            },
+            ticks: {
+                source?: string,
+                maxTicksLimit?: number
+            }
+        }]
+    },
+    tooltips: {
+        mode: string,
+        intersect: boolean,
+        axis: string,
+        itemSort?(itemA: ChartTooltipItem, itemB: ChartTooltipItem, data?: ChartData): number,
+        callbacks: {
+            label?(tooltipItem: TooltipItem, data: Data): string,
+            title?(tooltipItems: TooltipItem[], data: Data): string,
+            afterTitle?(item: ChartTooltipItem[], data: ChartData): string | string[],
+            footer?(item: ChartTooltipItem[], data: ChartData): string | string[]
+        }
+    }
+}
+
+export const DEFAULT_TIME_CHART_OPTIONS: ChartOptions = {
+    maintainAspectRatio: false,
+    legend: {
+        labels: {},
+        position: 'bottom'
+    },
+    elements: {
+        point: {
+            radius: 0,
+            hitRadius: 0,
+            hoverRadius: 0
+        },
+        line: {
+            borderWidth: 2,
+            tension: 0.1
+        },
+        rectangle: {
+            borderWidth: 2,
+        }
+    },
+    hover: {
+        mode: 'point',
+        intersect: true
+    },
+    scales: {
+        yAxes: [{
+            position: 'left',
+            scaleLabel: {
+                display: true,
+                labelString: ""
+            },
+            ticks: {
+                beginAtZero: true
+            }
+        }],
+        xAxes: [{
+            ticks: {},
+            stacked: false,
+            type: 'time',
+            time: {
+                minUnit: 'hour',
+                displayFormats: {
+                    millisecond: 'SSS [ms]',
+                    second: 'HH:mm:ss a', // 17:20:01
+                    minute: 'HH:mm', // 17:20
+                    hour: 'HH:[00]', // 17:20
+                    day: 'DD', // Sep 04 2015
+                    week: 'll', // Week 46, or maybe "[W]WW - YYYY" ?
+                    month: 'MM', // September
+                    quarter: '[Q]Q - YYYY', // Q3 - 2015
+                    year: 'YYYY' // 2015,
+                }
+            },
+        }]
+    },
+    tooltips: {
+        mode: 'index',
+        intersect: false,
+        axis: 'x',
+        callbacks: {
+            title(tooltipItems: TooltipItem[], data: Data): string {
+                let date = new Date(tooltipItems[0].xLabel);
+                return date.toLocaleDateString() + " " + date.toLocaleTimeString();
+            }
+        }
+    }
+};
 
 export function calculateActiveTimeOverPeriod(channel: ChannelAddress, queryResult: QueryHistoricTimeseriesDataResponse['result']) {
-  let startDate = startOfDay(new Date(queryResult.timestamps[0]));
-  let endDate = new Date(queryResult.timestamps[queryResult.timestamps.length - 1]);
-  let activeSum = 0;
-  queryResult.data[channel.toString()].forEach(value => {
-    activeSum += value;
-  });
-  let activePercent = activeSum / queryResult.timestamps.length;
-  return (differenceInMinutes(endDate, startDate) * activePercent) * 60;
+    let startDate = startOfDay(new Date(queryResult.timestamps[0]));
+    let endDate = new Date(queryResult.timestamps[queryResult.timestamps.length - 1]);
+    let activeSum = 0;
+    queryResult.data[channel.toString()].forEach(value => {
+        activeSum += value;
+    });
+    let activePercent = activeSum / queryResult.timestamps.length;
+    return (differenceInMinutes(endDate, startDate) * activePercent) * 60;
 };
 
 /**
- * Calculates resolution from passed Dates for queryHistoricTime-SeriesData und -EnergyPerPeriod &&
- * Calculates timeFormat from passed Dates for xAxes of chart
- * 
- * @param service the Service
- * @param fromDate the From-Date
- * @param toDate the To-Date
- * @returns resolution and timeformat
- */
+   * Calculates resolution from passed Dates for queryHistoricTime-SeriesData und -EnergyPerPeriod &&
+   * Calculates timeFormat from passed Dates for xAxes of chart
+   * 
+   * @param service the Service
+   * @param fromDate the From-Date
+   * @param toDate the To-Date
+   * @returns resolution and timeformat
+   */
 export function calculateResolution(service: Service, fromDate: Date, toDate: Date): { resolution: Resolution, timeFormat: 'day' | 'month' | 'hour' } {
 
-  let days = Math.abs(differenceInDays(toDate, fromDate));
-  let resolution: { resolution: Resolution, timeFormat: 'day' | 'month' | 'hour' };
-
-<<<<<<< HEAD
-  if (days <= 1) {
-    resolution = { resolution: { value: 5, unit: Unit.MINUTES }, timeFormat: 'hour' } // 5 Minutes
-  } else if (days == 2) {
-    if (service.isSmartphoneResolution) {
-      resolution = { resolution: { value: 1, unit: Unit.DAYS }, timeFormat: 'hour' }; // 1 Day
-    } else {
-      resolution = { resolution: { value: 10, unit: Unit.MINUTES }, timeFormat: 'hour' }; // 1 Hour
-    }
-
-  } else if (days <= 4) {
-    if (service.isSmartphoneResolution) {
-      resolution = { resolution: { value: 1, unit: Unit.DAYS }, timeFormat: 'day' }; // 1 Day
-    } else {
-      resolution = { resolution: { value: 1, unit: Unit.HOURS }, timeFormat: 'hour' } // 1 Hour
-    }
-=======
+    let days = Math.abs(differenceInDays(toDate, fromDate));
+    let resolution: { resolution: Resolution, timeFormat: 'day' | 'month' | 'hour' };
+
     if (days <= 1) {
         resolution = { resolution: { value: 5, unit: Unit.MINUTES }, timeFormat: 'hour' }; // 5 Minutes
     } else if (days == 2) {
@@ -287,36 +243,31 @@
         } else {
             resolution = { resolution: { value: 1, unit: Unit.HOURS }, timeFormat: 'hour' }; // 1 Hour
         }
->>>>>>> 2d29eadb
-
-  } else if (days <= 6) {
-    // >> show Hours
-    resolution = { resolution: { value: 1, unit: Unit.HOURS }, timeFormat: 'day' }; // 1 Day
-
-  } else if (days <= 31 && service.isSmartphoneResolution) {
-    // Smartphone-View: show 31 days in daily view
-    resolution = { resolution: { value: 1, unit: Unit.DAYS }, timeFormat: 'day' }; // 1 Day
-
-  } else if (days <= 90) {
-    resolution = { resolution: { value: 1, unit: Unit.DAYS }, timeFormat: 'day' }; // 1 Day
-
-  } else if (days <= 144) {
-    // >> show Days
-    if (service.isSmartphoneResolution == true) {
-      resolution = { resolution: { value: 1, unit: Unit.MONTHS }, timeFormat: 'month' }; // 1 Month
+
+    } else if (days <= 6) {
+        // >> show Hours
+        resolution = { resolution: { value: 1, unit: Unit.HOURS }, timeFormat: 'day' }; // 1 Day
+
+    } else if (days <= 31 && service.isSmartphoneResolution) {
+        // Smartphone-View: show 31 days in daily view
+        resolution = { resolution: { value: 1, unit: Unit.DAYS }, timeFormat: 'day' }; // 1 Day
+
+    } else if (days <= 90) {
+        resolution = { resolution: { value: 1, unit: Unit.DAYS }, timeFormat: 'day' }; // 1 Day
+
+    } else if (days <= 144) {
+        // >> show Days
+        if (service.isSmartphoneResolution == true) {
+            resolution = { resolution: { value: 1, unit: Unit.MONTHS }, timeFormat: 'month' }; // 1 Month
+        } else {
+            resolution = { resolution: { value: 1, unit: Unit.DAYS }, timeFormat: 'day' }; // 1 Day
+        }
+
     } else {
-      resolution = { resolution: { value: 1, unit: Unit.DAYS }, timeFormat: 'day' }; // 1 Day
-    }
-<<<<<<< HEAD
-
-  } else {
-    // >> show Months
-    resolution = { resolution: { value: 1, unit: Unit.MONTHS }, timeFormat: 'month' }; // 1 Month
-  }
-  return resolution
-=======
+        // >> show Months
+        resolution = { resolution: { value: 1, unit: Unit.MONTHS }, timeFormat: 'month' }; // 1 Month
+    }
     return resolution;
->>>>>>> 2d29eadb
 }
 
 /**
@@ -326,16 +277,16 @@
   * 
   * @param label the Chart label
   * @param orElse the default, in case no value was stored yet in Session-Storage
-  * @returns true for visible labels, hidden otherwise
+  * @returns true for visible labels; hidden otherwise
   */
 export function isLabelVisible(label: string, orElse?: boolean): boolean {
-  let labelWithoutUnit = "LABEL_" + label;
-  let value = sessionStorage.getItem(labelWithoutUnit);
-  if (orElse != null && value == null) {
-    return orElse;
-  } else {
-    return value !== 'false';
-  }
+    let labelWithoutUnit = "LABEL_" + label.split(" ")[0];
+    let value = sessionStorage.getItem(labelWithoutUnit);
+    if (orElse != null && value == null) {
+        return orElse;
+    } else {
+        return value !== 'false';
+    }
 }
 
 /**
@@ -345,84 +296,55 @@
  * @param visible true to set the Label visibile; false to hide ite
  */
 export function setLabelVisible(label: string, visible: boolean | null): void {
-  if (visible == null) {
-    return;
-  }
-  let labelWithoutUnit = "LABEL_" + label;
-  sessionStorage.setItem(labelWithoutUnit, visible ? 'true' : 'false');
+    if (visible == null) {
+        return;
+    }
+    let labelWithoutUnit = "LABEL_" + label.split(" ")[0];
+    sessionStorage.setItem(labelWithoutUnit, visible ? 'true' : 'false');
 }
 
 export type Resolution = {
-  value: number,
-  unit: Unit
-}
-export type InputChannel = {
-  name: string,
-  powerChannel: ChannelAddress,
-  energyChannel?: ChannelAddress
-
-  /** Choose between predefined converters */
-  converter?: (value: number) => number | null,
+    value: number,
+    unit: Unit
 }
 
 export enum Unit {
-  SECONDS = "Seconds",
-  MINUTES = "Minutes",
-  HOURS = "Hours",
-  DAYS = "Days",
-  MONTHS = "Months",
-}
-
-export type DisplayValues = {
-  name: string,
-  /** suffix to the name */
-  nameSuffix?: (energyValues: QueryHistoricTimeseriesEnergyResponse) => number | string,
-  /** Convert the values to be displayed in Chart */
-  converter: () => number[],
-  /** If dataset should be hidden on Init */
-  hiddenOnInit?: boolean,
-  /** default: true, stroke through label for hidden dataset */
-  noStrokeThroughLegendIfHidden?: boolean,
-  /** color in rgb-Format */
-  color: string,
-  /** the stack for barChart */
-  stack?: number,
+    SECONDS = "Seconds",
+    MINUTES = "Minutes",
+    HOURS = "Hours",
+    DAYS = "Days",
+    MONTHS = "Months",
 }
 
 export type ChartData = {
-  /** Input Channels that need to be queried from the database */
-  input: InputChannel[],
-  /** Output Channels that will be shown in the chart */
-  output: (data: ChannelData) => DisplayValues[],
-  tooltip: {
-    /** Format of Number displayed */
-    formatNumber: string,
-    afterTitle?: string
-  },
-  /** Name to be displayed on the left y-axis, also the unit to be displayed in tooltips and legend */
-  unit: YAxisTitle,
-}
-
-export enum YAxisTitle {
-  PERCENTAGE,
-  ENERGY
-}
-
-export namespace ValueConverter {
-
-  export const NEGATIVE_AS_ZERO = (value) => {
-    if (value > 0) {
-      return value;
-    } else {
-      return 0;
-    }
-  }
-
-  export const NON_NEGATIVE = (value) => {
-    if (value >= 0) {
-      return value;
-    } else {
-      return null;
-    }
-  }
+    channel: {
+        name: string,
+        powerChannel: ChannelAddress,
+        energyChannel: ChannelAddress
+        filter?: ChannelFilter
+    }[],
+    displayValue: {
+        /** Name displayed in Label */
+        name: string,
+        /**  */
+        getValue: any,
+
+        hidden?: boolean,
+        /** color in rgb-Format */
+        color: string;
+    }[],
+    tooltip: {
+        /** Unit to be displayed as Tooltips unit */
+        unit: '%' | 'kWh' | 'kW',
+        /** Format of Number displayed */
+        formatNumber: string;
+    },
+    /** Name to be displayed on the left y-axis */
+    yAxisTitle: string,
+}
+// Should be renamed
+export enum ChannelFilter {
+    NOT_NULL,
+    NOT_NULL_OR_NEGATIVE,
+    NOT_NULL_OR_POSITIVE
 }
import { ChannelAddress } from 'src/app/shared/shared';
<<<<<<< HEAD
import { startOfDay, endOfDay, differenceInMinutes } from 'date-fns';
import { DecimalPipe } from '@angular/common';
import { QueryHistoricTimeseriesDataResponse } from 'src/app/shared/jsonrpc/response/queryHistoricTimeseriesDataResponse';

=======
import { DecimalPipe } from '@angular/common';
import { QueryHistoricTimeseriesDataResponse } from 'src/app/shared/jsonrpc/response/queryHistoricTimeseriesDataResponse';
import { startOfDay, endOfDay, differenceInMinutes } from 'date-fns';
>>>>>>> 8d752065

export interface Dataset {
    label: string;
    data: number[];
    hidden: boolean;
}

export const EMPTY_DATASET = [{
    label: "no Data available",
    data: [],
    hidden: false
}];

export type Data = {
    labels: Date,
    datasets: {
        backgroundColor: string,
        borderColor: string,
        data: number[],
        label: string,
        _meta: {}
    }[]
}

export type TooltipItem = {
    datasetIndex: number,
    index: number,
    x: number,
    xLabel: Date,
    y: number,
    yLabel: number
}

export type ChartOptions = {
    maintainAspectRatio: boolean,
    legend: {
        position: "bottom"
    },
    elements: {
        point: {
            radius: number,
            hitRadius: number,
            hoverRadius: number
        },
        line: {
            borderWidth: number,
            tension: number
        }
    },
    hover: {
        mode: string,
        intersect: boolean
    },
    scales: {
        yAxes: [{
            id?: string,
            position: string,
            scaleLabel: {
                display: boolean,
                labelString: string,
                padding?: number,
                fontSize?: number
            },
            gridLines?: {
                display: boolean
            },
            ticks: {
                beginAtZero: boolean,
                max?: number,
                padding?: number,
                stepSize?: number
            }
        }],
        xAxes: [{
            type: "time",
            time: {
                minUnit: string,
                displayFormats: {
                    millisecond: string,
                    second: string,
                    minute: string,
                    hour: string,
                    day: string,
                    week: string,
                    month: string,
                    quarter: string,
                    year: string
                }
            }
        }]
    },
    tooltips: {
        mode: string,
        intersect: boolean,
        axis: string,
        callbacks: {
            label?(tooltipItem: TooltipItem, data: Data): string,
            title?(tooltipItems: TooltipItem[], data: Data): string
        }
    }
}

export const DEFAULT_TIME_CHART_OPTIONS: ChartOptions = {
    maintainAspectRatio: false,
    legend: {
        position: 'bottom'
    },
    elements: {
        point: {
            radius: 0,
            hitRadius: 0,
            hoverRadius: 0
        },
        line: {
            borderWidth: 2,
            tension: 0.1
        }
    },
    hover: {
        mode: 'point',
        intersect: true
    },
    scales: {
        yAxes: [{
            position: 'left',
            scaleLabel: {
                display: true,
                labelString: ""
            },
            ticks: {
                beginAtZero: true
            }
        }],
        xAxes: [{
            type: 'time',
            time: {
                minUnit: 'hour',
                displayFormats: {
                    millisecond: 'SSS [ms]',
                    second: 'HH:mm:ss a', // 17:20:01
                    minute: 'HH:mm', // 17:20
                    hour: 'HH:[00]', // 17:20
                    day: 'll', // Sep 4 2015
                    week: 'll', // Week 46, or maybe "[W]WW - YYYY" ?
                    month: 'MMM YYYY', // Sept 2015
                    quarter: '[Q]Q - YYYY', // Q3
                    year: 'YYYY' // 2015
                }
            }
        }]
    },
    tooltips: {
        mode: 'index',
        intersect: false,
        axis: 'x',
        callbacks: {
            title(tooltipItems: TooltipItem[], data: Data): string {
                let date = new Date(tooltipItems[0].xLabel);
                return date.toLocaleDateString() + " " + date.toLocaleTimeString();
            }
        }
    }
};

export function calculateActiveTimeOverPeriod(channel: ChannelAddress, queryResult: QueryHistoricTimeseriesDataResponse['result']) {
    let result;
    let startDate = startOfDay(new Date(queryResult.timestamps[0]));
    let endDate = endOfDay(new Date(queryResult.timestamps[queryResult.timestamps.length - 1]));
    let activeSum = 0;
    queryResult.data[channel.toString()].forEach(value => {
        activeSum += value;
    });

    let activePercent = activeSum / queryResult.timestamps.length;
    let activeTimeMinutes = differenceInMinutes(endDate, startDate) * activePercent;
    let activeTimeHours = (activeTimeMinutes / 60).toFixed(1);
    if (activeTimeMinutes > 59) {
        result = activeTimeHours + ' h';
        // if activeTimeHours is XY.0, removes the '.0' from activeTimeOverPeriod string
        activeTimeHours.split('').forEach((letter, index) => {
            if (index == activeTimeHours.length - 1 && letter == "0") {
                result = activeTimeHours.slice(0, -2) + ' h';
            }
        });
    } else {
        // TODO get locale dynamically
        let decimalPipe = new DecimalPipe('de-DE')
        result = decimalPipe.transform(activeTimeMinutes.toString(), '1.0-0') + ' m';
    }
    return result;
<<<<<<< HEAD
}
=======
}; 
>>>>>>> 8d752065
<|MERGE_RESOLUTION|>--- conflicted
+++ resolved
@@ -1,14 +1,7 @@
 import { ChannelAddress } from 'src/app/shared/shared';
-<<<<<<< HEAD
-import { startOfDay, endOfDay, differenceInMinutes } from 'date-fns';
-import { DecimalPipe } from '@angular/common';
-import { QueryHistoricTimeseriesDataResponse } from 'src/app/shared/jsonrpc/response/queryHistoricTimeseriesDataResponse';
-
-=======
 import { DecimalPipe } from '@angular/common';
 import { QueryHistoricTimeseriesDataResponse } from 'src/app/shared/jsonrpc/response/queryHistoricTimeseriesDataResponse';
 import { startOfDay, endOfDay, differenceInMinutes } from 'date-fns';
->>>>>>> 8d752065
 
 export interface Dataset {
     label: string;
@@ -199,8 +192,4 @@
         result = decimalPipe.transform(activeTimeMinutes.toString(), '1.0-0') + ' m';
     }
     return result;
-<<<<<<< HEAD
-}
-=======
-}; 
->>>>>>> 8d752065
+}; 
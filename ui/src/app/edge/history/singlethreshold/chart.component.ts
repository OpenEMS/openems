--- conflicted
+++ resolved
@@ -228,30 +228,15 @@
       options.scales.yAxes = {
         max: 100,
         position: 'right',
-<<<<<<< HEAD
         title: {
           text: '%',
           display: true
-=======
-        scaleLabel: {
-          display: true,
-          labelString: "%",
-        },
-        gridLines: {
-          display: false,
->>>>>>> edfe1f0a
         },
         ticks: {
           padding: -5,
-<<<<<<< HEAD
           stepSize: 20
         }
-      };
-=======
-          stepSize: 20,
-        },
       });
->>>>>>> edfe1f0a
     }
     options.plugins.tooltip.callbacks.label = function (tooltipItem: Chart.TooltipItem<any>) {
       // let label = data.datasets[tooltipItem.datasetIndex].label;

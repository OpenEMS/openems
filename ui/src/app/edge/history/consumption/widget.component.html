--- conflicted
+++ resolved
@@ -7,15 +7,6 @@
     </ion-item>
     <ion-card-content>
         <table class="full_width">
-<<<<<<< HEAD
-            <tr>
-                <td style="width:65%"></td>
-                <td style="width:35%" class="align_right"
-                    *ngIf="data && edge && service.isKwhAllowed(edge); else noData">
-                    {{ data["_sum/ConsumptionActiveEnergy"] | unitvalue:'kWh' }}
-                </td>
-                <ng-template #noData>
-=======
             <ng-container *ngIf="data && service.isKwhAllowed(edge); else noData">
                 <ng-container
                     *ngIf="(evcsComponents.length == 0 && consumptionMeterComponents.length == 0) || hasOtherPowerOnly() == true">
@@ -61,7 +52,6 @@
             <ng-template #noData>
                 <tr>
                     <td style="width:65%"></td>
->>>>>>> 35c3a9b0
                     <td style="width:35%" class="align_right">
                         &nbsp;
                     </td>

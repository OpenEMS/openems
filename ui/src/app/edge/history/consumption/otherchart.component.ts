--- conflicted
+++ resolved
@@ -60,11 +60,6 @@
                         });
                     })
 
-<<<<<<< HEAD
-
-
-=======
->>>>>>> 4f023769
                     // gather other Consumption (Total - EVCS)
                     let otherConsumption: number[] = [];
                     if (totalEvcsConsumption != []) {

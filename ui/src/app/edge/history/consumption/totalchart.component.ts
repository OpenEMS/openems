import { AbstractHistoryChart } from '../abstracthistorychart';
import { ActivatedRoute } from '@angular/router';
import { ChannelAddress, Edge, EdgeConfig, Service, Utils } from '../../../shared/shared';
import { ChartOptions, Data, DEFAULT_TIME_CHART_OPTIONS, TooltipItem } from '../shared';
import { Component, Input, OnChanges, OnInit } from '@angular/core';
import { DefaultTypes } from 'src/app/shared/service/defaulttypes';
import { formatNumber } from '@angular/common';
import { QueryHistoricTimeseriesDataResponse } from 'src/app/shared/jsonrpc/response/queryHistoricTimeseriesDataResponse';
import { TranslateService } from '@ngx-translate/core';

@Component({
    selector: 'consumptionTotalChart',
    templateUrl: '../abstracthistorychart.html'
})
export class ConsumptionTotalChartComponent extends AbstractHistoryChart implements OnInit, OnChanges {

    @Input() private period: DefaultTypes.HistoryPeriod;
    @Input() private showPhases: boolean;

    // reference to the Utils method to access via html
    public isLastElement = Utils.isLastElement;

    ngOnChanges() {
        this.updateChart();
    };

    constructor(
        protected service: Service,
        protected translate: TranslateService,
        private route: ActivatedRoute,
    ) {
        super(service, translate);
    }


    ngOnInit() {
        this.spinnerId = "consumption-total-chart";
        this.service.startSpinner(this.spinnerId);
        this.service.setCurrentComponent('', this.route);
        this.setLabel()
    }

    ngOnDestroy() {
        this.unsubscribeChartRefresh()
    }

    protected updateChart() {
        this.autoSubscribeChartRefresh();
        this.service.startSpinner(this.spinnerId);
        this.loading = true;
        this.queryHistoricTimeseriesData(this.period.from, this.period.to).then(response => {
            this.service.getCurrentEdge().then(edge => {
                this.service.getConfig().then(config => {
                    this.colors = [];
                    let result = (response as QueryHistoricTimeseriesDataResponse).result;

                    // convert labels
                    let labels: Date[] = [];
                    for (let timestamp of result.timestamps) {
                        labels.push(new Date(timestamp));
                    }
                    this.labels = labels;


                    // gather EVCS consumption
                    let totalEvcsConsumption: number[] = [];
                    config.getComponentsImplementingNature("io.openems.edge.evcs.api.Evcs").filter(component => !(component.factoryId == 'Evcs.Cluster' || component.factoryId == 'Evcs.Cluster.PeakShaving' || component.factoryId == 'Evcs.Cluster.SelfConsumption')).forEach(component => {
                        totalEvcsConsumption = result.data[component.id + '/ChargePower'].map((value, index) => {
                            return Utils.addSafely(totalEvcsConsumption[index], value / 1000)
                        });
                    })

                    // gather consumptionMetered cosumption
                    let totalMeteredConsumption: number[] = [];
                    config.getComponentsImplementingNature("io.openems.edge.meter.api.SymmetricMeter").filter(component => component.properties['type'] == 'CONSUMPTION_METERED').forEach(component => {
                        totalMeteredConsumption = result.data[component.id + '/ActivePower'].map((value, index) => {
                            return Utils.addSafely(totalMeteredConsumption[index], value / 1000)
                        })
                    })

                    // gather other Consumption (Total - EVCS - consumptionMetered)
                    let otherConsumption: number[] = [];
                    if (totalEvcsConsumption != []) {
                        otherConsumption = result.data['_sum/ConsumptionActivePower'].map((value, index) => {
                            if (value != null && totalEvcsConsumption[index] != null) {
                                return Utils.subtractSafely(value / 1000, totalEvcsConsumption[index]);
                            }
                        })
                    }
<<<<<<< HEAD

=======
                    if (totalMeteredConsumption != []) {
                        otherConsumption = result.data['_sum/ConsumptionActivePower'].map((value, index) => {
                            if (value != null && totalMeteredConsumption[index] != null) {
                                return Utils.subtractSafely(value / 1000, totalMeteredConsumption[index]);
                            }
                        })
                    }
>>>>>>> 0bb7fbc0
                    // convert datasets
                    let datasets = [];

                    //RGB Colors for evcs'
                    let evcsRedColor = 255;
                    let evcsGreenColor = 255;
                    let evcsBlueColor = 255;

                    let evcsIndex = 0;

                    //EVCS Component Array
                    let regularEvcsComponents = config.getComponentsImplementingNature("io.openems.edge.evcs.api.Evcs").filter(component => !(component.factoryId == 'Evcs.Cluster' ||
                        component.factoryId == 'Evcs.Cluster.PeakShaving' || component.factoryId == 'Evcs.Cluster.SelfConsumption'));

                    this.getChannelAddresses(edge, config).then(channelAddresses => {
                        channelAddresses.forEach((channelAddress, index) => {
                            let component = config.getComponent(channelAddress.componentId);
                            let data = result.data[channelAddress.toString()].map(value => {
                                if (value == null) {
                                    return null
                                } else {
                                    return value / 1000;
                                }
                            });
                            if (!data) {
                                return;
                            } else {
                                if (channelAddress.channelId == 'ConsumptionActivePower') {
                                    datasets.push({
                                        label: this.translate.instant('General.total'),
                                        data: data,
                                        hidden: false
                                    });
                                    this.colors.push({
                                        backgroundColor: 'rgba(253,197,7,0.05)',
                                        borderColor: 'rgba(253,197,7,1)',
                                    })
                                }
                                if (channelAddress.channelId == 'ConsumptionActivePowerL1' && this.showPhases == true) {
                                    datasets.push({
                                        label: this.translate.instant('General.phase') + ' ' + 'L1',
                                        data: data
                                    });
                                    this.colors.push(this.phase1Color);
                                }
                                if (channelAddress.channelId == 'ConsumptionActivePowerL2' && this.showPhases == true) {
                                    datasets.push({
                                        label: this.translate.instant('General.phase') + ' ' + 'L2',
                                        data: data
                                    });
                                    this.colors.push(this.phase2Color);
                                }
                                if (channelAddress.channelId == 'ConsumptionActivePowerL3' && this.showPhases == true) {
                                    datasets.push({
                                        label: this.translate.instant('General.phase') + ' ' + 'L3',
                                        data: data
                                    });
                                    this.colors.push(this.phase3Color);
                                }
                                if (regularEvcsComponents.length > 1 && totalEvcsConsumption != []) {
                                    if (!this.translate.instant('Edge.Index.Widgets.EVCS.chargingStation') + ' (' + this.translate.instant('General.total') + ')' in datasets) {
                                        datasets.push({
                                            label: this.translate.instant('Edge.Index.Widgets.EVCS.chargingStation') + ' (' + this.translate.instant('General.total') + ')',
                                            data: totalEvcsConsumption,
                                            hidden: false
                                        });
                                        this.colors.push({
                                            backgroundColor: 'rgba(45,143,171,0.05)',
                                            borderColor: 'rgba(45,143,171,1)'
                                        })
                                    }
                                    if (channelAddress.channelId == "ChargePower") {
                                        if (evcsIndex == 0) {
                                            evcsRedColor = 0;
                                            evcsGreenColor = 153;
                                            evcsBlueColor = 153;
                                        } else if (evcsIndex == regularEvcsComponents.length - 1) {
                                            evcsRedColor = 204;
                                            evcsGreenColor = 0;
                                            evcsBlueColor = 0;
                                        } else {
                                            evcsRedColor = (evcsIndex + 1) % 3 == 0 ? 255 : 204 / (evcsIndex + 1);
                                            evcsGreenColor = 0;
                                            evcsBlueColor = (evcsIndex + 1) % 3 == 0 ? 127 : 408 / (evcsIndex + 1);
                                        }
                                        evcsIndex += 1;
                                        datasets.push({
                                            label: component.alias,
                                            data: data,
                                            hidden: false
                                        });
                                        this.colors.push({
                                            backgroundColor: 'rgba(' + evcsRedColor.toString() + ',' + evcsGreenColor.toString() + ',' + evcsBlueColor.toString() + ',0.05)',
                                            borderColor: 'rgba(' + evcsRedColor.toString() + ',' + evcsGreenColor.toString() + ',' + evcsBlueColor.toString() + ',1)'
                                        })
                                    }

                                } else if (regularEvcsComponents.length == 1) {
                                    if (channelAddress.channelId == "ChargePower") {
                                        datasets.push({
                                            label: (component.id == component.alias ? component.id : component.alias),
                                            data: data,
                                            hidden: false
                                        });
                                        this.colors.push({
                                            backgroundColor: 'rgba(45,143,171,0.05)',
                                            borderColor: 'rgba(45,143,171,1)'
                                        })
                                    }
                                }

                                if (totalMeteredConsumption != []) {
                                    if (channelAddress.channelId == "ActivePower") {
                                        datasets.push({
                                            label: (component.id == component.alias ? component.id : component.alias),
                                            data: data,
                                            hidden: false
                                        });
                                        this.colors.push({
                                            backgroundColor: 'rgba(220,20,60,0.05)',
                                            borderColor: 'rgba(220,20,60,1)'
                                        })
                                    }
                                }

                                if (Utils.isLastElement(channelAddress, channelAddresses) && config.getComponentsImplementingNature("io.openems.edge.evcs.api.Evcs").filter(component => !(component.factoryId == 'Evcs.Cluster' || component.factoryId == 'Evcs.Cluster.PeakShaving' || component.factoryId == 'Evcs.Cluster.SelfConsumption')).length > 0) {
                                    datasets.push({
                                        label: this.translate.instant('General.otherConsumption'),
                                        data: otherConsumption,
                                        hidden: false
                                    });
                                    this.colors.push({
                                        backgroundColor: 'rgba(0,223,0,0.00)',
                                        borderColor: 'rgba(0,223,0,05)',
                                    })
                                }
                            }
                        });
                    });
                    this.datasets = datasets;
                    this.loading = false;
                    this.service.stopSpinner(this.spinnerId);
                }).catch(reason => {
                    console.error(reason); // TODO error message
                    this.initializeChart();
                    return;
                });
            }).catch(reason => {
                console.error(reason); // TODO error message
                this.initializeChart();
                return;
            });
        }).catch(reason => {
            console.error(reason); // TODO error message
            this.initializeChart();
            return;
        });

    }

    protected getChannelAddresses(edge: Edge, config: EdgeConfig): Promise<ChannelAddress[]> {
        return new Promise((resolve) => {
            let result: ChannelAddress[] = [
                new ChannelAddress('_sum', 'ConsumptionActivePower'),
                new ChannelAddress('_sum', 'ConsumptionActivePowerL1'),
                new ChannelAddress('_sum', 'ConsumptionActivePowerL2'),
                new ChannelAddress('_sum', 'ConsumptionActivePowerL3'),
            ];
            config.getComponentsImplementingNature("io.openems.edge.evcs.api.Evcs").filter(component => !(component.factoryId == 'Evcs.Cluster' || component.factoryId == 'Evcs.Cluster.PeakShaving' || component.factoryId == 'Evcs.Cluster.SelfConsumption')).forEach(component => {
                result.push(new ChannelAddress(component.id, 'ChargePower'));
            })
            config.getComponentsImplementingNature("io.openems.edge.meter.api.SymmetricMeter").filter(component => component.properties['type'] == 'CONSUMPTION_METERED').forEach(component => {
                result.push(new ChannelAddress(component.id, 'ActivePower'))
            });
            resolve(result);
        })
    }

    protected setLabel() {
        let options = <ChartOptions>Utils.deepCopy(DEFAULT_TIME_CHART_OPTIONS);
        options.scales.yAxes[0].scaleLabel.labelString = "kW";
        options.tooltips.callbacks.label = function (tooltipItem: TooltipItem, data: Data) {
            let label = data.datasets[tooltipItem.datasetIndex].label;
            let value = tooltipItem.yLabel;
            return label + ": " + formatNumber(value, 'de', '1.0-2') + " kW";
        }
        this.options = options;
    }

    public getChartHeight(): number {
        return window.innerHeight / 1.3;
    }
}<|MERGE_RESOLUTION|>--- conflicted
+++ resolved
@@ -87,9 +87,6 @@
                             }
                         })
                     }
-<<<<<<< HEAD
-
-=======
                     if (totalMeteredConsumption != []) {
                         otherConsumption = result.data['_sum/ConsumptionActivePower'].map((value, index) => {
                             if (value != null && totalMeteredConsumption[index] != null) {
@@ -97,7 +94,6 @@
                             }
                         })
                     }
->>>>>>> 0bb7fbc0
                     // convert datasets
                     let datasets = [];
 

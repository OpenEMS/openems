import { ActivatedRoute } from '@angular/router';
<<<<<<< HEAD
import { ChannelAddress, Edge, EdgeConfig, Service, Websocket } from '../../../shared/shared';
import { Component, Input, OnChanges, OnInit } from '@angular/core';
import { DefaultTypes } from 'src/app/shared/service/defaulttypes';
import { HeatingelementModalComponent } from './modal/modal.component';
import { JsonrpcResponseError } from 'src/app/shared/jsonrpc/base';
import { ModalController } from '@ionic/angular';
import { QueryHistoricTimeseriesDataRequest } from 'src/app/shared/jsonrpc/request/queryHistoricTimeseriesDataRequest';
import { QueryHistoricTimeseriesDataResponse } from 'src/app/shared/jsonrpc/response/queryHistoricTimeseriesDataResponse';
=======
import { ChannelAddress, Edge, EdgeConfig, Service } from '../../../shared/shared';
import { Component, Input, OnChanges, OnInit } from '@angular/core';
import { DefaultTypes } from 'src/app/shared/service/defaulttypes';
import { HeatingelementModalComponent } from './modal/modal.component';
import { ModalController } from '@ionic/angular';
import { QueryHistoricTimeseriesDataResponse } from 'src/app/shared/jsonrpc/response/queryHistoricTimeseriesDataResponse';
import { AbstractHistoryWidget } from '../abstracthistorywidget';
>>>>>>> 4a04b2ea

@Component({
    selector: HeatingelementWidgetComponent.SELECTOR,
    templateUrl: './widget.component.html'
})
export class HeatingelementWidgetComponent extends AbstractHistoryWidget implements OnInit, OnChanges {

    @Input() public period: DefaultTypes.HistoryPeriod;
    @Input() private componentId: string;

    private static readonly SELECTOR = "heatingelementWidget";

    public component: EdgeConfig.Component = null;

    public activeTimeOverPeriodLevel1: number = null;
    public activeTimeOverPeriodLevel2: number = null;
    public activeTimeOverPeriodLevel3: number = null;

    public edge: Edge = null;

    constructor(
        public modalCtrl: ModalController,
        public service: Service,
        private route: ActivatedRoute,
<<<<<<< HEAD
        private websocket: Websocket,
    ) { }
=======
    ) {
        super(service);
    }
>>>>>>> 4a04b2ea

    ngOnInit() {
        this.service.setCurrentComponent('', this.route).then(edge => {
            this.edge = edge;
            this.service.getConfig().then(config => {
                this.component = config.getComponent(this.componentId);
                this.edge.subscribeChannels(this.websocket, HeatingelementWidgetComponent.SELECTOR + this.component.id, [
                    new ChannelAddress(this.component.id, 'TotalEnergy'),
                ]);
            });
        });
        this.subscribeWidgetRefresh()
    }

<<<<<<< HEAD
    ngOnChanges() {
        this.queryHistoricTimeseriesData(this.service.historyPeriod.from, this.service.historyPeriod.to);
    };

    queryHistoricTimeseriesData(fromDate: Date, toDate: Date): Promise<QueryHistoricTimeseriesDataResponse> {
        return new Promise((resolve, reject) => {
            this.service.getCurrentEdge().then(edge => {
                this.getChannelAddresses().then(channelAddresses => {
                    let request = new QueryHistoricTimeseriesDataRequest(fromDate, toDate, channelAddresses);
                    edge.sendRequest(this.service.websocket, request).then(response => {
                        let result = (response as QueryHistoricTimeseriesDataResponse).result;

                        let Level1Time = result.data[this.componentId + '/Level1Time'];
                        let Level2Time = result.data[this.componentId + '/Level2Time']
                        let Level3Time = result.data[this.componentId + '/Level3Time']

                        // takes last value as active time in seconds
                        for (let value of Level1Time.reverse()) {
                            if (value != null && value != 0) {
                                this.activeTimeOverPeriodLevel1 = value;
                                break;
                            }
                        }

                        for (let value of Level2Time.reverse()) {
                            if (value != null && value != 0) {
                                this.activeTimeOverPeriodLevel2 = value;
                                break;
                            }
                        }

                        for (let value of Level3Time.reverse()) {
                            if (value != null && value != 0) {
                                this.activeTimeOverPeriodLevel3 = value;
                                break;
                            }
                        }

                        if (Object.keys(result.data).length != 0 && Object.keys(result.timestamps).length != 0) {
                            resolve(response as QueryHistoricTimeseriesDataResponse);
                        } else {
                            reject(new JsonrpcResponseError(response.id, { code: 0, message: "Result was empty" }));
                        }
                    }).catch(reason => reject(reason));
                })
            });
=======
    ngOnDestroy() {
        this.unsubscribeWidgetRefresh()
    }

    ngOnChanges() {
        this.updateValues();
    };

    protected updateValues() {
        this.queryHistoricTimeseriesData(this.service.historyPeriod.from, this.service.historyPeriod.to).then(response => {
            let result = (response as QueryHistoricTimeseriesDataResponse).result;

            let level1Time = result.data[this.componentId + '/Level1Time'];
            let level2Time = result.data[this.componentId + '/Level2Time'];
            let level3Time = result.data[this.componentId + '/Level3Time'];

            let lastValueLevel1 = null;
            let lastValueLevel2 = null;
            let lastValueLevel3 = null;

            let sumLevel1 = 0;
            let sumLevel2 = 0;
            let sumLevel3 = 0;

            for (let value of level1Time.slice().reverse()) {
                if (value == null) {
                    continue;
                }
                if (lastValueLevel1 == null || value > lastValueLevel1) {
                    sumLevel1 += value;
                }
                lastValueLevel1 = value;
            }
            this.activeTimeOverPeriodLevel1 = sumLevel1;

            for (let value of level2Time.slice().reverse()) {
                if (value == null) {
                    continue;
                }
                if (lastValueLevel2 == null || value > lastValueLevel2) {
                    sumLevel2 += value;
                }
                lastValueLevel2 = value;
            }
            this.activeTimeOverPeriodLevel2 = sumLevel2;

            for (let value of level3Time.slice().reverse()) {
                if (value == null) {
                    continue;
                }
                if (lastValueLevel3 == null || value > lastValueLevel3) {
                    sumLevel3 += value;
                }
                lastValueLevel3 = value;
            }
            this.activeTimeOverPeriodLevel3 = sumLevel3;
>>>>>>> 4a04b2ea
        });
    };

<<<<<<< HEAD
    getChannelAddresses(): Promise<ChannelAddress[]> {
=======
    protected getChannelAddresses(edge: Edge, config: EdgeConfig): Promise<ChannelAddress[]> {
>>>>>>> 4a04b2ea
        return new Promise((resolve) => {
            let channeladdresses = [
                new ChannelAddress(this.componentId, 'Level1Time'),
                new ChannelAddress(this.componentId, 'Level2Time'),
                new ChannelAddress(this.componentId, 'Level3Time'),
            ];
            resolve(channeladdresses);
        });
    }

    async presentModal() {
        const modal = await this.modalCtrl.create({
            component: HeatingelementModalComponent,
            cssClass: 'wide-modal',
            componentProps: {
                component: this.component,
            }
        });
        return await modal.present();
    }
<<<<<<< HEAD

    ngOnDestroy() {
        if (this.edge != null) {
            this.edge.unsubscribeChannels(this.websocket, HeatingelementWidgetComponent.SELECTOR + this.component.id);
        }
    }
}
=======
}
>>>>>>> 4a04b2ea
<|MERGE_RESOLUTION|>--- conflicted
+++ resolved
@@ -1,14 +1,4 @@
 import { ActivatedRoute } from '@angular/router';
-<<<<<<< HEAD
-import { ChannelAddress, Edge, EdgeConfig, Service, Websocket } from '../../../shared/shared';
-import { Component, Input, OnChanges, OnInit } from '@angular/core';
-import { DefaultTypes } from 'src/app/shared/service/defaulttypes';
-import { HeatingelementModalComponent } from './modal/modal.component';
-import { JsonrpcResponseError } from 'src/app/shared/jsonrpc/base';
-import { ModalController } from '@ionic/angular';
-import { QueryHistoricTimeseriesDataRequest } from 'src/app/shared/jsonrpc/request/queryHistoricTimeseriesDataRequest';
-import { QueryHistoricTimeseriesDataResponse } from 'src/app/shared/jsonrpc/response/queryHistoricTimeseriesDataResponse';
-=======
 import { ChannelAddress, Edge, EdgeConfig, Service } from '../../../shared/shared';
 import { Component, Input, OnChanges, OnInit } from '@angular/core';
 import { DefaultTypes } from 'src/app/shared/service/defaulttypes';
@@ -16,7 +6,6 @@
 import { ModalController } from '@ionic/angular';
 import { QueryHistoricTimeseriesDataResponse } from 'src/app/shared/jsonrpc/response/queryHistoricTimeseriesDataResponse';
 import { AbstractHistoryWidget } from '../abstracthistorywidget';
->>>>>>> 4a04b2ea
 
 @Component({
     selector: HeatingelementWidgetComponent.SELECTOR,
@@ -41,76 +30,20 @@
         public modalCtrl: ModalController,
         public service: Service,
         private route: ActivatedRoute,
-<<<<<<< HEAD
-        private websocket: Websocket,
-    ) { }
-=======
     ) {
         super(service);
     }
->>>>>>> 4a04b2ea
 
     ngOnInit() {
         this.service.setCurrentComponent('', this.route).then(edge => {
             this.edge = edge;
             this.service.getConfig().then(config => {
                 this.component = config.getComponent(this.componentId);
-                this.edge.subscribeChannels(this.websocket, HeatingelementWidgetComponent.SELECTOR + this.component.id, [
-                    new ChannelAddress(this.component.id, 'TotalEnergy'),
-                ]);
             });
         });
         this.subscribeWidgetRefresh()
     }
 
-<<<<<<< HEAD
-    ngOnChanges() {
-        this.queryHistoricTimeseriesData(this.service.historyPeriod.from, this.service.historyPeriod.to);
-    };
-
-    queryHistoricTimeseriesData(fromDate: Date, toDate: Date): Promise<QueryHistoricTimeseriesDataResponse> {
-        return new Promise((resolve, reject) => {
-            this.service.getCurrentEdge().then(edge => {
-                this.getChannelAddresses().then(channelAddresses => {
-                    let request = new QueryHistoricTimeseriesDataRequest(fromDate, toDate, channelAddresses);
-                    edge.sendRequest(this.service.websocket, request).then(response => {
-                        let result = (response as QueryHistoricTimeseriesDataResponse).result;
-
-                        let Level1Time = result.data[this.componentId + '/Level1Time'];
-                        let Level2Time = result.data[this.componentId + '/Level2Time']
-                        let Level3Time = result.data[this.componentId + '/Level3Time']
-
-                        // takes last value as active time in seconds
-                        for (let value of Level1Time.reverse()) {
-                            if (value != null && value != 0) {
-                                this.activeTimeOverPeriodLevel1 = value;
-                                break;
-                            }
-                        }
-
-                        for (let value of Level2Time.reverse()) {
-                            if (value != null && value != 0) {
-                                this.activeTimeOverPeriodLevel2 = value;
-                                break;
-                            }
-                        }
-
-                        for (let value of Level3Time.reverse()) {
-                            if (value != null && value != 0) {
-                                this.activeTimeOverPeriodLevel3 = value;
-                                break;
-                            }
-                        }
-
-                        if (Object.keys(result.data).length != 0 && Object.keys(result.timestamps).length != 0) {
-                            resolve(response as QueryHistoricTimeseriesDataResponse);
-                        } else {
-                            reject(new JsonrpcResponseError(response.id, { code: 0, message: "Result was empty" }));
-                        }
-                    }).catch(reason => reject(reason));
-                })
-            });
-=======
     ngOnDestroy() {
         this.unsubscribeWidgetRefresh()
     }
@@ -167,15 +100,10 @@
                 lastValueLevel3 = value;
             }
             this.activeTimeOverPeriodLevel3 = sumLevel3;
->>>>>>> 4a04b2ea
         });
     };
 
-<<<<<<< HEAD
-    getChannelAddresses(): Promise<ChannelAddress[]> {
-=======
     protected getChannelAddresses(edge: Edge, config: EdgeConfig): Promise<ChannelAddress[]> {
->>>>>>> 4a04b2ea
         return new Promise((resolve) => {
             let channeladdresses = [
                 new ChannelAddress(this.componentId, 'Level1Time'),
@@ -196,14 +124,4 @@
         });
         return await modal.present();
     }
-<<<<<<< HEAD
-
-    ngOnDestroy() {
-        if (this.edge != null) {
-            this.edge.unsubscribeChannels(this.websocket, HeatingelementWidgetComponent.SELECTOR + this.component.id);
-        }
-    }
-}
-=======
-}
->>>>>>> 4a04b2ea
+}
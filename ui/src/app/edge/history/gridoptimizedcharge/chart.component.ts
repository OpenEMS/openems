import { formatNumber } from '@angular/common';
import { Component, Input, OnChanges, OnDestroy, OnInit } from '@angular/core';
import { ActivatedRoute } from '@angular/router';
import { TranslateService } from '@ngx-translate/core';
import * as Chart from 'chart.js';
import { differenceInDays } from 'date-fns';
import { DefaultTypes } from 'src/app/shared/service/defaulttypes';

import { QueryHistoricTimeseriesDataResponse } from '../../../shared/jsonrpc/response/queryHistoricTimeseriesDataResponse';
import { ChannelAddress, EdgeConfig, Service, Utils } from '../../../shared/shared';
import { AbstractHistoryChart } from '../abstracthistorychart';
import { Data, DEFAULT_TIME_CHART_OPTIONS, TooltipItem } from '../shared';

@Component({
  selector: 'gridOptimizedChargeChart',
  templateUrl: '../abstracthistorychart.html',
})
export class GridOptimizedChargeChartComponent extends AbstractHistoryChart implements OnInit, OnChanges, OnDestroy {

  @Input() public period: DefaultTypes.HistoryPeriod;
  @Input() public component: EdgeConfig.Component;

  ngOnChanges() {
    this.updateChart();
  }

  constructor(
    protected override service: Service,
    protected override translate: TranslateService,
    private route: ActivatedRoute,
  ) {
    super("gridOptimizedCharge-chart", service, translate);
  }

  ngOnInit() {
    this.startSpinner();
    this.service.setCurrentComponent('', this.route);
    this.setLabel();
  }

  ngOnDestroy() {
    this.unsubscribeChartRefresh();
  }

  protected updateChart() {
    this.autoSubscribeChartRefresh();
    this.startSpinner();
    this.colors = [];
    this.loading = true;
    this.queryHistoricTimeseriesData(this.period.from, this.period.to).then(response => {
      this.service.getCurrentEdge().then(() => {
        let result = (response as QueryHistoricTimeseriesDataResponse).result;

        // convert labels
        let labels: Date[] = [];
        for (let timestamp of result.timestamps) {
          labels.push(new Date(timestamp));
        }
        this.labels = labels;

        // convert datasets
        let datasets = [];

        // Delay Charge Limit data
        if (this.component.id + '/DelayChargeMaximumChargeLimit' in result.data) {

          let delayChargeData = result.data[this.component.id + '/DelayChargeMaximumChargeLimit'].map(value => {
            if (value == null) {
              return null;
            } else if (value <= 0) {
              return 0;
            } else {
              return value / 1000; // convert to kW
            }
          });
          datasets.push({
            label: this.translate.instant('Edge.Index.Widgets.GridOptimizedCharge.maximumCharge'),
            data: delayChargeData,
            hidden: false,
            borderDash: [3, 3],
          });
          this.colors.push({
            backgroundColor: 'rgba(253,197,7,0.05)',
            borderColor: 'rgba(253,197,7,1)',
          });
        }

        // Sell to grid limit - Minimum charge limit data
        if (this.component.id + '/SellToGridLimitMinimumChargeLimit' in result.data) {
          let sellToGridLimitData = result.data[this.component.id + '/SellToGridLimitMinimumChargeLimit'].map(value => {
            if (value == null) {
              return null;
            } else if (value == 0) {
              return 0;
            } else if (value < 0) {
              return 0;
            } else {
              return value / 1000; // convert to kW
            }
          });
          datasets.push({
            label: this.translate.instant('Edge.Index.Widgets.GridOptimizedCharge.minimumCharge'),
            data: sellToGridLimitData,
            hidden: false,
            borderDash: [3, 3],
          });
          this.colors.push({
            backgroundColor: 'rgba(200,0,0,0.05)',
            borderColor: 'rgba(200,0,0,1)',
          });
        }

        if ('_sum/EssActivePower' in result.data) {
          /*
           * Storage Charge
           */
          let effectivePower;
          if ('_sum/ProductionDcActualPower' in result.data && result.data['_sum/ProductionDcActualPower'].length > 0) {
            effectivePower = result.data['_sum/ProductionDcActualPower'].map((value, index) => {
              return Utils.subtractSafely(result.data['_sum/EssActivePower'][index], value);
            });
          } else {
            effectivePower = result.data['_sum/EssActivePower'];
          }

          let chargeData = effectivePower.map(value => {
            if (value == null) {
              return null;
            } else if (value < 0) {
              return value / -1000; // convert to kW;
            } else {
              return 0;
            }
          });

          datasets.push({
            label: this.translate.instant('General.chargePower'),
            data: chargeData,
            hidden: false,
            yAxisID: 'yAxis1',
            position: 'left',
          });
          this.colors.push({
            backgroundColor: 'rgba(0,223,0,0.05)',
            borderColor: 'rgba(0,223,0,1)',
          });

          // State of charge data
          if ('_sum/EssSoc' in result.data) {
            let socData = result.data['_sum/EssSoc'].map(value => {
              if (value == null) {
                return null;
              } else if (value > 100 || value < 0) {
                return null;
              } else {
                return value;
              }
            });
            datasets.push({
              label: this.translate.instant('General.soc'),
              data: socData,
              hidden: false,
              yAxisID: 'yAxis2',
              position: 'right',
              borderDash: [10, 10],
            });
            this.colors.push({
              backgroundColor: 'rgba(189, 195, 199,0.05)',
              borderColor: 'rgba(189, 195, 199,1)',
            });
          }
        }
        this.datasets = datasets;
        this.loading = false;
        this.stopSpinner();

      }).catch(reason => {
        console.error(reason); // TODO error message
        this.initializeChart();
        return;
      });

    }).catch(reason => {
      console.error(reason); // TODO error message
      this.initializeChart();
      return;
    });
  }

  protected getChannelAddresses(): Promise<ChannelAddress[]> {

    return new Promise((resolve) => {
      let result: ChannelAddress[] = [
        new ChannelAddress('_sum', 'EssActivePower'),
        new ChannelAddress('_sum', 'ProductionDcActualPower'),
        new ChannelAddress('_sum', 'EssSoc'),
      ];
      if (this.component != null && this.component.id) {
        result.push(new ChannelAddress(this.component.id, 'DelayChargeMaximumChargeLimit'));
        result.push(new ChannelAddress(this.component.id, 'SellToGridLimitMinimumChargeLimit'));
      }
      resolve(result);
    });
  }

  protected setLabel() {
    let translate = this.translate;
    let options = <Chart.ChartOptions>Utils.deepCopy(DEFAULT_TIME_CHART_OPTIONS);
    // adds second y-axis to chart
    options.scales['y'] = {
      position: 'right',
      max: 100,
      title: {
        display: true,
<<<<<<< HEAD
        text: '%',
        font: {
          size: 11
        }
=======
        labelString: "%",
        padding: -2,
        fontSize: 11,
      },
      gridLines: {
        display: false,
>>>>>>> edfe1f0a
      },
      ticks: {
        padding: -5,
<<<<<<< HEAD
        stepSize: 20
      }
    };
=======
        stepSize: 20,
      },
    });
>>>>>>> edfe1f0a
    options.layout = {
      padding: {
        left: 2,
        right: 2,
        top: 0,
        bottom: 0,
      },
    };
    //x-axis
    if (differenceInDays(this.service.historyPeriod.value.to, this.service.historyPeriod.value.from) >= 5) {
      options.scales.xAxes[0].time.unit = "day";
    } else {
      options.scales.xAxes[0].time.unit = "hour";
    }

    //y-axis
    // options.scales.yAxes[0].id = "yAxis1";
    // options.scales.yAxes[0].scaleLabel.labelString = "kW";
    // options.scales.yAxes[0].scaleLabel.padding = -2;
    // options.scales.yAxes[0].scaleLabel.fontSize = 11;
    // options.scales.yAxes[0].ticks.padding = -5;
    options.plugins.tooltip.callbacks.label = function (tooltipItem: Chart.TooltipItem<any>) {
      // let label = data.datasets[tooltipItem.datasetIndex].label;
      // if (label.split(" ").length > 1) {
      //   label = label.split(" ").slice(0, 1).toString();

      // }

      // let value = tooltipItem.yLabel;
      // if (label == translate.instant('General.soc')) {
      //   return label + ": " + formatNumber(value, 'de', '1.0-0') + " %";
      // } else {
      //   return label + ": " + formatNumber(value, 'de', '1.0-2') + " kW";
      // }
    };
    this.options = options;
  }

  public getChartHeight(): number {
    return window.innerHeight / 21 * 9;
  }

}<|MERGE_RESOLUTION|>--- conflicted
+++ resolved
@@ -212,31 +212,16 @@
       max: 100,
       title: {
         display: true,
-<<<<<<< HEAD
         text: '%',
         font: {
           size: 11
         }
-=======
-        labelString: "%",
-        padding: -2,
-        fontSize: 11,
-      },
-      gridLines: {
-        display: false,
->>>>>>> edfe1f0a
       },
       ticks: {
         padding: -5,
-<<<<<<< HEAD
         stepSize: 20
       }
-    };
-=======
-        stepSize: 20,
-      },
     });
->>>>>>> edfe1f0a
     options.layout = {
       padding: {
         left: 2,

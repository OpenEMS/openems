import { ActivatedRoute } from '@angular/router';
import { ChannelAddress, Edge, Service, EdgeConfig } from '../../../shared/shared';
import { Component, Input, OnInit, OnChanges } from '@angular/core';
import { Cumulated } from 'src/app/shared/jsonrpc/response/queryHistoricTimeseriesEnergyResponse';
import { DefaultTypes } from 'src/app/shared/service/defaulttypes';
import { ModalController } from '@ionic/angular';
import { StorageModalComponent } from './modal/modal.component';
import { AbstractHistoryWidget } from '../abstracthistorywidget';

@Component({
    selector: StorageComponent.SELECTOR,
    templateUrl: './widget.component.html'
})
export class StorageComponent extends AbstractHistoryWidget implements OnInit, OnChanges {

    @Input() public period: DefaultTypes.HistoryPeriod;

    private static readonly SELECTOR = "storageWidget";

    public data: Cumulated = null;
    public edge: Edge = null;

    constructor(
        public service: Service,
        private route: ActivatedRoute,
        public modalCtrl: ModalController,

    ) {
        super(service);
    }

    ngOnInit() {
        this.service.setCurrentComponent('', this.route).then(response => {
            this.edge = response;
        });
        this.subscribeWidgetRefresh()
    }

    ngOnDestroy() {
        this.unsubscribeWidgetRefresh()
    }

    ngOnChanges() {
        this.updateValues();
    };

<<<<<<< HEAD
    updateValues() {
        let channels: ChannelAddress[] = [
            //new ChannelAddress('_sum', 'EssActiveChargeEnergy'),
            //new ChannelAddress('_sum', 'EssActiveDischargeEnergy'),
            new ChannelAddress('_sum', 'EssAmpereHours')
        ];
        this.service.queryEnergy(this.period.from, this.period.to, channels).then(response => {
            this.data = response.result.data;
        }).catch(reason => {
            console.error(reason); // TODO error message
=======
    protected updateValues() {
        this.service.getConfig().then(config => {
            this.getChannelAddresses(this.edge, config).then(channels => {
                this.service.queryEnergy(this.period.from, this.period.to, channels).then(response => {
                    this.data = response.result.data;
                })
            });
        })
    }

    protected getChannelAddresses(edge: Edge, config: EdgeConfig): Promise<ChannelAddress[]> {
        return new Promise((resolve) => {
            let channels: ChannelAddress[] = [
                new ChannelAddress('_sum', 'EssActiveChargeEnergy'),
                new ChannelAddress('_sum', 'EssActiveDischargeEnergy')
            ];
            resolve(channels);
>>>>>>> b9136f05
        });
    }

    async presentModal() {
        const modal = await this.modalCtrl.create({
            component: StorageModalComponent,
            cssClass: 'wide-modal',
        });
        return await modal.present();
    }
}
<|MERGE_RESOLUTION|>--- conflicted
+++ resolved
@@ -44,18 +44,6 @@
         this.updateValues();
     };
 
-<<<<<<< HEAD
-    updateValues() {
-        let channels: ChannelAddress[] = [
-            //new ChannelAddress('_sum', 'EssActiveChargeEnergy'),
-            //new ChannelAddress('_sum', 'EssActiveDischargeEnergy'),
-            new ChannelAddress('_sum', 'EssAmpereHours')
-        ];
-        this.service.queryEnergy(this.period.from, this.period.to, channels).then(response => {
-            this.data = response.result.data;
-        }).catch(reason => {
-            console.error(reason); // TODO error message
-=======
     protected updateValues() {
         this.service.getConfig().then(config => {
             this.getChannelAddresses(this.edge, config).then(channels => {
@@ -69,11 +57,11 @@
     protected getChannelAddresses(edge: Edge, config: EdgeConfig): Promise<ChannelAddress[]> {
         return new Promise((resolve) => {
             let channels: ChannelAddress[] = [
-                new ChannelAddress('_sum', 'EssActiveChargeEnergy'),
-                new ChannelAddress('_sum', 'EssActiveDischargeEnergy')
+                //new ChannelAddress('_sum', 'EssActiveChargeEnergy'),
+            //new ChannelAddress('_sum', 'EssActiveDischargeEnergy'),
+            new ChannelAddress('_sum', 'EssAmpereHours')
             ];
             resolve(channels);
->>>>>>> b9136f05
         });
     }
 

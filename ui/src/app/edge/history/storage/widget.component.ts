import { ActivatedRoute } from '@angular/router';
import { ChannelAddress, Edge, Service, EdgeConfig } from '../../../shared/shared';
import { Component, Input, OnInit, OnChanges } from '@angular/core';
import { Cumulated } from 'src/app/shared/jsonrpc/response/queryHistoricTimeseriesEnergyResponse';
import { DefaultTypes } from 'src/app/shared/service/defaulttypes';
import { ModalController } from '@ionic/angular';
import { StorageModalComponent } from './modal/modal.component';
import { AbstractHistoryWidget } from '../abstracthistorywidget';

@Component({
    selector: StorageComponent.SELECTOR,
    templateUrl: './widget.component.html'
})
export class StorageComponent extends AbstractHistoryWidget implements OnInit, OnChanges {

    @Input() public period: DefaultTypes.HistoryPeriod;

    private static readonly SELECTOR = "storageWidget";

    public data: Cumulated = null;
    public edge: Edge = null;

    constructor(
        public service: Service,
        private route: ActivatedRoute,
        public modalCtrl: ModalController,

    ) {
        super(service);
    }

    ngOnInit() {
        this.service.setCurrentComponent('', this.route).then(response => {
            this.edge = response;
        });
        this.subscribeWidgetRefresh()
    }

    ngOnDestroy() {
        this.unsubscribeWidgetRefresh()
    }

    ngOnChanges() {
        this.updateValues();
    };

    protected updateValues() {
        this.service.getConfig().then(config => {
            this.getChannelAddresses(this.edge, config).then(channels => {
                this.service.queryEnergy(this.period.from, this.period.to, channels).then(response => {
                    this.data = response.result.data;
                })
            });
        })
    }

    protected getChannelAddresses(edge: Edge, config: EdgeConfig): Promise<ChannelAddress[]> {
        return new Promise((resolve) => {
            let channels: ChannelAddress[] = [
<<<<<<< HEAD
                //new ChannelAddress('_sum', 'EssActiveChargeEnergy'),
            //new ChannelAddress('_sum', 'EssActiveDischargeEnergy'),
            new ChannelAddress('_sum', 'EssAmpereHours')
=======
                new ChannelAddress('_sum', 'EssDcChargeEnergy'),
                new ChannelAddress('_sum', 'EssDcDischargeEnergy')
>>>>>>> 6adbb719
            ];
            resolve(channels);
        });
    }

    async presentModal() {
        const modal = await this.modalCtrl.create({
            component: StorageModalComponent,
            cssClass: 'wide-modal',
        });
        return await modal.present();
    }
}
<|MERGE_RESOLUTION|>--- conflicted
+++ resolved
@@ -57,14 +57,9 @@
     protected getChannelAddresses(edge: Edge, config: EdgeConfig): Promise<ChannelAddress[]> {
         return new Promise((resolve) => {
             let channels: ChannelAddress[] = [
-<<<<<<< HEAD
                 //new ChannelAddress('_sum', 'EssActiveChargeEnergy'),
-            //new ChannelAddress('_sum', 'EssActiveDischargeEnergy'),
-            new ChannelAddress('_sum', 'EssAmpereHours')
-=======
-                new ChannelAddress('_sum', 'EssDcChargeEnergy'),
-                new ChannelAddress('_sum', 'EssDcDischargeEnergy')
->>>>>>> 6adbb719
+                //new ChannelAddress('_sum', 'EssActiveDischargeEnergy'),
+                new ChannelAddress('_sum', 'EssAmpereHours')
             ];
             resolve(channels);
         });

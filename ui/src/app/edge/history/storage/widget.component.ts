import { ActivatedRoute } from '@angular/router';
import { ChannelAddress, Edge, Service, EdgeConfig } from '../../../shared/shared';
import { Component, Input, OnInit, OnChanges } from '@angular/core';
import { Cumulated } from 'src/app/shared/jsonrpc/response/queryHistoricTimeseriesEnergyResponse';
import { DefaultTypes } from 'src/app/shared/service/defaulttypes';
import { ModalController } from '@ionic/angular';
import { AbstractHistoryWidget } from '../abstracthistorywidget';

@Component({
    selector: StorageComponent.SELECTOR,
    templateUrl: './widget.component.html'
})
export class StorageComponent extends AbstractHistoryWidget implements OnInit, OnChanges {

    @Input() public period: DefaultTypes.HistoryPeriod;

    private static readonly SELECTOR = "storageWidget";

    public data: Cumulated = null;
    public edge: Edge = null;
    public essComponents: EdgeConfig.Component[] = [];

    constructor(
        public service: Service,
        private route: ActivatedRoute,

    ) {
        super(service);
    }

    ngOnInit() {
        this.service.setCurrentComponent('', this.route).then(response => {
            this.edge = response;
        });
        this.subscribeWidgetRefresh()
    }

    ngOnDestroy() {
        this.unsubscribeWidgetRefresh()
    }

    ngOnChanges() {
        this.updateValues();
    };

    protected updateValues() {
        this.service.getConfig().then(config => {
            this.getChannelAddresses(this.edge, config).then(channels => {
                this.service.queryEnergy(this.period.from, this.period.to, channels).then(response => {
                    this.data = response.result.data;
                })
            });
        })
    }

    protected getChannelAddresses(edge: Edge, config: EdgeConfig): Promise<ChannelAddress[]> {
        return new Promise((resolve) => {
            let channels: ChannelAddress[] = [
<<<<<<< HEAD
                //new ChannelAddress('_sum', 'EssActiveChargeEnergy'),
                //new ChannelAddress('_sum', 'EssActiveDischargeEnergy'),
                new ChannelAddress('_sum', 'EssAmpereHours')
=======
                new ChannelAddress('_sum', 'EssActiveChargeEnergy'),
                new ChannelAddress('_sum', 'EssActiveDischargeEnergy'),
>>>>>>> 35c3a9b0
            ];
            this.essComponents = config.getComponentsImplementingNature("io.openems.edge.ess.api.SymmetricEss").filter(component => !component.factoryId.includes("Ess.Cluster") && component.isEnabled);
            this.essComponents.forEach(component => {
                channels.push(
                    new ChannelAddress(component.id, 'ActiveChargeEnergy'),
                    new ChannelAddress(component.id, 'ActiveDischargeEnergy'),
                )
            })
            resolve(channels);
        });
    }
}<|MERGE_RESOLUTION|>--- conflicted
+++ resolved
@@ -56,20 +56,16 @@
     protected getChannelAddresses(edge: Edge, config: EdgeConfig): Promise<ChannelAddress[]> {
         return new Promise((resolve) => {
             let channels: ChannelAddress[] = [
-<<<<<<< HEAD
-                //new ChannelAddress('_sum', 'EssActiveChargeEnergy'),
-                //new ChannelAddress('_sum', 'EssActiveDischargeEnergy'),
-                new ChannelAddress('_sum', 'EssAmpereHours')
-=======
                 new ChannelAddress('_sum', 'EssActiveChargeEnergy'),
                 new ChannelAddress('_sum', 'EssActiveDischargeEnergy'),
->>>>>>> 35c3a9b0
+                new ChannelAddress('_sum', 'EssAmpereHours')
             ];
             this.essComponents = config.getComponentsImplementingNature("io.openems.edge.ess.api.SymmetricEss").filter(component => !component.factoryId.includes("Ess.Cluster") && component.isEnabled);
             this.essComponents.forEach(component => {
                 channels.push(
                     new ChannelAddress(component.id, 'ActiveChargeEnergy'),
                     new ChannelAddress(component.id, 'ActiveDischargeEnergy'),
+                    new ChannelAddress(component.id, 'BmsAmpereHours'),
                 )
             })
             resolve(channels);

--- conflicted
+++ resolved
@@ -1,20 +1,11 @@
-<<<<<<< HEAD
-=======
 import { AbstractHistoryChart } from '../abstracthistorychart';
 import { ActivatedRoute } from '@angular/router';
 import { ChannelAddress, Edge, EdgeConfig, Service, Utils } from '../../../shared/shared';
 import { Component, Input, OnChanges, OnInit } from '@angular/core';
 import { Data, TooltipItem } from '../shared';
 import { DefaultTypes } from 'src/app/shared/service/defaulttypes';
->>>>>>> 22daa85a
 import { formatNumber } from '@angular/common';
-import { Component, Input, OnChanges, OnInit } from '@angular/core';
-import { ActivatedRoute } from '@angular/router';
 import { TranslateService } from '@ngx-translate/core';
-import { DefaultTypes } from 'src/app/shared/service/defaulttypes';
-import { ChannelAddress, Edge, EdgeConfig, Service, Utils } from '../../../shared/shared';
-import { AbstractHistoryChart } from '../abstracthistorychart';
-import { Data, TooltipItem } from '../shared';
 
 @Component({
     selector: 'storageTotalChart',

import { ActivatedRoute } from '@angular/router';
import { calculateActiveTimeOverPeriod } from '../shared';
import { ChannelAddress, Edge, EdgeConfig, Service } from '../../../shared/shared';
import { ChannelthresholdModalComponent } from './modal/modal.component';
import { Component, Input, OnChanges, OnInit } from '@angular/core';
import { DefaultTypes } from 'src/app/shared/service/defaulttypes';
import { JsonrpcResponseError } from 'src/app/shared/jsonrpc/base';
import { ModalController } from '@ionic/angular';
import { QueryHistoricTimeseriesDataRequest } from 'src/app/shared/jsonrpc/request/queryHistoricTimeseriesDataRequest';
import { QueryHistoricTimeseriesDataResponse } from 'src/app/shared/jsonrpc/response/queryHistoricTimeseriesDataResponse';
<<<<<<< HEAD
import { Cumulated } from 'src/app/shared/jsonrpc/response/queryHistoricTimeseriesEnergyResponse';
import { DefaultTypes } from 'src/app/shared/service/defaulttypes';
import { ChannelAddress, Edge, EdgeConfig, Service } from '../../../shared/shared';
import { ChannelthresholdModalComponent } from './modal/modal.component';
import { calculateActiveTimeOverPeriod } from '../shared';
=======
>>>>>>> 8d752065

@Component({
    selector: ChanneltresholdWidgetComponent.SELECTOR,
    templateUrl: './widget.component.html'
})
export class ChanneltresholdWidgetComponent implements OnInit, OnChanges {

    @Input() public period: DefaultTypes.HistoryPeriod;
    @Input() private componentId: string;
    private config: EdgeConfig = null;
    public component: EdgeConfig.Component = null;

    private static readonly SELECTOR = "channelthresholdWidget";

    public activeTimeOverPeriod: string = null;
    public edge: Edge = null;

    constructor(
        public service: Service,
        private route: ActivatedRoute,
        public modalCtrl: ModalController,
    ) { }

    ngOnInit() {
        this.service.setCurrentComponent('', this.route).then(response => {
            this.service.getConfig().then(config => {
                this.edge = response;
                this.config = config;
                this.component = config.getComponent(this.componentId);
            })
        });

    }

    ngOnChanges() {
        this.updateValues();
    };


    updateValues() {
        this.queryHistoricTimeseriesData(this.service.historyPeriod.from, this.service.historyPeriod.to);
    };

    // Gather result & timestamps to calculate effective active time in % 
    queryHistoricTimeseriesData(fromDate: Date, toDate: Date): Promise<QueryHistoricTimeseriesDataResponse> {
        return new Promise((resolve, reject) => {
            this.service.getCurrentEdge().then(edge => {
                this.service.getConfig().then(config => {
                    this.getChannelAddresses(config).then(channelAddresses => {
                        let request = new QueryHistoricTimeseriesDataRequest(fromDate, toDate, channelAddresses);
                        edge.sendRequest(this.service.websocket, request).then(response => {
                            let result = (response as QueryHistoricTimeseriesDataResponse).result;

<<<<<<< HEAD
                            let outputChannel = ChannelAddress.fromString(config.getComponentProperties(this.controllerId)['outputChannelAddress']);
=======
                            let outputChannel = ChannelAddress.fromString(config.getComponentProperties(this.componentId)['outputChannelAddress']);
>>>>>>> 8d752065
                            this.activeTimeOverPeriod = calculateActiveTimeOverPeriod(outputChannel, result);

                            if (Object.keys(result.data).length != 0 && Object.keys(result.timestamps).length != 0) {
                                resolve(response as QueryHistoricTimeseriesDataResponse);
                            } else {
                                reject(new JsonrpcResponseError(response.id, { code: 0, message: "Result was empty" }));
                            }
                        }).catch(reason => reject(reason));
                    }).catch(reason => reject(reason));
                })
            });
        });
    }

    getChannelAddresses(config: EdgeConfig): Promise<ChannelAddress[]> {
        return new Promise((resolve) => {
            const outputChannel = ChannelAddress.fromString(config.getComponentProperties(this.componentId)['outputChannelAddress']);
            let channeladdresses = [outputChannel];
            resolve(channeladdresses);
        });
    }

    async presentModal() {
        const modal = await this.modalCtrl.create({
            component: ChannelthresholdModalComponent,
            cssClass: 'wide-modal',
            componentProps: {
                component: this.component,
                config: this.config
            }
        });
        return await modal.present();
    }
}<|MERGE_RESOLUTION|>--- conflicted
+++ resolved
@@ -8,14 +8,6 @@
 import { ModalController } from '@ionic/angular';
 import { QueryHistoricTimeseriesDataRequest } from 'src/app/shared/jsonrpc/request/queryHistoricTimeseriesDataRequest';
 import { QueryHistoricTimeseriesDataResponse } from 'src/app/shared/jsonrpc/response/queryHistoricTimeseriesDataResponse';
-<<<<<<< HEAD
-import { Cumulated } from 'src/app/shared/jsonrpc/response/queryHistoricTimeseriesEnergyResponse';
-import { DefaultTypes } from 'src/app/shared/service/defaulttypes';
-import { ChannelAddress, Edge, EdgeConfig, Service } from '../../../shared/shared';
-import { ChannelthresholdModalComponent } from './modal/modal.component';
-import { calculateActiveTimeOverPeriod } from '../shared';
-=======
->>>>>>> 8d752065
 
 @Component({
     selector: ChanneltresholdWidgetComponent.SELECTOR,
@@ -69,11 +61,7 @@
                         edge.sendRequest(this.service.websocket, request).then(response => {
                             let result = (response as QueryHistoricTimeseriesDataResponse).result;
 
-<<<<<<< HEAD
-                            let outputChannel = ChannelAddress.fromString(config.getComponentProperties(this.controllerId)['outputChannelAddress']);
-=======
                             let outputChannel = ChannelAddress.fromString(config.getComponentProperties(this.componentId)['outputChannelAddress']);
->>>>>>> 8d752065
                             this.activeTimeOverPeriod = calculateActiveTimeOverPeriod(outputChannel, result);
 
                             if (Object.keys(result.data).length != 0 && Object.keys(result.timestamps).length != 0) {
@@ -107,4 +95,4 @@
         });
         return await modal.present();
     }
-}+}

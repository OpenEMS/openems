--- conflicted
+++ resolved
@@ -1,24 +1,12 @@
 import { Component, OnDestroy, OnInit } from '@angular/core';
 import { ActivatedRoute } from '@angular/router';
-<<<<<<< HEAD
-import { DataService } from 'src/app/shared/genericComponents/shared/dataservice';
-import { LiveDataService } from 'src/app/shared/genericComponents/shared/livedataservice';
-import { SubscribeEdgesRequest } from 'src/app/shared/jsonrpc/request/subscribeEdgesRequest';
-=======
 import { Subject } from 'rxjs';
->>>>>>> 96415b64
 import { Edge, EdgeConfig, Service, Utils, Widgets } from 'src/app/shared/shared';
 import { AdvertWidgets } from 'src/app/shared/type/widget';
 
 @Component({
   selector: 'live',
-  templateUrl: './live.component.html',
-  providers: [
-    {
-      provide: DataService,
-      useClass: LiveDataService
-    }
-  ]
+  templateUrl: './live.component.html'
 })
 export class LiveComponent implements OnInit, OnDestroy {
 

--- conflicted
+++ resolved
@@ -1,12 +1,12 @@
 import { Component, OnDestroy, OnInit } from '@angular/core';
 import { ActivatedRoute } from '@angular/router';
 import { Subject } from 'rxjs';
-import { Edge, EdgeConfig, Service, Utils, Widgets } from 'src/app/shared/shared';
+import { Edge, EdgeConfig, Service, Utils, Websocket, Widgets } from 'src/app/shared/shared';
 import { AdvertWidgets } from 'src/app/shared/type/widget';
 
 @Component({
   selector: 'live',
-  templateUrl: './live.component.html',
+  templateUrl: './live.component.html'
 })
 export class LiveComponent implements OnInit, OnDestroy {
 
@@ -19,16 +19,13 @@
   constructor(
     private route: ActivatedRoute,
     public service: Service,
-    protected utils: Utils
+    protected utils: Utils,
+    protected websocket: Websocket
   ) { }
 
   public ngOnInit() {
-<<<<<<< HEAD
-    this.service.setCurrentComponent('', this.route).then(edge => {
-=======
     this.service.setCurrentComponent('', this.route);
     this.service.currentEdge.subscribe((edge) => {
->>>>>>> 1aed0f7d
       this.edge = edge;
     });
     this.service.getConfig().then(config => {

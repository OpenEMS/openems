import { Component } from '@angular/core';
import { AbstractModal } from 'src/app/shared/genericComponents/modal/abstractModal';
import { ChannelAddress, CurrentData, EdgeConfig, Utils } from '../../../../../shared/shared';

@Component({
  templateUrl: './modal.html'
})
export class ModalComponent extends AbstractModal {

  public readonly CONVERT_TO_WATT = Utils.CONVERT_TO_WATT;

  public activePower: { total: number, phases: Array<{ value: number, name: string }> } = {
    total: 0,
    phases: [
      { name: "Phase L1", value: 0 },
      { name: "Phase L2", value: 0 },
      { name: "Phase L3", value: 0 }
    ]
  };
  public evcss: EdgeConfig.Component[] | null = null;
  public evcsChargePower: { total: number, component: { name: string, value: number }[] } = { total: 0, component: [] };
  public consumptionMeters: EdgeConfig.Component[] = null;
  public consumptionMetersActivePower: { total: number, component: { name: string, value: number, phases: { name: string, value: number }[] }[] } = { total: 0, component: [] };
  public otherPower: number = null;

  protected override getChannelAddresses() {

    let channelAddresses: ChannelAddress[] = [];

    // Get ConsumptionMeters
    this.consumptionMeters = this.config.getComponentsImplementingNature("io.openems.edge.meter.api.ElectricityMeter")
      .filter(component => component.isEnabled && this.config.isTypeConsumptionMetered(component));

    for (let meter of this.consumptionMeters) {
      channelAddresses.push(
<<<<<<< HEAD
        new ChannelAddress(meter.id, 'ActivePower')
      );
      if (this.config.getNatureIdsByFactoryId(meter.factoryId).includes('io.openems.edge.meter.api.AsymmetricMeter')) {
        channelAddresses.push(
          new ChannelAddress(meter.id, 'ActivePowerL1'),
          new ChannelAddress(meter.id, 'ActivePowerL2'),
          new ChannelAddress(meter.id, 'ActivePowerL3')
        );
      }
=======
        new ChannelAddress(meter.id, 'ActivePower'),
        new ChannelAddress(meter.id, 'ActivePowerL1'),
        new ChannelAddress(meter.id, 'ActivePowerL2'),
        new ChannelAddress(meter.id, 'ActivePowerL3'),
      )
>>>>>>> 5e7d18c4
      this.consumptionMetersActivePower.component.push({
        name: meter.alias ?? meter.id,
        value: 0,
        phases: [{
          name: "Phase L1",
          value: 0
        },
        {
          name: "Phase L2",
          value: 0
        },
        {
          name: "Phase L3",
          value: 0
        }]
      });
    }
    // Get EVCSs
    this.evcss = this.config.getComponentsImplementingNature("io.openems.edge.evcs.api.Evcs")
      .filter(component => !(component.factoryId == 'Evcs.Cluster.SelfConsumption') &&
        !(component.factoryId == 'Evcs.Cluster.PeakShaving') && !component.isEnabled == false);

    for (let component of this.evcss) {
      channelAddresses.push(
        new ChannelAddress(component.id, 'ChargePower')
      );
    }
    for (let i = 0; i < this.evcss.length; i++) {
      this.evcsChargePower.component.push({ name: this.evcss[i].alias ?? this.evcss[i].id, value: 0 });
    }

    channelAddresses.push(
      new ChannelAddress("_sum", "ConsumptionActivePower"),
      new ChannelAddress('_sum', 'ConsumptionActivePowerL1'),
      new ChannelAddress('_sum', 'ConsumptionActivePowerL2'),
      new ChannelAddress('_sum', 'ConsumptionActivePowerL3')
    );
    return channelAddresses;
  }

  protected override onCurrentData(currentData: CurrentData) {
    this.activePower.total = 0;
    this.consumptionMetersActivePower.total = 0;
    this.evcsChargePower.total = 0;

    this.activePower.total = currentData.allComponents['_sum/ConsumptionActivePower'];
    for (let i of [0, 1, 2]) {
      this.activePower.phases[i].value = currentData.allComponents['_sum/ConsumptionActivePowerL' + (i + 1)] ?? 0;
    }
    for (let i = 0; i < this.evcss.length; i++) {
      this.evcsChargePower.total += (currentData.allComponents[this.evcss[i].id + '/ChargePower']) ?? 0;
      this.evcsChargePower.component[i].value = currentData.allComponents[this.evcss[i].id + '/ChargePower'] ?? 0;
    }

    for (let i = 0; i < this.consumptionMeters.length; i++) {
      this.consumptionMetersActivePower.total += currentData.allComponents[this.consumptionMeters[i].id + '/ActivePower'] ?? 0;
      this.consumptionMetersActivePower.component[i].value = currentData.allComponents[this.consumptionMeters[i].id + '/ActivePower'] ?? 0;
      for (let n = 0; n < 3; n++) {
        this.consumptionMetersActivePower.component[i].phases[n].value = currentData.allComponents[this.consumptionMeters[i].id + '/ActivePowerL' + (n + 1)] ?? 0;
      }
    }

    this.otherPower = Utils.subtractSafely(this.activePower.total,
      Utils.addSafely(this.evcsChargePower.total, this.consumptionMetersActivePower.total));
  }
}<|MERGE_RESOLUTION|>--- conflicted
+++ resolved
@@ -14,7 +14,7 @@
     phases: [
       { name: "Phase L1", value: 0 },
       { name: "Phase L2", value: 0 },
-      { name: "Phase L3", value: 0 }
+      { name: "Phase L3", value: 0 },
     ]
   };
   public evcss: EdgeConfig.Component[] | null = null;
@@ -33,23 +33,11 @@
 
     for (let meter of this.consumptionMeters) {
       channelAddresses.push(
-<<<<<<< HEAD
-        new ChannelAddress(meter.id, 'ActivePower')
-      );
-      if (this.config.getNatureIdsByFactoryId(meter.factoryId).includes('io.openems.edge.meter.api.AsymmetricMeter')) {
-        channelAddresses.push(
-          new ChannelAddress(meter.id, 'ActivePowerL1'),
-          new ChannelAddress(meter.id, 'ActivePowerL2'),
-          new ChannelAddress(meter.id, 'ActivePowerL3')
-        );
-      }
-=======
         new ChannelAddress(meter.id, 'ActivePower'),
         new ChannelAddress(meter.id, 'ActivePowerL1'),
         new ChannelAddress(meter.id, 'ActivePowerL2'),
         new ChannelAddress(meter.id, 'ActivePowerL3'),
       )
->>>>>>> 5e7d18c4
       this.consumptionMetersActivePower.component.push({
         name: meter.alias ?? meter.id,
         value: 0,
@@ -74,7 +62,7 @@
 
     for (let component of this.evcss) {
       channelAddresses.push(
-        new ChannelAddress(component.id, 'ChargePower')
+        new ChannelAddress(component.id, 'ChargePower'),
       );
     }
     for (let i = 0; i < this.evcss.length; i++) {

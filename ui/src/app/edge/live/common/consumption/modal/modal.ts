--- conflicted
+++ resolved
@@ -36,11 +36,7 @@
         new ChannelAddress(meter.id, 'ActivePower'),
         new ChannelAddress(meter.id, 'ActivePowerL1'),
         new ChannelAddress(meter.id, 'ActivePowerL2'),
-<<<<<<< HEAD
-        new ChannelAddress(meter.id, 'ActivePowerL3'),
-=======
         new ChannelAddress(meter.id, 'ActivePowerL3')
->>>>>>> 8506c6d2
       );
       this.consumptionMetersActivePower.component.push({
         name: meter.alias ?? meter.id,

import { Component } from '@angular/core';
import { ChannelAddress, CurrentData, EdgeConfig, Utils } from 'src/app/shared/shared';
import { AbstractFlatWidget } from 'src/app/shared/genericComponents/flat/abstract-flat-widget';
import { ModalComponent } from '../modal/modal';

@Component({
  selector: 'consumption',
  templateUrl: './flat.html'
})
export class FlatComponent extends AbstractFlatWidget {

  public evcss: EdgeConfig.Component[] | null = null;
  public consumptionMeters: EdgeConfig.Component[] = null;
  public sumActivePower: number = 0;
  public evcsSumOfChargePower: number;
  public otherPower: number;
  public readonly CONVERT_WATT_TO_KILOWATT = Utils.CONVERT_WATT_TO_KILOWATT;

  protected override getChannelAddresses() {

    let channelAddresses: ChannelAddress[] = [
      new ChannelAddress('_sum', 'ConsumptionActivePower'),

      // TODO should be moved to Modal
      new ChannelAddress('_sum', 'ConsumptionActivePowerL1'),
      new ChannelAddress('_sum', 'ConsumptionActivePowerL2'),
      new ChannelAddress('_sum', 'ConsumptionActivePowerL3')
    ];

    // Get consumptionMeterComponents
    this.consumptionMeters = this.config.getComponentsImplementingNature("io.openems.edge.meter.api.ElectricityMeter")
      .filter(component => component.isEnabled && this.config.isTypeConsumptionMetered(component));

    for (let component of this.consumptionMeters) {
      channelAddresses.push(
<<<<<<< HEAD
        new ChannelAddress(component.id, 'ActivePower')
      );
      if (this.config.getNatureIdsByFactoryId(component.factoryId).includes('io.openems.edge.meter.api.AsymmetricMeter')) {
        channelAddresses.push(
          new ChannelAddress(component.id, 'ActivePowerL1'),
          new ChannelAddress(component.id, 'ActivePowerL2'),
          new ChannelAddress(component.id, 'ActivePowerL3')
        );
      }
=======
        new ChannelAddress(component.id, 'ActivePower'),
        new ChannelAddress(component.id, 'ActivePowerL1'),
        new ChannelAddress(component.id, 'ActivePowerL2'),
        new ChannelAddress(component.id, 'ActivePowerL3'),
      )
>>>>>>> 5e7d18c4
    }

    // Get EVCSs
    this.evcss = this.config.getComponentsImplementingNature("io.openems.edge.evcs.api.Evcs")
      .filter(component => !(component.factoryId == 'Evcs.Cluster.SelfConsumption') &&
        !(component.factoryId == 'Evcs.Cluster.PeakShaving') && !component.isEnabled == false);

    for (let component of this.evcss) {
      channelAddresses.push(
        new ChannelAddress(component.id, 'ChargePower')
      );
    }
    return channelAddresses;
  }

  protected override onCurrentData(currentData: CurrentData) {

    this.evcsSumOfChargePower = 0;
    let consumptionMetersSumOfActivePower: number = 0;
    this.sumActivePower = currentData.allComponents['_sum/ConsumptionActivePower'];

    // TODO move sums to Model
    // Iterate over evcsComponents to get ChargePower for every component
    for (let component of this.evcss) {
      if (currentData.allComponents[component.id + '/ChargePower']) {
        this.evcsSumOfChargePower += currentData.allComponents[component.id + '/ChargePower'];
      }
    }

    // Iterate over evcsComponents to get ChargePower for every component
    for (let component of this.consumptionMeters) {
      if (currentData.allComponents[component.id + '/ActivePower']) {
        consumptionMetersSumOfActivePower += currentData.allComponents[component.id + '/ActivePower'];
      }
    }

    this.otherPower = Utils.subtractSafely(this.sumActivePower,
      Utils.addSafely(this.evcsSumOfChargePower, consumptionMetersSumOfActivePower));
  }

  async presentModal() {
    const modal = await this.modalController.create({
      component: ModalComponent
    });
    return await modal.present();
  }
}<|MERGE_RESOLUTION|>--- conflicted
+++ resolved
@@ -33,23 +33,11 @@
 
     for (let component of this.consumptionMeters) {
       channelAddresses.push(
-<<<<<<< HEAD
-        new ChannelAddress(component.id, 'ActivePower')
-      );
-      if (this.config.getNatureIdsByFactoryId(component.factoryId).includes('io.openems.edge.meter.api.AsymmetricMeter')) {
-        channelAddresses.push(
-          new ChannelAddress(component.id, 'ActivePowerL1'),
-          new ChannelAddress(component.id, 'ActivePowerL2'),
-          new ChannelAddress(component.id, 'ActivePowerL3')
-        );
-      }
-=======
         new ChannelAddress(component.id, 'ActivePower'),
         new ChannelAddress(component.id, 'ActivePowerL1'),
         new ChannelAddress(component.id, 'ActivePowerL2'),
         new ChannelAddress(component.id, 'ActivePowerL3'),
       )
->>>>>>> 5e7d18c4
     }
 
     // Get EVCSs
@@ -59,7 +47,7 @@
 
     for (let component of this.evcss) {
       channelAddresses.push(
-        new ChannelAddress(component.id, 'ChargePower')
+        new ChannelAddress(component.id, 'ChargePower'),
       );
     }
     return channelAddresses;

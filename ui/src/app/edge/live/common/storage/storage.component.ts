--- conflicted
+++ resolved
@@ -1,8 +1,10 @@
 import { formatNumber } from '@angular/common';
 import { Component } from '@angular/core';
+import { AbstractFlatWidget } from 'src/app/shared/genericComponents/flat/abstract-flat-widget';
 import { CurrentData } from "src/app/shared/shared";
+import { Role } from 'src/app/shared/type/role';
+
 import { ChannelAddress, EdgeConfig, Utils } from '../../../../shared/shared';
-import { AbstractFlatWidget } from 'src/app/shared/genericComponents/flat/abstract-flat-widget';
 import { StorageModalComponent } from './modal/modal.component';
 
 @Component({
@@ -18,11 +20,6 @@
     public emergencyReserveComponents: { [essId: string]: EdgeConfig.Component } = {};
     public currentSoc: number[] = [];
     public isEmergencyReserveEnabled: boolean[] = [];
-<<<<<<< HEAD
-
-    protected getChannelAddresses() {
-
-=======
     private prepareBatteryExtensionCtrl: { [key: string]: EdgeConfig.Component };
     protected possibleBatteryExtensionMessage: Map<string, { color: string, text: string }> = new Map();
     protected isAtLeastInstaller: boolean = false;
@@ -31,7 +28,6 @@
 
         this.isAtLeastInstaller = this.edge.roleIsAtLeast(Role.INSTALLER);
 
->>>>>>> 1aed0f7d
         let channelAddresses: ChannelAddress[] = [
             new ChannelAddress('_sum', 'EssSoc'),
 
@@ -41,8 +37,6 @@
             new ChannelAddress('_sum', 'EssActivePowerL3'),
         ];
 
-<<<<<<< HEAD
-=======
         this.prepareBatteryExtensionCtrl = this.config.getComponentsByFactory("Controller.Ess.PrepareBatteryExtension")
             .filter(component => component.isEnabled)
             .reduce((result, component) => {
@@ -62,7 +56,6 @@
             );
         }
 
->>>>>>> 1aed0f7d
         // Get emergencyReserves
         this.emergencyReserveComponents = this.config
             .getComponentsImplementingNature('io.openems.edge.controller.ess.emergencycapacityreserve.EmergencyCapacityReserve')
@@ -124,10 +117,6 @@
         return channelAddresses;
     }
 
-<<<<<<< HEAD
-    protected onCurrentData(currentData: CurrentData) {
-
-=======
     private getBatteryCapacityExtensionStatus(isRunning: boolean, essIsBlocking: number, essIsCharging: number, essIsDischarging: number): { color: string, text: string } {
         if (!isRunning) {
             return null;
@@ -162,7 +151,6 @@
                 ));
         }
 
->>>>>>> 1aed0f7d
         // Check total State_of_Charge for dynamical icon in widget-header
         let soc = currentData.allComponents['_sum/EssSoc'];
         this.storageItem = "assets/img/" + Utils.getStorageSocImage(soc);

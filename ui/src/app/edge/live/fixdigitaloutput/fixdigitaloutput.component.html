--- conflicted
+++ resolved
@@ -9,11 +9,7 @@
   <ion-card-content *ngIf="(edge.currentData | async).channel as channel">
     <table class="full_width">
       <tr>
-<<<<<<< HEAD
-        <td style="width:65%" translate>General.State</td>
-=======
         <td style="width:65%">Aktueller Status</td>
->>>>>>> 4f023769
         <td style="width:35%" class="align_right" *ngIf="channel[outputChannel] == null">-</td>
         <td style="width:35%" class="align_right" *ngIf="channel[outputChannel] == 1" translate>General.On</td>
         <td style="width:35%" class="align_right" *ngIf="channel[outputChannel] == 0" translate>General.Off</td>

--- conflicted
+++ resolved
@@ -25,19 +25,13 @@
 import { SelfConsumptionComponent } from './selfconsumption/selfconsumption.component';
 import { StorageModalComponent } from './storage/modal/modal.component';
 import { StorageComponent } from './storage/storage.component';
-<<<<<<< HEAD
 import { HeatingElementComponent } from './heatingelement/heatingelement.component';
 import { HeatingElementModalComponent } from './heatingelement/modal/modal.component';
-=======
 import { EvcsPopoverComponent } from './evcs/modal/popover/popover.page';
 import { ChpsocModalComponent } from './chpsoc/chpsoc-modal/modal.page';
-<<<<<<< HEAD
->>>>>>> develop
-=======
 import { BrowserModule } from '@angular/platform-browser';
 import { BrowserAnimationsModule } from '@angular/platform-browser/animations';
 import { OfflineComponent } from './offline/offline.component';
->>>>>>> 05039e4d
 
 @NgModule({
   imports: [
@@ -55,12 +49,9 @@
     ModalComponentEvcsCluster,
     AutarchyModalComponent,
     SelfconsumptionModalComponent,
-<<<<<<< HEAD
-    HeatingElementModalComponent
-=======
+    HeatingElementModalComponent,
     EvcsPopoverComponent,
     ChpsocModalComponent,
->>>>>>> develop
   ],
   declarations: [
     LiveComponent,
@@ -90,15 +81,9 @@
     AutarchyModalComponent,
     SelfConsumptionComponent,
     SelfconsumptionModalComponent,
-<<<<<<< HEAD
-    HeatingElementModalComponent
-=======
+    HeatingElementModalComponent,
     EvcsPopoverComponent,
-<<<<<<< HEAD
->>>>>>> develop
-=======
     OfflineComponent
->>>>>>> 05039e4d
   ]
 })
 export class LiveModule { }
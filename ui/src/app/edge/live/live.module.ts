<<<<<<< HEAD
import { NgModule } from '@angular/core';
import { BrowserModule } from '@angular/platform-browser';
import { BrowserAnimationsModule } from '@angular/platform-browser/animations';
import { SharedModule } from './../../shared/shared.module';
=======
import { AsymmetricPeakshavingComponent } from './peakshaving/asymmetric/asymmetricpeakshaving.component';
import { AsymmetricPeakshavingModalComponent } from './peakshaving/asymmetric/modal/modal.component';
>>>>>>> 7b9bb7a5
import { AutarchyComponent } from './autarchy/autarchy.component';
import { AutarchyModalComponent } from './autarchy/modal/modal.component';
import { AwattarComponent } from './awattar/awattar.component';
import { AwattarChartComponent } from './awattar/modal/chart.component';
import { AwattarModalComponent } from './awattar/modal/modal.component';
import { ChannelthresholdComponent } from './channelthreshold/channelthreshold.component';
import { ChpsocModalComponent } from './chpsoc/chpsoc-modal/modal.page';
import { ChpSocComponent } from './chpsoc/chpsoc.component';
import { ConsumptionComponent } from './consumption/consumption.component';
import { ConsumptionModalComponent } from './consumption/modal/modal.component';
import { CorrentlyComponent } from './corrently/corrently.component';
import { CorrentlyChartComponent } from './corrently/modal/chart.component';
import { CorrentlyModalComponent } from './corrently/modal/modal.component';
import { EnergymonitorModule } from './energymonitor/energymonitor.module';
import { EvcsComponent } from './evcs/evcs.component';
import { EvcsModalComponent } from './evcs/modal/modal.page';
import { EvcsPopoverComponent } from './evcs/modal/popover/popover.page';
import { EvcsClusterComponent } from './evcsCluster/evcsCluster.component';
import { EvcsChart } from './evcsCluster/modal/evcs-chart/evcs.chart';
import { ModalComponentEvcsCluster } from './evcsCluster/modal/evcsCluster-modal.page';
import { FixDigitalOutputComponent } from './fixdigitaloutput/fixdigitaloutput.component';
import { FixDigitalOutputModalComponent } from './fixdigitaloutput/modal/modal.component';
import { GridComponent } from './grid/grid.component';
import { GridModalComponent } from './grid/modal/modal.component';
import { HeatingElementComponent } from './heatingelement/heatingelement.component';
import { HeatingElementModalComponent } from './heatingelement/modal/modal.component';
import { InfoComponent } from './info/info.component';
import { LiveComponent } from './live.component';
import { ModbusApiComponent } from './modbusapi/modbusapi.component';
import { OfflineComponent } from './offline/offline.component';
import { PartnerComponent } from './partner/partner.component';
import { SymmetricPeakshavingModalComponent } from './peakshaving/symmetric/modal/modal.component';
import { SymmetricPeakshavingComponent } from './peakshaving/symmetric/symmetricpeakshaving.component';
import { ProductionModalComponent } from './production/modal/modal.component';
import { ProductionComponent } from './production/production.component';
import { SelfconsumptionModalComponent } from './selfconsumption/modal/modal.component';
<<<<<<< HEAD
import { SelfConsumptionComponent } from './selfconsumption/selfconsumption.component';
import { SinglethresholdModalComponent } from './singlethreshold/modal/modal.component';
import { SinglethresholdComponent } from './singlethreshold/singlethreshold.component';
=======
import { SharedModule } from './../../shared/shared.module';
import { SinglethresholdComponent } from './singlethreshold/singlethreshold.component';
import { SinglethresholdModalComponent } from './singlethreshold/modal/modal.component';
import { StorageComponent } from './storage/storage.component';
>>>>>>> 7b9bb7a5
import { StorageModalComponent } from './storage/modal/modal.component';
import { StorageComponent } from './storage/storage.component';

@NgModule({
  imports: [
    BrowserAnimationsModule,
    BrowserModule,
    EnergymonitorModule,
    SharedModule,
  ],
  entryComponents: [
    AsymmetricPeakshavingModalComponent,
    AutarchyModalComponent,
    AwattarModalComponent,
    ChpsocModalComponent,
<<<<<<< HEAD
    CorrentlyModalComponent,
    StorageModalComponent,
    GridModalComponent,
=======
    ChpsocModalComponent,
>>>>>>> 7b9bb7a5
    ConsumptionModalComponent,
    EvcsModalComponent,
    EvcsPopoverComponent,
    FixDigitalOutputModalComponent,
    GridModalComponent,
    HeatingElementModalComponent,
    ModalComponentEvcsCluster,
    ProductionModalComponent,
    SelfconsumptionModalComponent,
    SinglethresholdModalComponent,
<<<<<<< HEAD
    SymmetricPeakshavingModalComponent
=======
    StorageModalComponent,
    SymmetricPeakshavingModalComponent,
>>>>>>> 7b9bb7a5
  ],
  declarations: [
    AsymmetricPeakshavingComponent,
    AsymmetricPeakshavingModalComponent,
    AutarchyComponent,
    AutarchyModalComponent,
    AwattarComponent,
    AwattarModalComponent,
    AwattarChartComponent,
    ChannelthresholdComponent,
    ChpSocComponent,
    ChpsocModalComponent,
    ConsumptionComponent,
    ConsumptionModalComponent,
    CorrentlyComponent,
    CorrentlyModalComponent,
    CorrentlyChartComponent,
    EvcsChart,
    EvcsClusterComponent,
    EvcsComponent,
    EvcsModalComponent,
    EvcsPopoverComponent,
    FixDigitalOutputComponent,
    FixDigitalOutputModalComponent,
    FixDigitalOutputModalComponent,
    GridComponent,
    GridModalComponent,
    HeatingElementComponent,
    HeatingElementModalComponent,
    InfoComponent,
    LiveComponent,
    ModalComponentEvcsCluster,
    ModbusApiComponent,
    OfflineComponent,
    PartnerComponent,
    ProductionComponent,
    ProductionModalComponent,
    SelfConsumptionComponent,
    SelfconsumptionModalComponent,
    SinglethresholdComponent,
    SinglethresholdModalComponent,
    StorageComponent,
    StorageModalComponent,
    SymmetricPeakshavingComponent,
    SymmetricPeakshavingModalComponent,
  ]
})
export class LiveModule { }<|MERGE_RESOLUTION|>--- conflicted
+++ resolved
@@ -1,32 +1,26 @@
-<<<<<<< HEAD
-import { NgModule } from '@angular/core';
-import { BrowserModule } from '@angular/platform-browser';
-import { BrowserAnimationsModule } from '@angular/platform-browser/animations';
-import { SharedModule } from './../../shared/shared.module';
-=======
 import { AsymmetricPeakshavingComponent } from './peakshaving/asymmetric/asymmetricpeakshaving.component';
 import { AsymmetricPeakshavingModalComponent } from './peakshaving/asymmetric/modal/modal.component';
->>>>>>> 7b9bb7a5
 import { AutarchyComponent } from './autarchy/autarchy.component';
 import { AutarchyModalComponent } from './autarchy/modal/modal.component';
+import { AwattarChartComponent } from './awattar/modal/chart.component';
 import { AwattarComponent } from './awattar/awattar.component';
-import { AwattarChartComponent } from './awattar/modal/chart.component';
 import { AwattarModalComponent } from './awattar/modal/modal.component';
+import { BrowserAnimationsModule } from '@angular/platform-browser/animations';
+import { BrowserModule } from '@angular/platform-browser';
 import { ChannelthresholdComponent } from './channelthreshold/channelthreshold.component';
+import { ChpSocComponent } from './chpsoc/chpsoc.component';
 import { ChpsocModalComponent } from './chpsoc/chpsoc-modal/modal.page';
-import { ChpSocComponent } from './chpsoc/chpsoc.component';
 import { ConsumptionComponent } from './consumption/consumption.component';
 import { ConsumptionModalComponent } from './consumption/modal/modal.component';
+import { CorrentlyChartComponent } from './corrently/modal/chart.component';
 import { CorrentlyComponent } from './corrently/corrently.component';
-import { CorrentlyChartComponent } from './corrently/modal/chart.component';
 import { CorrentlyModalComponent } from './corrently/modal/modal.component';
 import { EnergymonitorModule } from './energymonitor/energymonitor.module';
+import { EvcsChart } from './evcsCluster/modal/evcs-chart/evcs.chart';
+import { EvcsClusterComponent } from './evcsCluster/evcsCluster.component';
 import { EvcsComponent } from './evcs/evcs.component';
 import { EvcsModalComponent } from './evcs/modal/modal.page';
 import { EvcsPopoverComponent } from './evcs/modal/popover/popover.page';
-import { EvcsClusterComponent } from './evcsCluster/evcsCluster.component';
-import { EvcsChart } from './evcsCluster/modal/evcs-chart/evcs.chart';
-import { ModalComponentEvcsCluster } from './evcsCluster/modal/evcsCluster-modal.page';
 import { FixDigitalOutputComponent } from './fixdigitaloutput/fixdigitaloutput.component';
 import { FixDigitalOutputModalComponent } from './fixdigitaloutput/modal/modal.component';
 import { GridComponent } from './grid/grid.component';
@@ -35,26 +29,22 @@
 import { HeatingElementModalComponent } from './heatingelement/modal/modal.component';
 import { InfoComponent } from './info/info.component';
 import { LiveComponent } from './live.component';
+import { ModalComponentEvcsCluster } from './evcsCluster/modal/evcsCluster-modal.page';
 import { ModbusApiComponent } from './modbusapi/modbusapi.component';
+import { NgModule } from '@angular/core';
 import { OfflineComponent } from './offline/offline.component';
 import { PartnerComponent } from './partner/partner.component';
-import { SymmetricPeakshavingModalComponent } from './peakshaving/symmetric/modal/modal.component';
-import { SymmetricPeakshavingComponent } from './peakshaving/symmetric/symmetricpeakshaving.component';
+import { ProductionComponent } from './production/production.component';
 import { ProductionModalComponent } from './production/modal/modal.component';
-import { ProductionComponent } from './production/production.component';
+import { SelfConsumptionComponent } from './selfconsumption/selfconsumption.component';
 import { SelfconsumptionModalComponent } from './selfconsumption/modal/modal.component';
-<<<<<<< HEAD
-import { SelfConsumptionComponent } from './selfconsumption/selfconsumption.component';
-import { SinglethresholdModalComponent } from './singlethreshold/modal/modal.component';
-import { SinglethresholdComponent } from './singlethreshold/singlethreshold.component';
-=======
 import { SharedModule } from './../../shared/shared.module';
 import { SinglethresholdComponent } from './singlethreshold/singlethreshold.component';
 import { SinglethresholdModalComponent } from './singlethreshold/modal/modal.component';
 import { StorageComponent } from './storage/storage.component';
->>>>>>> 7b9bb7a5
 import { StorageModalComponent } from './storage/modal/modal.component';
-import { StorageComponent } from './storage/storage.component';
+import { SymmetricPeakshavingComponent } from './peakshaving/symmetric/symmetricpeakshaving.component';
+import { SymmetricPeakshavingModalComponent } from './peakshaving/symmetric/modal/modal.component';
 
 @NgModule({
   imports: [
@@ -68,46 +58,40 @@
     AutarchyModalComponent,
     AwattarModalComponent,
     ChpsocModalComponent,
-<<<<<<< HEAD
+    ChpsocModalComponent,
+    ConsumptionModalComponent,
     CorrentlyModalComponent,
-    StorageModalComponent,
-    GridModalComponent,
-=======
-    ChpsocModalComponent,
->>>>>>> 7b9bb7a5
-    ConsumptionModalComponent,
     EvcsModalComponent,
     EvcsPopoverComponent,
     FixDigitalOutputModalComponent,
+    GridModalComponent,
     GridModalComponent,
     HeatingElementModalComponent,
     ModalComponentEvcsCluster,
     ProductionModalComponent,
     SelfconsumptionModalComponent,
     SinglethresholdModalComponent,
-<<<<<<< HEAD
-    SymmetricPeakshavingModalComponent
-=======
+    StorageModalComponent,
     StorageModalComponent,
     SymmetricPeakshavingModalComponent,
->>>>>>> 7b9bb7a5
+    SymmetricPeakshavingModalComponent,
   ],
   declarations: [
     AsymmetricPeakshavingComponent,
     AsymmetricPeakshavingModalComponent,
     AutarchyComponent,
     AutarchyModalComponent,
+    AwattarChartComponent,
     AwattarComponent,
     AwattarModalComponent,
-    AwattarChartComponent,
     ChannelthresholdComponent,
     ChpSocComponent,
     ChpsocModalComponent,
     ConsumptionComponent,
     ConsumptionModalComponent,
+    CorrentlyChartComponent,
     CorrentlyComponent,
     CorrentlyModalComponent,
-    CorrentlyChartComponent,
     EvcsChart,
     EvcsClusterComponent,
     EvcsComponent,

import { AutarchyComponent } from './autarchy/autarchy.component';
import { AutarchyModalComponent } from './autarchy/modal/modal.component';
import { BrowserAnimationsModule } from '@angular/platform-browser/animations';
import { BrowserModule } from '@angular/platform-browser';
import { ChannelthresholdComponent } from './channelthreshold/channelthreshold.component';
import { ChpSocComponent } from './chpsoc/chpsoc.component';
import { ChpsocModalComponent } from './chpsoc/chpsoc-modal/modal.page';
import { ConsumptionComponent } from './consumption/consumption.component';
import { ConsumptionModalComponent } from './consumption/modal/modal.component';
import { EnergymonitorModule } from './energymonitor/energymonitor.module';
import { EvcsChart } from './evcsCluster/modal/evcs-chart/evcs.chart';
import { EvcsClusterComponent } from './evcsCluster/evcsCluster.component';
import { EvcsComponent } from './evcs/evcs.component';
import { EvcsModalComponent } from './evcs/modal/modal.page';
import { EvcsPopoverComponent } from './evcs/modal/popover/popover.page';
import { FixDigitalOutputComponent } from './fixdigitaloutput/fixdigitaloutput.component';
import { FixDigitalOutputModalComponent } from './fixdigitaloutput/modal/modal.component';
import { GridComponent } from './grid/grid.component';
import { GridModalComponent } from './grid/modal/modal.component';
import { InfoComponent } from './info/info.component';
import { LiveComponent } from './live.component';
import { ModalComponentEvcsCluster } from './evcsCluster/modal/evcsCluster-modal.page';
import { ModbusApiComponent } from './modbusapi/modbusapi.component';
import { NgModule } from '@angular/core';
import { OfflineComponent } from './offline/offline.component';
import { ProductionComponent } from './production/production.component';
import { ProductionModalComponent } from './production/modal/modal.component';
import { SelfConsumptionComponent } from './selfconsumption/selfconsumption.component';
import { SelfconsumptionModalComponent } from './selfconsumption/modal/modal.component';
import { SharedModule } from './../../shared/shared.module';
import { StorageComponent } from './storage/storage.component';
<<<<<<< HEAD
import { EvcsPopoverComponent } from './evcs/modal/popover/popover.page';
import { ChpsocModalComponent } from './chpsoc/chpsoc-modal/modal.page';
import { BrowserModule } from '@angular/platform-browser';
import { BrowserAnimationsModule } from '@angular/platform-browser/animations';
import { OfflineComponent } from './offline/offline.component';
import { TimeslotPeakshavingComponent } from './timeslotpeakshaving/timeslotpeakshaving.component';
import { TimeslotPeakshavingModalComponent } from './timeslotpeakshaving/modal/modal.component';
=======
import { StorageModalComponent } from './storage/modal/modal.component';
import { SymmetricPeakshavingComponent } from './peakshaving/symmetric/symmetricpeakshaving.component';
import { SymmetricPeakshavingModalComponent } from './peakshaving/symmetric/modal/modal.component';
>>>>>>> 6c8880cb

@NgModule({
  imports: [
    BrowserAnimationsModule,
    BrowserModule,
    EnergymonitorModule,
    SharedModule,
  ],
  entryComponents: [
    AutarchyModalComponent,
    ChpsocModalComponent,
    ConsumptionModalComponent,
    EvcsModalComponent,
    EvcsPopoverComponent,
    FixDigitalOutputModalComponent,
<<<<<<< HEAD
    TimeslotPeakshavingModalComponent
  ],
  declarations: [
    TimeslotPeakshavingComponent,
    TimeslotPeakshavingModalComponent,
    LiveComponent,
    FixDigitalOutputModalComponent,
=======
    GridModalComponent,
    ModalComponentEvcsCluster,
    ProductionModalComponent,
    SelfconsumptionModalComponent,
    StorageModalComponent,
    SymmetricPeakshavingModalComponent
  ],
  declarations: [
    AutarchyComponent,
    AutarchyModalComponent,
>>>>>>> 6c8880cb
    ChannelthresholdComponent,
    ChpSocComponent,
    ChpsocModalComponent,
    ConsumptionComponent,
    ConsumptionModalComponent,
    EvcsChart,
    EvcsClusterComponent,
    EvcsComponent,
    EvcsModalComponent,
    EvcsPopoverComponent,
    FixDigitalOutputComponent,
    FixDigitalOutputModalComponent,
    FixDigitalOutputModalComponent,
    GridComponent,
    GridModalComponent,
    InfoComponent,
    LiveComponent,
    ModalComponentEvcsCluster,
    ModbusApiComponent,
    OfflineComponent,
    ProductionComponent,
    ProductionModalComponent,
    SelfConsumptionComponent,
    SelfconsumptionModalComponent,
    StorageComponent,
    StorageModalComponent,
    SymmetricPeakshavingComponent,
    SymmetricPeakshavingModalComponent,
  ]
})
export class LiveModule { }<|MERGE_RESOLUTION|>--- conflicted
+++ resolved
@@ -29,19 +29,9 @@
 import { SelfconsumptionModalComponent } from './selfconsumption/modal/modal.component';
 import { SharedModule } from './../../shared/shared.module';
 import { StorageComponent } from './storage/storage.component';
-<<<<<<< HEAD
-import { EvcsPopoverComponent } from './evcs/modal/popover/popover.page';
-import { ChpsocModalComponent } from './chpsoc/chpsoc-modal/modal.page';
-import { BrowserModule } from '@angular/platform-browser';
-import { BrowserAnimationsModule } from '@angular/platform-browser/animations';
-import { OfflineComponent } from './offline/offline.component';
-import { TimeslotPeakshavingComponent } from './timeslotpeakshaving/timeslotpeakshaving.component';
-import { TimeslotPeakshavingModalComponent } from './timeslotpeakshaving/modal/modal.component';
-=======
 import { StorageModalComponent } from './storage/modal/modal.component';
 import { SymmetricPeakshavingComponent } from './peakshaving/symmetric/symmetricpeakshaving.component';
 import { SymmetricPeakshavingModalComponent } from './peakshaving/symmetric/modal/modal.component';
->>>>>>> 6c8880cb
 
 @NgModule({
   imports: [
@@ -57,15 +47,6 @@
     EvcsModalComponent,
     EvcsPopoverComponent,
     FixDigitalOutputModalComponent,
-<<<<<<< HEAD
-    TimeslotPeakshavingModalComponent
-  ],
-  declarations: [
-    TimeslotPeakshavingComponent,
-    TimeslotPeakshavingModalComponent,
-    LiveComponent,
-    FixDigitalOutputModalComponent,
-=======
     GridModalComponent,
     ModalComponentEvcsCluster,
     ProductionModalComponent,
@@ -76,7 +57,6 @@
   declarations: [
     AutarchyComponent,
     AutarchyModalComponent,
->>>>>>> 6c8880cb
     ChannelthresholdComponent,
     ChpSocComponent,
     ChpsocModalComponent,

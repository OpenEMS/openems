--- conflicted
+++ resolved
@@ -21,14 +21,11 @@
 import { ModalComponentEvcsCluster } from './evcsCluster/modal/evcsCluster-modal.page';
 import { EvcsModalComponent } from './evcs/evcs-modal/evcs-modal.page';
 import { EvcsChart } from './evcsCluster/modal/evcs-chart/evcs.chart';
-<<<<<<< HEAD
 import { ChpsocModalComponent } from './chpsoc/chpsoc-modal/chpsoc-modal.page';
-=======
 import { AutarchyComponent } from './autarchy/autarchy.component';
 import { SelfConsumptionComponent } from './selfconsumption/selfconsumption.component';
 import { AutarchyModalComponent } from './autarchy/modal/modal.component';
 import { SelfconsumptionModalComponent } from './selfconsumption/modal/modal.component';
->>>>>>> f8d18b2a
 
 @NgModule({
   imports: [
@@ -42,13 +39,10 @@
     ProductionModalComponent,
     EvcsModalComponent,
     ModalComponentEvcsCluster,
-<<<<<<< HEAD
-    ChpsocModalComponent],
-=======
     AutarchyModalComponent,
-    SelfconsumptionModalComponent
+    SelfconsumptionModalComponent,
+    ChpsocModalComponent
   ],
->>>>>>> f8d18b2a
   declarations: [
     LiveComponent,
     FixDigitalOutputModalComponent,
@@ -71,14 +65,11 @@
     ModalComponentEvcsCluster,
     EvcsModalComponent,
     EvcsChart,
-<<<<<<< HEAD
-    ChpsocModalComponent
-=======
+    ChpsocModalComponent,
     AutarchyComponent,
     AutarchyModalComponent,
     SelfConsumptionComponent,
     SelfconsumptionModalComponent
->>>>>>> f8d18b2a
   ]
 })
 export class LiveModule { }
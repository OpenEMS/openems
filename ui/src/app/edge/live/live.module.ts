--- conflicted
+++ resolved
@@ -6,15 +6,11 @@
 import { AutarchyModalComponent } from './autarchy/modal/modal.component';
 import { ChannelthresholdComponent } from './channelthreshold/channelthreshold.component';
 import { ChpsocModalComponent } from './chpsoc/chpsoc-modal/modal.page';
-import { ChpSocComponent } from './chpsoc/chpsoc.component';
-import { ConsumptionComponent } from './consumption/consumption.component';
 import { ConsumptionModalComponent } from './consumption/modal/modal.component';
 import { EnergymonitorModule } from './energymonitor/energymonitor.module';
 import { EvcsComponent } from './evcs/evcs.component';
 import { EvcsModalComponent } from './evcs/modal/modal.page';
 import { EvcsPopoverComponent } from './evcs/modal/popover/popover.page';
-import { EvcsClusterComponent } from './evcsCluster/evcsCluster.component';
-import { EvcsChart } from './evcsCluster/modal/evcs-chart/evcs.chart';
 import { ModalComponentEvcsCluster } from './evcsCluster/modal/evcsCluster-modal.page';
 import { FixDigitalOutputComponent } from './fixdigitaloutput/fixdigitaloutput.component';
 import { FixDigitalOutputModalComponent } from './fixdigitaloutput/modal/modal.component';
@@ -26,24 +22,12 @@
 import { OfflineComponent } from './offline/offline.component';
 import { AsymmetricPeakshavingComponent } from './peakshaving/asymmetric/asymmetricpeakshaving.component';
 import { AsymmetricPeakshavingModalComponent } from './peakshaving/asymmetric/modal/modal.component';
-import { SymmetricPeakshavingModalComponent } from './peakshaving/symmetric/modal/modal.component';
-import { SymmetricPeakshavingComponent } from './peakshaving/symmetric/symmetricpeakshaving.component';
 import { ProductionModalComponent } from './production/modal/modal.component';
 import { ProductionComponent } from './production/production.component';
 import { SelfconsumptionModalComponent } from './selfconsumption/modal/modal.component';
 import { SelfConsumptionComponent } from './selfconsumption/selfconsumption.component';
-import { StorageModalComponent } from './storage/modal/modal.component';
-import { StorageComponent } from './storage/storage.component';
-<<<<<<< HEAD
-import { EvcsPopoverComponent } from './evcs/modal/popover/popover.page';
-import { ChpsocModalComponent } from './chpsoc/chpsoc-modal/modal.page';
-import { BrowserModule } from '@angular/platform-browser';
-import { BrowserAnimationsModule } from '@angular/platform-browser/animations';
-import { OfflineComponent } from './offline/offline.component';
+import { SinglethresholdModalComponent } from './singlethreshold/modal/modal.component';
 import { SinglethresholdComponent } from './singlethreshold/singlethreshold.component';
-import { SinglethresholdModalComponent } from './singlethreshold/modal/modal.component';
-=======
->>>>>>> 1dd67347
 
 @NgModule({
   imports: [
@@ -58,21 +42,16 @@
     ChpsocModalComponent,
     ConsumptionModalComponent,
     EvcsModalComponent,
-<<<<<<< HEAD
-    ModalComponentEvcsCluster,
-    AutarchyModalComponent,
-    SelfconsumptionModalComponent,
-    SinglethresholdModalComponent,
-=======
->>>>>>> 1dd67347
     EvcsPopoverComponent,
     FixDigitalOutputModalComponent,
     GridModalComponent,
     ModalComponentEvcsCluster,
     ProductionModalComponent,
     SelfconsumptionModalComponent,
-    StorageModalComponent,
-    SymmetricPeakshavingModalComponent
+    SinglethresholdModalComponent,
+    EvcsPopoverComponent,
+    ChpsocModalComponent,
+    FixDigitalOutputModalComponent,
   ],
   declarations: [
     AsymmetricPeakshavingComponent,
@@ -80,20 +59,7 @@
     AutarchyComponent,
     AutarchyModalComponent,
     ChannelthresholdComponent,
-<<<<<<< HEAD
     SinglethresholdComponent,
-    EvcsComponent,
-    ModbusApiComponent,
-    StorageComponent,
-    GridComponent,
-=======
-    ChpSocComponent,
-    ChpsocModalComponent,
->>>>>>> 1dd67347
-    ConsumptionComponent,
-    ConsumptionModalComponent,
-    EvcsChart,
-    EvcsClusterComponent,
     EvcsComponent,
     EvcsModalComponent,
     EvcsPopoverComponent,
@@ -111,16 +77,8 @@
     ProductionModalComponent,
     SelfConsumptionComponent,
     SelfconsumptionModalComponent,
-<<<<<<< HEAD
-    SinglethresholdModalComponent,
     EvcsPopoverComponent,
     OfflineComponent
-=======
-    StorageComponent,
-    StorageModalComponent,
-    SymmetricPeakshavingComponent,
-    SymmetricPeakshavingModalComponent,
->>>>>>> 1dd67347
   ]
 })
 export class LiveModule { }
--- conflicted
+++ resolved
@@ -33,21 +33,13 @@
 import { SinglethresholdComponent } from './singlethreshold/singlethreshold.component';
 import { SinglethresholdModalComponent } from './singlethreshold/modal/modal.component';
 import { StorageComponent } from './storage/storage.component';
-<<<<<<< HEAD
-import { EvcsPopoverComponent } from './evcs/modal/popover/popover.page';
-import { ChpsocModalComponent } from './chpsoc/chpsoc-modal/modal.page';
-import { BrowserModule } from '@angular/platform-browser';
-import { BrowserAnimationsModule } from '@angular/platform-browser/animations';
-import { OfflineComponent } from './offline/offline.component';
 import { KacoErrorComponent } from './kacoerror/kacoerror.component';
 import { KacoErrorModalComponent } from './kacoerror/modal/modal.component';
 import { KacoUpdateModalComponent } from './kacoupdate/modal/modal.component';
 import { KacoUpdateComponent } from './kacoupdate/kacoupdate.component';
-=======
 import { StorageModalComponent } from './storage/modal/modal.component';
 import { SymmetricPeakshavingComponent } from './peakshaving/symmetric/symmetricpeakshaving.component';
 import { SymmetricPeakshavingModalComponent } from './peakshaving/symmetric/modal/modal.component';
->>>>>>> 28cc39a2
 
 @NgModule({
   imports: [
@@ -65,10 +57,8 @@
     EvcsModalComponent,
     EvcsPopoverComponent,
     FixDigitalOutputModalComponent,
-<<<<<<< HEAD
     KacoErrorModalComponent,
-    KacoUpdateModalComponent
-=======
+    KacoUpdateModalComponent,
     GridModalComponent,
     ModalComponentEvcsCluster,
     ProductionModalComponent,
@@ -76,7 +66,6 @@
     SinglethresholdModalComponent,
     StorageModalComponent,
     SymmetricPeakshavingModalComponent,
->>>>>>> 28cc39a2
   ],
   declarations: [
     AsymmetricPeakshavingComponent,
@@ -107,21 +96,16 @@
     ProductionModalComponent,
     SelfConsumptionComponent,
     SelfconsumptionModalComponent,
-<<<<<<< HEAD
-    EvcsPopoverComponent,
-    OfflineComponent,
     KacoErrorComponent,
     KacoErrorModalComponent,
     KacoUpdateComponent,
-    KacoUpdateModalComponent
-=======
+    KacoUpdateModalComponent,
     SinglethresholdComponent,
     SinglethresholdModalComponent,
     StorageComponent,
     StorageModalComponent,
     SymmetricPeakshavingComponent,
     SymmetricPeakshavingModalComponent,
->>>>>>> 28cc39a2
   ]
 })
 export class LiveModule { }
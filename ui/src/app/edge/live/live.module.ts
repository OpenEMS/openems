import { NgModule } from '@angular/core';
import { SharedModule } from './../../shared/shared.module';
import { AutarchyComponent } from './autarchy/autarchy.component';
import { AutarchyModalComponent } from './autarchy/modal/modal.component';
import { ChannelthresholdComponent } from './channelthreshold/channelthreshold.component';
import { ChpSocComponent } from './chpsoc/chpsoc.component';
import { ConsumptionComponent } from './consumption/consumption.component';
import { ConsumptionModalComponent } from './consumption/modal/modal.component';
import { EnergymonitorModule } from './energymonitor/energymonitor.module';
import { EvcsModalComponent } from './evcs/evcs-modal/modal.page';
import { EvcsComponent } from './evcs/evcs.component';
import { EvcsClusterComponent } from './evcsCluster/evcsCluster.component';
import { EvcsChart } from './evcsCluster/modal/evcs-chart/evcs.chart';
import { ModalComponentEvcsCluster } from './evcsCluster/modal/evcsCluster-modal.page';
import { FixDigitalOutputComponent } from './fixdigitaloutput/fixdigitaloutput.component';
import { ModalComponent as FixDigitalOutputModalComponent } from './fixdigitaloutput/modal/modal.component';
import { GridComponent } from './grid/grid.component';
import { GridModalComponent } from './grid/modal/modal.component';
import { InfoComponent } from './info/info.component';
import { LiveComponent } from './live.component';
import { ModbusApiComponent } from './modbusapi/modbusapi.component';
import { ProductionModalComponent } from './production/modal/modal.component';
import { ProductionComponent } from './production/production.component';
import { SelfconsumptionModalComponent } from './selfconsumption/modal/modal.component';
import { SelfConsumptionComponent } from './selfconsumption/selfconsumption.component';
import { StorageModalComponent } from './storage/modal/modal.component';
import { StorageComponent } from './storage/storage.component';
<<<<<<< HEAD
import { EvcsPopoverComponent } from './evcs/evcs-modal/evcs-popover/evcs-popover.page';
=======
import { EvcsPopoverComponent } from './evcs/evcs-modal/evcs-popover/popover.page';
import { UnitvaluePipe } from 'src/app/shared/pipe/unitvalue/unitvalue.pipe';
import { ChpsocModalComponent } from './chpsoc/chpsoc-modal/modal.page';
>>>>>>> f0e3a763

@NgModule({
  imports: [
    SharedModule,
    EnergymonitorModule,
  ],
  entryComponents: [
    StorageModalComponent,
    GridModalComponent,
    ConsumptionModalComponent,
    ProductionModalComponent,
    EvcsModalComponent,
    ModalComponentEvcsCluster,
    AutarchyModalComponent,
    SelfconsumptionModalComponent,
<<<<<<< HEAD
    EvcsPopoverComponent
=======
    EvcsPopoverComponent,
    ChpsocModalComponent,
>>>>>>> f0e3a763
  ],
  declarations: [
    LiveComponent,
    FixDigitalOutputModalComponent,
    ChannelthresholdComponent,
    EvcsComponent,
    ModbusApiComponent,
    StorageComponent,
    GridComponent,
    ConsumptionComponent,
    ProductionComponent,
    InfoComponent,
    FixDigitalOutputComponent,
    FixDigitalOutputModalComponent,
    StorageModalComponent,
    GridModalComponent,
    ChpSocComponent,
    ConsumptionModalComponent,
    ProductionModalComponent,
    EvcsClusterComponent,
    ModalComponentEvcsCluster,
    EvcsModalComponent,
    EvcsChart,
    ChpsocModalComponent,
    AutarchyComponent,
    AutarchyModalComponent,
    SelfConsumptionComponent,
    SelfconsumptionModalComponent,
<<<<<<< HEAD
    EvcsPopoverComponent
=======
    EvcsPopoverComponent,
>>>>>>> f0e3a763
  ]
})
export class LiveModule { }<|MERGE_RESOLUTION|>--- conflicted
+++ resolved
@@ -25,13 +25,9 @@
 import { SelfConsumptionComponent } from './selfconsumption/selfconsumption.component';
 import { StorageModalComponent } from './storage/modal/modal.component';
 import { StorageComponent } from './storage/storage.component';
-<<<<<<< HEAD
-import { EvcsPopoverComponent } from './evcs/evcs-modal/evcs-popover/evcs-popover.page';
-=======
 import { EvcsPopoverComponent } from './evcs/evcs-modal/evcs-popover/popover.page';
 import { UnitvaluePipe } from 'src/app/shared/pipe/unitvalue/unitvalue.pipe';
 import { ChpsocModalComponent } from './chpsoc/chpsoc-modal/modal.page';
->>>>>>> f0e3a763
 
 @NgModule({
   imports: [
@@ -47,12 +43,8 @@
     ModalComponentEvcsCluster,
     AutarchyModalComponent,
     SelfconsumptionModalComponent,
-<<<<<<< HEAD
-    EvcsPopoverComponent
-=======
     EvcsPopoverComponent,
     ChpsocModalComponent,
->>>>>>> f0e3a763
   ],
   declarations: [
     LiveComponent,
@@ -81,11 +73,7 @@
     AutarchyModalComponent,
     SelfConsumptionComponent,
     SelfconsumptionModalComponent,
-<<<<<<< HEAD
-    EvcsPopoverComponent
-=======
     EvcsPopoverComponent,
->>>>>>> f0e3a763
   ]
 })
 export class LiveModule { }
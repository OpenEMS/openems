import { ChangeDetectorRef, Component, Inject } from '@angular/core';
import { FormBuilder, FormControl, FormGroup } from '@angular/forms';
import { ActivatedRoute } from '@angular/router';
import { ModalController, PopoverController } from '@ionic/angular';
import { TranslateService } from '@ngx-translate/core';
import { AbstractModal } from 'src/app/shared/genericComponents/modal/abstractModal';
import { ChannelAddress, CurrentData, EdgeConfig, Service, Utils, Websocket } from 'src/app/shared/shared';

import { AdministrationComponent } from '../administration/administration.component';
import { PopoverComponent } from '../popover/popover';

type ChargeMode = 'FORCE_CHARGE' | 'EXCESS_POWER';
@Component({
  templateUrl: './modal.html',
})
export class ModalComponent extends AbstractModal {

  public readonly CONVERT_MANUAL_ON_OFF_AUTOMATIC = Utils.CONVERT_MODE_TO_MANUAL_OFF_AUTOMATIC(this.translate);
  public readonly CONVERT_MANUAL_ON_OFF = Utils.CONVERT_MANUAL_ON_OFF(this.translate);
  protected controller: EdgeConfig.Component;
  protected evcsComponent: EdgeConfig.Component;
  protected isConnectionSuccessful: boolean = false;
  protected readonly emptyValue: string = '-';
  protected status: string;
  protected chargePowerLimit: string;
  protected chargePower: { name: string; value: number; };
  protected state: string = '';
  protected energySession: string;
  protected minChargePower: number;
  protected maxChargePower: number;
  protected numberOfPhases: number = 3; // Defaults to three phases
  protected defaultChargeMinPower: number;
  protected energyLimit: boolean;
  protected chargeMode: ChargeMode = null;
  protected isEnergySinceBeginningAllowed: boolean = false;
  protected isChargingEnabled: boolean = false;
  protected sessionLimit: number;
  protected helpKey: string;

  constructor(
    @Inject(Websocket) protected override websocket: Websocket,
    @Inject(ActivatedRoute) protected override route: ActivatedRoute,
    @Inject(Service) protected override service: Service,
    @Inject(ModalController) public override modalController: ModalController,
    @Inject(ModalController) public detailViewController: ModalController,
    @Inject(PopoverController) public popoverctrl: PopoverController,
    @Inject(TranslateService) protected override translate: TranslateService,
    @Inject(FormBuilder) public override formBuilder: FormBuilder,
    public override ref: ChangeDetectorRef) {
    super(
      websocket, route, service, modalController, translate,
      formBuilder, ref);
    ref.detach();
    setInterval(() => {
      this.ref.detectChanges(); // manually trigger change detection
    }, 0);
  }

  protected override getChannelAddresses(): ChannelAddress[] {

    this.controller = this.config.getComponentsByFactory("Controller.Evcs")
      .find(element => "evcs.id" in element.properties && element.properties["evcs.id"] == this.component.id);

    this.evcsComponent = this.config.getComponent(this.component.id);
    this.helpKey = ModalComponent.getHelpKey(this.evcsComponent?.factoryId);

    return [
      // channels for modal component, subscribe here for better UX
      new ChannelAddress(this.component.id, 'ChargePower'),
      new ChannelAddress(this.component.id, 'Phases'),
      new ChannelAddress(this.component.id, 'Plug'),
      new ChannelAddress(this.component.id, 'Status'),
      new ChannelAddress(this.component.id, 'State'),
      new ChannelAddress(this.component.id, 'EnergySession'),
      new ChannelAddress(this.component.id, 'MinimumHardwarePower'),
      new ChannelAddress(this.component.id, 'MaximumHardwarePower'),
      new ChannelAddress(this.component.id, 'SetChargePowerLimit'),
<<<<<<< HEAD
      new ChannelAddress(this.controller?.id, '_PropertyChargeMode'),
      new ChannelAddress(this.controller?.id, '_PropertyEnabledCharging'),
      new ChannelAddress(this.controller?.id, '_PropertyDefaultChargeMinPower')
=======
      new ChannelAddress(this.controller.id, '_PropertyChargeMode'),
      new ChannelAddress(this.controller.id, '_PropertyEnabledCharging'),
      new ChannelAddress(this.controller.id, '_PropertyDefaultChargeMinPower'),
>>>>>>> cc5ccddc
    ];
  }

  protected override onCurrentData(currentData: CurrentData) {
    this.isConnectionSuccessful = currentData.allComponents[this.component.id + '/State'] !== 3 ? true : false;
    // Do not change values after touching formControls 
    if (this.formGroup?.pristine) {
      this.status = this.getState(currentData.allComponents[this.component.id + "/Status"], currentData.allComponents[this.component.id + "/Plug"]);
      this.chargePower = Utils.convertChargeDischargePower(this.translate, currentData.allComponents[this.component.id + "/ChargePower"]);
      this.chargePowerLimit = Utils.CONVERT_TO_WATT(this.formatNumber(currentData.allComponents[this.component.id + "/SetChargePowerLimit"]));
      this.state = currentData.allComponents[this.component.id + "/Status"];
      this.energySession = Utils.CONVERT_TO_WATTHOURS(currentData.allComponents[this.component.id + "/EnergySession"]);
      this.minChargePower = this.formatNumber(currentData.allComponents[this.component.id + '/MinimumHardwarePower']);
      this.maxChargePower = this.formatNumber(currentData.allComponents[this.component.id + '/MaximumHardwarePower']);
      this.numberOfPhases = currentData.allComponents[this.component.id + '/Phases'] ? currentData.allComponents[this.component.id + '/Phases'] : 3;
      this.defaultChargeMinPower = currentData.allComponents[this.controller?.id + '/_PropertyDefaultChargeMinPower'];
    }
  }

  protected override onIsInitialized(): void {
    this.subscription.add(this.formGroup?.controls['energyLimit']?.valueChanges.subscribe(isEnergyLimit => {
      if (isEnergyLimit) {
        if (this.formGroup.controls['energySessionLimit']?.value === 0) {
          this.formGroup.controls['energySessionLimit'].setValue(20000);
          this.formGroup.controls['energySessionLimit'].markAsDirty();
        } else {
          // energySessionLimit is already valid -> do nothing
        }
      } else {
        this.formGroup.controls['energySessionLimit'].setValue(0);
        this.formGroup.controls['energySessionLimit'].markAsDirty();
      }
    }));

    this.subscription.add(this.formGroup?.get('chargeMode').valueChanges.subscribe(chargeMode => {
      if (chargeMode === 'OFF') {
        this.formGroup.get('enabledCharging').setValue(false);
        this.formGroup.get('chargeMode').markAsPristine(); // do not send chargeMode=OFF to Edge
      } else {
        this.formGroup.get('enabledCharging').setValue(true);
      }
      this.formGroup.get('enabledCharging').markAsDirty();
    }));

    this.subscription.add(this.formGroup?.get('minGuarantee').valueChanges.subscribe(minGuarantee => {
      if (minGuarantee) {
        this.formGroup.controls['defaultChargeMinPower'].setValue(1400 /* approx min power per phase */ * this.numberOfPhases);
      } else {
        this.formGroup.controls['defaultChargeMinPower'].setValue(0);
      }
      this.formGroup.controls['defaultChargeMinPower'].markAsDirty();
    }));

    // Convert FormGroup value in kWh to Wh for Component config
    this.subscription.add(this.formGroup?.get('energySessionLimitKwh').valueChanges.subscribe((newValue) => {
      this.formGroup.controls['energySessionLimit'].setValue(newValue * 1000);
      this.formGroup.controls['energySessionLimit'].markAsDirty();
      this.formGroup.controls['energySessionLimitKwh'].markAsPristine();
    }));
  }

  protected override getFormGroup(): FormGroup {
    return this.formBuilder.group({
      chargeMode: new FormControl(this.controller?.properties.enabledCharging == false ? 'OFF' : this.controller?.properties.chargeMode),
      energyLimit: new FormControl(this.controller?.properties.energySessionLimit > 0),
      minGuarantee: new FormControl(this.controller?.properties.defaultChargeMinPower > 0),
      defaultChargeMinPower: new FormControl(this.controller?.properties.defaultChargeMinPower),
      forceChargeMinPower: new FormControl(this.controller?.properties.forceChargeMinPower),
      priority: new FormControl(this.controller?.properties.priority),
      // EnergySessionLimit as Wh value
      energySessionLimit: new FormControl(this.controller?.properties.energySessionLimit),
      // EnergySessionLimit as kWh value, for ion-range
<<<<<<< HEAD
      energySessionLimitKwh: new FormControl(Math.round(this.controller?.properties.energySessionLimit / 1000)),
      enabledCharging: new FormControl(this.isChargingEnabled)
=======
      energySessionLimitKwh: new FormControl(Math.round(this.controller.properties.energySessionLimit / 1000)),
      enabledCharging: new FormControl(this.isChargingEnabled),
>>>>>>> cc5ccddc
    });
  }

  /**
     * Updates the Min-Power of force charging
     *
     * @param event
     */
  protected updateForceMinPower(event: CustomEvent, currentController: EdgeConfig.Component, numberOfPhases: number) {

    let newMinChargePower = event.detail.value / numberOfPhases;
    this.formGroup.controls['forceChargeMinPower'].markAsDirty();
    this.formGroup.controls['forceChargeMinPower'].setValue(newMinChargePower);
  }

  /**
 * Updates the MinChargePower for Renault Zoe Charging Mode if activated in administration component
 */
  protected updateRenaultZoeConfig() {
    if (this.controller && this.evcsComponent.properties['minHwCurrent'] == 10000) {

      let oldMinChargePower = this.controller.properties.forceChargeMinPower;
      let maxAllowedChargePower = 10 /* Ampere */ * 230; /* Volt */

      if (oldMinChargePower < maxAllowedChargePower) {
        if (this.edge != null) {
          let newMinChargePower = maxAllowedChargePower;
          this.edge.updateComponentConfig(this.websocket, this.controller.id, [
            { name: 'forceChargeMinPower', value: newMinChargePower },
          ]).then(() => {
            this.controller.properties.forceChargeMinPower = newMinChargePower;
          }).catch(reason => {
            this.controller.properties.forceChargeMinPower = oldMinChargePower;
            console.warn(reason);
          });
        }
      }
    }
  }

  /**
  * Returns the state of the EVCS
  * 
  * @param state the state
  * @param plug the plug
  * 
  */
  private getState(state: number, plug: number): string {
    if (this.controller?.properties.enabledCharging && this.controller.properties.enabledCharging == false) {
      return this.translate.instant('Edge.Index.Widgets.EVCS.chargingStationDeactivated');
    }

    if (plug == null) {
      if (state == null) {
        return this.translate.instant('Edge.Index.Widgets.EVCS.notCharging');
      }
    } else if (plug != ChargePlug.PLUGGED_ON_EVCS_AND_ON_EV_AND_LOCKED) {
      return this.translate.instant('Edge.Index.Widgets.EVCS.cableNotConnected');
    }
    switch (state) {
      case ChargeState.STARTING:
        return this.translate.instant('Edge.Index.Widgets.EVCS.starting');
      case ChargeState.UNDEFINED:
      case ChargeState.ERROR:
        return this.translate.instant('Edge.Index.Widgets.EVCS.error');
      case ChargeState.READY_FOR_CHARGING:
        return this.translate.instant('Edge.Index.Widgets.EVCS.readyForCharging');
      case ChargeState.NOT_READY_FOR_CHARGING:
        return this.translate.instant('Edge.Index.Widgets.EVCS.notReadyForCharging');
      case ChargeState.AUTHORIZATION_REJECTED:
        return this.translate.instant('Edge.Index.Widgets.EVCS.notCharging');
      case ChargeState.CHARGING:
        return this.translate.instant('Edge.Index.Widgets.EVCS.charging');
      case ChargeState.ENERGY_LIMIT_REACHED:
        return this.translate.instant('Edge.Index.Widgets.EVCS.chargeLimitReached');
      case ChargeState.CHARGING_FINISHED:
        return this.translate.instant('Edge.Index.Widgets.EVCS.carFull');
    }
  }

  protected formatNumber(i: number) {
    let round = Math.ceil(i / 100) * 100;
    return round;
  }

  async presentPopover() {
    const popover = await this.popoverctrl.create({
      component: PopoverComponent,
      componentProps: {
        chargeMode: this.formGroup.controls['chargeMode'].value,
      },
    });
    return await popover.present();
  }

  async presentModal() {
    const modal = await this.detailViewController.create({
      component: AdministrationComponent,
      componentProps: {
        evcsComponent: this.evcsComponent,
        edge: this.edge,
      },
    });
    modal.onDidDismiss().then(() => {
      this.updateRenaultZoeConfig();
    });
    return await modal.present();
  }

  public static getHelpKey(factoryId: string): string {
    switch (factoryId) {
      case 'Evcs.Keba.KeContact':
        return 'EVCS_KEBA_KECONTACT';
      case 'Evcs.HardyBarth':
        return 'EVCS_KEBA_KECONTACT';
      case 'Evcs.IesKeywattSingle':
        return 'EVCS_OCPP_IESKEYWATTSINGLE';
      default:
        return null;
    }
  }
}

enum ChargeState {
  UNDEFINED = -1,           //Undefined
  STARTING,                 //Starting
  NOT_READY_FOR_CHARGING,   //Not ready for Charging e.g. unplugged, X1 or "ena" not enabled, RFID not enabled,...
  READY_FOR_CHARGING,       //Ready for Charging waiting for EV charging request
  CHARGING,                 //Charging
  ERROR,                    //Error
  AUTHORIZATION_REJECTED,   //Authorization rejected
  ENERGY_LIMIT_REACHED,     //Energy limit reached
  CHARGING_FINISHED         //Charging has finished
}

enum ChargePlug {
  UNDEFINED = -1,                           //Undefined
  UNPLUGGED,                                //Unplugged
  PLUGGED_ON_EVCS,                          //Plugged on EVCS
  PLUGGED_ON_EVCS_AND_LOCKED = 3,           //Plugged on EVCS and locked
  PLUGGED_ON_EVCS_AND_ON_EV = 5,            //Plugged on EVCS and on EV
  PLUGGED_ON_EVCS_AND_ON_EV_AND_LOCKED = 7  //Plugged on EVCS and on EV and locked
}<|MERGE_RESOLUTION|>--- conflicted
+++ resolved
@@ -75,15 +75,9 @@
       new ChannelAddress(this.component.id, 'MinimumHardwarePower'),
       new ChannelAddress(this.component.id, 'MaximumHardwarePower'),
       new ChannelAddress(this.component.id, 'SetChargePowerLimit'),
-<<<<<<< HEAD
       new ChannelAddress(this.controller?.id, '_PropertyChargeMode'),
       new ChannelAddress(this.controller?.id, '_PropertyEnabledCharging'),
       new ChannelAddress(this.controller?.id, '_PropertyDefaultChargeMinPower')
-=======
-      new ChannelAddress(this.controller.id, '_PropertyChargeMode'),
-      new ChannelAddress(this.controller.id, '_PropertyEnabledCharging'),
-      new ChannelAddress(this.controller.id, '_PropertyDefaultChargeMinPower'),
->>>>>>> cc5ccddc
     ];
   }
 
@@ -156,13 +150,8 @@
       // EnergySessionLimit as Wh value
       energySessionLimit: new FormControl(this.controller?.properties.energySessionLimit),
       // EnergySessionLimit as kWh value, for ion-range
-<<<<<<< HEAD
       energySessionLimitKwh: new FormControl(Math.round(this.controller?.properties.energySessionLimit / 1000)),
       enabledCharging: new FormControl(this.isChargingEnabled)
-=======
-      energySessionLimitKwh: new FormControl(Math.round(this.controller.properties.energySessionLimit / 1000)),
-      enabledCharging: new FormControl(this.isChargingEnabled),
->>>>>>> cc5ccddc
     });
   }
 

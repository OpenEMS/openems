--- conflicted
+++ resolved
@@ -55,25 +55,20 @@
     protected override onCurrentData(currentData: CurrentData) {
 
         // If the gridfeed in Limit is avoided
-        if (currentData.allComponents[this.component.id + '/SellToGridLimitState'] == SellToGridLimitState.ACTIVE_LIMIT_FIXED ||
-            (currentData.allComponents[this.component.id + '/SellToGridLimitState'] == SellToGridLimitState.ACTIVE_LIMIT_CONSTRAINT &&
-                currentData.allComponents[this.component.id + '/DelayChargeState'] != DelayChargeState.ACTIVE_LIMIT &&
-                currentData.allComponents[this.component.id + '/SellToGridLimitMinimumChargeLimit'] > 0)) {
+        if (currentData.thisComponent['SellToGridLimitState'] == SellToGridLimitState.ACTIVE_LIMIT_FIXED ||
+            (currentData.thisComponent['SellToGridLimitState'] == SellToGridLimitState.ACTIVE_LIMIT_CONSTRAINT &&
+                currentData.thisComponent['DelayChargeState'] != DelayChargeState.ACTIVE_LIMIT &&
+                currentData.thisComponent['SellToGridLimitMinimumChargeLimit'] > 0)) {
             this.chargeLimit = {
                 name: this.translate.instant('Edge.Index.Widgets.GridOptimizedCharge.minimumCharge'),
-<<<<<<< HEAD
-                value: currentData.allComponents[this.component.id + '/SellToGridLimitMinimumChargeLimit']
-            }
-=======
                 value: currentData.thisComponent['SellToGridLimitMinimumChargeLimit']
             };
->>>>>>> 2d29eadb
             this.state = this.translate.instant('Edge.Index.Widgets.GridOptimizedCharge.State.gridFeedInLimitationIsAvoided');
 
         } else {
 
             // DelayCharge State
-            switch (currentData.allComponents[this.component.id + '/DelayChargeState']) {
+            switch (currentData.thisComponent['DelayChargeState']) {
                 case -1: this.state = this.translate.instant('Edge.Index.Widgets.GridOptimizedCharge.State.notDefined');
                     break;
                 case 0: this.state = this.translate.instant('Edge.Index.Widgets.GridOptimizedCharge.State.chargeLimitActive');
@@ -97,38 +92,25 @@
             }
 
             // DelayCharge Maximum Charge Limit
-            if (currentData.allComponents[this.component.id + '/DelayChargeMaximumChargeLimit'] != null) {
+            if (currentData.thisComponent['DelayChargeMaximumChargeLimit'] != null) {
                 this.chargeLimit = {
                     name: this.translate.instant('Edge.Index.Widgets.GridOptimizedCharge.maximumCharge'),
-<<<<<<< HEAD
-                    value: currentData.allComponents[this.component.id + '/DelayChargeMaximumChargeLimit']
-                }
-=======
                     value: currentData.thisComponent['DelayChargeMaximumChargeLimit']
                 };
->>>>>>> 2d29eadb
             }
         }
-        this.delayChargeState = currentData.allComponents[this.component.id + '/DelayChargeState'];
+        this.delayChargeState = currentData.thisComponent['DelayChargeState'];
 
         // Capacity (visible for admin only)
         if (this.edge.roleIsAtLeast(Role.ADMIN) && 'ess.id' in this.component.properties) {
             this.channelCapacity = currentData.allComponents[this.component.properties['ess.id'] + '/Capacity'];
         }
 
-<<<<<<< HEAD
-        this.maximumSellToGridPower = currentData.allComponents[this.component.id + '/_PropertyMaximumSellToGridPower']
-        this.targetMinute = currentData.allComponents[this.component.id + '/TargetMinute'];
-        this.delayChargeMaximumChargeLimit = currentData.allComponents[this.component.id + '/DelayChargeMaximumChargeLimit'];
-        this.targetEpochSeconds = currentData.allComponents[this.component.id + '/TargetEpochSeconds'];
-        this.chargeStartEpochSeconds = currentData.allComponents[this.component.id + '/PredictedChargeStartEpochSeconds'];
-=======
         this.maximumSellToGridPower = currentData.thisComponent['_PropertyMaximumSellToGridPower'];
         this.targetMinute = currentData.thisComponent['TargetMinute'];
         this.delayChargeMaximumChargeLimit = currentData.thisComponent['DelayChargeMaximumChargeLimit'];
         this.targetEpochSeconds = currentData.thisComponent['TargetEpochSeconds'];
         this.chargeStartEpochSeconds = currentData.thisComponent['PredictedChargeStartEpochSeconds'];
->>>>>>> 2d29eadb
     }
 
     protected override getFormGroup(): FormGroup {

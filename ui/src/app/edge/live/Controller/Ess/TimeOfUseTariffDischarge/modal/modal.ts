--- conflicted
+++ resolved
@@ -30,11 +30,7 @@
     protected override onCurrentData(currentData: CurrentData): void {
         var quarterlyPrice = currentData.allComponents[this.component.id + '/QuarterlyPrices'];
 
-<<<<<<< HEAD
-        var currencyLabel: string = Currency.getCurrencyLabelByEdgeId(this.edge?.id)
-=======
         var currencyLabel: string = Currency.getCurrencyLabelByEdgeId(this.edge?.id);
->>>>>>> 24c26005
 
         // Since 'component' is empty during ngOninit. so assigning the labels through this method.
         this.storageStatuslabel = this.Utils.getTimeOfUseTariffStorageLabel(this.component, this.translate);

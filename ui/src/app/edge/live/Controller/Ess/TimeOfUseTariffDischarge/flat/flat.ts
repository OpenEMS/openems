import { Component } from '@angular/core';
import { AbstractFlatWidget } from 'src/app/shared/genericComponents/flat/abstract-flat-widget';
<<<<<<< HEAD
import { Utils } from 'src/app/shared/shared';
=======
import { ChannelAddress, Currency, CurrentData, Utils } from 'src/app/shared/shared';

>>>>>>> 1aed0f7d
import { ModalComponent } from '../modal/modal';

@Component({
    selector: 'Controller_Ess_TimeOfUseTariff_Discharge',
    templateUrl: './flat.html'
})
export class FlatComponent extends AbstractFlatWidget {

    protected readonly CONVERT_MODE_TO_MANUAL_OFF_AUTOMATIC = Utils.CONVERT_MODE_TO_MANUAL_OFF_AUTOMATIC(this.translate);
    protected readonly CONVERT_TIME_OF_USE_TARIFF_STATE = Utils.CONVERT_TIME_OF_USE_TARIFF_STATE(this.translate);
    protected readonly CONVERT_PRICE_TO_CENT_PER_KWH = Utils.CONVERT_PRICE_TO_CENT_PER_KWH(2);

    async presentModal() {
        const modal = await this.modalController.create({
            component: ModalComponent,
            componentProps: {
                component: this.component,
            }
        });
        return await modal.present();
    }
<<<<<<< HEAD
=======

    protected override getChannelAddresses(): ChannelAddress[] {
        return [
            new ChannelAddress(this.component.id, 'QuarterlyPrices')
        ];
    }

    protected override onCurrentData(currentData: CurrentData): void {
        var quarterlyPrice = currentData.allComponents[this.component.id + '/QuarterlyPrices'];

        var currencyLabel: string = Currency.getCurrencyLabelByEdgeId(this.edge.id);

        // Since 'component' is empty during ngOninit. so assigning the labels through this method.
        this.storageStatuslabel = Utils.getTimeOfUseTariffStorageLabel(this.component, this.translate);
        this.priceWithCurrency = Utils.CONVERT_PRICE_TO_CENT_PER_KWH(2, currencyLabel)(quarterlyPrice);
    }
>>>>>>> 1aed0f7d
}<|MERGE_RESOLUTION|>--- conflicted
+++ resolved
@@ -1,22 +1,19 @@
-import { Component } from '@angular/core';
+import { Component, OnInit } from '@angular/core';
 import { AbstractFlatWidget } from 'src/app/shared/genericComponents/flat/abstract-flat-widget';
-<<<<<<< HEAD
-import { Utils } from 'src/app/shared/shared';
-=======
 import { ChannelAddress, Currency, CurrentData, Utils } from 'src/app/shared/shared';
 
->>>>>>> 1aed0f7d
 import { ModalComponent } from '../modal/modal';
 
 @Component({
     selector: 'Controller_Ess_TimeOfUseTariff_Discharge',
     templateUrl: './flat.html'
 })
-export class FlatComponent extends AbstractFlatWidget {
+export class FlatComponent extends AbstractFlatWidget implements OnInit {
 
     protected readonly CONVERT_MODE_TO_MANUAL_OFF_AUTOMATIC = Utils.CONVERT_MODE_TO_MANUAL_OFF_AUTOMATIC(this.translate);
     protected readonly CONVERT_TIME_OF_USE_TARIFF_STATE = Utils.CONVERT_TIME_OF_USE_TARIFF_STATE(this.translate);
-    protected readonly CONVERT_PRICE_TO_CENT_PER_KWH = Utils.CONVERT_PRICE_TO_CENT_PER_KWH(2);
+    protected storageStatuslabel: string;
+    protected priceWithCurrency: any;
 
     async presentModal() {
         const modal = await this.modalController.create({
@@ -27,8 +24,6 @@
         });
         return await modal.present();
     }
-<<<<<<< HEAD
-=======
 
     protected override getChannelAddresses(): ChannelAddress[] {
         return [
@@ -45,5 +40,4 @@
         this.storageStatuslabel = Utils.getTimeOfUseTariffStorageLabel(this.component, this.translate);
         this.priceWithCurrency = Utils.CONVERT_PRICE_TO_CENT_PER_KWH(2, currencyLabel)(quarterlyPrice);
     }
->>>>>>> 1aed0f7d
 }
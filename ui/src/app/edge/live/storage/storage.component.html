<ion-card button (click)="presentModal()" *ngIf="essComponents != null">
    <ng-container *ngIf="service.currentEdge | async as edge">
        <ng-container *ngIf="edge.currentData | async as currentData">
            <ng-container *ngIf="currentData.summary.storage as sum">
                <ion-item lines="full" color="light">
                    <ion-avatar slot="start">
                        <img *ngIf="sum.soc < 20; else twoBars" src="assets/img/storage_20.png" />
                        <ng-template #twoBars>
                            <img *ngIf="sum.soc < 40; else threeBars" src="assets/img/storage_40.png" />
                        </ng-template>
                        <ng-template #threeBars>
                            <img *ngIf="sum.soc < 60; else fourBars" src="assets/img/storage_60.png" />
                        </ng-template>
                        <ng-template #fourBars>
                            <img *ngIf="sum.soc < 80; else fiveBars" src="assets/img/storage_80.png" />
                        </ng-template>
                        <ng-template #fiveBars><img src="assets/img/storage_100.png" /></ng-template>
                    </ion-avatar>
                    <ion-label translate>General.StorageSystem</ion-label>
                </ion-item>
            </ng-container>
        </ng-container>

    </ng-container>
    <ng-container *ngIf="!edge.isVersionAtLeast('2018.8'); else newVersion">
        <ng-container *ngIf="service.currentEdge | async as edge">
            <ng-container *ngIf="edge.currentData | async as currentData">
                <ng-container *ngIf="currentData.summary.storage as sum">
                    <ion-card-content>
<<<<<<< HEAD
                        <ion-grid class="ion-no-padding">
                            <table class="full_width">
                                <tr class="underline">
                                    <td style="width:65%" translate>General.Soc</td>
                                    <td style="width:25%" class="align_right">{{ sum.soc | number:'1.0-0' }}</td>
                                    <td style="width:10%">&nbsp;%</td>
                                </tr>
                                <tr>
                                    <td style="width:65%" translate>General.ChargePower</td>
                                    <ng-container *ngIf="sum.effectiveChargePower != null; else empty">
                                        <td style="width:25%" class="align_right">
                                            {{ sum.effectiveChargePower | number:'1.0-0' }}</td>
                                        <td style="width:10%">&nbsp;W</td>
                                    </ng-container>
                                    <ng-template #empty>
                                        <td style="width:25%" class="align_right">-</td>
                                        <td style="width:10%"></td>
                                    </ng-template>
                                </tr>
                                <tr>
                                    <td style="width:65%" translate>General.DischargePower</td>
                                    <ng-container *ngIf="sum.effectiveDischargePower != null; else empty">
                                        <td style="width:25%" class="align_right">
                                            {{ sum.effectiveDischargePower | number:'1.0-0' }}</td>
                                        <td style="width:10%">&nbsp;W</td>
                                    </ng-container>
                                    <ng-template #empty>
                                        <td style="width:25%" class="align_right">-</td>
                                        <td style="width:10%"></td>
                                    </ng-template>
                                </tr>
                            </table>
                        </ion-grid>
=======
                        <table class="full_width">
                            <tr class="underline">
                                <td style="width:65%" translate>General.Soc</td>
                                <td style="width:25%" class="align_right">{{ sum.soc | number:'1.0-0' }}</td>
                                <td style="width:10%">&nbsp;%</td>
                            </tr>
                            <tr>
                                <td style="width:65%" translate>General.ChargePower</td>
                                <ng-container *ngIf="sum.effectiveChargePower != null; else empty">
                                    <td style="width:25%" class="align_right">
                                        {{ sum.effectiveChargePower | number:'1.0-0' }}</td>
                                    <td style="width:10%">&nbsp;W</td>
                                </ng-container>
                                <ng-template #empty>
                                    <td style="width:25%" class="align_right">-</td>
                                    <td style="width:10%"></td>
                                </ng-template>
                            </tr>
                            <tr>
                                <td style="width:65%" translate>General.DischargePower</td>
                                <ng-container *ngIf="sum.effectiveDischargePower != null; else empty">
                                    <td style="width:25%" class="align_right">
                                        {{ sum.effectiveDischargePower | number:'1.0-0' }}</td>
                                    <td style="width:10%">&nbsp;W</td>
                                </ng-container>
                                <ng-template #empty>
                                    <td style="width:25%" class="align_right">-</td>
                                    <td style="width:10%"></td>
                                </ng-template>
                            </tr>
                        </table>
>>>>>>> 20ce0035
                    </ion-card-content>
                </ng-container>
            </ng-container>
        </ng-container>
    </ng-container>
    <ng-template #newVersion>
        <ng-container *ngIf="essComponents.length == 1">
            <ng-container *ngIf="service.currentEdge | async as edge">
                <ng-container *ngIf="edge.currentData | async as currentData">
                    <ng-container *ngIf="currentData.summary.storage as sum">
                        <ion-card-content>
<<<<<<< HEAD
                            <ion-grid no-padding>
                                <table class="full_width">
                                    <tr>
                                        <td style="width:100%">
                                            <percentagebar [value]="sum.soc"></percentagebar>
                                        </td>
                                    </tr>
                                </table>
                                <table class="full_width">
                                    <tr>
                                        <td style="width:65%" translate>General.ChargePower</td>
                                        <ng-container *ngIf="sum.effectiveChargePower != null; else empty">
                                            <td style="width:35%" class="align_right">
                                                {{ sum.effectiveChargePower | number:'1.0-0' }}&nbsp;W</td>
                                        </ng-container>
                                        <ng-template #empty>
                                            <td style="width:35%" class="align_right">-</td>
                                        </ng-template>
                                    </tr>
                                    <tr>
                                        <td style="width:65%" translate>General.DischargePower</td>
                                        <ng-container *ngIf="sum.effectiveDischargePower != null; else empty">
                                            <td style="width:35%" class="align_right">
                                                {{ sum.effectiveDischargePower | number:'1.0-0' }}&nbsp;W</td>
                                        </ng-container>
                                        <ng-template #empty>
                                            <td style="width:35%" class="align_right">-</td>
                                        </ng-template>
                                    </tr>
                                </table>
                            </ion-grid>
                        </ion-card-content>
                    </ng-container>
                </ng-container>
            </ng-container>
        </ng-container>
        <ng-container *ngIf="essComponents.length > 1">
            <ng-container *ngIf="(edge.currentData | async)['channel'] as currentData">
                <ion-card-content>
                    <ng-container *ngFor="let component of essComponents">
                        <ion-grid>
                            <table class="full_width">
                                <tr>
                                    <td style="width:100%" *ngIf="component.id == component.alias">{{component.id}}
                                    </td>
                                    <td style="width: 100%" *ngIf="component.id != component.alias">
                                        {{component.alias}}
                                    </td>
                                </tr>
                                <tr *ngIf="currentData[component.id + '/Soc'] != null">
                                    <td style="width:100%">
                                        <percentagebar [value]="currentData[component.id + '/Soc']">
                                        </percentagebar>
                                    </td>
                                </tr>
                            </table>
                            <table class="full_width" *ngIf="currentData[component.id + '/ActivePower'] != null">
                                <tr>
                                    <td style="width:65%" translate>General.ChargePower</td>
                                    <ng-container *ngIf="currentData[component.id + '/ActivePower'] <= 0; else empty">
                                        <td style="width:35%" class="align_right">
                                            {{ (currentData[component.id + '/ActivePower'] * -1) | number:'1.0-0' }}&nbsp;W
                                        </td>
                                    </ng-container>
                                    <ng-template #empty>
                                        <td style="width:35%" class="align_right">-</td>
                                    </ng-template>
                                </tr>
                                <tr>
                                    <td style="width:65%" translate>General.DischargePower</td>
                                    <ng-container *ngIf="currentData[component.id + '/ActivePower'] > 0; else empty">
                                        <td style="width:35%" class="align_right">
                                            {{ currentData[component.id + '/ActivePower'] | number:'1.0-0' }}&nbsp;W
                                        </td>
                                    </ng-container>
                                    <ng-template #empty>
                                        <td style="width:35%" class="align_right">-</td>
                                    </ng-template>
                                </tr>
                            </table>
                        </ion-grid>
                    </ng-container>
                </ion-card-content>
=======
                            <table class="full_width">
                                <tr>
                                    <td style="width:100%">
                                        <percentagebar [value]="sum.soc"></percentagebar>
                                    </td>
                                </tr>
                            </table>
                            <table class="full_width">
                                <tr>
                                    <td style="width:65%" translate>General.ChargePower</td>
                                    <td style="width:35%" class="align_right">
                                        {{ sum.effectiveChargePower | unitvalue:'W' }}
                                    </td>
                                </tr>
                                <tr>
                                    <td style="width:65%" translate>General.DischargePower</td>
                                    <td style="width:35%" class="align_right">
                                        {{ sum.effectiveDischargePower | unitvalue:'W' }}
                                    </td>
                                </tr>
                            </table>
                        </ion-card-content>
                    </ng-container>
                </ng-container>
            </ng-container>
        </ng-container>
        <ng-container *ngIf="essComponents.length > 1">
            <ng-container *ngIf="(edge.currentData | async)['channel'] as currentData">
                <ng-container *ngFor="let component of essComponents">
                    <ion-card-content class="underline">
                        <table class="full_width">
                            <tr>
                                <td style="width:100%" *ngIf="component.id == component.alias">{{component.id}}
                                </td>
                                <td style="width: 100%" *ngIf="component.id != component.alias">
                                    {{component.alias}}
                                </td>
                            </tr>
                            <tr *ngIf="currentData[component.id + '/Soc'] != null">
                                <td style="width:100%">
                                    <percentagebar [value]="currentData[component.id + '/Soc']">
                                    </percentagebar>
                                </td>
                            </tr>
                        </table>
                        <table class="full_width" *ngIf="currentData[component.id + '/ActivePower'] != null">
                            <tr>
                                <td style="width:65%" translate>General.ChargePower</td>
                                <td style="width:35%" class="align_right">
                                    {{ currentData[component.id + '/ActivePower'] <= 0? ((currentData[component.id + '/ActivePower'] * -1) | number:'1.0-0') + '&nbsp;W' : '-&nbsp;' }}
                                </td>
                            </tr>
                            <tr>
                                <td style="width:65%" translate>General.DischargePower</td>
                                <td style="width:35%" class="align_right">
                                    {{ currentData[component.id + '/ActivePower'] > 0? (currentData[component.id + '/ActivePower'] | number:'1.0-0') + '&nbsp;W' : '-&nbsp;' }}
                                </td>
                            </tr>
                        </table>
                    </ion-card-content>
                </ng-container>
>>>>>>> 20ce0035
            </ng-container>
        </ng-container>
    </ng-template>
</ion-card><|MERGE_RESOLUTION|>--- conflicted
+++ resolved
@@ -27,41 +27,6 @@
             <ng-container *ngIf="edge.currentData | async as currentData">
                 <ng-container *ngIf="currentData.summary.storage as sum">
                     <ion-card-content>
-<<<<<<< HEAD
-                        <ion-grid class="ion-no-padding">
-                            <table class="full_width">
-                                <tr class="underline">
-                                    <td style="width:65%" translate>General.Soc</td>
-                                    <td style="width:25%" class="align_right">{{ sum.soc | number:'1.0-0' }}</td>
-                                    <td style="width:10%">&nbsp;%</td>
-                                </tr>
-                                <tr>
-                                    <td style="width:65%" translate>General.ChargePower</td>
-                                    <ng-container *ngIf="sum.effectiveChargePower != null; else empty">
-                                        <td style="width:25%" class="align_right">
-                                            {{ sum.effectiveChargePower | number:'1.0-0' }}</td>
-                                        <td style="width:10%">&nbsp;W</td>
-                                    </ng-container>
-                                    <ng-template #empty>
-                                        <td style="width:25%" class="align_right">-</td>
-                                        <td style="width:10%"></td>
-                                    </ng-template>
-                                </tr>
-                                <tr>
-                                    <td style="width:65%" translate>General.DischargePower</td>
-                                    <ng-container *ngIf="sum.effectiveDischargePower != null; else empty">
-                                        <td style="width:25%" class="align_right">
-                                            {{ sum.effectiveDischargePower | number:'1.0-0' }}</td>
-                                        <td style="width:10%">&nbsp;W</td>
-                                    </ng-container>
-                                    <ng-template #empty>
-                                        <td style="width:25%" class="align_right">-</td>
-                                        <td style="width:10%"></td>
-                                    </ng-template>
-                                </tr>
-                            </table>
-                        </ion-grid>
-=======
                         <table class="full_width">
                             <tr class="underline">
                                 <td style="width:65%" translate>General.Soc</td>
@@ -93,7 +58,6 @@
                                 </ng-template>
                             </tr>
                         </table>
->>>>>>> 20ce0035
                     </ion-card-content>
                 </ng-container>
             </ng-container>
@@ -105,91 +69,6 @@
                 <ng-container *ngIf="edge.currentData | async as currentData">
                     <ng-container *ngIf="currentData.summary.storage as sum">
                         <ion-card-content>
-<<<<<<< HEAD
-                            <ion-grid no-padding>
-                                <table class="full_width">
-                                    <tr>
-                                        <td style="width:100%">
-                                            <percentagebar [value]="sum.soc"></percentagebar>
-                                        </td>
-                                    </tr>
-                                </table>
-                                <table class="full_width">
-                                    <tr>
-                                        <td style="width:65%" translate>General.ChargePower</td>
-                                        <ng-container *ngIf="sum.effectiveChargePower != null; else empty">
-                                            <td style="width:35%" class="align_right">
-                                                {{ sum.effectiveChargePower | number:'1.0-0' }}&nbsp;W</td>
-                                        </ng-container>
-                                        <ng-template #empty>
-                                            <td style="width:35%" class="align_right">-</td>
-                                        </ng-template>
-                                    </tr>
-                                    <tr>
-                                        <td style="width:65%" translate>General.DischargePower</td>
-                                        <ng-container *ngIf="sum.effectiveDischargePower != null; else empty">
-                                            <td style="width:35%" class="align_right">
-                                                {{ sum.effectiveDischargePower | number:'1.0-0' }}&nbsp;W</td>
-                                        </ng-container>
-                                        <ng-template #empty>
-                                            <td style="width:35%" class="align_right">-</td>
-                                        </ng-template>
-                                    </tr>
-                                </table>
-                            </ion-grid>
-                        </ion-card-content>
-                    </ng-container>
-                </ng-container>
-            </ng-container>
-        </ng-container>
-        <ng-container *ngIf="essComponents.length > 1">
-            <ng-container *ngIf="(edge.currentData | async)['channel'] as currentData">
-                <ion-card-content>
-                    <ng-container *ngFor="let component of essComponents">
-                        <ion-grid>
-                            <table class="full_width">
-                                <tr>
-                                    <td style="width:100%" *ngIf="component.id == component.alias">{{component.id}}
-                                    </td>
-                                    <td style="width: 100%" *ngIf="component.id != component.alias">
-                                        {{component.alias}}
-                                    </td>
-                                </tr>
-                                <tr *ngIf="currentData[component.id + '/Soc'] != null">
-                                    <td style="width:100%">
-                                        <percentagebar [value]="currentData[component.id + '/Soc']">
-                                        </percentagebar>
-                                    </td>
-                                </tr>
-                            </table>
-                            <table class="full_width" *ngIf="currentData[component.id + '/ActivePower'] != null">
-                                <tr>
-                                    <td style="width:65%" translate>General.ChargePower</td>
-                                    <ng-container *ngIf="currentData[component.id + '/ActivePower'] <= 0; else empty">
-                                        <td style="width:35%" class="align_right">
-                                            {{ (currentData[component.id + '/ActivePower'] * -1) | number:'1.0-0' }}&nbsp;W
-                                        </td>
-                                    </ng-container>
-                                    <ng-template #empty>
-                                        <td style="width:35%" class="align_right">-</td>
-                                    </ng-template>
-                                </tr>
-                                <tr>
-                                    <td style="width:65%" translate>General.DischargePower</td>
-                                    <ng-container *ngIf="currentData[component.id + '/ActivePower'] > 0; else empty">
-                                        <td style="width:35%" class="align_right">
-                                            {{ currentData[component.id + '/ActivePower'] | number:'1.0-0' }}&nbsp;W
-                                        </td>
-                                    </ng-container>
-                                    <ng-template #empty>
-                                        <td style="width:35%" class="align_right">-</td>
-                                    </ng-template>
-                                </tr>
-                            </table>
-                        </ion-grid>
-                    </ng-container>
-                </ion-card-content>
-=======
                             <table class="full_width">
                                 <tr>
                                     <td style="width:100%">
@@ -251,7 +130,6 @@
                         </table>
                     </ion-card-content>
                 </ng-container>
->>>>>>> 20ce0035
             </ng-container>
         </ng-container>
     </ng-template>

import { Component, OnInit, Input } from '@angular/core';
import { Service, EdgeConfig, Edge, Websocket, ChannelAddress, Utils } from 'src/app/shared/shared';
import { TranslateService } from '@ngx-translate/core';
import { ModalController } from '@ionic/angular';

@Component({
    selector: 'storage-modal',
    templateUrl: './modal.component.html',
})
export class StorageModalComponent implements OnInit {

    private static readonly SELECTOR = "storage-modal";

    @Input() edge: Edge;
    @Input() config: EdgeConfig;
    @Input() essComponents: EdgeConfig.Component[];
    @Input() chargerComponents: EdgeConfig.Component[];

    // referene to the Utils method to access via html
    public isLastElement = Utils.isLastElement;

    public outputChannel: ChannelAddress[] = null;

    constructor(
        public service: Service,
        public translate: TranslateService,
        public modalCtrl: ModalController,
        public websocket: Websocket,
    ) { }

<<<<<<< HEAD
    ngOnInit() {
        this.service.getConfig().then(config => {
            this.config = config;
            let channels = [];
            this.chargerComponents = config.getComponentsImplementingNature("io.openems.edge.ess.dccharger.api.EssDcCharger");
            for (let component of this.chargerComponents) {
                channels.push(
                    new ChannelAddress(component.id, 'ActualPower'),
                )
            }
            this.essComponents = config.getComponentsImplementingNature("io.openems.edge.ess.api.SymmetricEss").filter(component => !component.factoryId.includes("Ess.Cluster"));
            for (let component of this.essComponents) {
                let factoryID = component.factoryId;
                let factory = config.factories[factoryID];
                channels.push(
                    new ChannelAddress(component.id, 'Soc'),
                    new ChannelAddress(component.id, 'ActivePower')
                );
                if ((factory.natureIds.includes("io.openems.edge.ess.api.AsymmetricEss"))) {
                    this.isAsymmetric = true;
                    channels.push(
                        new ChannelAddress(component.id, 'ActivePowerL1'),
                        new ChannelAddress(component.id, 'ActivePowerL2'),
                        new ChannelAddress(component.id, 'ActivePowerL3')
                    );
                }
            }
            this.edge.subscribeChannels(this.websocket, StorageModalComponent.SELECTOR, channels);
        })
    }

    ngOnDestroy() {
        if (this.edge != null) {
            this.edge.unsubscribeChannels(this.websocket, StorageModalComponent.SELECTOR);
        }
    }
=======
    ngOnInit() { }
>>>>>>> aa98337e
}<|MERGE_RESOLUTION|>--- conflicted
+++ resolved
@@ -28,44 +28,5 @@
         public websocket: Websocket,
     ) { }
 
-<<<<<<< HEAD
-    ngOnInit() {
-        this.service.getConfig().then(config => {
-            this.config = config;
-            let channels = [];
-            this.chargerComponents = config.getComponentsImplementingNature("io.openems.edge.ess.dccharger.api.EssDcCharger");
-            for (let component of this.chargerComponents) {
-                channels.push(
-                    new ChannelAddress(component.id, 'ActualPower'),
-                )
-            }
-            this.essComponents = config.getComponentsImplementingNature("io.openems.edge.ess.api.SymmetricEss").filter(component => !component.factoryId.includes("Ess.Cluster"));
-            for (let component of this.essComponents) {
-                let factoryID = component.factoryId;
-                let factory = config.factories[factoryID];
-                channels.push(
-                    new ChannelAddress(component.id, 'Soc'),
-                    new ChannelAddress(component.id, 'ActivePower')
-                );
-                if ((factory.natureIds.includes("io.openems.edge.ess.api.AsymmetricEss"))) {
-                    this.isAsymmetric = true;
-                    channels.push(
-                        new ChannelAddress(component.id, 'ActivePowerL1'),
-                        new ChannelAddress(component.id, 'ActivePowerL2'),
-                        new ChannelAddress(component.id, 'ActivePowerL3')
-                    );
-                }
-            }
-            this.edge.subscribeChannels(this.websocket, StorageModalComponent.SELECTOR, channels);
-        })
-    }
-
-    ngOnDestroy() {
-        if (this.edge != null) {
-            this.edge.unsubscribeChannels(this.websocket, StorageModalComponent.SELECTOR);
-        }
-    }
-=======
     ngOnInit() { }
->>>>>>> aa98337e
 }
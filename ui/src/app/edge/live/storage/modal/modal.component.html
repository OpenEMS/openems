<ion-header>
    <ion-toolbar color="primary">
        <ion-title translate>General.storageSystem</ion-title>
        <ion-buttons slot="end">
            <ion-button (click)="modalCtrl.dismiss()">
                <ion-icon name="close"></ion-icon>
            </ion-button>
        </ion-buttons>
    </ion-toolbar>
</ion-header>
<ion-content>

    <!-- one ESS Component -->
    <ng-container *ngIf="essComponents != null && essComponents.length == 1 && edge.currentData | async as currentData">
        <ng-container *ngFor="let component of essComponents">
            <ion-card-content *ngIf="currentData.summary.storage as sum"
                [class.underline]="essComponents.length != 1 || !isLastElement(component, essComponents)">
                <table class="full_width">
                    <div style="padding-top: 5px;"></div>
                    <tr>
                        <td style="width:65%" translate>General.soc</td>
                        <td style="width: 35%" class="align_right">
                            {{ sum.soc| unitvalue:'%' }}
                        </td>
                    </tr>
<<<<<<< HEAD

=======
                    <tr *ngIf="currentData[component.id + '/Capacity'] != null">
                        <td style="width:65%" translate>General.capacity</td>
                        <td style="width:35%" class="align_right">
                            {{ currentData[component.id + '/Capacity'] | unitvalue:'Wh' }}
                        </td>
                    </tr>
>>>>>>> 7b9bb7a5
                    <!-- Charge/Discharge -->
                    <tr>
                        <td style="width:65%" translate>General.chargePower</td>
                        <td style="width:35%" class="align_right">
                            {{ sum.effectivePower <= 0? ((sum.effectivePower * -1) | number:'1.0-0') + '&nbsp;W' : '-&nbsp;' }}
                        </td>
                    </tr>
                    <tr>
                        <td style="width:65%" translate>General.dischargePower</td>
                        <td style="width:35%" class="align_right">
                            {{ sum.effectivePower > 0? (sum.effectivePower | number:'1.0-0') + '&nbsp;W' : '-&nbsp;' }}
                        </td>
                    </tr>
                </table>
                <!-- 3 Phases -->
                <div style="padding-top: 5px;"></div>
                <table class="full_width"
                    *ngIf="sum.activePowerL1 != null && sum.activePowerL2 != null && sum.activePowerL3 != null">
                    <ng-container *ngIf="chargerComponents != null && chargerComponents.length != 0;else noChargerL1">
                        <tr *ngIf="sum.effectiveActivePowerL1 > 0">
                            <td style="width:2%"></td>
                            <td style="width:63%"><span translate>General.phase</span> L1 <span
                                    translate>General.dischargePower</span>
                            </td>
                            <td style="width:35%" class="align_right">
                                {{ sum.effectiveActivePowerL1 | unitvalue:'W' }}
                            </td>
                        </tr>
                        <tr *ngIf="sum.effectiveActivePowerL1 <= 0">
                            <td style="width:2%"></td>
                            <td style="width:63%"><span translate>General.phase</span> L1 <span
                                    translate>General.chargePower</span>
                            </td>
                            <td style="width:35%" class="align_right">
                                {{ (sum.effectiveActivePowerL1 * -1) | unitvalue:'W' }}
                            </td>
                        </tr>
                    </ng-container>
                    <ng-template #noChargerL1>
                        <tr *ngIf="sum.activePowerL1 > 0">
                            <td style="width:2%"></td>
                            <td style="width:63%"><span translate>General.phase</span> L1 <span
                                    translate>General.dischargePower</span>
                            </td>
                            <td style="width:35%" class="align_right">
                                {{ sum.activePowerL1 | unitvalue:'W' }}
                            </td>
                        </tr>
                        <tr *ngIf="sum.activePowerL1 <= 0">
                            <td style="width:2%"></td>
                            <td style="width:63%"><span translate>General.phase</span> L1 <span
                                    translate>General.chargePower</span>
                            </td>
                            <td style="width:35%" class="align_right">
                                {{ (sum.activePowerL1 * -1) | unitvalue:'W' }}
                            </td>
                        </tr>
                    </ng-template>
                    <ng-container *ngIf="chargerComponents != null && chargerComponents.length != 0;else noChargerL2">
                        <tr *ngIf="sum.effectiveActivePowerL2 > 0">
                            <td style="width:2%"></td>
                            <td style="width:63%"><span translate>General.phase</span> L2 <span
                                    translate>General.dischargePower</span>
                            </td>
                            <td style="width:35%" class="align_right">
                                {{ sum.effectiveActivePowerL2 | unitvalue:'W' }}
                            </td>
                        </tr>
                        <tr *ngIf="sum.effectiveActivePowerL2 <= 0">
                            <td style="width:2%"></td>
                            <td style="width:63%"><span translate>General.phase</span> L2 <span
                                    translate>General.chargePower</span>
                            </td>
                            <td style="width:35%" class="align_right">
                                {{ (sum.effectiveActivePowerL2 * -1) | unitvalue:'W' }}
                            </td>
                        </tr>
                    </ng-container>
                    <ng-template #noChargerL2>
                        <tr *ngIf="sum.activePowerL2 > 0">
                            <td style="width:2%"></td>
                            <td style="width:63%"><span translate>General.phase</span> L2 <span
                                    translate>General.dischargePower</span>
                            </td>
                            <td style="width:35%" class="align_right">
                                {{ sum.activePowerL2 | unitvalue:'W' }}
                            </td>
                        </tr>
                        <tr *ngIf="sum.activePowerL2 <= 0">
                            <td style="width:2%"></td>
                            <td style="width:63%"><span translate>General.phase</span> L2 <span
                                    translate>General.chargePower</span>
                            </td>
                            <td style="width:35%" class="align_right">
                                {{ (sum.activePowerL2 * -1) | unitvalue:'W' }}
                            </td>
                        </tr>
                    </ng-template>
                    <ng-container *ngIf="chargerComponents != null && chargerComponents.length != 0;else noChargerL3">
                        <tr *ngIf="sum.effectiveActivePowerL3 > 0">
                            <td style="width:2%"></td>
                            <td style="width:63%"><span translate>General.phase</span> L3 <span
                                    translate>General.dischargePower</span>
                            </td>
                            <td style="width:35%" class="align_right">
                                {{ sum.effectiveActivePowerL3 | unitvalue:'W' }}
                            </td>
                        </tr>
                        <tr *ngIf="sum.effectiveActivePowerL3 <= 0">
                            <td style="width:2%"></td>
                            <td style="width:63%"><span translate>General.phase</span> L3 <span
                                    translate>General.chargePower</span>
                            </td>
                            <td style="width:35%" class="align_right">
                                {{ (sum.effectiveActivePowerL3 * -1) | unitvalue:'W' }}
                            </td>
                        </tr>
                    </ng-container>
                    <ng-template #noChargerL3>
                        <tr *ngIf="sum.activePowerL3 > 0">
                            <td style="width:2%"></td>
                            <td style="width:63%"><span translate>General.phase</span> L3 <span
                                    translate>General.dischargePower</span>
                            </td>
                            <td style="width:35%" class="align_right">
                                {{ sum.activePowerL3 | unitvalue:'W' }}
                            </td>
                        </tr>
                        <tr *ngIf="sum.activePowerL3 <= 0">
                            <td style="width:2%"></td>
                            <td style="width:63%"><span translate>General.phase</span> L3 <span
                                    translate>General.chargePower</span>
                            </td>
                            <td style="width:35%" class="align_right">
                                {{ (sum.activePowerL3 * -1) | unitvalue:'W' }}
                            </td>
                        </tr>
                    </ng-template>
                </table>
            </ion-card-content>
        </ng-container>
    </ng-container>
    <!-- more than one ESS component -->
    <ng-container *ngIf="essComponents != null && essComponents.length > 1">
        <!-- summary of all ESS components -->
        <ion-card-content class="underline" *ngIf="edge.currentData | async as currentData">
            <ng-container *ngIf="currentData.summary.storage as sum">
                <table class="full_width">
                    <tr>
                        <td style="width:100%" translate>
                            General.total
                        </td>
                    </tr>
                    <div style="padding-top: 5px;"></div>
                    <tr>
                        <td style="width: 65%" translate>General.soc</td>
                        <td style="width:35%" class="align_right">
                            {{ sum.soc | unitvalue:'%' }}
                        </td>
                    </tr>
<<<<<<< HEAD
=======
                    <tr *ngIf="sum.capacity != null">
                        <td style="width:65%" translate>General.capacity</td>
                        <td style="width:35%" class="align_right">
                            {{ sum.capacity | unitvalue:'Wh' }}
                        </td>
                    </tr>
>>>>>>> 7b9bb7a5
                    <tr>
                        <td style="width:65%" translate>General.chargePower</td>
                        <td style="width:35%" class="align_right">
                            {{ sum.effectiveChargePower | unitvalue:'W' }}
                        </td>
                    </tr>
                    <tr>
                        <td style="width:65%" translate>General.dischargePower</td>
                        <td style="width:35%" class="align_right">
                            {{ sum.effectiveDischargePower | unitvalue:'W' }}
                        </td>
                    </tr>
                </table>
                <!-- 3 Phases -->
                <ng-container
                    *ngIf="sum.activePowerL1 != null && sum.activePowerL2 != null && sum.activePowerL3 != null">
                    <div style="padding-top: 5px;"></div>
                    <table class="full_width">
                        <ng-container
                            *ngIf="chargerComponents != null && chargerComponents.length != 0;else noChargerL1">
                            <tr *ngIf="sum.effectiveActivePowerL1 > 0">
                                <td style="width:2%"></td>
                                <td style="width:63%"><span translate>General.phase</span> L1 <span
                                        translate>General.dischargePower</span>
                                </td>
                                <td style="width:35%" class="align_right">
                                    {{ sum.effectiveActivePowerL1 | unitvalue:'W' }}
                                </td>
                            </tr>
                            <tr *ngIf="sum.effectiveActivePowerL1 <= 0">
                                <td style="width:2%"></td>
                                <td style="width:63%"><span translate>General.phase</span> L1 <span
                                        translate>General.chargePower</span>
                                </td>
                                <td style="width:35%" class="align_right">
                                    {{ (sum.effectiveActivePowerL1 * -1) | unitvalue:'W' }}
                                </td>
                            </tr>
                        </ng-container>
                        <ng-template #noChargerL1>
                            <tr *ngIf="sum.activePowerL1 > 0">
                                <td style="width:2%"></td>
                                <td style="width:63%"><span translate>General.phase</span> L1 <span
                                        translate>General.dischargePower</span>
                                </td>
                                <td style="width:35%" class="align_right">
                                    {{ sum.activePowerL1 | unitvalue:'W' }}
                                </td>
                            </tr>
                            <tr *ngIf="sum.activePowerL1 <= 0">
                                <td style="width:2%"></td>
                                <td style="width:63%"><span translate>General.phase</span> L1 <span
                                        translate>General.chargePower</span>
                                </td>
                                <td style="width:35%" class="align_right">
                                    {{ (sum.activePowerL1 * -1) | unitvalue:'W' }}
                                </td>
                            </tr>
                        </ng-template>
                        <ng-container
                            *ngIf="chargerComponents != null && chargerComponents.length != 0;else noChargerL2">
                            <tr *ngIf="sum.effectiveActivePowerL2 > 0">
                                <td style="width:2%"></td>
                                <td style="width:63%"><span translate>General.phase</span> L2 <span
                                        translate>General.dischargePower</span>
                                </td>
                                <td style="width:35%" class="align_right">
                                    {{ sum.effectiveActivePowerL2 | unitvalue:'W' }}
                                </td>
                            </tr>
                            <tr *ngIf="sum.effectiveActivePowerL2 <= 0">
                                <td style="width:2%"></td>
                                <td style="width:63%"><span translate>General.phase</span> L2 <span
                                        translate>General.chargePower</span>
                                </td>
                                <td style="width:35%" class="align_right">
                                    {{ (sum.effectiveActivePowerL2 * -1) | unitvalue:'W' }}
                                </td>
                            </tr>
                        </ng-container>
                        <ng-template #noChargerL2>
                            <tr *ngIf="sum.activePowerL2 > 0">
                                <td style="width:2%"></td>
                                <td style="width:63%"><span translate>General.phase</span> L2 <span
                                        translate>General.dischargePower</span>
                                </td>
                                <td style="width:35%" class="align_right">
                                    {{ sum.activePowerL2 | unitvalue:'W' }}
                                </td>
                            </tr>
                            <tr *ngIf="sum.activePowerL2 <= 0">
                                <td style="width:2%"></td>
                                <td style="width:63%"><span translate>General.phase</span> L2 <span
                                        translate>General.chargePower</span>
                                </td>
                                <td style="width:35%" class="align_right">
                                    {{ (sum.activePowerL2 * -1) | unitvalue:'W' }}
                                </td>
                            </tr>
                        </ng-template>
                        <ng-container
                            *ngIf="chargerComponents != null && chargerComponents.length != 0;else noChargerL3">
                            <tr *ngIf="sum.effectiveActivePowerL3 > 0">
                                <td style="width:2%"></td>
                                <td style="width:63%"><span translate>General.phase</span> L3 <span
                                        translate>General.dischargePower</span>
                                </td>
                                <td style="width:35%" class="align_right">
                                    {{ sum.effectiveActivePowerL3 | unitvalue:'W' }}
                                </td>
                            </tr>
                            <tr *ngIf="sum.effectiveActivePowerL3 <= 0">
                                <td style="width:2%"></td>
                                <td style="width:63%"><span translate>General.phase</span> L3 <span
                                        translate>General.chargePower</span>
                                </td>
                                <td style="width:35%" class="align_right">
                                    {{ (sum.effectiveActivePowerL3 * -1) | unitvalue:'W' }}
                                </td>
                            </tr>
                        </ng-container>
                        <ng-template #noChargerL3>
                            <tr *ngIf="sum.activePowerL3 > 0">
                                <td style="width:2%"></td>
                                <td style="width:63%"><span translate>General.phase</span> L3 <span
                                        translate>General.dischargePower</span>
                                </td>
                                <td style="width:35%" class="align_right">
                                    {{ sum.activePowerL3 | unitvalue:'W' }}
                                </td>
                            </tr>
                            <tr *ngIf="sum.activePowerL3 <= 0">
                                <td style="width:2%"></td>
                                <td style="width:63%"><span translate>General.phase</span> L3 <span
                                        translate>General.chargePower</span>
                                </td>
                                <td style="width:35%" class="align_right">
                                    {{ (sum.activePowerL3 * -1) | unitvalue:'W' }}
                                </td>
                            </tr>
                        </ng-template>
                    </table>
                </ng-container>
            </ng-container>
        </ion-card-content>

        <ng-container *ngIf="(edge.currentData | async)['channel'] as currentData">
            <ng-container *ngFor="let component of essComponents">
                <ng-container *ngIf="config.factories[component.factoryId] as factory">
                    <ion-card-content
                        [class.underline]="chargerComponents.length > 0 || !isLastElement(component, essComponents)">
                        <table class="full_width">
                            <tr>
                                <td style="width:100%" *ngIf="component.id == component.alias">{{component.id}}
                                </td>
                                <td style="width: 100%" *ngIf="component.id != component.alias">
                                    {{component.alias}}
                                </td>
                            </tr>
                            <div style="padding-top: 5px;"></div>
                            <tr>
                                <td style="width: 65%" translate>General.soc</td>
                                <td style="width: 35%" class="align_right">
                                    {{ currentData[component.id + '/Soc'] | unitvalue:'%' }}
                                </td>
                            </tr>
<<<<<<< HEAD
=======
                            <tr>
                                <td style="width:65%" translate>General.capacity</td>
                                <td style="width:35%" class="align_right">
                                    {{ currentData[component.id + '/Capacity'] | unitvalue:'Wh' }}
                                </td>
                            </tr>
>>>>>>> 7b9bb7a5
                        </table>
                        <!-- Symmetric ESS -->
                        <table
                            *ngIf="factory.natureIds.includes('io.openems.edge.ess.api.SymmetricEss') && currentData[component.id + '/ActivePower'] != null"
                            class="full_width">
                            <tr>
                                <td style="width:65%" translate>General.chargePower</td>
                                <td style="width:35%" class="align_right">
                                    {{ currentData[component.id + '/ActivePower'] <= 0? ((currentData[component.id + '/ActivePower'] * -1) | number:'1.0-0') + '&nbsp;W' : '-&nbsp;' }}
                                </td>
                            </tr>
                            <tr>
                                <td style="width:65%" translate>General.dischargePower</td>
                                <td style="width:35%" class="align_right">
                                    {{ currentData[component.id + '/ActivePower'] > 0? (currentData[component.id + '/ActivePower'] | number:'1.0-0') + '&nbsp;W' : '-&nbsp;' }}
                                </td>
                            </tr>
                        </table>
                        <!-- Asymmetric ESS -->
                        <table *ngIf="factory.natureIds.includes('io.openems.edge.ess.api.AsymmetricEss')"
                            class="full_width">
                            <tr *ngIf="currentData[component.id + '/ActivePowerL1'] != null">
                                <ng-container *ngIf="currentData[component.id + '/ActivePowerL1'] > 0">
                                    <td style="width:2%"></td>
                                    <td style="width:63%"><span translate>General.phase</span> L1 <span
                                            translate>General.dischargePower</span>
                                    </td>
                                    <td style="width:35%" class="align_right">
                                        {{ currentData[component.id + '/ActivePowerL1'] | unitvalue:'W' }}
                                    </td>
                                </ng-container>
                                <ng-container *ngIf="currentData[component.id + '/ActivePowerL1'] <= 0">
                                    <td style="width:2%"></td>
                                    <td style="width:63%"><span translate>General.phase</span> L1 <span
                                            translate>General.chargePower</span>
                                    </td>
                                    <td style="width:35%" class="align_right">
                                        {{ (currentData[component.id + '/ActivePowerL1'] * -1) | unitvalue:'W' }}
                                    </td>
                                </ng-container>
                            </tr>
                            <tr *ngIf="currentData[component.id + '/ActivePowerL2'] != null">
                                <ng-container *ngIf="currentData[component.id + '/ActivePowerL2'] > 0">
                                    <td style="width:2%"></td>
                                    <td style="width:63%"><span translate>General.phase</span> L2 <span
                                            translate>General.dischargePower</span></td>
                                    <td style="width:35%" class="align_right">
                                        {{ currentData[component.id + '/ActivePowerL2'] | unitvalue:'W' }}
                                    </td>
                                </ng-container>
                                <ng-container *ngIf="currentData[component.id + '/ActivePowerL2'] <= 0">
                                    <td style="width:2%"></td>
                                    <td style="width:63%"><span translate>General.phase</span> L2 <span
                                            translate>General.chargePower</span>
                                    </td>
                                    <td style="width:35%" class="align_right">
                                        {{ (currentData[component.id + '/ActivePowerL2'] * -1) | unitvalue:'W' }}
                                    </td>
                                </ng-container>
                            </tr>
                            <tr *ngIf="currentData[component.id + '/ActivePowerL3'] != null">
                                <ng-container *ngIf="currentData[component.id + '/ActivePowerL3'] > 0">
                                    <td style="width:2%"></td>
                                    <td style="width:63%"><span translate>General.phase</span> L3 <span
                                            translate>General.dischargePower</span>
                                    </td>
                                    <td style="width:35%" class="align_right">
                                        {{ currentData[component.id + '/ActivePowerL3'] | unitvalue:'W' }}
                                    </td>
                                </ng-container>
                                <ng-container *ngIf="currentData[component.id + '/ActivePowerL3'] <= 0">
                                    <td style="width:2%"></td>
                                    <td style="width:63%"><span translate>General.phase</span> L3 <span
                                            translate>General.chargePower</span>
                                    </td>
                                    <td style="width:35%" class="align_right">
                                        {{ (currentData[component.id + '/ActivePowerL3'] * -1) | unitvalue:'W' }}
                                    </td>
                                </ng-container>
                            </tr>
                        </table>
                    </ion-card-content>
                </ng-container>
            </ng-container>
        </ng-container>
    </ng-container>

    <!-- DC Charger -->
    <ng-container *ngIf="chargerComponents != null && chargerComponents.length != 0 && essComponents.length != 1">
        <ng-container *ngFor="let component of chargerComponents">
            <ion-card-content [class.underline]="!isLastElement(component, chargerComponents)">
                <table *ngIf="(edge.currentData | async)['channel'] as currentData" class="full_width">
                    <tr>
                        <td style="width: 100%" *ngIf="component.id == component.alias">{{component.id}}</td>
                        <td style="width: 100%" *ngIf="component.id != component.alias">{{component.alias}}</td>
                    </tr>
                    <tr>
                        <td style="width:20%" translate>General.chargePower</td>
                        <td style="width:30%"></td>
                        <td style="width:35%" class="align_right">
                            {{ currentData[component.id + '/ActualPower'] > 0? (currentData[component.id + '/ActualPower'] | number:'1.0-0') + '&nbsp;W' : '-&nbsp;' }}
                        </td>
                    </tr>
                    <tr>
                        <td style="width:20%" translate>General.dischargePower</td>
                        <td style="width:30%"></td>
                        <td style="width:35%" class="align_right">
                            {{ currentData[component.id + '/ActualPower'] <= 0? ((currentData[component.id + '/ActualPower'] * -1) | number:'1.0-0') + '&nbsp;W' : '-&nbsp;' }}
                        </td>
                    </tr>
                </table>
            </ion-card-content>
        </ng-container>
    </ng-container>

    <!-- Info Text -->
    <ng-container *ngIf="service.currentEdge | async as edge">
        <ng-container *ngIf="edge.currentData | async as currentData">
            <ng-container *ngIf="currentData.summary.storage as sum">
                <ion-grid *ngIf="sum.activePowerL1 != null && sum.activePowerL2 != null && sum.activePowerL3 != null"
                    class="ion-padding-top">
                    <ion-row class="ion-justify-content-center ion-align-items-center">
                        <ion-col size="2" class="ion-text-center">
                            <ion-icon padding-right color="primary" size="large" name="alert"></ion-icon>
                        </ion-col>
                        <ion-col size="10">
                            <ion-note class="ion-text-wrap"><small translate>Edge.Index.Widgets.phasesInfo</small>
                            </ion-note>
                        </ion-col>
                    </ion-row>
                </ion-grid>
            </ng-container>
        </ng-container>
    </ng-container>
</ion-content><|MERGE_RESOLUTION|>--- conflicted
+++ resolved
@@ -23,16 +23,6 @@
                             {{ sum.soc| unitvalue:'%' }}
                         </td>
                     </tr>
-<<<<<<< HEAD
-
-=======
-                    <tr *ngIf="currentData[component.id + '/Capacity'] != null">
-                        <td style="width:65%" translate>General.capacity</td>
-                        <td style="width:35%" class="align_right">
-                            {{ currentData[component.id + '/Capacity'] | unitvalue:'Wh' }}
-                        </td>
-                    </tr>
->>>>>>> 7b9bb7a5
                     <!-- Charge/Discharge -->
                     <tr>
                         <td style="width:65%" translate>General.chargePower</td>
@@ -193,15 +183,6 @@
                             {{ sum.soc | unitvalue:'%' }}
                         </td>
                     </tr>
-<<<<<<< HEAD
-=======
-                    <tr *ngIf="sum.capacity != null">
-                        <td style="width:65%" translate>General.capacity</td>
-                        <td style="width:35%" class="align_right">
-                            {{ sum.capacity | unitvalue:'Wh' }}
-                        </td>
-                    </tr>
->>>>>>> 7b9bb7a5
                     <tr>
                         <td style="width:65%" translate>General.chargePower</td>
                         <td style="width:35%" class="align_right">
@@ -368,15 +349,6 @@
                                     {{ currentData[component.id + '/Soc'] | unitvalue:'%' }}
                                 </td>
                             </tr>
-<<<<<<< HEAD
-=======
-                            <tr>
-                                <td style="width:65%" translate>General.capacity</td>
-                                <td style="width:35%" class="align_right">
-                                    {{ currentData[component.id + '/Capacity'] | unitvalue:'Wh' }}
-                                </td>
-                            </tr>
->>>>>>> 7b9bb7a5
                         </table>
                         <!-- Symmetric ESS -->
                         <table

<ion-header>
    <ion-toolbar class="ion-justify-content-center" color="primary">
        <ion-title text-start padding-left translate>General.StorageSystem</ion-title>
        <ion-buttons slot="end">
            <ion-button (click)="modalCtrl.dismiss()">
                <ion-icon name="close"></ion-icon>
            </ion-button>
        </ion-buttons>
    </ion-toolbar>
</ion-header>
<ion-content>

    <!-- one ESS Component -->
    <ng-container *ngIf="essComponents != null && essComponents.length == 1 && edge.currentData | async as currentData">
        <ng-container *ngFor="let component of essComponents">
            <ion-card-content *ngIf="currentData.summary.storage as sum"
                [class.underline]="essComponents.length != 1 || !isLastElement(component, essComponents)">
                <table class="full_width">
<<<<<<< HEAD
                    <!-- <tr>
                        <td style="width:100%" *ngIf="component.id == component.alias">{{component.id}}</td>
                        <td style="width: 100%" *ngIf="component.id != component.alias">{{component.alias}}
                        </td>
                    </tr> -->
                    <div style="padding-top: 5px;"></div>
                    <tr>
                        <td style="width: 65%" translate>General.Soc</td>
                        <td style="width: 35%" class="align_right">
                            {{ sum.soc | number:'1.0-0' }}&nbsp;%</td>
                    </tr>
                    <!-- </table> -->

                    <!-- <tr class="underline">
                                    <td style="width:20%" translate>General.Capacity</td>
                                    <td style="width: 30%"></td>
                                    <ng-container *ngIf="currentData[component.id + '/Capacity'] != null; else empty">
                                        <td style="width:50%" class="align_right">
                                            {{ currentData[component.id + '/Capacity'] | number:'1.0-0' }}&nbsp;Wh
                                        </td>
                                    </ng-container>
                                    <ng-template #empty>
                                        <td style="width:50%" class="align_right">-&nbsp;</td>
                                    </ng-template>
                                </tr> -->

                    <!-- Charge/Discharge -->
                    <!-- <table class="full_width"> -->
                    <tr>
                        <td style="width:65%" translate>General.ChargePower</td>
                        <ng-container *ngIf="sum.effectivePower <= 0; else empty">
                            <td style="width:35%" class="align_right">
                                {{ (sum.effectivePower * -1) | number:'1.0-0' }}&nbsp;W
                            </td>
                        </ng-container>
                        <ng-template #empty>
                            <td style="width:35%" class="align_right">-&nbsp;</td>
                        </ng-template>
                    </tr>
                    <tr>
                        <td style="width:65%" translate>General.DischargePower</td>
                        <ng-container *ngIf="sum.effectivePower > 0; else empty">
                            <td style="width:35%" class="align_right">
                                {{ sum.effectivePower | number:'1.0-0' }}&nbsp;W
                            </td>
                        </ng-container>
                        <ng-template #empty>
                            <td style="width:35%" class="align_right">-&nbsp;</td>
                        </ng-template>
=======
                    <div style="padding-top: 5px;"></div>
                    <tr>
                        <td style="width:65%" translate>General.Soc</td>
                        <td style="width: 35%" class="align_right">
                            {{ sum.soc| unitvalue:'%' }}
                        </td>
                    </tr>
                    <tr *ngIf="currentData[component.id + '/Capacity'] != null">
                        <td style="width:65%" translate>General.Capacity</td>
                        <td style="width:35%" class="align_right">
                            {{ currentData[component.id + '/Capacity'] | unitvalue:'Wh' }}
                        </td>

                    </tr>
                    <!-- Charge/Discharge -->
                    <tr>
                        <td style="width:65%" translate>General.ChargePower</td>
                        <td style="width:35%" class="align_right">
                            {{ sum.effectivePower <= 0? ((sum.effectivePower * -1) | number:'1.0-0') + '&nbsp;W' : '-&nbsp;' }}
                        </td>
                    </tr>
                    <tr>
                        <td style="width:65%" translate>General.DischargePower</td>
                        <td style="width:35%" class="align_right">
                            {{ sum.effectivePower > 0? (sum.effectivePower | number:'1.0-0') + '&nbsp;W' : '-&nbsp;' }}
                        </td>
>>>>>>> 20ce0035
                    </tr>
                </table>

                <!-- 3 Phases -->
                <div style="padding-top: 5px;"></div>
                <table class="full_width"
                    *ngIf="sum.activePowerL1 != null && sum.activePowerL2 != null && sum.activePowerL3 != null">
                    <tr *ngIf="sum.activePowerL1 > 0">
                        <td style="width:2%"></td>
                        <td style="width:63%"><span translate>General.Phase</span> L1 <span
                                translate>General.DischargePower</span></td>
<<<<<<< HEAD
                        <ng-container *ngIf="sum.activePowerL1 != 0; else empty">
                            <td style="width:35%" class="align_right">
                                {{ sum.activePowerL1 | number:'1.0-0' }}&nbsp;W
                            </td>
                        </ng-container>
                        <ng-template #empty>
                            <td style="width:35%" class="align_right">-&nbsp;</td>
                        </ng-template>
=======
                        <td style="width:35%" class="align_right">
                            {{ sum.activePowerL1 | unitvalue:'W' }}
                        </td>
>>>>>>> 20ce0035
                    </tr>
                    <tr *ngIf="sum.activePowerL1 <= 0">
                        <td style="width:2%"></td>
                        <td style="width:63%"><span translate>General.Phase</span> L1 <span
                                translate>General.ChargePower</span></td>
<<<<<<< HEAD
                        <ng-container *ngIf="sum.activePowerL1 != 0; else empty">
                            <td style="width:35%" class="align_right">
                                {{ (sum.activePowerL1 * -1) | number:'1.0-0' }}&nbsp;W
                            </td>
                        </ng-container>
                        <ng-template #empty>
                            <td style="width:35%" class="align_right">-&nbsp;</td>
                        </ng-template>
=======
                        <td style="width:35%" class="align_right">
                            {{(sum.activePowerL1 * -1) | unitvalue:'W'}}
                        </td>
>>>>>>> 20ce0035
                    </tr>
                    <tr *ngIf="sum.activePowerL2 > 0">
                        <td style="width:2%"></td>
                        <td style="width:63%"><span translate>General.Phase</span> L2 <span
                                translate>General.DischargePower</span>
                        </td>
<<<<<<< HEAD
                        <ng-container *ngIf="sum.activePowerL2 != 0; else empty">
                            <td style="width:35%" class="align_right">
                                {{ sum.activePowerL2 | number:'1.0-0' }}&nbsp;W
                            </td>
                        </ng-container>
                        <ng-template #empty>
                            <td style="width:35%" class="align_right">-&nbsp;</td>
                        </ng-template>
=======
                        <td style="width:35%" class="align_right">
                            {{ sum.activePowerL2 | unitvalue:'W' }}
                        </td>
>>>>>>> 20ce0035
                    </tr>
                    <tr *ngIf="sum.activePowerL2 <= 0">
                        <td style="width:2%"></td>
                        <td style="width:63%"><span translate>General.Phase</span> L2 <span
                                translate>General.ChargePower</span>
                        </td>
<<<<<<< HEAD
                        <ng-container *ngIf="sum.activePowerL2 != 0; else empty">
                            <td style="width:35%" class="align_right">
                                {{ (sum.activePowerL2 * -1) | number:'1.0-0' }}&nbsp;W
                            </td>
                        </ng-container>
                        <ng-template #empty>
                            <td style="width:35%" class="align_right">-&nbsp;</td>
                        </ng-template>
=======
                        <td style="width:35%" class="align_right">
                            {{ (sum.activePowerL2 * -1) | unitvalue:'W' }}
                        </td>
>>>>>>> 20ce0035
                    </tr>
                    <tr *ngIf="sum.activePowerL3 > 0">
                        <td style="width:2%">
                        </td>
                        <td style="width:63%"><span translate>General.Phase</span> L3 <span
                                translate>General.DischargePower</span>
                        </td>
<<<<<<< HEAD
                        <ng-container *ngIf="sum.activePowerL3 != 0; else empty">
                            <td style="width:35%" class="align_right">
                                {{ sum.activePowerL3 | number:'1.0-0' }}&nbsp;W
                            </td>
                        </ng-container>
                        <ng-template #empty>
                            <td style="width:35%" class="align_right">-&nbsp;</td>
                        </ng-template>
=======
                        <td style="width:35%" class="align_right">
                            {{ sum.activePowerL3 | unitvalue:'W' }}
                        </td>
>>>>>>> 20ce0035
                    </tr>
                    <tr *ngIf="sum.activePowerL3 <= 0">
                        <td style="width:2%"></td>
                        <td style="width:63%"><span translate>General.Phase</span> L3 <span
                                translate>General.ChargePower</span>
                        </td>
<<<<<<< HEAD
                        <ng-container *ngIf="sum.activePowerL3 != 0; else empty">
                            <td style="width:35%" class="align_right">
                                {{ (sum.activePowerL3 * -1) | number:'1.0-0' }}&nbsp;W
                            </td>
                        </ng-container>
                        <ng-template #empty>
                            <td style="width:35%" class="align_right">-&nbsp;</td>
                        </ng-template>
=======
                        <td style="width:35%" class="align_right">
                            {{ (sum.activePowerL3 * -1) | unitvalue:'W' }}
                        </td>
>>>>>>> 20ce0035
                    </tr>
                </table>
            </ion-card-content>
        </ng-container>
    </ng-container>
    <!-- more than one ESS component -->
    <ng-container *ngIf="essComponents != null && essComponents.length > 1">
        <!-- summary of all ESS components -->
        <ion-card-content class="underline" *ngIf="edge.currentData | async as currentData">
            <ng-container *ngIf="currentData.summary.storage as sum">
                <table class="full_width">
                    <tr>
                        <td style="width:100%" translate>
                            General.Total
                        </td>
<<<<<<< HEAD
                    </tr>
                    <div style="padding-top: 5px;"></div>
                    <tr>
                        <td style="width: 65%" translate>General.Soc</td>
                        <td style="width: 35%" class="align_right">
                            {{ sum.soc | number:'1.0-0' }}&nbsp;%</td>
                    </tr>
                    <!-- </table> -->
                    <!-- <table class="full_width"> -->
                    <!-- <tr class="underline">
                        <td style="width:20%" translate>General.Capacity</td>
                        <td style="width: 30%"></td>
                        <ng-container *ngIf="sum.capacity != null; else empty">
                            <td style="width:50%" class="align_right">
                                {{ sum.capacity | number:'1.0-0' }}&nbsp;Wh
                            </td>
                        </ng-container>
                        <ng-template #empty>
                            <td style="width:50%" class="align_right">-&nbsp;</td>
                        </ng-template>
                    </tr> -->
                    <tr>
                        <td style="width:65%" translate>General.ChargePower</td>
                        <ng-container *ngIf="sum.effectiveChargePower != null; else empty">
                            <td style="width:35%" class="align_right">
                                {{ sum.effectiveChargePower | number:'1.0-0' }}&nbsp;W</td>
                        </ng-container>
                        <ng-template #empty>
                            <td style="width:35%" class="align_right">-&nbsp;</td>
                        </ng-template>
                    </tr>
                    <tr>
                        <td style="width:65%" translate>General.DischargePower</td>
                        <ng-container *ngIf="sum.effectiveDischargePower != null; else empty">
                            <td style="width:35%" class="align_right">
                                {{ sum.effectiveDischargePower | number:'1.0-0' }}&nbsp;W</td>
                        </ng-container>
                        <ng-template #empty>
                            <td style="width:35%" class="align_right">-&nbsp;</td>
                        </ng-template>
=======
                    </tr>
                    <div style="padding-top: 5px;"></div>
                    <tr>
                        <td style="width: 65%" translate>General.Soc</td>
                        <td style="width:35%" class="align_right">
                            {{ sum.soc | unitvalue:'%' }}
                        </td>
                    </tr>
                    <tr *ngIf="sum.capacity != null">
                        <td style="width:65%" translate>General.Capacity</td>
                        <td style="width:35%" class="align_right">
                            {{ sum.capacity | unitvalue:'Wh' }}
                        </td>
                    </tr>
                    <tr>
                        <td style="width:65%" translate>General.ChargePower</td>
                        <td style="width:35%" class="align_right">
                            {{ sum.effectiveChargePower | unitvalue:'W' }}
                        </td>
                    </tr>
                    <tr>
                        <td style="width:65%" translate>General.DischargePower</td>
                        <td style="width:35%" class="align_right">
                            {{ sum.effectiveDischargePower | unitvalue:'W' }}
                        </td>
>>>>>>> 20ce0035
                    </tr>
                </table>

                <!-- 3 Phases -->
                <ng-container
                    *ngIf="sum.activePowerL1 != null && sum.activePowerL2 != null && sum.activePowerL3 != null">
                    <div style="padding-top: 5px;"></div>
                    <table class="full_width">
                        <tr *ngIf="sum.activePowerL1 > 0">
                            <td style="width:2%"></td>
                            <td style="width:63%"><span translate>General.Phase</span> L1 <span
                                    translate>General.DischargePower</span>
                            </td>
<<<<<<< HEAD
                            <ng-container *ngIf="sum.activePowerL1 != 0; else empty">
                                <td style="width:35%" class="align_right">
                                    {{ sum.activePowerL1 | number:'1.0-0' }}&nbsp;W
                                </td>
                            </ng-container>
                            <ng-template #empty>
                                <td style="width:35%" class="align_right">-&nbsp;</td>
                            </ng-template>
=======
                            <td style="width:35%" class="align_right">
                                {{ sum.activePowerL1 | unitvalue:'W' }}
                            </td>
>>>>>>> 20ce0035
                        </tr>
                        <tr *ngIf="sum.activePowerL1 <= 0">
                            <td style="width:2%"></td>
                            <td style="width:63%"><span translate>General.Phase</span> L1 <span
                                    translate>General.ChargePower</span>
                            </td>
<<<<<<< HEAD
                            <ng-container *ngIf="sum.activePowerL1 != 0; else empty">
                                <td style="width:35%" class="align_right">
                                    {{ (sum.activePowerL1 * -1) | number:'1.0-0' }}&nbsp;W
                                </td>
                            </ng-container>
                            <ng-template #empty>
                                <td style="width:35%" class="align_right">-&nbsp;</td>
                            </ng-template>
=======
                            <td style="width:35%" class="align_right">
                                {{ (sum.activePowerL1 * -1) | unitvalue:'W' }}
                            </td>
>>>>>>> 20ce0035
                        </tr>
                        <tr *ngIf="sum.activePowerL2 > 0">
                            <td style="width:2%"></td>
                            <td style="width:63%"><span translate>General.Phase</span> L2 <span
                                    translate>General.DischargePower</span>
                            </td>
<<<<<<< HEAD
                            <ng-container *ngIf="sum.activePowerL2 != 0; else empty">
                                <td style="width:35%" class="align_right">
                                    {{ sum.activePowerL2 | number:'1.0-0' }}&nbsp;W
                                </td>
                            </ng-container>
                            <ng-template #empty>
                                <td style="width:35%" class="align_right">-&nbsp;</td>
                            </ng-template>
=======
                            <td style="width:35%" class="align_right">
                                {{ sum.activePowerL2 | unitvalue:'W' }}
                            </td>
>>>>>>> 20ce0035
                        </tr>
                        <tr *ngIf="sum.activePowerL2 <= 0">
                            <td style="width:2%"></td>
                            <td style="width:63%"><span translate>General.Phase</span> L2 <span
                                    translate>General.ChargePower</span>
                            </td>
<<<<<<< HEAD
                            <ng-container *ngIf="sum.activePowerL2 != 0; else empty">
                                <td style="width:35%" class="align_right">
                                    {{ (sum.activePowerL2 * -1) | number:'1.0-0' }}&nbsp;W
                                </td>
                            </ng-container>
                            <ng-template #empty>
                                <td style="width:35%" class="align_right">-&nbsp;</td>
                            </ng-template>
=======
                            <td style="width:35%" class="align_right">
                                {{ (sum.activePowerL2 * -1) | unitvalue:'W' }}
                            </td>
>>>>>>> 20ce0035
                        </tr>
                        <tr *ngIf="sum.activePowerL3 > 0">
                            <td style="width:2%"></td>
                            <td style="width:63%"><span translate>General.Phase</span> L3 <span
                                    translate>General.DischargePower</span>
                            </td>
<<<<<<< HEAD
                            <ng-container *ngIf="sum.activePowerL3 != 0; else empty">
                                <td style="width:35%" class="align_right">
                                    {{ sum.activePowerL3 | number:'1.0-0' }}&nbsp;W
                                </td>
                            </ng-container>
                            <ng-template #empty>
                                <td style="width:35%" class="align_right">-&nbsp;</td>
                            </ng-template>
=======
                            <td style="width:35%" class="align_right">
                                {{ sum.activePowerL3 | unitvalue:'W' }}
                            </td>
>>>>>>> 20ce0035
                        </tr>
                        <tr *ngIf="sum.activePowerL3 <= 0">
                            <td style="width:2%"></td>
                            <td style="width:63%"><span translate>General.Phase</span> L3 <span
                                    translate>General.ChargePower</span>
                            </td>
<<<<<<< HEAD
                            <ng-container *ngIf="sum.activePowerL3 != 0; else empty">
                                <td style="width:35%" class="align_right">
                                    {{ (sum.activePowerL3 * -1) | number:'1.0-0' }}&nbsp;W
                                </td>
                            </ng-container>
                            <ng-template #empty>
                                <td style="width:35%" class="align_right">-&nbsp;</td>
                            </ng-template>
=======
                            <td style="width:35%" class="align_right">
                                {{ (sum.activePowerL3 * -1) | unitvalue:'W' }}
                            </td>
>>>>>>> 20ce0035
                        </tr>
                    </table>
                </ng-container>
            </ng-container>
        </ion-card-content>

        <ng-container *ngIf="(edge.currentData | async)['channel'] as currentData">
            <ng-container *ngFor="let component of essComponents">
                <ng-container *ngIf="config.factories[component.factoryId] as factory">
                    <ion-card-content
                        [class.underline]="chargerComponents.length > 0 || !isLastElement(component, essComponents)">
                        <table class="full_width">
                            <tr>
                                <td style="width:100%" *ngIf="component.id == component.alias">{{component.id}}
                                </td>
                                <td style="width: 100%" *ngIf="component.id != component.alias">
                                    {{component.alias}}
                                </td>
                            </tr>
                            <div style="padding-top: 5px;"></div>
                            <tr>
                                <td style="width: 65%" translate>General.Soc</td>
                                <td style="width: 35%" class="align_right">
<<<<<<< HEAD
                                    {{ currentData[component.id + '/Soc'] | number:'1.0-0' }}&nbsp;%</td>
                            </tr>
                            <!-- <tr class="underline">
                                <td style="width:20%" translate>General.Capacity</td>
                                <td style="width: 30%"></td>
                                <ng-container *ngIf="currentData[component.id + '/Capacity'] != null; else empty">
                                    <td style="width:50%" class="align_right">
                                        {{ currentData[component.id + '/Capacity'] | number:'1.0-0' }}&nbsp;Wh
                                    </td>
                                </ng-container>
                                <ng-template #empty>
                                    <td style="width:50%" class="align_right">-&nbsp;</td>
                                </ng-template>
                            </tr> -->
=======
                                    {{ currentData[component.id + '/Soc'] | unitvalue:'%' }}
                                </td>
                            </tr>
                            <tr>
                                <td style="width:65%" translate>General.Capacity</td>
                                <td style="width:35%" class="align_right">
                                    {{ currentData[component.id + '/Capacity'] | unitvalue:'Wh' }}
                                </td>
                            </tr>
>>>>>>> 20ce0035
                        </table>

                        <!-- Symmetric ESS -->
                        <table
                            *ngIf="factory.natureIds.includes('io.openems.edge.ess.api.SymmetricEss') && currentData[component.id + '/ActivePower'] != null"
                            class="full_width">
                            <tr>
                                <td style="width:65%" translate>General.ChargePower</td>
<<<<<<< HEAD
                                <ng-container *ngIf="currentData[component.id + '/ActivePower'] <= 0; else empty">
                                    <td style="width:35%" class="align_right">
                                        {{ (currentData[component.id + '/ActivePower'] * -1) | number:'1.0-0' }}&nbsp;W
                                    </td>
                                </ng-container>
                                <ng-template #empty>
                                    <td style="width:35%" class="align_right">-&nbsp;</td>
                                </ng-template>
                            </tr>
                            <tr>
                                <td style="width:65%" translate>General.DischargePower</td>
                                <ng-container *ngIf="currentData[component.id + '/ActivePower'] > 0; else empty">
                                    <td style="width:35%" class="align_right">
                                        {{ currentData[component.id + '/ActivePower'] | number:'1.0-0' }}&nbsp;W
                                    </td>
                                </ng-container>
                                <ng-template #empty>
                                    <td style="width:35%" class="align_right">-&nbsp;</td>
                                </ng-template>
=======
                                <td style="width:35%" class="align_right">
                                    {{ currentData[component.id + '/ActivePower'] <= 0? ((currentData[component.id + '/ActivePower'] * -1) | number:'1.0-0') + '&nbsp;W' : '-&nbsp;' }}
                                </td>
                            </tr>
                            <tr>
                                <td style="width:65%" translate>General.DischargePower</td>
                                <td style="width:35%" class="align_right">
                                    {{ currentData[component.id + '/ActivePower'] > 0? (currentData[component.id + '/ActivePower'] | number:'1.0-0') + '&nbsp;W' : '-&nbsp;' }}
                                </td>
>>>>>>> 20ce0035
                            </tr>
                        </table>

                        <!-- Asymmetric ESS -->
                        <table *ngIf="factory.natureIds.includes('io.openems.edge.ess.api.AsymmetricEss')"
                            class="full_width">
                            <tr *ngIf="currentData[component.id + '/ActivePowerL1'] != null">
                                <ng-container *ngIf="currentData[component.id + '/ActivePowerL1'] > 0">
                                    <td style="width:2%"></td>
                                    <td style="width:63%"><span translate>General.Phase</span> L1<span
                                            translate>General.DischargePower</span>
<<<<<<< HEAD
=======
                                    </td>
                                    <td style="width:35%" class="align_right">
                                        {{ currentData[component.id + '/ActivePowerL1'] | unitvalue:'W' }}
>>>>>>> 20ce0035
                                    </td>
                                    <ng-container *ngIf="currentData[component.id + '/ActivePowerL1'] != 0; else empty">
                                        <td style="width:35%" class="align_right">
                                            {{ currentData[component.id + '/ActivePowerL1'] | number:'1.0-0' }}&nbsp;W
                                        </td>
                                    </ng-container>
                                    <ng-template #empty>
                                        <td style="width:35%" class="align_right">-&nbsp;</td>
                                    </ng-template>
                                </ng-container>
                                <ng-container *ngIf="currentData[component.id + '/ActivePowerL1'] <= 0">
                                    <td style="width:2%"></td>
                                    <td style="width:63%"><span translate>General.Phase</span> L1<span
                                            translate>General.ChargePower</span>
<<<<<<< HEAD
=======
                                    </td>
                                    <td style="width:35%" class="align_right">
                                        {{ (currentData[component.id + '/ActivePowerL1'] * -1) | unitvalue:'W' }}
>>>>>>> 20ce0035
                                    </td>
                                    <ng-container *ngIf="currentData[component.id + '/ActivePowerL1'] != 0; else empty">
                                        <td style="width:35%" class="align_right">
                                            {{ (currentData[component.id + '/ActivePowerL1'] *-1) | number:'1.0-0' }}&nbsp;W
                                        </td>
                                    </ng-container>
                                    <ng-template #empty>
                                        <td style="width:35%" class="align_right">-&nbsp;</td>
                                    </ng-template>
                                </ng-container>
                            </tr>
                            <tr *ngIf="currentData[component.id + '/ActivePowerL2'] != null">
                                <ng-container *ngIf="currentData[component.id + '/ActivePowerL2'] > 0">
                                    <td style="width:2%"></td>
                                    <td style="width:63%"><span translate>General.Phase</span> L2<span
                                            translate>General.DischargePower</span></td>
<<<<<<< HEAD
                                    <ng-container *ngIf="currentData[component.id + '/ActivePowerL2'] != 0; else empty">
                                        <td style="width:35%" class="align_right">
                                            {{ currentData[component.id + '/ActivePowerL2'] | number:'1.0-0' }}&nbsp;W
                                        </td>
                                    </ng-container>
                                    <ng-template #empty>
                                        <td style="width:35%" class="align_right">-&nbsp;</td>
                                    </ng-template>
=======
                                    <td style="width:35%" class="align_right">
                                        {{ currentData[component.id + '/ActivePowerL2'] | unitvalue:'W' }}
                                    </td>
>>>>>>> 20ce0035
                                </ng-container>
                                <ng-container *ngIf="currentData[component.id + '/ActivePowerL2'] <= 0">
                                    <td style="width:2%"></td>
                                    <td style="width:63%"><span translate>General.Phase</span> L2<span
                                            translate>General.ChargePower</span>
<<<<<<< HEAD
=======
                                    </td>
                                    <td style="width:35%" class="align_right">
                                        {{ (currentData[component.id + '/ActivePowerL2'] * -1) | unitvalue:'W' }}
>>>>>>> 20ce0035
                                    </td>
                                    <ng-container *ngIf="currentData[component.id + '/ActivePowerL2'] != 0; else empty">
                                        <td style="width:35%" class="align_right">
                                            {{ (currentData[component.id + '/ActivePowerL2'] *-1) | number:'1.0-0' }}&nbsp;W
                                        </td>
                                    </ng-container>
                                    <ng-template #empty>
                                        <td style="width:35%" class="align_right">-&nbsp;</td>
                                    </ng-template>
                                </ng-container>
                            </tr>
                            <tr *ngIf="currentData[component.id + '/ActivePowerL3'] != null">
                                <ng-container *ngIf="currentData[component.id + '/ActivePowerL3'] > 0">
                                    <td style="width:2%"></td>
                                    <td style="width:63%"><span translate>General.Phase</span> L3<span
                                            translate>General.DischargePower</span>
<<<<<<< HEAD
=======
                                    </td>
                                    <td style="width:35%" class="align_right">
                                        {{ currentData[component.id + '/ActivePowerL3'] | unitvalue:'W' }}
>>>>>>> 20ce0035
                                    </td>
                                    <ng-container *ngIf="currentData[component.id + '/ActivePowerL3'] != 0; else empty">
                                        <td style="width:35%" class="align_right">
                                            {{ currentData[component.id + '/ActivePowerL3'] | number:'1.0-0' }}&nbsp;W
                                        </td>
                                    </ng-container>
                                    <ng-template #empty>
                                        <td style="width:35%" class="align_right">-&nbsp;</td>
                                    </ng-template>
                                </ng-container>
                                <ng-container *ngIf="currentData[component.id + '/ActivePowerL3'] <= 0">
                                    <td style="width:2%"></td>
                                    <td style="width:63%"><span translate>General.Phase</span> L3<span
                                            translate>General.ChargePower</span>
<<<<<<< HEAD
=======
                                    </td>
                                    <td style="width:35%" class="align_right">
                                        {{ (currentData[component.id + '/ActivePowerL3'] * -1) | unitvalue:'W' }}
>>>>>>> 20ce0035
                                    </td>
                                    <ng-container *ngIf="currentData[component.id + '/ActivePowerL3'] != 0; else empty">
                                        <td style="width:35%" class="align_right">
                                            {{ (currentData[component.id + '/ActivePowerL3'] *-1) | number:'1.0-0' }}&nbsp;W
                                        </td>
                                    </ng-container>
                                    <ng-template #empty>
                                        <td style="width:35%" class="align_right">-&nbsp;</td>
                                    </ng-template>
                                </ng-container>
                            </tr>
                        </table>
                    </ion-card-content>
                </ng-container>
            </ng-container>
        </ng-container>
    </ng-container>

    <!-- DC Charger -->
    <ng-container *ngIf="chargerComponents != null && essComponents.length != 1">
        <ng-container *ngFor="let component of chargerComponents">
            <ion-card-content [class.underline]="!isLastElement(component, chargerComponents)">
                <table *ngIf="(edge.currentData | async)['channel'] as currentData" class="full_width">
                    <tr>
                        <td style="width: 100%" *ngIf="component.id == component.alias">{{component.id}}</td>
                        <td style="width: 100%" *ngIf="component.id != component.alias">{{component.alias}}</td>
                    </tr>
                    <tr>
                        <td style="width:20%" translate>General.ChargePower</td>
                        <td style="width:30%"></td>
                        <td style="width:35%" class="align_right">
                            {{ currentData[component.id + '/ActualPower'] > 0? (currentData[component.id + '/ActualPower'] | number:'1.0-0') + '&nbsp;W' : '-&nbsp;' }}
                        </td>
                    </tr>
                    <tr>
                        <td style="width:20%" translate>General.DischargePower</td>
                        <td style="width:30%"></td>
                        <td style="width:35%" class="align_right">
                            {{ currentData[component.id + '/ActualPower'] <= 0? ((currentData[component.id + '/ActualPower'] * -1) | number:'1.0-0') + '&nbsp;W' : '-&nbsp;' }}
                        </td>
                    </tr>
                </table>
            </ion-card-content>
        </ng-container>
    </ng-container>

    <!-- Info Text -->
<<<<<<< HEAD
    <<<<<<< HEAD <ng-container *ngIf="service.currentEdge | async as edge">
=======
    <ng-container *ngIf="service.currentEdge | async as edge">
>>>>>>> 20ce0035
        <ng-container *ngIf="edge.currentData | async as currentData">
            <ng-container *ngIf="currentData.summary.storage as sum">
                <ion-grid *ngIf="sum.activePowerL1 != null && sum.activePowerL2 != null && sum.activePowerL3 != null"
                    padding-top>
                    <ion-row justify-content-center align-items-center>
                        <ion-col size="2" text-center>
                            <ion-icon padding-right color="primary" size="large" name="alert"></ion-icon>
                        </ion-col>
                        <ion-col size="10">
                            <ion-note text-wrap><small translate>Edge.Index.Widgets.phasesInfo</small>
                            </ion-note>
                        </ion-col>
                    </ion-row>
                </ion-grid>
            </ng-container>
        </ng-container>
<<<<<<< HEAD
        </ng-container>
        =======
        <ion-grid *ngIf="isAsymmetric" padding-top>
            <ion-row class="ion-justify-content-center" align-items-center>
                <ion-col size="2" text-center>
                    <ion-icon padding-right color="primary" size="large" name="alert"></ion-icon>
                </ion-col>
                <ion-col size="10">
                    <ion-note class="ion-text-wrap"><small translate>Edge.Index.Widgets.Info</small>
                    </ion-note>
                </ion-col>
            </ion-row>
        </ion-grid>
        >>>>>>> develop
=======
    </ng-container>
>>>>>>> 20ce0035
</ion-content><|MERGE_RESOLUTION|>--- conflicted
+++ resolved
@@ -16,57 +16,6 @@
             <ion-card-content *ngIf="currentData.summary.storage as sum"
                 [class.underline]="essComponents.length != 1 || !isLastElement(component, essComponents)">
                 <table class="full_width">
-<<<<<<< HEAD
-                    <!-- <tr>
-                        <td style="width:100%" *ngIf="component.id == component.alias">{{component.id}}</td>
-                        <td style="width: 100%" *ngIf="component.id != component.alias">{{component.alias}}
-                        </td>
-                    </tr> -->
-                    <div style="padding-top: 5px;"></div>
-                    <tr>
-                        <td style="width: 65%" translate>General.Soc</td>
-                        <td style="width: 35%" class="align_right">
-                            {{ sum.soc | number:'1.0-0' }}&nbsp;%</td>
-                    </tr>
-                    <!-- </table> -->
-
-                    <!-- <tr class="underline">
-                                    <td style="width:20%" translate>General.Capacity</td>
-                                    <td style="width: 30%"></td>
-                                    <ng-container *ngIf="currentData[component.id + '/Capacity'] != null; else empty">
-                                        <td style="width:50%" class="align_right">
-                                            {{ currentData[component.id + '/Capacity'] | number:'1.0-0' }}&nbsp;Wh
-                                        </td>
-                                    </ng-container>
-                                    <ng-template #empty>
-                                        <td style="width:50%" class="align_right">-&nbsp;</td>
-                                    </ng-template>
-                                </tr> -->
-
-                    <!-- Charge/Discharge -->
-                    <!-- <table class="full_width"> -->
-                    <tr>
-                        <td style="width:65%" translate>General.ChargePower</td>
-                        <ng-container *ngIf="sum.effectivePower <= 0; else empty">
-                            <td style="width:35%" class="align_right">
-                                {{ (sum.effectivePower * -1) | number:'1.0-0' }}&nbsp;W
-                            </td>
-                        </ng-container>
-                        <ng-template #empty>
-                            <td style="width:35%" class="align_right">-&nbsp;</td>
-                        </ng-template>
-                    </tr>
-                    <tr>
-                        <td style="width:65%" translate>General.DischargePower</td>
-                        <ng-container *ngIf="sum.effectivePower > 0; else empty">
-                            <td style="width:35%" class="align_right">
-                                {{ sum.effectivePower | number:'1.0-0' }}&nbsp;W
-                            </td>
-                        </ng-container>
-                        <ng-template #empty>
-                            <td style="width:35%" class="align_right">-&nbsp;</td>
-                        </ng-template>
-=======
                     <div style="padding-top: 5px;"></div>
                     <tr>
                         <td style="width:65%" translate>General.Soc</td>
@@ -93,7 +42,6 @@
                         <td style="width:35%" class="align_right">
                             {{ sum.effectivePower > 0? (sum.effectivePower | number:'1.0-0') + '&nbsp;W' : '-&nbsp;' }}
                         </td>
->>>>>>> 20ce0035
                     </tr>
                 </table>
 
@@ -105,79 +53,35 @@
                         <td style="width:2%"></td>
                         <td style="width:63%"><span translate>General.Phase</span> L1 <span
                                 translate>General.DischargePower</span></td>
-<<<<<<< HEAD
-                        <ng-container *ngIf="sum.activePowerL1 != 0; else empty">
-                            <td style="width:35%" class="align_right">
-                                {{ sum.activePowerL1 | number:'1.0-0' }}&nbsp;W
-                            </td>
-                        </ng-container>
-                        <ng-template #empty>
-                            <td style="width:35%" class="align_right">-&nbsp;</td>
-                        </ng-template>
-=======
                         <td style="width:35%" class="align_right">
                             {{ sum.activePowerL1 | unitvalue:'W' }}
                         </td>
->>>>>>> 20ce0035
                     </tr>
                     <tr *ngIf="sum.activePowerL1 <= 0">
                         <td style="width:2%"></td>
                         <td style="width:63%"><span translate>General.Phase</span> L1 <span
                                 translate>General.ChargePower</span></td>
-<<<<<<< HEAD
-                        <ng-container *ngIf="sum.activePowerL1 != 0; else empty">
-                            <td style="width:35%" class="align_right">
-                                {{ (sum.activePowerL1 * -1) | number:'1.0-0' }}&nbsp;W
-                            </td>
-                        </ng-container>
-                        <ng-template #empty>
-                            <td style="width:35%" class="align_right">-&nbsp;</td>
-                        </ng-template>
-=======
                         <td style="width:35%" class="align_right">
                             {{(sum.activePowerL1 * -1) | unitvalue:'W'}}
                         </td>
->>>>>>> 20ce0035
                     </tr>
                     <tr *ngIf="sum.activePowerL2 > 0">
                         <td style="width:2%"></td>
                         <td style="width:63%"><span translate>General.Phase</span> L2 <span
                                 translate>General.DischargePower</span>
                         </td>
-<<<<<<< HEAD
-                        <ng-container *ngIf="sum.activePowerL2 != 0; else empty">
-                            <td style="width:35%" class="align_right">
-                                {{ sum.activePowerL2 | number:'1.0-0' }}&nbsp;W
-                            </td>
-                        </ng-container>
-                        <ng-template #empty>
-                            <td style="width:35%" class="align_right">-&nbsp;</td>
-                        </ng-template>
-=======
                         <td style="width:35%" class="align_right">
                             {{ sum.activePowerL2 | unitvalue:'W' }}
                         </td>
->>>>>>> 20ce0035
                     </tr>
                     <tr *ngIf="sum.activePowerL2 <= 0">
                         <td style="width:2%"></td>
                         <td style="width:63%"><span translate>General.Phase</span> L2 <span
                                 translate>General.ChargePower</span>
                         </td>
-<<<<<<< HEAD
-                        <ng-container *ngIf="sum.activePowerL2 != 0; else empty">
-                            <td style="width:35%" class="align_right">
-                                {{ (sum.activePowerL2 * -1) | number:'1.0-0' }}&nbsp;W
-                            </td>
-                        </ng-container>
-                        <ng-template #empty>
-                            <td style="width:35%" class="align_right">-&nbsp;</td>
-                        </ng-template>
-=======
                         <td style="width:35%" class="align_right">
                             {{ (sum.activePowerL2 * -1) | unitvalue:'W' }}
                         </td>
->>>>>>> 20ce0035
                     </tr>
                     <tr *ngIf="sum.activePowerL3 > 0">
                         <td style="width:2%">
@@ -185,40 +89,18 @@
                         <td style="width:63%"><span translate>General.Phase</span> L3 <span
                                 translate>General.DischargePower</span>
                         </td>
-<<<<<<< HEAD
-                        <ng-container *ngIf="sum.activePowerL3 != 0; else empty">
-                            <td style="width:35%" class="align_right">
-                                {{ sum.activePowerL3 | number:'1.0-0' }}&nbsp;W
-                            </td>
-                        </ng-container>
-                        <ng-template #empty>
-                            <td style="width:35%" class="align_right">-&nbsp;</td>
-                        </ng-template>
-=======
                         <td style="width:35%" class="align_right">
                             {{ sum.activePowerL3 | unitvalue:'W' }}
                         </td>
->>>>>>> 20ce0035
                     </tr>
                     <tr *ngIf="sum.activePowerL3 <= 0">
                         <td style="width:2%"></td>
                         <td style="width:63%"><span translate>General.Phase</span> L3 <span
                                 translate>General.ChargePower</span>
                         </td>
-<<<<<<< HEAD
-                        <ng-container *ngIf="sum.activePowerL3 != 0; else empty">
-                            <td style="width:35%" class="align_right">
-                                {{ (sum.activePowerL3 * -1) | number:'1.0-0' }}&nbsp;W
-                            </td>
-                        </ng-container>
-                        <ng-template #empty>
-                            <td style="width:35%" class="align_right">-&nbsp;</td>
-                        </ng-template>
-=======
                         <td style="width:35%" class="align_right">
                             {{ (sum.activePowerL3 * -1) | unitvalue:'W' }}
                         </td>
->>>>>>> 20ce0035
                     </tr>
                 </table>
             </ion-card-content>
@@ -234,48 +116,6 @@
                         <td style="width:100%" translate>
                             General.Total
                         </td>
-<<<<<<< HEAD
-                    </tr>
-                    <div style="padding-top: 5px;"></div>
-                    <tr>
-                        <td style="width: 65%" translate>General.Soc</td>
-                        <td style="width: 35%" class="align_right">
-                            {{ sum.soc | number:'1.0-0' }}&nbsp;%</td>
-                    </tr>
-                    <!-- </table> -->
-                    <!-- <table class="full_width"> -->
-                    <!-- <tr class="underline">
-                        <td style="width:20%" translate>General.Capacity</td>
-                        <td style="width: 30%"></td>
-                        <ng-container *ngIf="sum.capacity != null; else empty">
-                            <td style="width:50%" class="align_right">
-                                {{ sum.capacity | number:'1.0-0' }}&nbsp;Wh
-                            </td>
-                        </ng-container>
-                        <ng-template #empty>
-                            <td style="width:50%" class="align_right">-&nbsp;</td>
-                        </ng-template>
-                    </tr> -->
-                    <tr>
-                        <td style="width:65%" translate>General.ChargePower</td>
-                        <ng-container *ngIf="sum.effectiveChargePower != null; else empty">
-                            <td style="width:35%" class="align_right">
-                                {{ sum.effectiveChargePower | number:'1.0-0' }}&nbsp;W</td>
-                        </ng-container>
-                        <ng-template #empty>
-                            <td style="width:35%" class="align_right">-&nbsp;</td>
-                        </ng-template>
-                    </tr>
-                    <tr>
-                        <td style="width:65%" translate>General.DischargePower</td>
-                        <ng-container *ngIf="sum.effectiveDischargePower != null; else empty">
-                            <td style="width:35%" class="align_right">
-                                {{ sum.effectiveDischargePower | number:'1.0-0' }}&nbsp;W</td>
-                        </ng-container>
-                        <ng-template #empty>
-                            <td style="width:35%" class="align_right">-&nbsp;</td>
-                        </ng-template>
-=======
                     </tr>
                     <div style="padding-top: 5px;"></div>
                     <tr>
@@ -301,7 +141,6 @@
                         <td style="width:35%" class="align_right">
                             {{ sum.effectiveDischargePower | unitvalue:'W' }}
                         </td>
->>>>>>> 20ce0035
                     </tr>
                 </table>
 
@@ -315,120 +154,54 @@
                             <td style="width:63%"><span translate>General.Phase</span> L1 <span
                                     translate>General.DischargePower</span>
                             </td>
-<<<<<<< HEAD
-                            <ng-container *ngIf="sum.activePowerL1 != 0; else empty">
-                                <td style="width:35%" class="align_right">
-                                    {{ sum.activePowerL1 | number:'1.0-0' }}&nbsp;W
-                                </td>
-                            </ng-container>
-                            <ng-template #empty>
-                                <td style="width:35%" class="align_right">-&nbsp;</td>
-                            </ng-template>
-=======
                             <td style="width:35%" class="align_right">
                                 {{ sum.activePowerL1 | unitvalue:'W' }}
                             </td>
->>>>>>> 20ce0035
                         </tr>
                         <tr *ngIf="sum.activePowerL1 <= 0">
                             <td style="width:2%"></td>
                             <td style="width:63%"><span translate>General.Phase</span> L1 <span
                                     translate>General.ChargePower</span>
                             </td>
-<<<<<<< HEAD
-                            <ng-container *ngIf="sum.activePowerL1 != 0; else empty">
-                                <td style="width:35%" class="align_right">
-                                    {{ (sum.activePowerL1 * -1) | number:'1.0-0' }}&nbsp;W
-                                </td>
-                            </ng-container>
-                            <ng-template #empty>
-                                <td style="width:35%" class="align_right">-&nbsp;</td>
-                            </ng-template>
-=======
                             <td style="width:35%" class="align_right">
                                 {{ (sum.activePowerL1 * -1) | unitvalue:'W' }}
                             </td>
->>>>>>> 20ce0035
                         </tr>
                         <tr *ngIf="sum.activePowerL2 > 0">
                             <td style="width:2%"></td>
                             <td style="width:63%"><span translate>General.Phase</span> L2 <span
                                     translate>General.DischargePower</span>
                             </td>
-<<<<<<< HEAD
-                            <ng-container *ngIf="sum.activePowerL2 != 0; else empty">
-                                <td style="width:35%" class="align_right">
-                                    {{ sum.activePowerL2 | number:'1.0-0' }}&nbsp;W
-                                </td>
-                            </ng-container>
-                            <ng-template #empty>
-                                <td style="width:35%" class="align_right">-&nbsp;</td>
-                            </ng-template>
-=======
                             <td style="width:35%" class="align_right">
                                 {{ sum.activePowerL2 | unitvalue:'W' }}
                             </td>
->>>>>>> 20ce0035
                         </tr>
                         <tr *ngIf="sum.activePowerL2 <= 0">
                             <td style="width:2%"></td>
                             <td style="width:63%"><span translate>General.Phase</span> L2 <span
                                     translate>General.ChargePower</span>
                             </td>
-<<<<<<< HEAD
-                            <ng-container *ngIf="sum.activePowerL2 != 0; else empty">
-                                <td style="width:35%" class="align_right">
-                                    {{ (sum.activePowerL2 * -1) | number:'1.0-0' }}&nbsp;W
-                                </td>
-                            </ng-container>
-                            <ng-template #empty>
-                                <td style="width:35%" class="align_right">-&nbsp;</td>
-                            </ng-template>
-=======
                             <td style="width:35%" class="align_right">
                                 {{ (sum.activePowerL2 * -1) | unitvalue:'W' }}
                             </td>
->>>>>>> 20ce0035
                         </tr>
                         <tr *ngIf="sum.activePowerL3 > 0">
                             <td style="width:2%"></td>
                             <td style="width:63%"><span translate>General.Phase</span> L3 <span
                                     translate>General.DischargePower</span>
                             </td>
-<<<<<<< HEAD
-                            <ng-container *ngIf="sum.activePowerL3 != 0; else empty">
-                                <td style="width:35%" class="align_right">
-                                    {{ sum.activePowerL3 | number:'1.0-0' }}&nbsp;W
-                                </td>
-                            </ng-container>
-                            <ng-template #empty>
-                                <td style="width:35%" class="align_right">-&nbsp;</td>
-                            </ng-template>
-=======
                             <td style="width:35%" class="align_right">
                                 {{ sum.activePowerL3 | unitvalue:'W' }}
                             </td>
->>>>>>> 20ce0035
                         </tr>
                         <tr *ngIf="sum.activePowerL3 <= 0">
                             <td style="width:2%"></td>
                             <td style="width:63%"><span translate>General.Phase</span> L3 <span
                                     translate>General.ChargePower</span>
                             </td>
-<<<<<<< HEAD
-                            <ng-container *ngIf="sum.activePowerL3 != 0; else empty">
-                                <td style="width:35%" class="align_right">
-                                    {{ (sum.activePowerL3 * -1) | number:'1.0-0' }}&nbsp;W
-                                </td>
-                            </ng-container>
-                            <ng-template #empty>
-                                <td style="width:35%" class="align_right">-&nbsp;</td>
-                            </ng-template>
-=======
                             <td style="width:35%" class="align_right">
                                 {{ (sum.activePowerL3 * -1) | unitvalue:'W' }}
                             </td>
->>>>>>> 20ce0035
                         </tr>
                     </table>
                 </ng-container>
@@ -452,22 +225,6 @@
                             <tr>
                                 <td style="width: 65%" translate>General.Soc</td>
                                 <td style="width: 35%" class="align_right">
-<<<<<<< HEAD
-                                    {{ currentData[component.id + '/Soc'] | number:'1.0-0' }}&nbsp;%</td>
-                            </tr>
-                            <!-- <tr class="underline">
-                                <td style="width:20%" translate>General.Capacity</td>
-                                <td style="width: 30%"></td>
-                                <ng-container *ngIf="currentData[component.id + '/Capacity'] != null; else empty">
-                                    <td style="width:50%" class="align_right">
-                                        {{ currentData[component.id + '/Capacity'] | number:'1.0-0' }}&nbsp;Wh
-                                    </td>
-                                </ng-container>
-                                <ng-template #empty>
-                                    <td style="width:50%" class="align_right">-&nbsp;</td>
-                                </ng-template>
-                            </tr> -->
-=======
                                     {{ currentData[component.id + '/Soc'] | unitvalue:'%' }}
                                 </td>
                             </tr>
@@ -477,7 +234,6 @@
                                     {{ currentData[component.id + '/Capacity'] | unitvalue:'Wh' }}
                                 </td>
                             </tr>
->>>>>>> 20ce0035
                         </table>
 
                         <!-- Symmetric ESS -->
@@ -486,27 +242,6 @@
                             class="full_width">
                             <tr>
                                 <td style="width:65%" translate>General.ChargePower</td>
-<<<<<<< HEAD
-                                <ng-container *ngIf="currentData[component.id + '/ActivePower'] <= 0; else empty">
-                                    <td style="width:35%" class="align_right">
-                                        {{ (currentData[component.id + '/ActivePower'] * -1) | number:'1.0-0' }}&nbsp;W
-                                    </td>
-                                </ng-container>
-                                <ng-template #empty>
-                                    <td style="width:35%" class="align_right">-&nbsp;</td>
-                                </ng-template>
-                            </tr>
-                            <tr>
-                                <td style="width:65%" translate>General.DischargePower</td>
-                                <ng-container *ngIf="currentData[component.id + '/ActivePower'] > 0; else empty">
-                                    <td style="width:35%" class="align_right">
-                                        {{ currentData[component.id + '/ActivePower'] | number:'1.0-0' }}&nbsp;W
-                                    </td>
-                                </ng-container>
-                                <ng-template #empty>
-                                    <td style="width:35%" class="align_right">-&nbsp;</td>
-                                </ng-template>
-=======
                                 <td style="width:35%" class="align_right">
                                     {{ currentData[component.id + '/ActivePower'] <= 0? ((currentData[component.id + '/ActivePower'] * -1) | number:'1.0-0') + '&nbsp;W' : '-&nbsp;' }}
                                 </td>
@@ -516,7 +251,6 @@
                                 <td style="width:35%" class="align_right">
                                     {{ currentData[component.id + '/ActivePower'] > 0? (currentData[component.id + '/ActivePower'] | number:'1.0-0') + '&nbsp;W' : '-&nbsp;' }}
                                 </td>
->>>>>>> 20ce0035
                             </tr>
                         </table>
 
@@ -528,12 +262,9 @@
                                     <td style="width:2%"></td>
                                     <td style="width:63%"><span translate>General.Phase</span> L1<span
                                             translate>General.DischargePower</span>
-<<<<<<< HEAD
-=======
                                     </td>
                                     <td style="width:35%" class="align_right">
                                         {{ currentData[component.id + '/ActivePowerL1'] | unitvalue:'W' }}
->>>>>>> 20ce0035
                                     </td>
                                     <ng-container *ngIf="currentData[component.id + '/ActivePowerL1'] != 0; else empty">
                                         <td style="width:35%" class="align_right">
@@ -548,12 +279,9 @@
                                     <td style="width:2%"></td>
                                     <td style="width:63%"><span translate>General.Phase</span> L1<span
                                             translate>General.ChargePower</span>
-<<<<<<< HEAD
-=======
                                     </td>
                                     <td style="width:35%" class="align_right">
                                         {{ (currentData[component.id + '/ActivePowerL1'] * -1) | unitvalue:'W' }}
->>>>>>> 20ce0035
                                     </td>
                                     <ng-container *ngIf="currentData[component.id + '/ActivePowerL1'] != 0; else empty">
                                         <td style="width:35%" class="align_right">
@@ -570,31 +298,17 @@
                                     <td style="width:2%"></td>
                                     <td style="width:63%"><span translate>General.Phase</span> L2<span
                                             translate>General.DischargePower</span></td>
-<<<<<<< HEAD
-                                    <ng-container *ngIf="currentData[component.id + '/ActivePowerL2'] != 0; else empty">
-                                        <td style="width:35%" class="align_right">
-                                            {{ currentData[component.id + '/ActivePowerL2'] | number:'1.0-0' }}&nbsp;W
-                                        </td>
-                                    </ng-container>
-                                    <ng-template #empty>
-                                        <td style="width:35%" class="align_right">-&nbsp;</td>
-                                    </ng-template>
-=======
                                     <td style="width:35%" class="align_right">
                                         {{ currentData[component.id + '/ActivePowerL2'] | unitvalue:'W' }}
                                     </td>
->>>>>>> 20ce0035
                                 </ng-container>
                                 <ng-container *ngIf="currentData[component.id + '/ActivePowerL2'] <= 0">
                                     <td style="width:2%"></td>
                                     <td style="width:63%"><span translate>General.Phase</span> L2<span
                                             translate>General.ChargePower</span>
-<<<<<<< HEAD
-=======
                                     </td>
                                     <td style="width:35%" class="align_right">
                                         {{ (currentData[component.id + '/ActivePowerL2'] * -1) | unitvalue:'W' }}
->>>>>>> 20ce0035
                                     </td>
                                     <ng-container *ngIf="currentData[component.id + '/ActivePowerL2'] != 0; else empty">
                                         <td style="width:35%" class="align_right">
@@ -611,12 +325,9 @@
                                     <td style="width:2%"></td>
                                     <td style="width:63%"><span translate>General.Phase</span> L3<span
                                             translate>General.DischargePower</span>
-<<<<<<< HEAD
-=======
                                     </td>
                                     <td style="width:35%" class="align_right">
                                         {{ currentData[component.id + '/ActivePowerL3'] | unitvalue:'W' }}
->>>>>>> 20ce0035
                                     </td>
                                     <ng-container *ngIf="currentData[component.id + '/ActivePowerL3'] != 0; else empty">
                                         <td style="width:35%" class="align_right">
@@ -631,12 +342,9 @@
                                     <td style="width:2%"></td>
                                     <td style="width:63%"><span translate>General.Phase</span> L3<span
                                             translate>General.ChargePower</span>
-<<<<<<< HEAD
-=======
                                     </td>
                                     <td style="width:35%" class="align_right">
                                         {{ (currentData[component.id + '/ActivePowerL3'] * -1) | unitvalue:'W' }}
->>>>>>> 20ce0035
                                     </td>
                                     <ng-container *ngIf="currentData[component.id + '/ActivePowerL3'] != 0; else empty">
                                         <td style="width:35%" class="align_right">
@@ -684,11 +392,7 @@
     </ng-container>
 
     <!-- Info Text -->
-<<<<<<< HEAD
-    <<<<<<< HEAD <ng-container *ngIf="service.currentEdge | async as edge">
-=======
     <ng-container *ngIf="service.currentEdge | async as edge">
->>>>>>> 20ce0035
         <ng-container *ngIf="edge.currentData | async as currentData">
             <ng-container *ngIf="currentData.summary.storage as sum">
                 <ion-grid *ngIf="sum.activePowerL1 != null && sum.activePowerL2 != null && sum.activePowerL3 != null"
@@ -705,22 +409,5 @@
                 </ion-grid>
             </ng-container>
         </ng-container>
-<<<<<<< HEAD
-        </ng-container>
-        =======
-        <ion-grid *ngIf="isAsymmetric" padding-top>
-            <ion-row class="ion-justify-content-center" align-items-center>
-                <ion-col size="2" text-center>
-                    <ion-icon padding-right color="primary" size="large" name="alert"></ion-icon>
-                </ion-col>
-                <ion-col size="10">
-                    <ion-note class="ion-text-wrap"><small translate>Edge.Index.Widgets.Info</small>
-                    </ion-note>
-                </ion-col>
-            </ion-row>
-        </ion-grid>
-        >>>>>>> develop
-=======
     </ng-container>
->>>>>>> 20ce0035
 </ion-content>
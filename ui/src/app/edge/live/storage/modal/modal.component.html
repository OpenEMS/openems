<ion-header>
    <ion-toolbar color="primary">
        <ion-title translate>General.storageSystem</ion-title>
        <ion-buttons slot="end">
            <ion-button (click)="modalCtrl.dismiss()">
                <ion-icon name="close"></ion-icon>
            </ion-button>
        </ion-buttons>
    </ion-toolbar>
</ion-header>
<ion-content>

    <!-- one ESS Component -->
    <ng-container *ngIf="essComponents != null && essComponents.length == 1 && edge.currentData | async as currentData">
        <ng-container *ngFor="let component of essComponents">
            <ion-card-content *ngIf="currentData.summary.storage as sum"
                [class.underline]="essComponents.length != 1 || !isLastElement(component, essComponents)">
                <table class="full_width">
                    <div style="padding-top: 5px;"></div>
                    <tr>
                        <td style="width:65%" translate>General.soc</td>
                        <td style="width: 35%" class="align_right">
                            {{ sum.soc| unitvalue:'%' }}
                        </td>
                    </tr>
<<<<<<< HEAD
                    <tr *ngIf="sum.capacity != null">
                        <td style="width:65%" translate>General.Capacity</td>
=======
                    <tr *ngIf="currentData[component.id + '/Capacity'] != null">
                        <td style="width:65%" translate>General.capacity</td>
>>>>>>> 28cc39a2
                        <td style="width:35%" class="align_right">
                            {{ sum.capacity | unitvalue:'Wh' }}
                        </td>
                    </tr>
                    <!-- Charge/Discharge -->
                    <tr>
                        <td style="width:65%" translate>General.chargePower</td>
                        <td style="width:35%" class="align_right">
                            {{ sum.effectivePower <= 0? ((sum.effectivePower * -1) | number:'1.0-0') + '&nbsp;W' : '-&nbsp;' }}
                        </td>
                    </tr>
                    <tr>
                        <td style="width:65%" translate>General.dischargePower</td>
                        <td style="width:35%" class="align_right">
                            {{ sum.effectivePower > 0? (sum.effectivePower | number:'1.0-0') + '&nbsp;W' : '-&nbsp;' }}
                        </td>
                    </tr>
                </table>
                <!-- 3 Phases -->
                <div style="padding-top: 5px;"></div>
                <table class="full_width"
                    *ngIf="sum.activePowerL1 != null && sum.activePowerL2 != null && sum.activePowerL3 != null">
                    <ng-container *ngIf="chargerComponents != null && chargerComponents.length != 0;else noChargerL1">
                        <tr *ngIf="sum.effectiveActivePowerL1 > 0">
                            <td style="width:2%"></td>
                            <td style="width:63%"><span translate>General.phase</span> L1 <span
                                    translate>General.dischargePower</span>
                            </td>
                            <td style="width:35%" class="align_right">
                                {{ sum.effectiveActivePowerL1 | unitvalue:'W' }}
                            </td>
                        </tr>
                        <tr *ngIf="sum.effectiveActivePowerL1 <= 0">
                            <td style="width:2%"></td>
                            <td style="width:63%"><span translate>General.phase</span> L1 <span
                                    translate>General.chargePower</span>
                            </td>
                            <td style="width:35%" class="align_right">
                                {{ (sum.effectiveActivePowerL1 * -1) | unitvalue:'W' }}
                            </td>
                        </tr>
                    </ng-container>
                    <ng-template #noChargerL1>
                        <tr *ngIf="sum.activePowerL1 > 0">
                            <td style="width:2%"></td>
                            <td style="width:63%"><span translate>General.phase</span> L1 <span
                                    translate>General.dischargePower</span>
                            </td>
                            <td style="width:35%" class="align_right">
                                {{ sum.activePowerL1 | unitvalue:'W' }}
                            </td>
                        </tr>
                        <tr *ngIf="sum.activePowerL1 <= 0">
                            <td style="width:2%"></td>
                            <td style="width:63%"><span translate>General.phase</span> L1 <span
                                    translate>General.chargePower</span>
                            </td>
                            <td style="width:35%" class="align_right">
                                {{ (sum.activePowerL1 * -1) | unitvalue:'W' }}
                            </td>
                        </tr>
                    </ng-template>
                    <ng-container *ngIf="chargerComponents != null && chargerComponents.length != 0;else noChargerL2">
                        <tr *ngIf="sum.effectiveActivePowerL2 > 0">
                            <td style="width:2%"></td>
                            <td style="width:63%"><span translate>General.phase</span> L2 <span
                                    translate>General.dischargePower</span>
                            </td>
                            <td style="width:35%" class="align_right">
                                {{ sum.effectiveActivePowerL2 | unitvalue:'W' }}
                            </td>
                        </tr>
                        <tr *ngIf="sum.effectiveActivePowerL2 <= 0">
                            <td style="width:2%"></td>
                            <td style="width:63%"><span translate>General.phase</span> L2 <span
                                    translate>General.chargePower</span>
                            </td>
                            <td style="width:35%" class="align_right">
                                {{ (sum.effectiveActivePowerL2 * -1) | unitvalue:'W' }}
                            </td>
                        </tr>
                    </ng-container>
                    <ng-template #noChargerL2>
                        <tr *ngIf="sum.activePowerL2 > 0">
                            <td style="width:2%"></td>
                            <td style="width:63%"><span translate>General.phase</span> L2 <span
                                    translate>General.dischargePower</span>
                            </td>
                            <td style="width:35%" class="align_right">
                                {{ sum.activePowerL2 | unitvalue:'W' }}
                            </td>
                        </tr>
                        <tr *ngIf="sum.activePowerL2 <= 0">
                            <td style="width:2%"></td>
                            <td style="width:63%"><span translate>General.phase</span> L2 <span
                                    translate>General.chargePower</span>
                            </td>
                            <td style="width:35%" class="align_right">
                                {{ (sum.activePowerL2 * -1) | unitvalue:'W' }}
                            </td>
                        </tr>
                    </ng-template>
                    <ng-container *ngIf="chargerComponents != null && chargerComponents.length != 0;else noChargerL3">
                        <tr *ngIf="sum.effectiveActivePowerL3 > 0">
                            <td style="width:2%"></td>
                            <td style="width:63%"><span translate>General.phase</span> L3 <span
                                    translate>General.dischargePower</span>
                            </td>
                            <td style="width:35%" class="align_right">
                                {{ sum.effectiveActivePowerL3 | unitvalue:'W' }}
                            </td>
                        </tr>
                        <tr *ngIf="sum.effectiveActivePowerL3 <= 0">
                            <td style="width:2%"></td>
                            <td style="width:63%"><span translate>General.phase</span> L3 <span
                                    translate>General.chargePower</span>
                            </td>
                            <td style="width:35%" class="align_right">
                                {{ (sum.effectiveActivePowerL3 * -1) | unitvalue:'W' }}
                            </td>
                        </tr>
                    </ng-container>
                    <ng-template #noChargerL3>
                        <tr *ngIf="sum.activePowerL3 > 0">
                            <td style="width:2%"></td>
                            <td style="width:63%"><span translate>General.phase</span> L3 <span
                                    translate>General.dischargePower</span>
                            </td>
                            <td style="width:35%" class="align_right">
                                {{ sum.activePowerL3 | unitvalue:'W' }}
                            </td>
                        </tr>
                        <tr *ngIf="sum.activePowerL3 <= 0">
                            <td style="width:2%"></td>
                            <td style="width:63%"><span translate>General.phase</span> L3 <span
                                    translate>General.chargePower</span>
                            </td>
                            <td style="width:35%" class="align_right">
                                {{ (sum.activePowerL3 * -1) | unitvalue:'W' }}
                            </td>
                        </tr>
                    </ng-template>
                </table>
            </ion-card-content>
        </ng-container>
    </ng-container>
    <!-- more than one ESS component -->
    <ng-container *ngIf="essComponents != null && essComponents.length > 1">
        <!-- summary of all ESS components -->
        <ion-card-content class="underline" *ngIf="edge.currentData | async as currentData">
            <ng-container *ngIf="currentData.summary.storage as sum">
                <table class="full_width">
                    <tr>
                        <td style="width:100%" translate>
                            General.total
                        </td>
                    </tr>
                    <div style="padding-top: 5px;"></div>
                    <tr>
                        <td style="width: 65%" translate>General.soc</td>
                        <td style="width:35%" class="align_right">
                            {{ sum.soc | unitvalue:'%' }}
                        </td>
                    </tr>
                    <tr *ngIf="sum.capacity != null">
                        <td style="width:65%" translate>General.capacity</td>
                        <td style="width:35%" class="align_right">
                            {{ sum.capacity | unitvalue:'Wh' }}
                        </td>
                    </tr>
                    <tr>
                        <td style="width:65%" translate>General.chargePower</td>
                        <td style="width:35%" class="align_right">
                            {{ sum.effectiveChargePower | unitvalue:'W' }}
                        </td>
                    </tr>
                    <tr>
                        <td style="width:65%" translate>General.dischargePower</td>
                        <td style="width:35%" class="align_right">
                            {{ sum.effectiveDischargePower | unitvalue:'W' }}
                        </td>
                    </tr>
                </table>
                <!-- 3 Phases -->
                <ng-container
                    *ngIf="sum.activePowerL1 != null && sum.activePowerL2 != null && sum.activePowerL3 != null">
                    <div style="padding-top: 5px;"></div>
                    <table class="full_width">
                        <ng-container
                            *ngIf="chargerComponents != null && chargerComponents.length != 0;else noChargerL1">
                            <tr *ngIf="sum.effectiveActivePowerL1 > 0">
                                <td style="width:2%"></td>
                                <td style="width:63%"><span translate>General.phase</span> L1 <span
                                        translate>General.dischargePower</span>
                                </td>
                                <td style="width:35%" class="align_right">
                                    {{ sum.effectiveActivePowerL1 | unitvalue:'W' }}
                                </td>
                            </tr>
                            <tr *ngIf="sum.effectiveActivePowerL1 <= 0">
                                <td style="width:2%"></td>
                                <td style="width:63%"><span translate>General.phase</span> L1 <span
                                        translate>General.chargePower</span>
                                </td>
                                <td style="width:35%" class="align_right">
                                    {{ (sum.effectiveActivePowerL1 * -1) | unitvalue:'W' }}
                                </td>
                            </tr>
                        </ng-container>
                        <ng-template #noChargerL1>
                            <tr *ngIf="sum.activePowerL1 > 0">
                                <td style="width:2%"></td>
                                <td style="width:63%"><span translate>General.phase</span> L1 <span
                                        translate>General.dischargePower</span>
                                </td>
                                <td style="width:35%" class="align_right">
                                    {{ sum.activePowerL1 | unitvalue:'W' }}
                                </td>
                            </tr>
                            <tr *ngIf="sum.activePowerL1 <= 0">
                                <td style="width:2%"></td>
                                <td style="width:63%"><span translate>General.phase</span> L1 <span
                                        translate>General.chargePower</span>
                                </td>
                                <td style="width:35%" class="align_right">
                                    {{ (sum.activePowerL1 * -1) | unitvalue:'W' }}
                                </td>
                            </tr>
                        </ng-template>
                        <ng-container
                            *ngIf="chargerComponents != null && chargerComponents.length != 0;else noChargerL2">
                            <tr *ngIf="sum.effectiveActivePowerL2 > 0">
                                <td style="width:2%"></td>
                                <td style="width:63%"><span translate>General.phase</span> L2 <span
                                        translate>General.dischargePower</span>
                                </td>
                                <td style="width:35%" class="align_right">
                                    {{ sum.effectiveActivePowerL2 | unitvalue:'W' }}
                                </td>
                            </tr>
                            <tr *ngIf="sum.effectiveActivePowerL2 <= 0">
                                <td style="width:2%"></td>
                                <td style="width:63%"><span translate>General.phase</span> L2 <span
                                        translate>General.chargePower</span>
                                </td>
                                <td style="width:35%" class="align_right">
                                    {{ (sum.effectiveActivePowerL2 * -1) | unitvalue:'W' }}
                                </td>
                            </tr>
                        </ng-container>
                        <ng-template #noChargerL2>
                            <tr *ngIf="sum.activePowerL2 > 0">
                                <td style="width:2%"></td>
                                <td style="width:63%"><span translate>General.phase</span> L2 <span
                                        translate>General.dischargePower</span>
                                </td>
                                <td style="width:35%" class="align_right">
                                    {{ sum.activePowerL2 | unitvalue:'W' }}
                                </td>
                            </tr>
                            <tr *ngIf="sum.activePowerL2 <= 0">
                                <td style="width:2%"></td>
                                <td style="width:63%"><span translate>General.phase</span> L2 <span
                                        translate>General.chargePower</span>
                                </td>
                                <td style="width:35%" class="align_right">
                                    {{ (sum.activePowerL2 * -1) | unitvalue:'W' }}
                                </td>
                            </tr>
                        </ng-template>
                        <ng-container
                            *ngIf="chargerComponents != null && chargerComponents.length != 0;else noChargerL3">
                            <tr *ngIf="sum.effectiveActivePowerL3 > 0">
                                <td style="width:2%"></td>
                                <td style="width:63%"><span translate>General.phase</span> L3 <span
                                        translate>General.dischargePower</span>
                                </td>
                                <td style="width:35%" class="align_right">
                                    {{ sum.effectiveActivePowerL3 | unitvalue:'W' }}
                                </td>
                            </tr>
                            <tr *ngIf="sum.effectiveActivePowerL3 <= 0">
                                <td style="width:2%"></td>
                                <td style="width:63%"><span translate>General.phase</span> L3 <span
                                        translate>General.chargePower</span>
                                </td>
                                <td style="width:35%" class="align_right">
                                    {{ (sum.effectiveActivePowerL3 * -1) | unitvalue:'W' }}
                                </td>
                            </tr>
                        </ng-container>
                        <ng-template #noChargerL3>
                            <tr *ngIf="sum.activePowerL3 > 0">
                                <td style="width:2%"></td>
                                <td style="width:63%"><span translate>General.phase</span> L3 <span
                                        translate>General.dischargePower</span>
                                </td>
                                <td style="width:35%" class="align_right">
                                    {{ sum.activePowerL3 | unitvalue:'W' }}
                                </td>
                            </tr>
                            <tr *ngIf="sum.activePowerL3 <= 0">
                                <td style="width:2%"></td>
                                <td style="width:63%"><span translate>General.phase</span> L3 <span
                                        translate>General.chargePower</span>
                                </td>
                                <td style="width:35%" class="align_right">
                                    {{ (sum.activePowerL3 * -1) | unitvalue:'W' }}
                                </td>
                            </tr>
                        </ng-template>
                    </table>
                </ng-container>
            </ng-container>
        </ion-card-content>

        <ng-container *ngIf="(edge.currentData | async)['channel'] as currentData">
            <ng-container *ngFor="let component of essComponents">
                <ng-container *ngIf="config.factories[component.factoryId] as factory">
                    <ion-card-content
                        [class.underline]="chargerComponents.length > 0 || !isLastElement(component, essComponents)">
                        <table class="full_width">
                            <tr>
                                <td style="width:100%" *ngIf="component.id == component.alias">{{component.id}}
                                </td>
                                <td style="width: 100%" *ngIf="component.id != component.alias">
                                    {{component.alias}}
                                </td>
                            </tr>
                            <div style="padding-top: 5px;"></div>
                            <tr>
                                <td style="width: 65%" translate>General.soc</td>
                                <td style="width: 35%" class="align_right">
                                    {{ currentData[component.id + '/Soc'] | unitvalue:'%' }}
                                </td>
                            </tr>
                            <tr>
                                <td style="width:65%" translate>General.capacity</td>
                                <td style="width:35%" class="align_right">
                                    {{ currentData[component.id + '/Capacity'] | unitvalue:'Wh' }}
                                </td>
                            </tr>
                        </table>
                        <!-- Symmetric ESS -->
                        <table
                            *ngIf="factory.natureIds.includes('io.openems.edge.ess.api.SymmetricEss') && currentData[component.id + '/ActivePower'] != null"
                            class="full_width">
                            <tr>
                                <td style="width:65%" translate>General.chargePower</td>
                                <td style="width:35%" class="align_right">
                                    {{ currentData[component.id + '/ActivePower'] <= 0? ((currentData[component.id + '/ActivePower'] * -1) | number:'1.0-0') + '&nbsp;W' : '-&nbsp;' }}
                                </td>
                            </tr>
                            <tr>
                                <td style="width:65%" translate>General.dischargePower</td>
                                <td style="width:35%" class="align_right">
                                    {{ currentData[component.id + '/ActivePower'] > 0? (currentData[component.id + '/ActivePower'] | number:'1.0-0') + '&nbsp;W' : '-&nbsp;' }}
                                </td>
                            </tr>
                        </table>
                        <!-- Asymmetric ESS -->
                        <table *ngIf="factory.natureIds.includes('io.openems.edge.ess.api.AsymmetricEss')"
                            class="full_width">
                            <tr *ngIf="currentData[component.id + '/ActivePowerL1'] != null">
                                <ng-container *ngIf="currentData[component.id + '/ActivePowerL1'] > 0">
                                    <td style="width:2%"></td>
                                    <td style="width:63%"><span translate>General.phase</span> L1 <span
                                            translate>General.dischargePower</span>
                                    </td>
                                    <td style="width:35%" class="align_right">
                                        {{ currentData[component.id + '/ActivePowerL1'] | unitvalue:'W' }}
                                    </td>
                                </ng-container>
                                <ng-container *ngIf="currentData[component.id + '/ActivePowerL1'] <= 0">
                                    <td style="width:2%"></td>
                                    <td style="width:63%"><span translate>General.phase</span> L1 <span
                                            translate>General.chargePower</span>
                                    </td>
                                    <td style="width:35%" class="align_right">
                                        {{ (currentData[component.id + '/ActivePowerL1'] * -1) | unitvalue:'W' }}
                                    </td>
                                </ng-container>
                            </tr>
                            <tr *ngIf="currentData[component.id + '/ActivePowerL2'] != null">
                                <ng-container *ngIf="currentData[component.id + '/ActivePowerL2'] > 0">
                                    <td style="width:2%"></td>
                                    <td style="width:63%"><span translate>General.phase</span> L2 <span
                                            translate>General.dischargePower</span></td>
                                    <td style="width:35%" class="align_right">
                                        {{ currentData[component.id + '/ActivePowerL2'] | unitvalue:'W' }}
                                    </td>
                                </ng-container>
                                <ng-container *ngIf="currentData[component.id + '/ActivePowerL2'] <= 0">
                                    <td style="width:2%"></td>
                                    <td style="width:63%"><span translate>General.phase</span> L2 <span
                                            translate>General.chargePower</span>
                                    </td>
                                    <td style="width:35%" class="align_right">
                                        {{ (currentData[component.id + '/ActivePowerL2'] * -1) | unitvalue:'W' }}
                                    </td>
                                </ng-container>
                            </tr>
                            <tr *ngIf="currentData[component.id + '/ActivePowerL3'] != null">
                                <ng-container *ngIf="currentData[component.id + '/ActivePowerL3'] > 0">
                                    <td style="width:2%"></td>
                                    <td style="width:63%"><span translate>General.phase</span> L3 <span
                                            translate>General.dischargePower</span>
                                    </td>
                                    <td style="width:35%" class="align_right">
                                        {{ currentData[component.id + '/ActivePowerL3'] | unitvalue:'W' }}
                                    </td>
                                </ng-container>
                                <ng-container *ngIf="currentData[component.id + '/ActivePowerL3'] <= 0">
                                    <td style="width:2%"></td>
                                    <td style="width:63%"><span translate>General.phase</span> L3 <span
                                            translate>General.chargePower</span>
                                    </td>
                                    <td style="width:35%" class="align_right">
                                        {{ (currentData[component.id + '/ActivePowerL3'] * -1) | unitvalue:'W' }}
                                    </td>
                                </ng-container>
                            </tr>
                        </table>
                    </ion-card-content>
                </ng-container>
            </ng-container>
        </ng-container>
    </ng-container>

    <!-- DC Charger -->
    <ng-container *ngIf="chargerComponents != null && chargerComponents.length != 0 && essComponents.length != 1">
        <ng-container *ngFor="let component of chargerComponents">
            <ion-card-content [class.underline]="!isLastElement(component, chargerComponents)">
                <table *ngIf="(edge.currentData | async)['channel'] as currentData" class="full_width">
                    <tr>
                        <td style="width: 100%" *ngIf="component.id == component.alias">{{component.id}}</td>
                        <td style="width: 100%" *ngIf="component.id != component.alias">{{component.alias}}</td>
                    </tr>
                    <tr>
                        <td style="width:20%" translate>General.chargePower</td>
                        <td style="width:30%"></td>
                        <td style="width:35%" class="align_right">
                            {{ currentData[component.id + '/ActualPower'] > 0? (currentData[component.id + '/ActualPower'] | number:'1.0-0') + '&nbsp;W' : '-&nbsp;' }}
                        </td>
                    </tr>
                    <tr>
                        <td style="width:20%" translate>General.dischargePower</td>
                        <td style="width:30%"></td>
                        <td style="width:35%" class="align_right">
                            {{ currentData[component.id + '/ActualPower'] <= 0? ((currentData[component.id + '/ActualPower'] * -1) | number:'1.0-0') + '&nbsp;W' : '-&nbsp;' }}
                        </td>
                    </tr>
                </table>
            </ion-card-content>
        </ng-container>
    </ng-container>

    <!-- Info Text -->
    <ng-container *ngIf="service.currentEdge | async as edge">
        <ng-container *ngIf="edge.currentData | async as currentData">
            <ng-container *ngIf="currentData.summary.storage as sum">
                <ion-grid *ngIf="sum.activePowerL1 != null && sum.activePowerL2 != null && sum.activePowerL3 != null"
                    class="ion-padding-top">
                    <ion-row class="ion-justify-content-center ion-align-items-center">
                        <ion-col size="2" class="ion-text-center">
                            <ion-icon padding-right color="primary" size="large" name="alert"></ion-icon>
                        </ion-col>
                        <ion-col size="10">
                            <ion-note class="ion-text-wrap"><small translate>Edge.Index.Widgets.phasesInfo</small>
                            </ion-note>
                        </ion-col>
                    </ion-row>
                </ion-grid>
            </ng-container>
        </ng-container>
    </ng-container>
</ion-content><|MERGE_RESOLUTION|>--- conflicted
+++ resolved
@@ -23,13 +23,8 @@
                             {{ sum.soc| unitvalue:'%' }}
                         </td>
                     </tr>
-<<<<<<< HEAD
-                    <tr *ngIf="sum.capacity != null">
-                        <td style="width:65%" translate>General.Capacity</td>
-=======
                     <tr *ngIf="currentData[component.id + '/Capacity'] != null">
                         <td style="width:65%" translate>General.capacity</td>
->>>>>>> 28cc39a2
                         <td style="width:35%" class="align_right">
                             {{ sum.capacity | unitvalue:'Wh' }}
                         </td>

<ng-container *ngIf="service.currentEdge | async as edge">
    <ng-container *ngIf="edge.currentData | async as currentData">
        <ion-card button (click)="presentModal()">
            <ion-item color="light" lines="full">
                <ion-avatar slot="start">
                    <img src="assets/img/grid.png">
                </ion-avatar>
                <ion-label translate>General.Grid</ion-label>
            </ion-item>
            <ion-card-content *ngIf="currentData.summary.grid as sum">
<<<<<<< HEAD
                <ion-grid class="ion-no-padding">
                    <table class="full_width">
                        <tr class="underline" *ngIf="sum.gridMode == 0 || sum.gridMode == 2">
                            <td colspan="4" translate>General.OffGrid</td>
                        </tr>
                        <tr>
                            <td style="width:65%" translate>General.GridBuyAdvanced</td>
                            <ng-container *ngIf="sum.buyActivePower != 0; else empty">
                                <td style="width:35%" class="align_right">
                                    {{ sum.buyActivePower | number:'1.0-0' }}&nbsp;W</td>
                            </ng-container>
                            <ng-template #empty>
                                <td style="width:35%" class="align_right">-&nbsp;</td>
                            </ng-template>
                        </tr>
                        <tr>
                            <td style="width:65%" translate>General.GridSellAdvanced</td>
                            <ng-container *ngIf="sum.sellActivePower != 0; else empty">
                                <td style="width:35%" class="align_right">
                                    {{ sum.sellActivePower | number:'1.0-0' }}&nbsp;W
                                </td>
                            </ng-container>
                            <ng-template #empty>
                                <td style="width:35%" class="align_right">-&nbsp;</td>
                            </ng-template>
                        </tr>
                    </table>
                </ion-grid>
=======
                <table class="full_width">
                    <tr class="underline" *ngIf="sum.gridMode == 0 || sum.gridMode == 2">
                        <td colspan="4" translate>General.OffGrid</td>
                    </tr>
                    <tr>
                        <td style="width:65%" translate>General.GridBuyAdvanced</td>
                        <td style="width:35%" class="align_right">
                            {{ sum.buyActivePower | unitvalue:'W' }}
                        </td>
                    </tr>
                    <tr>
                        <td style="width:65%" translate>General.GridSellAdvanced</td>
                        <td style="width:35%" class="align_right">
                            {{ sum.sellActivePower | unitvalue:'W' }}
                        </td>
                    </tr>
                </table>
>>>>>>> 20ce0035
            </ion-card-content>
        </ion-card>
    </ng-container>
</ng-container><|MERGE_RESOLUTION|>--- conflicted
+++ resolved
@@ -8,36 +8,6 @@
                 <ion-label translate>General.Grid</ion-label>
             </ion-item>
             <ion-card-content *ngIf="currentData.summary.grid as sum">
-<<<<<<< HEAD
-                <ion-grid class="ion-no-padding">
-                    <table class="full_width">
-                        <tr class="underline" *ngIf="sum.gridMode == 0 || sum.gridMode == 2">
-                            <td colspan="4" translate>General.OffGrid</td>
-                        </tr>
-                        <tr>
-                            <td style="width:65%" translate>General.GridBuyAdvanced</td>
-                            <ng-container *ngIf="sum.buyActivePower != 0; else empty">
-                                <td style="width:35%" class="align_right">
-                                    {{ sum.buyActivePower | number:'1.0-0' }}&nbsp;W</td>
-                            </ng-container>
-                            <ng-template #empty>
-                                <td style="width:35%" class="align_right">-&nbsp;</td>
-                            </ng-template>
-                        </tr>
-                        <tr>
-                            <td style="width:65%" translate>General.GridSellAdvanced</td>
-                            <ng-container *ngIf="sum.sellActivePower != 0; else empty">
-                                <td style="width:35%" class="align_right">
-                                    {{ sum.sellActivePower | number:'1.0-0' }}&nbsp;W
-                                </td>
-                            </ng-container>
-                            <ng-template #empty>
-                                <td style="width:35%" class="align_right">-&nbsp;</td>
-                            </ng-template>
-                        </tr>
-                    </table>
-                </ion-grid>
-=======
                 <table class="full_width">
                     <tr class="underline" *ngIf="sum.gridMode == 0 || sum.gridMode == 2">
                         <td colspan="4" translate>General.OffGrid</td>
@@ -55,7 +25,6 @@
                         </td>
                     </tr>
                 </table>
->>>>>>> 20ce0035
             </ion-card-content>
         </ion-card>
     </ng-container>

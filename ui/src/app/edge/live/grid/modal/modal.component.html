--- conflicted
+++ resolved
@@ -13,115 +13,6 @@
     <ng-container *ngIf="service.currentEdge | async as edge">
         <ng-container *ngIf="edge.currentData | async as currentData">
             <ion-card-content *ngIf="currentData.summary.grid as sum">
-<<<<<<< HEAD
-                <ion-grid class="ion-no-padding">
-                    <table class="full_width">
-                        <tr *ngIf="sum.gridMode == 0 || sum.gridMode == 2">
-                            <td colspan="4" translate>General.OffGrid</td>
-                        </tr>
-                        <tr>
-                            <td style="width:65%" translate>General.GridBuyAdvanced</td>
-                            <ng-container *ngIf="sum.buyActivePower != 0; else empty">
-                                <td style="width:35%" class="align_right">
-                                    {{ sum.buyActivePower | number:'1.0-0' }}&nbsp;W</td>
-                            </ng-container>
-                            <ng-template #empty>
-                                <td style="width:35%" class="align_right">-</td>
-                            </ng-template>
-                        </tr>
-                        <tr>
-                            <td style="width:65%" translate>General.GridSellAdvanced</td>
-                            <ng-container *ngIf="sum.sellActivePower != 0; else empty">
-                                <td style="width:35%" class="align_right">
-                                    {{ sum.sellActivePower | number:'1.0-0'}}&nbsp;W
-                                </td>
-                            </ng-container>
-                            <ng-template #empty>
-                                <td style="width:35%" class="align_right">-</td>
-                            </ng-template>
-                        </tr>
-                    </table>
-                    <!-- for spacing between Phases and GridBuy/Sell -->
-                    <div *ngIf="sum.activePowerL1 != null && sum.activePowerL2 != null && sum.activePowerL3 != null"
-                        style="padding-top: 5px;"></div>
-                    <!-- 3 Phases -->
-                    <table class="full_width"
-                        *ngIf="sum.activePowerL1 != null && sum.activePowerL2 != null && sum.activePowerL3 != null">
-                        <tr *ngIf="sum.activePowerL1 > 0">
-                            <td style="width:2%"></td>
-                            <td style="width:63%"><span translate>Phase</span> L1 <span
-                                    translate>General.GridBuyAdvanced</span></td>
-                            <ng-container *ngIf="sum.activePowerL1 != 0; else empty">
-                                <td style="width:35%" class="align_right">
-                                    {{ sum.activePowerL1 | number:'1.0-0' }}&nbsp;W</td>
-                            </ng-container>
-                            <ng-template #empty>
-                                <td style="width:35%" class="align_right">-</td>
-                            </ng-template>
-                        </tr>
-                        <tr *ngIf="sum.activePowerL1 <= 0">
-                            <td style="width:2%"></td>
-                            <td style="width:63%"><span translate>Phase</span> L1 <span
-                                    translate>General.GridSellAdvanced</span></td>
-                            <ng-container *ngIf="sum.activePowerL1 != 0; else empty">
-                                <td style="width:35%" class="align_right">
-                                    {{ (sum.activePowerL1 * -1) | number:'1.0-0'}}&nbsp;W</td>
-                            </ng-container>
-                            <ng-template #empty>
-                                <td style="width:35%" class="align_right">-</td>
-                            </ng-template>
-                        </tr>
-                        <tr *ngIf="sum.activePowerL2 > 0">
-                            <td style="width:2%"></td>
-                            <td style="width:63%"><span translate>Phase</span> L2 <span
-                                    translate>General.GridBuyAdvanced</span></td>
-                            <ng-container *ngIf="sum.activePowerL2 != 0; else empty">
-                                <td style="width:35%" class="align_right">
-                                    {{ sum.activePowerL2 | number:'1.0-0' }}&nbsp;W</td>
-                            </ng-container>
-                            <ng-template #empty>
-                                <td style="width:35%" class="align_right">-</td>
-                            </ng-template>
-                        </tr>
-                        <tr *ngIf="sum.activePowerL2 <= 0">
-                            <td style="width:2%"></td>
-                            <td style="width:63%"><span translate>Phase</span> L2 <span
-                                    translate>General.GridSellAdvanced</span></td>
-                            <ng-container *ngIf="sum.activePowerL2 != 0; else empty">
-                                <td style="width:35%" class="align_right">
-                                    {{ (sum.activePowerL2 * -1) | number:'1.0-0'}}&nbsp;W</td>
-                            </ng-container>
-                            <ng-template #empty>
-                                <td style="width:35%" class="align_right">-</td>
-                            </ng-template>
-                        </tr>
-                        <tr *ngIf="sum.activePowerL3 > 0">
-                            <td style="width:2%"></td>
-                            <td style="width:63%"><span translate>Phase</span> L3 <span
-                                    translate>General.GridBuyAdvanced</span></td>
-                            <ng-container *ngIf="sum.activePowerL3 != 0; else empty">
-                                <td style="width:35%" class="align_right">
-                                    {{ sum.activePowerL3 | number:'1.0-0' }}&nbsp;W</td>
-                            </ng-container>
-                            <ng-template #empty>
-                                <td style="width:35%" class="align_right">-</td>
-                            </ng-template>
-                        </tr>
-                        <tr *ngIf="sum.activePowerL3 <= 0">
-                            <td style="width:2%"></td>
-                            <td style="width:63%"><span translate>Phase</span> L3 <span
-                                    translate>General.GridSellAdvanced</span></td>
-                            <ng-container *ngIf="sum.activePowerL3 != 0; else empty">
-                                <td style="width:35%" class="align_right">
-                                    {{ (sum.activePowerL3 * -1) | number:'1.0-0'}}&nbsp;W</td>
-                            </ng-container>
-                            <ng-template #empty>
-                                <td style="width:35%" class="align_right">-</td>
-                            </ng-template>
-                        </tr>
-                    </table>
-                </ion-grid>
-=======
                 <table class="full_width">
                     <tr *ngIf="sum.gridMode == 0 || sum.gridMode == 2">
                         <td colspan="4" translate>General.OffGrid</td>
@@ -194,7 +85,6 @@
                         </td>
                     </tr>
                 </table>
->>>>>>> 20ce0035
             </ion-card-content>
         </ng-container>
     </ng-container>

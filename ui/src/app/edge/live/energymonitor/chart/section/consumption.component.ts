--- conflicted
+++ resolved
@@ -27,11 +27,7 @@
         service: Service,
         private animationService: AnimationService,
     ) {
-<<<<<<< HEAD
-        super("General.consumption", "right", "var(--ion-color-warning)", translate, service, "Consumption");
-=======
-        super("GENERAL.CONSUMPTION", "right", "#FDC507", translate, service, "Consumption");
->>>>>>> 60ebffa2
+        super("GENERAL.CONSUMPTION", "right", "var(--ion-color-warning)", translate, service, "Consumption");
         this.unitpipe = unitpipe;
     }
 

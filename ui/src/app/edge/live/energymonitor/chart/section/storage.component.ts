// @ts-strict-ignore
import { Component, OnDestroy, OnInit } from "@angular/core";
import { TranslateService } from "@ngx-translate/core";
import { Subscription } from "rxjs";
import { CurrentData } from "src/app/shared/components/edge/currentdata";
import { UnitvaluePipe } from "src/app/shared/pipe/unitvalue/unitvalue.pipe";
import { Service, Utils } from "../../../../../shared/shared";
import { DefaultTypes } from "../../../../../shared/type/defaulttypes";
import { AbstractSection, EnergyFlow, Ratio, SvgEnergyFlow, SvgSquare, SvgSquarePosition } from "./abstractsection.component";
import { AnimationService } from "./animation.service";

@Component({
    selector: "[storagesection]",
    templateUrl: "./storage.component.html",
    styleUrls: ["../animation.scss"],
    standalone: false,
})
export class StorageSectionComponent extends AbstractSection implements OnInit, OnDestroy {

    public chargeAnimationTrigger: boolean = false;
    public dischargeAnimationTrigger: boolean = false;
    public svgStyle: string;
    private socValue: number;
    private unitpipe: UnitvaluePipe;
    // animation variable to stop animation on destroy
    private subShow: Subscription;
    private showChargeAnimation: boolean = false;
    private showDischargeAnimation: boolean = false;

    constructor(
        translate: TranslateService,
        protected override service: Service,
        unitpipe: UnitvaluePipe,
        private animationService: AnimationService,
    ) {
<<<<<<< HEAD
        super("Edge.Index.Energymonitor.storage", "down", "var(--ion-color-success)", translate, service, "Storage");
=======
        super("EDGE.INDEX.ENERGYMONITOR.STORAGE", "down", "#009846", translate, service, "Storage");
>>>>>>> 60ebffa2
        this.unitpipe = unitpipe;
    }

    get stateNameCharge() {
        return this.showChargeAnimation ? "show" : "hide";
    }

    get stateNameDischarge() {
        return this.showDischargeAnimation ? "show" : "hide";
    }

    ngOnInit() {
        this.adjustFillRefbyBrowser();
        this.subShow = this.animationService.toggleAnimation$.subscribe((show) => {
            this.showChargeAnimation = show;
            this.showDischargeAnimation = show;
        });
    }

    ngOnDestroy() {
        this.subShow?.unsubscribe();
    }

    getChargeAnimationClass(): string {
        return this.showChargeAnimation ? "storage-charge-show" : "storage-charge-hide";
    }

    getDischargeAnimationClass(): string {
        return this.showDischargeAnimation ? "storage-discharge-show" : "storage-discharge-hide";
    }

    toggleCharge() {
        this.chargeAnimationTrigger = true;
        this.dischargeAnimationTrigger = false;
    }

    toggleDischarge() {
        this.chargeAnimationTrigger = false;
        this.dischargeAnimationTrigger = true;
    }

    public _updateCurrentData(sum: DefaultTypes.Summary): void {

        this.service.getCurrentEdge()
            .then(async edge => {
                edge.currentData.subscribe(curr => {
                    const maxApparentPower = edge.isVersionAtLeast("2024.2.2")
                        ? curr.channel["_sum/EssMaxDischargePower"]
                        : curr.channel["_sum/EssMaxApparentPower"];
                    const minDischargePower = edge.isVersionAtLeast("2024.2.2")
                        ? curr.channel["_sum/EssMinDischargePower"]
                        : curr.channel["_sum/EssMaxApparentPower"];

                    sum.storage.powerRatio = CurrentData.getEssPowerRatio(maxApparentPower, minDischargePower, sum.storage.effectivePower);

                    if (sum.storage.effectiveChargePower != null) {
                        let arrowIndicate: number;
                        // only reacts to kW values (50 W => 0.1 kW rounded)
                        if (sum.storage.effectiveChargePower > 49) {
                            if (!this.chargeAnimationTrigger) {
                                this.toggleCharge();
                            }
                            arrowIndicate = Utils.divideSafely(sum.storage.effectiveChargePower, sum.system.totalPower);
                        } else {
                            arrowIndicate = 0;
                        }

                        this.name = this.translate.instant("EDGE.INDEX.ENERGYMONITOR.STORAGE_CHARGE");
                        super.updateSectionData(
                            sum.storage.effectiveChargePower,
                            sum.storage.powerRatio,
                            arrowIndicate);
                    } else if (sum.storage.effectiveDischargePower != null) {
                        let arrowIndicate: number;
                        if (sum.storage.effectiveDischargePower > 49) {
                            if (!this.dischargeAnimationTrigger) {
                                this.toggleDischarge();
                            }
                            arrowIndicate = Utils.multiplySafely(
                                Utils.divideSafely(sum.storage.effectiveDischargePower, sum.system.totalPower), -1);
                        } else {
                            arrowIndicate = 0;
                        }
                        this.name = this.translate.instant("EDGE.INDEX.ENERGYMONITOR.STORAGE_DISCHARGE");
                        super.updateSectionData(
                            sum.storage.effectiveDischargePower,
                            sum.storage.powerRatio,
                            arrowIndicate);
                    } else {
                        this.name = this.translate.instant("EDGE.INDEX.ENERGYMONITOR.STORAGE");
                        super.updateSectionData(null, null, null);
                    }

                    this.socValue = sum.storage.soc;
                    if (this.square) {
                        this.square.image.image = "assets/img/" + this.getImagePath();
                        this.svgStyle = "storage-" + Utils.getStorageSocSegment(this.socValue);
                    }
                });
            });
    }

    protected getStartAngle(): number {
        return 136;
    }

    protected getEndAngle(): number {
        return 224;
    }

    protected getRatioType(): Ratio {
        return "Negative and Positive [-1,1]";
    }

    protected getSquarePosition(square: SvgSquare, innerRadius: number): SvgSquarePosition {
        const x = (square.length / 2) * (-1);
        const y = innerRadius - 5 - square.length;
        return new SvgSquarePosition(x, y);
    }

    protected getImagePath(): string {
        return "icon/storage.svg";
    }

    protected getValueText(value: number): string {
        if (value == null || Number.isNaN(value)) {
            return "";
        }
        return this.unitpipe.transform(value, "kW");
    }

    protected initEnergyFlow(radius: number): EnergyFlow {
        return new EnergyFlow(radius, { x1: "50%", y1: "0%", x2: "50%", y2: "100%" });
    }

    // no adjustments needed
    protected setElementHeight() { }

    protected getSvgEnergyFlow(ratio: number, radius: number): SvgEnergyFlow {
        const v = Math.abs(ratio);
        const r = radius;
        const p = {
            topLeft: { x: v * -1, y: v },
            bottomLeft: { x: v * -1, y: r },
            topRight: { x: v, y: v },
            bottomRight: { x: v, y: r },
            middleBottom: { x: 0, y: r - v },
            middleTop: { x: 0, y: 0 },
        };
        if (ratio > 0) {
            // towards bottom
            p.bottomLeft.y = p.bottomLeft.y - v;
            p.middleBottom.y = p.middleBottom.y + v;
            p.bottomRight.y = p.bottomRight.y - v;
            p.middleTop.y = p.topLeft.y + v;
        }
        return p;
    }

    protected getSvgAnimationEnergyFlow(ratio: number, radius: number): SvgEnergyFlow {
        const v = Math.abs(ratio);
        const r = radius;
        const animationWidth = r - v;
        let p = {
            topLeft: { x: v * -1, y: v },
            bottomLeft: { x: v * -1, y: r },
            topRight: { x: v, y: v },
            bottomRight: { x: v, y: r },
            middleBottom: { x: 0, y: r - v },
            middleTop: { x: 0, y: 0 },
        };
        if (ratio < 0) {
            // towards top
            p.middleTop.y = p.middleBottom.y + animationWidth * 0.2;
            p.topRight.y = p.bottomRight.y + animationWidth * 0.2;
            p.topLeft.y = p.bottomLeft.y + animationWidth * 0.2;
        } else if (ratio > 0) {
            // towards bottom
            p.bottomLeft.y = p.topLeft.y - animationWidth * 0.2;
            p.middleBottom.y = p.middleTop.y - animationWidth * 0.2 + 2 * v;
            p.bottomRight.y = p.topRight.y - animationWidth * 0.2;
            p.middleTop.y = p.middleBottom.y + animationWidth * 0.2;
        } else {
            p = null;
        }
        return p;
    }

}<|MERGE_RESOLUTION|>--- conflicted
+++ resolved
@@ -33,11 +33,7 @@
         unitpipe: UnitvaluePipe,
         private animationService: AnimationService,
     ) {
-<<<<<<< HEAD
-        super("Edge.Index.Energymonitor.storage", "down", "var(--ion-color-success)", translate, service, "Storage");
-=======
-        super("EDGE.INDEX.ENERGYMONITOR.STORAGE", "down", "#009846", translate, service, "Storage");
->>>>>>> 60ebffa2
+        super("EDGE.INDEX.ENERGYMONITOR.STORAGE", "down", "var(--ion-color-success)", translate, service, "Storage");
         this.unitpipe = unitpipe;
     }
 

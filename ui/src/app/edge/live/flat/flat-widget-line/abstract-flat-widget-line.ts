--- conflicted
+++ resolved
@@ -37,21 +37,11 @@
         @Inject(ModalController) protected modalCtrl: ModalController
     ) {
     }
+
     protected setValue(value: any) {
-<<<<<<< HEAD
-        if (this.converter != null) {
-            this.displayValue = this.converter(value);
-        } else {
-            this.displayValue = value;
-        }
-        // announce initialized
-        this.isInitialized = true;
-    }
-=======
         this.displayValue = this.converter(value);
     }
 
->>>>>>> 74835b3f
     protected subscribe(channelAddress: ChannelAddress) {
         this.service.setCurrentComponent('', this.route).then(edge => {
             this.edge = edge;
@@ -64,6 +54,7 @@
             });
         });
     }
+
     public ngOnDestroy() {
         // Unsubscribe from OpenEMS
         if (this.edge != null) {

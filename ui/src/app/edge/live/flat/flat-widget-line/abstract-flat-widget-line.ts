--- conflicted
+++ resolved
@@ -16,7 +16,7 @@
      * @returns converter function
      */
     @Input()
-    public converter = (value: any): string => { return value }
+    protected converter = (value: any): string => { return value }
 
     /**
      * selector used for subscribe
@@ -26,8 +26,7 @@
     /** 
      * displayValue is the displayed @Input value in html
      */
-    public displayName: string = null;
-    public displayValue: string = null;
+    public displayValue: string;
     private stopOnDestroy: Subject<void> = new Subject<void>();
     private edge: Edge = null;
 
@@ -38,22 +37,9 @@
         @Inject(ModalController) protected modalCtrl: ModalController
     ) {
     }
-    protected setName(value: any) {
-        this.displayName = value;
-        this.isInitialized = true;
-    }
+
     protected setValue(value: any) {
-<<<<<<< HEAD
-        if (this.converter != null) {
-            this.displayValue = this.converter(value);
-        } else {
-            this.displayValue = value;
-        }
-        // announce initialized
-        this.isInitialized = true;
-=======
         this.displayValue = this.converter(value);
->>>>>>> 700b0e34
     }
 
     protected subscribe(channelAddress: ChannelAddress) {

--- conflicted
+++ resolved
@@ -4,10 +4,6 @@
         <td style="width:65%">
             <ng-container *ngIf="name">{{ name }}</ng-container>
         </td>
-<<<<<<< HEAD
-
-=======
->>>>>>> 700b0e34
         <!-- Value of Parameter on the right side -->
         <td style="width:35%" class="align_right">
             <ng-container *ngIf="displayValue">{{ displayValue }}</ng-container>

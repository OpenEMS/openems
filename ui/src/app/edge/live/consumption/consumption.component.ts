import { Component } from '@angular/core';
import { ActivatedRoute } from '@angular/router';
<<<<<<< HEAD
import { ChannelAddress, Edge, Service, Websocket, EdgeConfig } from '../../../shared/shared';
=======
import { ModalController } from '@ionic/angular';
import { ChannelAddress, Edge, EdgeConfig, Service, Websocket } from '../../../shared/shared';
>>>>>>> 20ce0035
import { ConsumptionModalComponent } from './modal/modal.component';
import { ModalController } from '@ionic/angular';

@Component({
  selector: ConsumptionComponent.SELECTOR,
  templateUrl: './consumption.component.html'
})
export class ConsumptionComponent {

  private static readonly SELECTOR = "consumption";

  public config: EdgeConfig = null;
  public edge: Edge = null;
  public evcsComponents: EdgeConfig.Component[] = null;

  constructor(
    public service: Service,
    private websocket: Websocket,
    private route: ActivatedRoute,
    public modalCtrl: ModalController,
  ) { }

<<<<<<< HEAD
    ngOnInit() {
        let channels = [];
        this.service.getConfig().then(config => {
            this.config = config;
            this.evcsComponents = config.getComponentsImplementingNature("io.openems.edge.evcs.api.Evcs").filter(component => !(component.factoryId == 'Evcs.Cluster') && !component.isEnabled == false)
            for (let component of this.evcsComponents) {
                channels.push(
                    new ChannelAddress(component.id, 'ChargePower'),
                )
            }
        })
        this.service.setCurrentComponent('', this.route).then(edge => {
            this.edge = edge;
            channels.push(
                new ChannelAddress('_sum', 'ConsumptionActivePower'),
                new ChannelAddress('_sum', 'ConsumptionActivePowerL1'),
                new ChannelAddress('_sum', 'ConsumptionActivePowerL2'),
                new ChannelAddress('_sum', 'ConsumptionActivePowerL3'),
                new ChannelAddress('_sum', 'ConsumptionMaxActivePower')
            )
            this.edge.subscribeChannels(this.websocket, ConsumptionComponent.SELECTOR, channels);
        });
    }


    ngOnDestroy() {
        if (this.edge != null) {
            this.edge.unsubscribeChannels(this.websocket, ConsumptionComponent.SELECTOR);
        }
    }

    async presentModal() {
        const modal = await this.modalCtrl.create({
            component: ConsumptionModalComponent,
            componentProps: {
                edge: this.edge,
                evcsComponents: this.evcsComponents,
                currentTotalChargingPower: this.currentTotalChargingPower,
                sumOfChannel: this.sumOfChannel
            }
        });
        return await modal.present();
=======
  ngOnInit() {
    let channels = [];
    this.service.getConfig().then(config => {
      this.config = config;
      this.evcsComponents = config.getComponentsImplementingNature("io.openems.edge.evcs.api.Evcs").filter(component => !(component.factoryId == 'Evcs.Cluster') && !component.isEnabled == false)
      for (let component of this.evcsComponents) {
        channels.push(
          new ChannelAddress(component.id, 'ChargePower'),
        )
      }
    })
    this.service.setCurrentComponent('', this.route).then(edge => {
      this.edge = edge;
      channels.push(
        new ChannelAddress('_sum', 'ConsumptionActivePower'),
        new ChannelAddress('_sum', 'ConsumptionActivePowerL1'),
        new ChannelAddress('_sum', 'ConsumptionActivePowerL2'),
        new ChannelAddress('_sum', 'ConsumptionActivePowerL3'),
        new ChannelAddress('_sum', 'ConsumptionMaxActivePower')
      )
      this.edge.subscribeChannels(this.websocket, ConsumptionComponent.SELECTOR, channels);
    });
  }

  ngOnDestroy() {
    if (this.edge != null) {
      this.edge.unsubscribeChannels(this.websocket, ConsumptionComponent.SELECTOR);
>>>>>>> 20ce0035
    }
  }

  async presentModal() {
    const modal = await this.modalCtrl.create({
      component: ConsumptionModalComponent,
      componentProps: {
        edge: this.edge,
        evcsComponents: this.evcsComponents,
        currentTotalChargingPower: this.currentTotalChargingPower,
        sumOfChannel: this.sumOfChannel
      }
    });
    return await modal.present();
  }

<<<<<<< HEAD
    private sumOfChannel(channel: String): number {
        let sum = 0;
        this.evcsComponents.forEach(component => {
            let channelValue = this.edge.currentData.value.channel[component.id + "/" + channel];
            if (channelValue != null) {
                sum += channelValue;
            };
        });
        return sum;
    }
=======
  public currentTotalChargingPower(): number {
    return this.sumOfChannel("ChargePower");
  }

  private sumOfChannel(channel: String): number {
    let sum = 0;
    this.evcsComponents.forEach(component => {
      let channelValue = this.edge.currentData.value.channel[component.id + "/" + channel];
      if (channelValue != null) {
        sum += channelValue;
      };
    });
    return sum;
  }
>>>>>>> 20ce0035
}
<|MERGE_RESOLUTION|>--- conflicted
+++ resolved
@@ -1,13 +1,8 @@
 import { Component } from '@angular/core';
 import { ActivatedRoute } from '@angular/router';
-<<<<<<< HEAD
-import { ChannelAddress, Edge, Service, Websocket, EdgeConfig } from '../../../shared/shared';
-=======
 import { ModalController } from '@ionic/angular';
 import { ChannelAddress, Edge, EdgeConfig, Service, Websocket } from '../../../shared/shared';
->>>>>>> 20ce0035
 import { ConsumptionModalComponent } from './modal/modal.component';
-import { ModalController } from '@ionic/angular';
 
 @Component({
   selector: ConsumptionComponent.SELECTOR,
@@ -28,50 +23,6 @@
     public modalCtrl: ModalController,
   ) { }
 
-<<<<<<< HEAD
-    ngOnInit() {
-        let channels = [];
-        this.service.getConfig().then(config => {
-            this.config = config;
-            this.evcsComponents = config.getComponentsImplementingNature("io.openems.edge.evcs.api.Evcs").filter(component => !(component.factoryId == 'Evcs.Cluster') && !component.isEnabled == false)
-            for (let component of this.evcsComponents) {
-                channels.push(
-                    new ChannelAddress(component.id, 'ChargePower'),
-                )
-            }
-        })
-        this.service.setCurrentComponent('', this.route).then(edge => {
-            this.edge = edge;
-            channels.push(
-                new ChannelAddress('_sum', 'ConsumptionActivePower'),
-                new ChannelAddress('_sum', 'ConsumptionActivePowerL1'),
-                new ChannelAddress('_sum', 'ConsumptionActivePowerL2'),
-                new ChannelAddress('_sum', 'ConsumptionActivePowerL3'),
-                new ChannelAddress('_sum', 'ConsumptionMaxActivePower')
-            )
-            this.edge.subscribeChannels(this.websocket, ConsumptionComponent.SELECTOR, channels);
-        });
-    }
-
-
-    ngOnDestroy() {
-        if (this.edge != null) {
-            this.edge.unsubscribeChannels(this.websocket, ConsumptionComponent.SELECTOR);
-        }
-    }
-
-    async presentModal() {
-        const modal = await this.modalCtrl.create({
-            component: ConsumptionModalComponent,
-            componentProps: {
-                edge: this.edge,
-                evcsComponents: this.evcsComponents,
-                currentTotalChargingPower: this.currentTotalChargingPower,
-                sumOfChannel: this.sumOfChannel
-            }
-        });
-        return await modal.present();
-=======
   ngOnInit() {
     let channels = [];
     this.service.getConfig().then(config => {
@@ -99,7 +50,6 @@
   ngOnDestroy() {
     if (this.edge != null) {
       this.edge.unsubscribeChannels(this.websocket, ConsumptionComponent.SELECTOR);
->>>>>>> 20ce0035
     }
   }
 
@@ -116,18 +66,6 @@
     return await modal.present();
   }
 
-<<<<<<< HEAD
-    private sumOfChannel(channel: String): number {
-        let sum = 0;
-        this.evcsComponents.forEach(component => {
-            let channelValue = this.edge.currentData.value.channel[component.id + "/" + channel];
-            if (channelValue != null) {
-                sum += channelValue;
-            };
-        });
-        return sum;
-    }
-=======
   public currentTotalChargingPower(): number {
     return this.sumOfChannel("ChargePower");
   }
@@ -142,5 +80,4 @@
     });
     return sum;
   }
->>>>>>> 20ce0035
 }

<ng-container *ngIf="service.currentEdge | async as edge">
    <ng-container *ngIf="edge.currentData | async as currentData">
        <ion-card button (click)="presentModal()">
            <ion-item lines="full" color="light">
                <ion-avatar slot="start">
                    <img src="assets/img/consumption.png">
                </ion-avatar>
                <ion-label translate>General.Consumption</ion-label>
            </ion-item>
            <ion-card-content *ngIf="currentData.summary.consumption as sum">
<<<<<<< HEAD
                <ion-grid class="ion-no-padding">
                    <table class="full_width" *ngIf="evcsComponents">
                        <ng-container *ngIf="evcsComponents.length == 0">
                            <tr>
                                <td style="width:65%"></td>
                                <ng-container *ngIf="sum.activePower != 0; else empty">
                                    <td style="width:35%" class="align_right">
                                        {{ sum.activePower | number:'1.0-0' }}&nbsp;W
                                    </td>
                                </ng-container>
                                <ng-template #empty>
                                    <td style="width:35%" class="align_right">-</td>
                                </ng-template>
                            </tr>
                        </ng-container>
                        <ng-container *ngIf="evcsComponents.length > 0">
                            <!-- <tr>
                                <td style="width:65%" translate>General.Total</td>
                                <ng-container *ngIf="sum.activePower != 0; else empty">
                                    <td style="width:35%" class="align_right">
                                        {{ sum.activePower | number:'1.0-0' }}&nbsp;W
                                    </td>
                                </ng-container>
                                <ng-template #empty>
                                    <td style="width:35%" class="align_right">-</td>
                                </ng-template>
                            </tr> -->
                            <ng-container *ngFor="let component of evcsComponents">
                                <ng-container *ngIf="(edge.currentData | async)['channel'] as currentData">
                                    <tr>
                                        <td style="width:65%" *ngIf="component.id == component.alias">{{component.id}}
                                        </td>
                                        <td style="width: 65%" *ngIf="component.id != component.alias">
                                            {{component.alias}}
                                        </td>
                                        <ng-container
                                            *ngIf="currentData[component.id + '/ChargePower'] != 0; else empty">
                                            <td class="align_right" style="width: 35%">
                                                {{ currentData[component.id + '/ChargePower'] | number:'1.0-0' }}&nbsp;W
                                            </td>
                                        </ng-container>
                                        <ng-template #empty>
                                            <td class="align_right" style="width: 35%" class="align_right">-</td>
                                        </ng-template>
                                    </tr>
                                </ng-container>
                            </ng-container>
                            <!-- <tr>
                                <td style="width:65%" translate>Edge.Index.Widgets.EVCS.ChargingPower</td>
                                <ng-container *ngIf="currentTotalChargingPower() != 0; else empty">
                                    <td style="width:35%" class="align_right">
                                        {{ currentTotalChargingPower() | number:'1.0-0' }}
                                    </td>
                                </ng-container>
                                <ng-template #empty>
                                    <td style="width:35%" class="align_right">-</td>
                                </ng-template>
                            </tr> -->
                            <tr *ngIf="evcsComponents.length != 0">
                                <td style="width: 65%" translate>General.otherConsumption</td>
                                <ng-container *ngIf="(sum.activePower - currentTotalChargingPower) != null; else empty">
                                    <td style="width: 35%" class="align_right">
                                        {{sum.activePower - currentTotalChargingPower() | number:'1.0-0'}}&nbsp;W
                                    </td>
                                </ng-container>
                                <ng-template #empty>
                                    <td style="width:35%" class="align_right">-</td>
                                </ng-template>
                            </tr>
=======
                <table class="full_width" *ngIf="evcsComponents">
                    <ng-container *ngIf="evcsComponents.length == 0">
                        <tr>
                            <td style="width:65%"></td>
                            <td style="width:35%" class="align_right">
                                {{ sum.activePower | unitvalue:'W' }}
                            </td>
                        </tr>
                    </ng-container>
                    <ng-container *ngIf="evcsComponents.length > 0">
                        <ng-container *ngFor="let component of evcsComponents">
                            <ng-container *ngIf="(edge.currentData | async)['channel'] as currentData">
                                <tr>
                                    <td style="width:65%" *ngIf="component.id == component.alias">{{component.id}}
                                    </td>
                                    <td style="width: 65%" *ngIf="component.id != component.alias">
                                        {{component.alias}}
                                    </td>
                                    <td style="width:35%" class="align_right">
                                        {{ currentData[component.id + '/ChargePower'] | unitvalue:'W' }}
                                    </td>
                                </tr>
                            </ng-container>
>>>>>>> 20ce0035
                        </ng-container>

                        <tr *ngIf="evcsComponents.length != 0">
                            <td style="width: 65%" translate>General.otherConsumption</td>
                            <ng-container *ngIf="sum.activePower - currentTotalChargingPower() as otherPower">
                                <td style="width: 35%" class="align_right">
                                    {{ otherPower | unitvalue:'W' }}
                                </td>
                            </ng-container>
                        </tr>
                    </ng-container>
                </table>
            </ion-card-content>
        </ion-card>
    </ng-container>
</ng-container><|MERGE_RESOLUTION|>--- conflicted
+++ resolved
@@ -8,77 +8,6 @@
                 <ion-label translate>General.Consumption</ion-label>
             </ion-item>
             <ion-card-content *ngIf="currentData.summary.consumption as sum">
-<<<<<<< HEAD
-                <ion-grid class="ion-no-padding">
-                    <table class="full_width" *ngIf="evcsComponents">
-                        <ng-container *ngIf="evcsComponents.length == 0">
-                            <tr>
-                                <td style="width:65%"></td>
-                                <ng-container *ngIf="sum.activePower != 0; else empty">
-                                    <td style="width:35%" class="align_right">
-                                        {{ sum.activePower | number:'1.0-0' }}&nbsp;W
-                                    </td>
-                                </ng-container>
-                                <ng-template #empty>
-                                    <td style="width:35%" class="align_right">-</td>
-                                </ng-template>
-                            </tr>
-                        </ng-container>
-                        <ng-container *ngIf="evcsComponents.length > 0">
-                            <!-- <tr>
-                                <td style="width:65%" translate>General.Total</td>
-                                <ng-container *ngIf="sum.activePower != 0; else empty">
-                                    <td style="width:35%" class="align_right">
-                                        {{ sum.activePower | number:'1.0-0' }}&nbsp;W
-                                    </td>
-                                </ng-container>
-                                <ng-template #empty>
-                                    <td style="width:35%" class="align_right">-</td>
-                                </ng-template>
-                            </tr> -->
-                            <ng-container *ngFor="let component of evcsComponents">
-                                <ng-container *ngIf="(edge.currentData | async)['channel'] as currentData">
-                                    <tr>
-                                        <td style="width:65%" *ngIf="component.id == component.alias">{{component.id}}
-                                        </td>
-                                        <td style="width: 65%" *ngIf="component.id != component.alias">
-                                            {{component.alias}}
-                                        </td>
-                                        <ng-container
-                                            *ngIf="currentData[component.id + '/ChargePower'] != 0; else empty">
-                                            <td class="align_right" style="width: 35%">
-                                                {{ currentData[component.id + '/ChargePower'] | number:'1.0-0' }}&nbsp;W
-                                            </td>
-                                        </ng-container>
-                                        <ng-template #empty>
-                                            <td class="align_right" style="width: 35%" class="align_right">-</td>
-                                        </ng-template>
-                                    </tr>
-                                </ng-container>
-                            </ng-container>
-                            <!-- <tr>
-                                <td style="width:65%" translate>Edge.Index.Widgets.EVCS.ChargingPower</td>
-                                <ng-container *ngIf="currentTotalChargingPower() != 0; else empty">
-                                    <td style="width:35%" class="align_right">
-                                        {{ currentTotalChargingPower() | number:'1.0-0' }}
-                                    </td>
-                                </ng-container>
-                                <ng-template #empty>
-                                    <td style="width:35%" class="align_right">-</td>
-                                </ng-template>
-                            </tr> -->
-                            <tr *ngIf="evcsComponents.length != 0">
-                                <td style="width: 65%" translate>General.otherConsumption</td>
-                                <ng-container *ngIf="(sum.activePower - currentTotalChargingPower) != null; else empty">
-                                    <td style="width: 35%" class="align_right">
-                                        {{sum.activePower - currentTotalChargingPower() | number:'1.0-0'}}&nbsp;W
-                                    </td>
-                                </ng-container>
-                                <ng-template #empty>
-                                    <td style="width:35%" class="align_right">-</td>
-                                </ng-template>
-                            </tr>
-=======
                 <table class="full_width" *ngIf="evcsComponents">
                     <ng-container *ngIf="evcsComponents.length == 0">
                         <tr>
@@ -102,7 +31,6 @@
                                     </td>
                                 </tr>
                             </ng-container>
->>>>>>> 20ce0035
                         </ng-container>
 
                         <tr *ngIf="evcsComponents.length != 0">

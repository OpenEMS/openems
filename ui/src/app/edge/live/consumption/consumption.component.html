--- conflicted
+++ resolved
@@ -13,11 +13,7 @@
                         <tr>
                             <td style="width:65%"></td>
                             <td style="width:35%" class="align_right">
-<<<<<<< HEAD
-                                {{ sum.activePower | unitvalue:'W' }}
-=======
                                 {{ sum.activePower | unitvalue:'kW' }}
->>>>>>> f0e3a763
                             </td>
                         </tr>
                     </ng-container>
@@ -31,11 +27,7 @@
                                         {{component.alias}}
                                     </td>
                                     <td style="width:35%" class="align_right">
-<<<<<<< HEAD
-                                        {{ currentData[component.id + '/ChargePower'] | unitvalue:'W' }}
-=======
                                         {{ currentData[component.id + '/ChargePower'] | unitvalue:'kW' }}
->>>>>>> f0e3a763
                                     </td>
                                 </tr>
                             </ng-container>
@@ -45,11 +37,7 @@
                             <td style="width: 65%" translate>General.otherConsumption</td>
                             <ng-container *ngIf="sum.activePower - currentTotalChargingPower() as otherPower">
                                 <td style="width: 35%" class="align_right">
-<<<<<<< HEAD
-                                    {{ otherPower | unitvalue:'W' }}
-=======
                                     {{ otherPower | unitvalue:'kW' }}
->>>>>>> f0e3a763
                                 </td>
                             </ng-container>
                         </tr>

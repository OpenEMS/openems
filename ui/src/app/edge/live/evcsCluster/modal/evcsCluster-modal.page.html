--- conflicted
+++ resolved
@@ -306,15 +306,7 @@
                                         <tr>
                                             <td>
                                                 <ul>
-<<<<<<< HEAD
-                                                    <li translate>Edge.Index.Widgets.EVCS.NoConnection.Help1</li>
-=======
                                                     <li translate>Edge.Index.Widgets.EVCS.NoConnection.help1</li>
-                                                    <ul>
-                                                        <li translate>Edge.Index.Widgets.EVCS.NoConnection.help1_1
-                                                        </li>
-                                                    </ul>
->>>>>>> 7b9bb7a5
                                                 </ul>
                                             </td>
                                         </tr>

<ng-container *ngIf="(edge.currentData | async)['channel'] as currentData">
    <ion-header>
        <ion-toolbar class="ion-justify-content-center" color="primary">
            <ion-title>
                <ion-label *ngIf="config.properties.alias as alias">
                    {{ alias }}
                </ion-label>
<<<<<<< HEAD
                <ion-label *ngIf="!config.properties.alias" translate>
                    Edge.Index.Widgets.EVCS.ChargingStationCluster
=======
                <ion-label *ngIf="!currentData[componentId + '/Alias']" translate>
                    Edge.Index.Widgets.EVCS.chargingStationCluster
>>>>>>> c1dfdc61
                </ion-label>
            </ion-title>
            <ion-buttons slot="end">
                <ion-button (click)="cancel()">
                    <ion-icon name="close"></ion-icon>
                </ion-button>
            </ion-buttons>
        </ion-toolbar>
    </ion-header>
    <ion-content>
        <ion-slides [options]="slideOpts">
            <ion-slide *ngIf="evcsAmount > 1">
                <ion-label style="width: 100%">
                    <ion-header>
                        <ion-toolbar ion-background="transparent">
                            <ion-title style="text-align: center" translate>
                                Edge.Index.Widgets.EVCS.overviewChargingStations
                            </ion-title>
                            <ion-icon size="large" slot="end" name="arrow-dropright">
                            </ion-icon>
                        </ion-toolbar>
                    </ion-header>
                    <ion-item padding-top class="normalFontSize" lines="none">
                        <table class="full_width">
                            <tr>
                                <td style="width:50%" translate>Edge.Index.Widgets.EVCS.amountOfChargingStations
                                </td>
                                <td style="width:5%"></td>
                                <td style="width:45%" class="align_right">
                                    {{ evcsAmount }}
                                </td>
                            </tr>
                            <tr>
                                <td style="width:50%">
                                    <ion-label translate>
                                        Edge.Index.Widgets.EVCS.totalChargingPower
                                    </ion-label>
                                </td>
                                <td style="width:5%"></td>
                                <td style="width:45%" class="align_right">
                                    {{ currentData[componentId + '/ChargePower'] }} W
                                </td>
                            </tr>
                        </table>
                    </ion-item>
                    <ion-item padding-bottom padding-top lines="none">
                        <evcsChart style="width: 90%" [evcsMap]="evcsMap" [edge]="edge" [currentData]="currentData"
                            [evcsConfigMap]="evcsConfigMap" [componentId]="componentId">
                        </evcsChart>
                    </ion-item>
                    <ion-label>
                        <ion-label translate>Edge.Index.Widgets.EVCS.prioritization</ion-label>:
                        <ion-reorder-group (ionItemReorder)="doReorder($event)" disabled="false">
                            <ion-item *ngFor="let evcs of prioritizedEvcsList; let i = index" [attr.data-index]="i"
                                lines="full">
                                <ion-text>{{i+1}}.&nbsp;</ion-text>
                                <ion-label *ngIf="evcsConfigMap[evcs] as evcsConfig">
                                    {{ evcsConfig.properties.alias }}
                                </ion-label>
                                <ion-label *ngIf="!evcsConfigMap[evcs]">
                                    {{ evcs }}
                                </ion-label>
                                <ion-reorder slot="end"></ion-reorder>
                            </ion-item>
                        </ion-reorder-group>
                    </ion-label>
                </ion-label>
            </ion-slide>
            <ion-slide *ngIf="evcsAmount >= 1">
                <ion-slides [options]="slideOpts">
                    <ng-container *ngFor="let evcsId of prioritizedEvcsList">
                        <ion-slide>
                            <ion-label style="width: 100%">
                                <ng-container *ngIf="evcsId as evcs_id">
                                    <ion-header>
                                        <ion-toolbar ion-background="transparent">
                                            <ion-icon *ngIf="evcs_id != prioritizedEvcsList[0] || evcsAmount > 1"
                                                size="large" slot="start" name="arrow-dropleft">
                                            </ion-icon>
                                            <ion-title style="text-align: center">
                                                <ion-label *ngIf="evcsConfigMap[evcs_id] as evcsConfig">
                                                    {{ evcsConfig.properties.alias }}
                                                </ion-label>
                                                <ion-label *ngIf="!evcsConfigMap[evcs_id]">
                                                    {{ evcs_id }}
                                                </ion-label>
                                            </ion-title>
                                            <ion-icon
                                                *ngIf="evcs_id != prioritizedEvcsList[prioritizedEvcsList.length-1]"
                                                size="large" slot="end" name="arrow-dropright"></ion-icon>
                                        </ion-toolbar>
                                    </ion-header>
                                    <ion-label class="normalFontSize" *ngIf="currentData[evcs_id + '/State'] != 3">

                                        <ion-item padding-bottom padding-top class="normalFontSize" lines="full">
                                            <table class="full_width">
                                                <tr>
                                                    <td style="width:50%" translate>
                                                        Edge.Index.Widgets.EVCS.chargingPower
                                                    </td>
                                                    <td style="width:50%" class="align_right">
                                                        {{ getState(currentData[evcs_id + "/ChargePower"] | number:'1.0-0',
                                                            currentData[evcs_id + "/Status"], 
                                                            currentData[evcs_id + "/Plug"], evcsCtrl)}}
                                                    </td>
                                                </tr>
                                                <tr>
                                                    <td style="width: 50%" translate>
                                                        Edge.Index.Widgets.EVCS.energieSinceBeginning</td>
                                                    <td style="width:50%" class="align_right">
                                                        {{ (currentData[evcs_id + "/EnergySession"] * 0.1) | number:'1.0-0' }}
                                                        Wh
                                                    </td>
                                                </tr>
                                            </table>
                                        </ion-item>
                                        <!--Controllable Evcs-->
                                        <ng-container *ngIf="evcsMap[evcs_id] as evcsCtrl">
                                            <ion-item class="normalFontSize" lines="none">
                                                <table class="full_width" class="ion-text-wrap">
                                                    <tr>
                                                        <td style="width:50%" translate>
                                                            Edge.Index.Widgets.EVCS.activateCharging
                                                        </td>
                                                        <td style="width:50%" class="align_right">
                                                            <ion-toggle class="swiper-no-swiping" class="align_right"
                                                                (click)="enableOrDisableCharging($event, evcsCtrl)"
                                                                [checked]="evcsCtrl.properties.enabledCharging">
                                                            </ion-toggle>
                                                        </td>
                                                    </tr>
                                                    <tr>
                                                        <td colspan="3" style="width: 90%">
                                                            <ion-segment
                                                                (ionChange)="updateChargeMode($event, evcsCtrl)"
                                                                value={{evcsCtrl.properties.chargeMode}}>

                                                                <ion-segment-button value="EXCESS_POWER">
                                                                    <ion-item lines="none">
                                                                        <ion-icon style="width:40px" name="sunny">
                                                                        </ion-icon>

                                                                        <ion-label translate>
                                                                            Edge.Index.Widgets.EVCS.OptimizedChargeMode.shortName
                                                                        </ion-label>
                                                                    </ion-item>
                                                                </ion-segment-button>

                                                                <ion-segment-button value="FORCE_CHARGE">
                                                                    <ion-item lines="none">
                                                                        <ion-img style="width:30px"
                                                                            src="assets/img/gridStorage.png">
                                                                        </ion-img>
                                                                        <ion-label translate>
                                                                            General.manually
                                                                        </ion-label>
                                                                    </ion-item>
                                                                </ion-segment-button>
                                                            </ion-segment>
                                                        </td>
                                                        <td style="width: 10%">
                                                            <ion-icon style="text-align: right; font-size: 20px"
                                                                style="cursor: pointer"
                                                                name="information-circle-outline"
                                                                (click)="displayInfo = !displayInfo">
                                                            </ion-icon>
                                                        </td>
                                                    </tr>
                                                    <tr *ngIf="displayInfo" style="margin-top: 10px;">
                                                        <td style="width: 45%">
                                                            <ion-label translate class="ion-text-wrap">
                                                                Edge.Index.Widgets.EVCS.OptimizedChargeMode.info
                                                            </ion-label>
                                                        </td>
                                                        <td style="width: 5%"></td>
                                                        <td style="width: 50%" colspan="2">
                                                            <ion-label translate class="ion-text-wrap">
                                                                Edge.Index.Widgets.EVCS.ForceChargeMode.info
                                                            </ion-label>
                                                        </td>
                                                    </tr>
                                                </table>
                                            </ion-item>
                                            <ion-item>
                                                <table class="full_width" class="ion-text-wrap">
                                                    <!--Excess Power settings-->
                                                    <tr *ngIf="evcsCtrl.properties.chargeMode == 'EXCESS_POWER'"
                                                        style="margin-top: 20px;">
                                                        <td>
                                                            <table>
                                                                <tr>
                                                                    <td width="50%" translate>
                                                                        Edge.Index.Widgets.EVCS.OptimizedChargeMode.minCharging
                                                                    </td>
                                                                    <td width="50%" style="text-align: right;">
                                                                        <ion-toggle class="swiper-no-swiping"
                                                                            style="margin: 2px;"
                                                                            (ionChange)="allowMinimumChargePower($event, currentData[evcs_id + '/Phases'], evcsCtrl)"
                                                                            [checked]="evcsCtrl.properties.defaultChargeMinPower != 0">
                                                                        </ion-toggle>
                                                                    </td>
                                                                </tr>
                                                            </table>
                                                            <ion-range class="swiper-no-swiping"
                                                                style="z-index: 10000; page-break-inside: auto"
                                                                *ngIf="evcsCtrl.properties.defaultChargeMinPower != 0"
                                                                (ionChange)="updateDefaultMinPower($event, evcsCtrl)"
                                                                min="{{ formatNumber(currentData[evcs_id + '/MinimumHardwarePower']) }}"
                                                                max="{{ formatNumber(currentData[evcs_id + '/MaximumHardwarePower']) }}"
                                                                color="dark" pin="true" style="padding-top: 8px;"
                                                                step="100" debounce="1000"
                                                                value="{{evcsCtrl.properties.defaultChargeMinPower}}">
                                                                <ion-label slot="start">
                                                                    {{ formatNumber(currentData[evcs_id + '/MinimumHardwarePower']) | number:'1.0-0'}}
                                                                    &nbsp;W
                                                                </ion-label>
                                                                <ion-label slot="end">
                                                                    {{ formatNumber(currentData[evcs_id + '/MaximumHardwarePower']) | number:'1.0-0'}}&nbsp;W
                                                                </ion-label>
                                                            </ion-range>

                                                            <table class="ion-justify-content-center">
                                                                <tr>
                                                                    <td width="50%">Priorisierung:</td>
                                                                    <td width="50%">
                                                                        <ion-segment ion-width="50%"
                                                                            (ionChange)="priorityChanged($event, evcsCtrl)"
                                                                            value="{{evcsCtrl.properties.priority}}">
                                                                            <ion-segment-button ion-margin="0px"
                                                                                ion-padding="0px" value="CAR">
                                                                                <ion-label lines="none">Auto
                                                                                </ion-label>
                                                                            </ion-segment-button>
                                                                            <ion-segment-button ion-margin="0px"
                                                                                ion-padding="0px" value="STORAGE">
                                                                                <ion-label lines="none">Speicher
                                                                                </ion-label>
                                                                            </ion-segment-button>
                                                                        </ion-segment>
                                                                    </td>
                                                                </tr>
                                                            </table>
                                                            <br>
                                                            <ion-label style="border-radius: 5px;" translate>
                                                                Edge.Index.Widgets.EVCS.OptimizedChargeMode.ChargingPriority.info
                                                            </ion-label>
                                                        </td>
                                                    </tr>
                                                    <!--Force Charge settings-->
                                                    <tr *ngIf="evcsCtrl.properties.chargeMode == 'FORCE_CHARGE'">
                                                        <td>
                                                            <table>
                                                                <tr>
                                                                    <td width="50%" translate>
                                                                        Edge.Index.Widgets.EVCS.ForceChargeMode.maxCharging
                                                                    </td>
                                                                </tr>
                                                            </table>
                                                            <ion-range class="swiper-no-swiping"
                                                                (ionChange)="updateForceMinPower($event, evcsCtrl, getValueOrThree(currentData[evcs_id + '/Phases']))"
                                                                min="{{ formatNumber(currentData[evcs_id + '/MinimumHardwarePower']) }}"
                                                                max="{{ formatNumber(currentData[evcs_id + '/MaximumHardwarePower']) }}"
                                                                color="dark" pin="true" style="padding-top: 8px;"
                                                                step="100" debounce="1000"
                                                                value="{{evcsCtrl.properties.forceChargeMinPower * getValueOrThree(currentData[evcs_id + '/Phases'])}}">
                                                                <ion-label slot="start">
                                                                    {{ formatNumber(currentData[evcs_id + '/MinimumHardwarePower']) | number:'1.0-0'}}&nbsp;W
                                                                </ion-label>
                                                                <ion-label slot="end">
                                                                    {{ formatNumber(currentData[evcs_id + '/MaximumHardwarePower']) | number:'1.0-0'}}&nbsp;W
                                                                </ion-label>
                                                            </ion-range>
                                                            <ion-label translate class="ion-text-wrap">
                                                                Edge.Index.Widgets.EVCS.ForceChargeMode.maxChargingDetails
                                                            </ion-label>
                                                        </td>
                                                    </tr>
                                                </table>
                                            </ion-item>
                                        </ng-container>
                                        <!--Uncontrollable Evcs-->
                                        <ng-container *ngIf="!evcsMap[evcs_id]">
                                            <ion-item>
                                                <ion-label translate>
                                                    Diese Ladesäule kann nicht gesteuert werden
                                                </ion-label>
                                            </ion-item>
                                        </ng-container>
                                    </ion-label>
                                    <ion-item class="normalFontSize" style="padding-top: 20px"
                                        *ngIf="currentData[evcs_id + '/State'] == 3">
                                        <tr>
                                            <td translate>
                                                Edge.Index.Widgets.EVCS.NoConnection.description
                                            </td>
                                        </tr>
                                        <tr>
                                            <td>
                                                <ul>
<<<<<<< HEAD
                                                    <li translate>Edge.Index.Widgets.EVCS.NoConnection.Help1</li>
=======
                                                    <li translate>Edge.Index.Widgets.EVCS.NoConnection.help1</li>
                                                    <ul>
                                                        <li translate>Edge.Index.Widgets.EVCS.NoConnection.help1_1
                                                        </li>
                                                    </ul>
>>>>>>> c1dfdc61
                                                </ul>
                                            </td>
                                        </tr>
                                    </ion-item>
                                </ng-container>
                            </ion-label>
                        </ion-slide>
                    </ng-container>
                </ion-slides>
            </ion-slide>
        </ion-slides>
    </ion-content>
</ng-container><|MERGE_RESOLUTION|>--- conflicted
+++ resolved
@@ -2,16 +2,11 @@
     <ion-header>
         <ion-toolbar class="ion-justify-content-center" color="primary">
             <ion-title>
-                <ion-label *ngIf="config.properties.alias as alias">
+                <ion-label *ngIf="currentData[componentId + '/Alias'] as alias">
                     {{ alias }}
                 </ion-label>
-<<<<<<< HEAD
-                <ion-label *ngIf="!config.properties.alias" translate>
-                    Edge.Index.Widgets.EVCS.ChargingStationCluster
-=======
                 <ion-label *ngIf="!currentData[componentId + '/Alias']" translate>
                     Edge.Index.Widgets.EVCS.chargingStationCluster
->>>>>>> c1dfdc61
                 </ion-label>
             </ion-title>
             <ion-buttons slot="end">
@@ -58,8 +53,7 @@
                         </table>
                     </ion-item>
                     <ion-item padding-bottom padding-top lines="none">
-                        <evcsChart style="width: 90%" [evcsMap]="evcsMap" [edge]="edge" [currentData]="currentData"
-                            [evcsConfigMap]="evcsConfigMap" [componentId]="componentId">
+                        <evcsChart style="width: 90%" [evcsMap]="evcsMap" [edge]="edge" [currentData]="currentData">
                         </evcsChart>
                     </ion-item>
                     <ion-label>
@@ -68,10 +62,10 @@
                             <ion-item *ngFor="let evcs of prioritizedEvcsList; let i = index" [attr.data-index]="i"
                                 lines="full">
                                 <ion-text>{{i+1}}.&nbsp;</ion-text>
-                                <ion-label *ngIf="evcsConfigMap[evcs] as evcsConfig">
-                                    {{ evcsConfig.properties.alias }}
+                                <ion-label *ngIf="currentData[evcs + '/Alias'] as alias">
+                                    {{ alias }}
                                 </ion-label>
-                                <ion-label *ngIf="!evcsConfigMap[evcs]">
+                                <ion-label *ngIf="!currentData[evcs + '/Alias']">
                                     {{ evcs }}
                                 </ion-label>
                                 <ion-reorder slot="end"></ion-reorder>
@@ -92,10 +86,10 @@
                                                 size="large" slot="start" name="arrow-dropleft">
                                             </ion-icon>
                                             <ion-title style="text-align: center">
-                                                <ion-label *ngIf="evcsConfigMap[evcs_id] as evcsConfig">
-                                                    {{ evcsConfig.properties.alias }}
+                                                <ion-label *ngIf="currentData[evcs_id + '/Alias'] as alias">
+                                                    {{ alias }}
                                                 </ion-label>
-                                                <ion-label *ngIf="!evcsConfigMap[evcs_id]">
+                                                <ion-label *ngIf="(!currentData[evcs_id + '/Alias'])">
                                                     {{ evcs_id }}
                                                 </ion-label>
                                             </ion-title>
@@ -311,15 +305,11 @@
                                         <tr>
                                             <td>
                                                 <ul>
-<<<<<<< HEAD
-                                                    <li translate>Edge.Index.Widgets.EVCS.NoConnection.Help1</li>
-=======
                                                     <li translate>Edge.Index.Widgets.EVCS.NoConnection.help1</li>
                                                     <ul>
                                                         <li translate>Edge.Index.Widgets.EVCS.NoConnection.help1_1
                                                         </li>
                                                     </ul>
->>>>>>> c1dfdc61
                                                 </ul>
                                             </td>
                                         </tr>

import { Component, OnInit, Input } from '@angular/core';
import { EvcsPopoverComponent } from './popover/popover.page';
import { PopoverController, ModalController } from '@ionic/angular';
import { TranslateService } from '@ngx-translate/core';
import { Websocket, Service, EdgeConfig, Edge } from 'src/app/shared/shared';
import { AdministrationComponent } from './administration/administration.component';

type ChargeMode = 'FORCE_CHARGE' | 'EXCESS_POWER' | 'OFF';
type Priority = 'CAR' | 'STORAGE';

@Component({
  selector: 'evcs-modal',
  templateUrl: './modal.page.html'
})
export class EvcsModalComponent implements OnInit {

  @Input() public edge: Edge;
  @Input() public controller: EdgeConfig.Component;
  @Input() public componentId: string;
  @Input() public evcsComponent: EdgeConfig.Component;

  //chargeMode value to determine third state 'Off' (OFF State is not available in EDGE)
  public chargeMode: ChargeMode = null;
  private oldNumberOfPhases: number = null;

  constructor(
    protected service: Service,
    protected translate: TranslateService,
    public modalCtrl: ModalController,
    public popoverController: PopoverController,
    public modalController: ModalController,
    public websocket: Websocket,
  ) { }

  ngOnInit() {
    if (this.controller != null) {
      if (this.controller.properties.enabledCharging) {
        this.chargeMode = this.controller.properties.chargeMode;
      }
      else {
        this.chargeMode = 'OFF';
      }
    }
  }

  /**
   * Returns the state of the EVCS
   * 
   * @param state 
   * @param plug 
   * 
   */
  getState(state: number, plug: number) {

    if (this.controller != null) {
      if (this.controller.properties.enabledCharging != null && this.controller.properties.enabledCharging == false) {
        return this.translate.instant('Edge.Index.Widgets.EVCS.chargingStationDeactivated');
      }
    }
    let chargeState = state;
    let chargePlug = plug;

    if (chargePlug == null) {
      if (chargeState == null) {
        return this.translate.instant('Edge.Index.Widgets.EVCS.notCharging');
      }
    } else if (chargePlug != ChargePlug.PLUGGED_ON_EVCS_AND_ON_EV_AND_LOCKED) {
      return this.translate.instant('Edge.Index.Widgets.EVCS.cableNotConnected');
    }
    switch (chargeState) {
      case ChargeState.STARTING:
        return this.translate.instant('Edge.Index.Widgets.EVCS.starting');
      case ChargeState.ERROR:
        return this.translate.instant('Edge.Index.Widgets.EVCS.error');
      case ChargeState.READY_FOR_CHARGING:
        return this.translate.instant('Edge.Index.Widgets.EVCS.readyForCharging');
      case ChargeState.NOT_READY_FOR_CHARGING:
        return this.translate.instant('Edge.Index.Widgets.EVCS.notReadyForCharging');
      case ChargeState.AUTHORIZATION_REJECTED:
        return this.translate.instant('Edge.Index.Widgets.EVCS.notCharging');
      case ChargeState.UNDEFINED:
        return this.translate.instant('Edge.Index.Widgets.EVCS.unknown');
      case ChargeState.CHARGING:
        return this.translate.instant('Edge.Index.Widgets.EVCS.charging');
      case ChargeState.ENERGY_LIMIT_REACHED:
        return this.translate.instant('Edge.Index.Widgets.EVCS.chargeLimitReached');
      case ChargeState.CHARGING_FINISHED:
        return this.translate.instant('Edge.Index.Widgets.EVCS.carFull');
    }
  }

  /**  
  * Updates the Charge-Mode of the EVCS-Controller.
  * 
  * @param event 
  */
  updateChargeMode(event: CustomEvent, currentController: EdgeConfig.Component) {
    let oldChargeMode = currentController.properties.chargeMode;
    let newChargeMode: ChargeMode;

    let oldEnabledCharging = currentController.properties.enabledCharging;
    let newEnabledCharging: boolean;

    switch (event.detail.value) {
      case 'OFF':
        newChargeMode = 'FORCE_CHARGE';
        this.chargeMode = 'OFF';
        newEnabledCharging = false;
        break;
      case 'FORCE_CHARGE':
        newChargeMode = 'FORCE_CHARGE';
        newEnabledCharging = true;
        this.chargeMode = 'FORCE_CHARGE';

        break;
      case 'EXCESS_POWER':
        newChargeMode = 'EXCESS_POWER';
        newEnabledCharging = true;
        this.chargeMode = 'EXCESS_POWER';
        break;
    }

    if (this.edge != null) {
      this.edge.updateComponentConfig(this.websocket, currentController.id, [
        { name: 'chargeMode', value: newChargeMode },
        { name: 'enabledCharging', value: newEnabledCharging },
      ]).then(() => {
        currentController.properties.enabledCharging = newEnabledCharging;
        currentController.properties.chargeMode = newChargeMode;
        this.service.toast(this.translate.instant('General.changeAccepted'), 'success');
      }).catch(reason => {
        currentController.properties.enabledCharging = oldEnabledCharging;
        currentController.properties.chargeMode = oldChargeMode;
        this.service.toast(this.translate.instant('General.changeFailed') + '\n' + reason.error.message, 'danger');
        console.warn(reason);
      });
    }
  }

  /**
   * Changed the Priority between the components of the charging session
   */
  priorityChanged(event: CustomEvent, currentController: EdgeConfig.Component) {
    let oldPriority = currentController.properties.priority;
    let newPriority: Priority;

    switch (event.detail.value) {
      case 'CAR':
        newPriority = 'CAR';
        break;
      case 'STORAGE':
        newPriority = 'STORAGE';
        break;
    }

    if (this.edge != null) {
      this.edge.updateComponentConfig(this.websocket, currentController.id, [
        { name: 'priority', value: newPriority }
      ]).then(() => {
        currentController.properties.priority = newPriority;
        this.service.toast(this.translate.instant('General.changeAccepted'), 'success');
      }).catch(reason => {
        currentController.properties.priority = oldPriority;
        this.service.toast(this.translate.instant('General.changeFailed') + '\n' + reason.error.message, 'danger');
        console.warn(reason);
      });
    }
  }

  /**
   * Updates the Min-Power of force charging
   *
   * @param event
   */
  updateForceMinPower(event: CustomEvent, currentController: EdgeConfig.Component, numberOfPhases: number) {

<<<<<<< HEAD
=======
    if (numberOfPhases != this.oldNumberOfPhases) {
      this.oldNumberOfPhases = numberOfPhases;
      return;
    }

>>>>>>> cee02fa9
    let oldMinChargePower = currentController.properties.forceChargeMinPower;
    let newMinChargePower = event.detail.value;

    newMinChargePower /= numberOfPhases;

    if (this.edge != null) {
      this.edge.updateComponentConfig(this.websocket, currentController.id, [
        { name: 'forceChargeMinPower', value: newMinChargePower }
      ]).then(() => {
        currentController.properties.forceChargeMinPower = newMinChargePower;
        this.service.toast(this.translate.instant('General.changeAccepted'), 'success');
      }).catch(reason => {
        currentController.properties.forceChargeMinPower = oldMinChargePower;
        this.service.toast(this.translate.instant('General.changeFailed') + '\n' + reason.error.message, 'danger');
        console.warn(reason);
      });
    }
  }


  /**
   * Updates the Energy Session Limit 
   *  
   * @param event 
   */
  updateEnergySessionLimit(event: CustomEvent, currentController: EdgeConfig.Component) {
    let oldLimit = currentController.properties.energySessionLimit;
    let newLimit = event.detail.value * 1000;

    if (this.edge != null) {
      this.edge.updateComponentConfig(this.websocket, currentController.id, [
        { name: 'energySessionLimit', value: newLimit }
      ]).then(() => {
        currentController.properties.energySessionLimit = newLimit;
        this.service.toast(this.translate.instant('General.changeAccepted'), 'success');
      }).catch(reason => {
        currentController.properties.energySessionLimit = oldLimit;
        this.service.toast(this.translate.instant('General.changeFailed') + '\n' + reason.error.message, 'danger');
        console.warn(reason);
      })
    }
  }

  /**
  * uptdate the state of the toggle whitch renders the minimum charge power
  * 
  * @param event 
  */
  allowEnergySessionLimit(currentController: EdgeConfig.Component) {
    let oldLimit = currentController.properties['energySessionLimit'];
    let newLimit;

    if (this.edge != null) {
      if (oldLimit > 0) {
        newLimit = 0;
      }
      else {
        newLimit = 20000;
      }
      this.edge.updateComponentConfig(this.websocket, currentController.id, [
        { name: 'energySessionLimit', value: newLimit }
      ]).then(() => {
        currentController.properties.energySessionLimit = newLimit;
        this.service.toast(this.translate.instant('General.changeAccepted'), 'success');
      }).catch(reason => {
        currentController.properties.energySessionLimit = oldLimit;
        this.service.toast(this.translate.instant('General.changeFailed') + '\n' + reason.error.message, 'danger');
        console.warn(reason);
      })
    }
  }



  /**
   * Updates the Min-Power of default charging
   *
   * @param event
   */
  updateDefaultMinPower(event: CustomEvent, currentController: EdgeConfig.Component) {
    let oldMinChargePower = currentController.properties.defaultChargeMinPower;
    let newMinChargePower = event.detail.value;

    if (this.edge != null) {
      this.edge.updateComponentConfig(this.websocket, currentController.id, [
        { name: 'defaultChargeMinPower', value: newMinChargePower }
      ]).then(() => {
        currentController.properties.defaultChargeMinPower = newMinChargePower;
        this.service.toast(this.translate.instant('General.changeAccepted'), 'success');
      }).catch(reason => {
        currentController.properties.defaultChargeMinPower = oldMinChargePower;
        this.service.toast(this.translate.instant('General.changeFailed') + '\n' + reason.error.message, 'danger');
        console.warn(reason);
      });
    }
  }

  /**
   * uptdate the state of the toggle whitch renders the minimum charge power
   * 
   * @param event 
   * @param phases 
   */
  allowMinimumChargePower(phases: number, currentController: EdgeConfig.Component) {
    let oldMinChargePower = currentController.properties['defaultChargeMinPower'];
    let newMinChargePower = 0;
    if (oldMinChargePower == null || oldMinChargePower == 0) {
      newMinChargePower = phases != undefined ? 1400 * phases : 4200;
    }
    if (this.edge != null) {
      this.edge.updateComponentConfig(this.websocket, currentController.id, [
        { name: 'defaultChargeMinPower', value: newMinChargePower }
      ]).then(() => {
        currentController.properties['defaultChargeMinPower'] = newMinChargePower;
        this.service.toast(this.translate.instant('General.changeAccepted'), 'success');
      }).catch(reason => {
        this.service.toast(this.translate.instant('General.changeFailed') + '\n' + reason.error.message, 'danger');
        currentController.properties['defaultChargeMinPower'] = oldMinChargePower;
        console.warn(reason);
      });
    }
  }

  /**
  * Activates or deactivates the Charging
  * 
  * @param event 
  */
  enableOrDisableCharging(currentController: EdgeConfig.Component) {

    let oldChargingState = currentController.properties.enabledCharging;
    let newChargingState = !oldChargingState;
    if (this.edge != null) {
      this.edge.updateComponentConfig(this.websocket, currentController.id, [
        { name: 'enabledCharging', value: newChargingState }
      ]).then(() => {
        currentController.properties.enabledCharging = newChargingState;
        this.service.toast(this.translate.instant('General.changeAccepted'), 'success');
      }).catch(reason => {
        currentController.properties.enabledCharging = oldChargingState;
        this.service.toast(this.translate.instant('General.changeFailed') + '\n' + reason.error.message, 'danger');
        console.warn(reason);
      });
    }
  }

  /**
   * Updates the MinChargePower for Renault Zoe Charging Mode if activated in administration component
   */
  updateRenaultZoeConfig() {
    if (this.evcsComponent.properties['minHwCurrent'] == 10000) {

      let oldMinChargePower = this.controller.properties.forceChargeMinPower;
      let maxAllowedChargePower = 10 /* Ampere */ * 230 /* Volt */

      if (oldMinChargePower < maxAllowedChargePower) {
        if (this.edge != null) {
          let newMinChargePower = maxAllowedChargePower;
          this.edge.updateComponentConfig(this.websocket, this.controller.id, [
            { name: 'forceChargeMinPower', value: newMinChargePower }
          ]).then(() => {
            this.controller.properties.forceChargeMinPower = newMinChargePower;
          }).catch(reason => {
            this.controller.properties.forceChargeMinPower = oldMinChargePower;
            console.warn(reason);
          });
        }
      }
    }
  }

  /**
   * Returns the number of Phases or the default 3.
   */
  getNumberOfPhasesOrThree() {
    let numberOfPhases = this.edge.currentData['_value'].channel[this.componentId + "/Phases"];
    numberOfPhases = numberOfPhases == null ? 3 : numberOfPhases;
    return numberOfPhases
  }

  /**
   * Round to 100 and 
   * Round up (ceil)
   * 
   * @param i 
   */
  formatNumber(i: number) {
    let round = Math.ceil(i / 100) * 100;
    return round;
  }

  async presentPopover(ev: any) {
    const popover = await this.popoverController.create({
      component: EvcsPopoverComponent,
      event: ev,
      translucent: true,
      componentProps: {
        controller: this.controller,
        componentId: this.componentId
      }
    });
    return await popover.present();
  }

  async presentModal() {
    const modal = await this.modalController.create({
      component: AdministrationComponent,
      componentProps: {
        evcsComponent: this.evcsComponent,
        edge: this.edge,
      }
    });
    modal.onDidDismiss().then(() => {
      this.updateRenaultZoeConfig();
    })
    return await modal.present();
  }
}

enum ChargeState {
  UNDEFINED = -1,           //Undefined
  STARTING,                 //Starting
  NOT_READY_FOR_CHARGING,   //Not ready for Charging e.g. unplugged, X1 or "ena" not enabled, RFID not enabled,...
  READY_FOR_CHARGING,       //Ready for Charging waiting for EV charging request
  CHARGING,                 //Charging
  ERROR,                    //Error
  AUTHORIZATION_REJECTED,   //Authorization rejected
  ENERGY_LIMIT_REACHED,     //Energy limit reached
  CHARGING_FINISHED         //Charging has finished
}

enum ChargePlug {
  UNDEFINED = -1,                           //Undefined
  UNPLUGGED,                                //Unplugged
  PLUGGED_ON_EVCS,                          //Plugged on EVCS
  PLUGGED_ON_EVCS_AND_LOCKED = 3,           //Plugged on EVCS and locked
  PLUGGED_ON_EVCS_AND_ON_EV = 5,            //Plugged on EVCS and on EV
  PLUGGED_ON_EVCS_AND_ON_EV_AND_LOCKED = 7  //Plugged on EVCS and on EV and locked
}<|MERGE_RESOLUTION|>--- conflicted
+++ resolved
@@ -174,14 +174,11 @@
    */
   updateForceMinPower(event: CustomEvent, currentController: EdgeConfig.Component, numberOfPhases: number) {
 
-<<<<<<< HEAD
-=======
     if (numberOfPhases != this.oldNumberOfPhases) {
       this.oldNumberOfPhases = numberOfPhases;
       return;
     }
 
->>>>>>> cee02fa9
     let oldMinChargePower = currentController.properties.forceChargeMinPower;
     let newMinChargePower = event.detail.value;
 

--- conflicted
+++ resolved
@@ -272,12 +272,8 @@
             <tr>
                 <td>
                     <ul>
-<<<<<<< HEAD
-                        <li translate>Edge.Index.Widgets.EVCS.NoConnection.Help1</li>
-=======
                         <li translate>Edge.Index.Widgets.EVCS.NoConnection.help1</li>
                         <li translate>Edge.Index.Widgets.EVCS.NoConnection.help1_1</li>
->>>>>>> c1dfdc61
                     </ul>
                 </td>
             </tr>

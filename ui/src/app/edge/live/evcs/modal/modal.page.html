<ng-container *ngIf="(edge.currentData | async)['channel'] as currentData">
    <ion-header>
        <ion-toolbar class="ion-justify-content-center" color="primary">
            <ion-title *ngIf="evcsComponent.alias == evcsComponent.id" translate>
                Edge.Index.Widgets.EVCS.ChargingStation
            </ion-title>
            <ion-title *ngIf="evcsComponent.alias != evcsComponent.id">
                {{evcsComponent.alias}}
            </ion-title>
            <ion-buttons slot="end">
                <ion-button (click)="modalCtrl.dismiss()">
                    <ion-icon name="close"></ion-icon>
                </ion-button>
            </ion-buttons>
        </ion-toolbar>
    </ion-header>
    <ion-content>
        <ng-container *ngIf="currentData[componentId + '/State'] != 3">

            <ion-card-content class="underline">
                <table class="full_width">
                    <tr>
                        <td style="width:20%" translate>
                            Edge.Index.Widgets.EVCS.Status
                        </td>
                        <td style="width:80%" class="align_right">
                            {{ getState(currentData[componentId + "/Status"], currentData[componentId + "/Plug"]) }}
                        </td>
                    </tr>
                </table>
                <table class="full_width">
                    <tr>
                        <td style="width:65%" translate>
                            Edge.Index.Widgets.EVCS.ChargingPower
                        </td>
                        <ng-container *ngIf="currentData[componentId + '/ChargePower'] > 0;else empty">
                            <td style="width:35%" class="align_right">
                                {{ currentData[componentId + "/ChargePower"] | number:'1.0-0' }}&nbsp;W&nbsp;
                            </td>
                        </ng-container>
                        <ng-template #empty>
                            <td style="width:35%" class="align_right">
                                -&nbsp;
                            </td>
                        </ng-template>
                    </tr>
                    <tr
<<<<<<< HEAD
                        *ngIf="currentData[componentId + '/ChargePower'] > 0 || currentData[componentId + '/Status'] == 2|| currentData[componentId + '/Status'] == 7">
=======
                        *ngIf="currentData[componentId + '/ChargePower'] > 0 || currentData[componentId + '/Status'] == 2 || currentData[componentId + '/Status'] == 7">
>>>>>>> 4f023769
                        <td style="width:65%" translate>
                            Edge.Index.Widgets.EVCS.EnergieSinceBeginning</td>
                        <td style="width:35%" class="align_right">
                            {{ currentData[componentId + "/EnergySession"] | number:'1.0-0' }}&nbsp;Wh
                        </td>
                    </tr>
                </table>
            </ion-card-content>
            <ng-container *ngIf="controller">
                <!--Controllable Evcs-->
                <ion-card-content>
                    <table class="full_width">
                        <tr>
                            <td translate>
                                General.Mode
                            </td>
                            <td class="align_right" *ngIf="chargeMode != 'OFF'">
                                <ion-icon (click)="isPrioritization = false; presentPopover()" class="ion-no-padding"
                                    style="text-align: right; font-size: 20px" style="cursor: pointer"
                                    name="information-circle-outline">
                                </ion-icon>
                            </td>
                        </tr>
                    </table>
                    <ion-segment (ionChange)="updateChargeMode($event, controller)" value="{{chargeMode}}"
                        scrollable="false">
                        <ion-segment-button value="FORCE_CHARGE">
                            <ion-label translate>
                                General.Manually
                            </ion-label>
                            <ion-icon color="success" style="width:40px" name="power"></ion-icon>
                        </ion-segment-button>
                        <ion-segment-button value="EXCESS_POWER">
                            <ion-label translate>
                                General.Automatic
                            </ion-label>
                            <ion-icon style="width:40px" name="sunny">
                            </ion-icon>
                        </ion-segment-button>
                        <ion-segment-button value="OFF">
                            <ion-label translate>
                                General.Off
                            </ion-label>
                            <ion-icon name="power" style="width: 40px"></ion-icon>
                        </ion-segment-button>
                    </ion-segment>
                </ion-card-content>
                <ng-container *ngIf="chargeMode == 'EXCESS_POWER'">
                    <!--Excess Power settings-->
                    <ion-card-content>
                        <table class="full_width">
                            <tr>
                                <td style="width: 65%" translate>
                                    Edge.Index.Widgets.EVCS.OptimizedChargeMode.MinCharging
                                </td>
                                <td style="width: 35%" class="align_right">
                                    <ion-toggle
                                        (ionChange)="allowMinimumChargePower(currentData[componentId + '/Phases'], controller)"
                                        [checked]="controller.properties['defaultChargeMinPower'] != 0">
                                    </ion-toggle>
                                </td>
                            </tr>
                            <tr *ngIf="controller.properties['defaultChargeMinPower'] != 0">
                                <td style="width:65%" translate>
                                    Edge.Index.Widgets.EVCS.OptimizedChargeMode.MinChargePower
                                </td>
                                <td style="width: 35%" class="align_right">
                                    {{controller.properties['defaultChargeMinPower'] | unitvalue:'W'}}
                                </td>
                            </tr>
                        </table>
                        <table class="full_width">
                            <tr>
                                <ion-range class="swiper-no-swiping" style="z-index: 10000; page-break-inside: auto"
                                    *ngIf="controller.properties['defaultChargeMinPower'] != 0"
                                    (ionChange)="updateDefaultMinPower($event, controller)"
                                    min="{{ formatNumber(currentData[componentId + '/MinimumHardwarePower']) }}"
                                    max="{{ formatNumber(currentData[componentId + '/MaximumHardwarePower']) }}"
                                    color="dark" pin="true" style="padding-top: 8px;" step="100" debounce="500"
                                    value="{{controller.properties['defaultChargeMinPower']}}">
                                    <ion-label slot="start">
                                        {{ formatNumber(currentData[componentId + '/MinimumHardwarePower']) | unitvalue:'W'}}
                                    </ion-label>
                                    <ion-label slot="end">
                                        {{ formatNumber(currentData[componentId + '/MaximumHardwarePower']) | unitvalue:'W'}}
                                    </ion-label>
                                </ion-range>
                            </tr>
                        </table>
                    </ion-card-content>
                    <ion-card-content class="underline">
                        <table class="full_width">
                            <tr>
                                <td translate>
                                    Edge.Index.Widgets.EVCS.Prioritization
                                </td>
                            </tr>
                        </table>
                        <table class="full_width">
                            <tr>
                                <td>
                                    <ion-segment (ionChange)="priorityChanged($event, controller)"
                                        value="{{controller.properties['priority']}}" scrollable="false">
                                        <ion-segment-button value="CAR" layout="icon-start">
                                            <img style="width:40px" src="assets/img/evcs.png">
                                            <ion-label translate>
                                                Edge.Index.Widgets.EVCS.OptimizedChargeMode.ChargingPriority.Car
                                            </ion-label>
                                        </ion-segment-button>
                                        <ion-segment-button value="STORAGE" layout="icon-start">
                                            <img style="width:40px" src="assets/img/storage.png">
                                            <ion-label translate>
                                                Edge.Index.Widgets.EVCS.OptimizedChargeMode.ChargingPriority.Storage
                                            </ion-label>
                                        </ion-segment-button>
                                    </ion-segment>
                                </td>
                            </tr>
                        </table>

                    </ion-card-content>
                </ng-container>
                <ng-container *ngIf="chargeMode == 'FORCE_CHARGE'">
                    <ion-card-content class="underline">
                        <!--Force Charge settings-->
                        <table class="full_width">
                            <tr>
                                <td style="width:65%" translate>
                                    Edge.Index.Widgets.EVCS.ForceChargeMode.MaxCharging
                                </td>
                                <td style="width: 35%" class="align_right">
                                    {{controller.properties['forceChargeMinPower'] | unitvalue:'W'}}
                                </td>
                            </tr>
                        </table>
                        <table class="full_width">
                            <tr>
                                <ion-range style="width: 100%" (ionChange)="updateForceMinPower($event, controller)"
                                    min="{{ formatNumber(currentData[componentId + '/MinimumHardwarePower']) }}"
                                    max="{{ formatNumber(currentData[componentId + '/MaximumHardwarePower']) }}"
                                    color="dark" pin="true" style="padding-top: 8px;" step="100" debounce="500"
                                    value="{{controller.properties['forceChargeMinPower']}}">
                                    <ion-label slot="start">
                                        {{ formatNumber(currentData[componentId + '/MinimumHardwarePower']) | unitvalue:'W'}}
                                    </ion-label>
                                    <ion-label slot="end">
                                        {{ formatNumber(currentData[componentId + '/MaximumHardwarePower']) | unitvalue:'W'}}
                                    </ion-label>
                                </ion-range>
                            </tr>
                        </table>
                    </ion-card-content>
                </ng-container>
                <ion-card-content *ngIf="controller && chargeMode != 'OFF'">
                    <table class="full_width">
                        <tr>
                            <td style="width: 65%" translate>
                                Edge.Index.Widgets.EVCS.MaxEnergyRestriction
                            </td>
                            <td style="width: 35%" class="align_right">
                                <ion-toggle (ionChange)="allowEnergySessionLimit(controller)"
                                    [checked]="controller.properties['energySessionLimit'] != 0">
                                </ion-toggle>
                            </td>
                        </tr>
                    </table>
                    <ng-container *ngIf="controller.properties['energySessionLimit'] != 0">
                        <div style="padding-top: 10px;"></div>

                        <table class="full_width">
                            <tr>
                                <td style="width: 65%" translate>Edge.Index.Widgets.EVCS.EnergyLimit</td>
                                <td style="width: 35%" class="align_right">
                                    {{controller.properties['energySessionLimit'] | unitvalue:'kWh'}}</td>
                                <td class="align_right" style="width: 100%">
                                </td>
                            </tr>
                        </table>
                        <table class="full_width">
                            <tr>
                                <ion-range (ionChange)="updateEnergySessionLimit($event, controller)" min="1" max="100"
                                    color="dark" pin="true" style="width: 100%" step="1" debounce="500"
                                    value="{{(controller.properties['energySessionLimit'] / 1000)}}">
                                    <ion-label slot="start">
                                        {{1000 | unitvalue:'kWh'}}
                                    </ion-label>
                                    <ion-label slot="end">
                                        {{100000 | unitvalue:'kWh'}}
                                    </ion-label>
                                </ion-range>
                            </tr>
                        </table>
                    </ng-container>
                </ion-card-content>
            </ng-container>
            <!--Uncontrollable Evcs-->
            <ng-container *ngIf="!controller">
                <ion-item>
                    <ion-label translate>
                        Diese Ladesäule kann nicht gesteuert werden
                    </ion-label>
                </ion-item>
            </ng-container>
        </ng-container>

        <ion-item class="normalFontSize" style="padding-top: 20px" *ngIf="currentData[componentId + '/State'] == 3">
            <tr>
                <td translate>
                    Edge.Index.Widgets.EVCS.NoConnection.Description
                </td>
            </tr>
            <tr>
                <td>
                    <ul>
                        <li translate>Edge.Index.Widgets.EVCS.NoConnection.Help1</li>
                    </ul>
                </td>
            </tr>
        </ion-item>
    </ion-content>
</ng-container><|MERGE_RESOLUTION|>--- conflicted
+++ resolved
@@ -45,11 +45,7 @@
                         </ng-template>
                     </tr>
                     <tr
-<<<<<<< HEAD
-                        *ngIf="currentData[componentId + '/ChargePower'] > 0 || currentData[componentId + '/Status'] == 2|| currentData[componentId + '/Status'] == 7">
-=======
                         *ngIf="currentData[componentId + '/ChargePower'] > 0 || currentData[componentId + '/Status'] == 2 || currentData[componentId + '/Status'] == 7">
->>>>>>> 4f023769
                         <td style="width:65%" translate>
                             Edge.Index.Widgets.EVCS.EnergieSinceBeginning</td>
                         <td style="width:35%" class="align_right">
@@ -265,6 +261,7 @@
                 <td>
                     <ul>
                         <li translate>Edge.Index.Widgets.EVCS.NoConnection.Help1</li>
+                        <li translate>Edge.Index.Widgets.EVCS.NoConnection.Help1_1</li>
                     </ul>
                 </td>
             </tr>

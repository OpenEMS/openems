import { Component, Input, HostListener } from '@angular/core';
import { ActivatedRoute } from '@angular/router';
import { ChannelAddress, Edge, EdgeConfig, Service, Websocket } from '../../../shared/shared';
import { TranslateService } from '@ngx-translate/core';
import { ModalController } from '@ionic/angular';
import { EvcsModalComponent } from './evcs-modal/modal.page';

type ChargeMode = 'FORCE_CHARGE' | 'EXCESS_POWER';
type Priority = 'CAR' | 'STORAGE';

@Component({
  selector: 'evcs',
  templateUrl: './evcs.component.html'
})
export class EvcsComponent {

  private static readonly SELECTOR = "evcs";

  @Input() public componentId: string;

  public edge: Edge = null;
  public controller: EdgeConfig.Component = null;
  public chargeMode: ChargeMode = null;

  constructor(
    private service: Service,
    private websocket: Websocket,
    private route: ActivatedRoute,
    protected translate: TranslateService,
    public modalController: ModalController
  ) { }

  ngOnInit() {
    // Subscribe to CurrentData
    this.service.setCurrentComponent('', this.route).then(edge => {
      this.edge = edge;
      edge.subscribeChannels(this.websocket, EvcsComponent.SELECTOR + this.componentId, [
        // Evcs
        new ChannelAddress(this.componentId, 'ChargePower'),
        new ChannelAddress(this.componentId, 'HardwarePowerLimit'),
        new ChannelAddress(this.componentId, 'Phases'),
        new ChannelAddress(this.componentId, 'Plug'),
        new ChannelAddress(this.componentId, 'Status'),
        new ChannelAddress(this.componentId, 'State'),
        new ChannelAddress(this.componentId, 'EnergySession'),
        new ChannelAddress(this.componentId, 'MinimumHardwarePower'),
        new ChannelAddress(this.componentId, 'MaximumHardwarePower')
      ]);

      // Gets the Controller for the given EVCS-Component.
      this.service.getConfig().then(config => {
        let controllers = config.getComponentsByFactory("Controller.Evcs");

        for (let controller of controllers) {
          let properties = controller.properties;
          if ("evcs.id" in properties && properties["evcs.id"] === this.componentId) {
            this.controller = controller;
          }
        }
      });
    });
  }

  /**
   * Returns the state of the EVCS
   * 
   * @param state 
   * @param plug 
   * 
   */
  getState(state: number, plug: number) {
    if (this.controller.properties.enabledCharging != null && this.controller.properties.enabledCharging == false) {
      return this.translate.instant('Edge.Index.Widgets.EVCS.ChargingStationDeactivated');
    }
    let chargeState = state;
    let chargePlug = plug;

    if (chargePlug == null) {
      return this.translate.instant('Edge.Index.Widgets.EVCS.NotCharging');
    } else if (chargePlug != ChargePlug.PLUGGED_ON_EVCS_AND_ON_EV_AND_LOCKED) {
      return this.translate.instant('Edge.Index.Widgets.EVCS.CableNotConnected');
    }
    switch (chargeState) {
      case ChargeState.STARTING:
        return this.translate.instant('Edge.Index.Widgets.EVCS.Starting');
      case ChargeState.UNDEFINED:
      case ChargeState.ERROR:
        return this.translate.instant('Edge.Index.Widgets.EVCS.Error');
<<<<<<< HEAD
=======
      // if the car is not charging but would be ready to charge, the car is fully charged (keba logic dependency)
>>>>>>> f0e3a763
      case ChargeState.READY_FOR_CHARGING:
        return this.translate.instant('Edge.Index.Widgets.EVCS.CarFull');
      case ChargeState.NOT_READY_FOR_CHARGING:
        return this.translate.instant('Edge.Index.Widgets.EVCS.NotReadyForCharging');
      case ChargeState.AUTHORIZATION_REJECTED:
        return this.translate.instant('Edge.Index.Widgets.EVCS.NotCharging');
      case ChargeState.CHARGING:
        return this.translate.instant('Edge.Index.Widgets.EVCS.Charging');
      case ChargeState.ENERGY_LIMIT_REACHED:
        return this.translate.instant('Edge.Index.Widgets.EVCS.ChargeLimitReached');
    }
  }

  async presentModal() {
    const modal = await this.modalController.create({
      component: EvcsModalComponent,
      componentProps: {
        controller: this.controller,
        edge: this.edge,
        componentId: this.componentId,
        getState: this.getState
      }
    });
    return await modal.present();
  }

  ngOnDestroy() {
    if (this.edge != null) {
      this.edge.unsubscribeChannels(this.websocket, EvcsComponent.SELECTOR + this.componentId);
    }
  }
}

enum ChargeState {
  UNDEFINED = -1,           //Undefined
  STARTING,                 //Starting
  NOT_READY_FOR_CHARGING,   //Not ready for Charging e.g. unplugged, X1 or "ena" not enabled, RFID not enabled,...
  READY_FOR_CHARGING,       //Ready for Charging waiting for EV charging request
  CHARGING,                 //Charging
  ERROR,                    //Error
  AUTHORIZATION_REJECTED,    //Authorization rejected
  ENERGY_LIMIT_REACHED
}

enum ChargePlug {
  UNDEFINED = -1,                           //Undefined
  UNPLUGGED,                                //Unplugged
  PLUGGED_ON_EVCS,                          //Plugged on EVCS
  PLUGGED_ON_EVCS_AND_LOCKED = 3,           //Plugged on EVCS and locked
  PLUGGED_ON_EVCS_AND_ON_EV = 5,            //Plugged on EVCS and on EV
  PLUGGED_ON_EVCS_AND_ON_EV_AND_LOCKED = 7  //Plugged on EVCS and on EV and locked
}<|MERGE_RESOLUTION|>--- conflicted
+++ resolved
@@ -86,10 +86,7 @@
       case ChargeState.UNDEFINED:
       case ChargeState.ERROR:
         return this.translate.instant('Edge.Index.Widgets.EVCS.Error');
-<<<<<<< HEAD
-=======
       // if the car is not charging but would be ready to charge, the car is fully charged (keba logic dependency)
->>>>>>> f0e3a763
       case ChargeState.READY_FOR_CHARGING:
         return this.translate.instant('Edge.Index.Widgets.EVCS.CarFull');
       case ChargeState.NOT_READY_FOR_CHARGING:

import { Component, Input } from '@angular/core';
import { ActivatedRoute } from '@angular/router';
import { ChannelAddress, Edge, EdgeConfig, Service, Websocket } from '../../../shared/shared';
import { TranslateService } from '@ngx-translate/core';
import { ModalController } from '@ionic/angular';
import { EvcsModalComponent } from './modal/modal.page';

type ChargeMode = 'FORCE_CHARGE' | 'EXCESS_POWER';

@Component({
  selector: 'evcs',
  templateUrl: './evcs.component.html'
})
export class EvcsComponent {

  private static readonly SELECTOR = "evcs";

  @Input() public componentId: string;

  public edge: Edge = null;
  public controller: EdgeConfig.Component = null;
  public evcsComponent: EdgeConfig.Component = null;
  public chargeMode: ChargeMode = null;

  constructor(
    private service: Service,
    private websocket: Websocket,
    private route: ActivatedRoute,
    protected translate: TranslateService,
    public modalController: ModalController
  ) { }

  ngOnInit() {
    // Subscribe to CurrentData
    this.service.setCurrentComponent('', this.route).then(edge => {
      this.edge = edge;
      edge.subscribeChannels(this.websocket, EvcsComponent.SELECTOR + this.componentId, [
        // Evcs
        new ChannelAddress(this.componentId, 'ChargePower'),
        new ChannelAddress(this.componentId, 'HardwarePowerLimit'),
        new ChannelAddress(this.componentId, 'Phases'),
        new ChannelAddress(this.componentId, 'Plug'),
        new ChannelAddress(this.componentId, 'Status'),
        new ChannelAddress(this.componentId, 'State'),
        new ChannelAddress(this.componentId, 'EnergySession'),
        new ChannelAddress(this.componentId, 'MinimumHardwarePower'),
        new ChannelAddress(this.componentId, 'MaximumHardwarePower')
      ]);

      // Gets the Controller & Component for the given EVCS-Component.
      this.service.getConfig().then(config => {
        let controllers = config.getComponentsByFactory("Controller.Evcs");
        this.evcsComponent = config.getComponent(this.componentId);
        for (let controller of controllers) {
          let properties = controller.properties;
          if ("evcs.id" in properties && properties["evcs.id"] === this.componentId) {
            this.controller = controller;
          }
        }
      });
    });
  }

  /**
   * Returns the state of the EVCS
   * 
   * @param state 
   * @param plug 
   * 
   */
  getState(state: number, plug: number) {
<<<<<<< HEAD
=======

>>>>>>> 05039e4d
    if (this.controller != null) {
      if (this.controller.properties.enabledCharging != null && this.controller.properties.enabledCharging == false) {
        return this.translate.instant('Edge.Index.Widgets.EVCS.ChargingStationDeactivated');
      }
    }
    let chargeState = state;
    let chargePlug = plug;

    if (chargePlug == null) {
      if (chargeState == null) {
        return this.translate.instant('Edge.Index.Widgets.EVCS.NotCharging');
      }
    } else if (chargePlug != ChargePlug.PLUGGED_ON_EVCS_AND_ON_EV_AND_LOCKED) {
      return this.translate.instant('Edge.Index.Widgets.EVCS.CableNotConnected');
    }
    switch (chargeState) {
      case ChargeState.STARTING:
        return this.translate.instant('Edge.Index.Widgets.EVCS.Starting');
      case ChargeState.UNDEFINED:
      case ChargeState.ERROR:
        return this.translate.instant('Edge.Index.Widgets.EVCS.Error');
      case ChargeState.READY_FOR_CHARGING:
        return this.translate.instant('Edge.Index.Widgets.EVCS.ReadyForCharging');
      case ChargeState.NOT_READY_FOR_CHARGING:
        return this.translate.instant('Edge.Index.Widgets.EVCS.NotReadyForCharging');
      case ChargeState.AUTHORIZATION_REJECTED:
        return this.translate.instant('Edge.Index.Widgets.EVCS.NotCharging');
      case ChargeState.CHARGING:
        return this.translate.instant('Edge.Index.Widgets.EVCS.Charging');
      case ChargeState.ENERGY_LIMIT_REACHED:
        return this.translate.instant('Edge.Index.Widgets.EVCS.ChargeLimitReached');
      case ChargeState.CHARGING_FINISHED:
        return this.translate.instant('Edge.Index.Widgets.EVCS.CarFull');
    }
  }

  async presentModal() {
    const modal = await this.modalController.create({
      component: EvcsModalComponent,
      componentProps: {
        controller: this.controller,
        edge: this.edge,
        componentId: this.componentId,
        evcsComponent: this.evcsComponent,
        getState: this.getState
      }
    });
    return await modal.present();
  }

  ngOnDestroy() {
    if (this.edge != null) {
      this.edge.unsubscribeChannels(this.websocket, EvcsComponent.SELECTOR + this.componentId);
    }
  }
}

enum ChargeState {
  UNDEFINED = -1,           //Undefined
  STARTING,                 //Starting
  NOT_READY_FOR_CHARGING,   //Not ready for Charging e.g. unplugged, X1 or "ena" not enabled, RFID not enabled,...
  READY_FOR_CHARGING,       //Ready for Charging waiting for EV charging request
  CHARGING,                 //Charging
  ERROR,                    //Error
  AUTHORIZATION_REJECTED,   //Authorization rejected
  ENERGY_LIMIT_REACHED,     //Energy limit reached
  CHARGING_FINISHED         //Charging has finished
}

enum ChargePlug {
  UNDEFINED = -1,                           //Undefined
  UNPLUGGED,                                //Unplugged
  PLUGGED_ON_EVCS,                          //Plugged on EVCS
  PLUGGED_ON_EVCS_AND_LOCKED = 3,           //Plugged on EVCS and locked
  PLUGGED_ON_EVCS_AND_ON_EV = 5,            //Plugged on EVCS and on EV
  PLUGGED_ON_EVCS_AND_ON_EV_AND_LOCKED = 7  //Plugged on EVCS and on EV and locked
}<|MERGE_RESOLUTION|>--- conflicted
+++ resolved
@@ -69,10 +69,7 @@
    * 
    */
   getState(state: number, plug: number) {
-<<<<<<< HEAD
-=======
 
->>>>>>> 05039e4d
     if (this.controller != null) {
       if (this.controller.properties.enabledCharging != null && this.controller.properties.enabledCharging == false) {
         return this.translate.instant('Edge.Index.Widgets.EVCS.ChargingStationDeactivated');

--- conflicted
+++ resolved
@@ -98,7 +98,6 @@
                                     <td translate>
                                         General.Off
                                     </td>
-<<<<<<< HEAD
                                 </ion-item>
                             </ion-segment-button>
                             </ion-segment>
@@ -246,194 +245,7 @@
                                 Edge.Index.Widgets.EVCS.ChargingPower
                             </td>
                             <td style="width:50%" class="align_right">
-                                {{ getState(currentData[componentId + "/ChargePower"] | number:'1.0-0',
-=======
-                                </tr>
-                                <tr>
-                                    <td style="width:50%" translate>
-                                        Edge.Index.Widgets.EVCS.ChargingPower
-                                    </td>
-                                    <td style="width:50%" class="align_right">
-                                        {{ getState(currentData[componentId + "/ChargePower"] | number:'1.0-0',
-                                    currentData[componentId + "/Status"], 
-                                    currentData[componentId + "/Plug"]) }}
-                                    </td>
-                                </tr>
-                                <tr>
-                                    <td style="width: 50%" translate>
-                                        Edge.Index.Widgets.EVCS.EnergieSinceBeginning</td>
-                                    <td style="width:50%" class="align_right">
-                                        {{ (currentData[componentId + "/EnergySession"] * 0.1) | number:'1.0-0' }}
-                                        Wh
-                                    </td>
-                                </tr>
-                            </table>
-                        </ion-item>
-                        <ion-item class="normalFontSize" lines="none">
-                            <table class="full_width" class="ion-text-wrap">
-                                <tr>
-                                    <td colspan="3" style="width: 95%">
-                                        <ion-segment (ionChange)="updateChargeMode($event, controller)"
-                                            value={{controller.properties.chargeMode}}>
-
-                                            <ion-segment-button value="EXCESS_POWER">
-                                                <ion-item lines="none">
-                                                    <ion-icon style="width:40px" name="sunny">
-                                                    </ion-icon>
-
-                                                    <ion-label translate>
-                                                        Edge.Index.Widgets.EVCS.OptimizedChargeMode.ShortName
-                                                    </ion-label>
-                                                </ion-item>
-                                            </ion-segment-button>
-                                            <ion-segment-button value="FORCE_CHARGE">
-                                                <ion-item lines="none">
-                                                    <ion-img style="width:30px" src="assets/img/gridStorage.png">
-                                                    </ion-img>
-                                                    <ion-label translate>
-                                                        Edge.Index.Widgets.EVCS.ForceChargeMode.ShortName
-                                                    </ion-label>
-                                                </ion-item>
-                                            </ion-segment-button>
-                                        </ion-segment>
-                                    </td>
-                                    <td style="width: 5%">
-                                        <ion-icon style="text-align: right; font-size: 20px" style="cursor: pointer"
-                                            name="information-circle-outline" (click)="displayInfo = !displayInfo">
-                                        </ion-icon>
-                                    </td>
-                                </tr>
-                                <tr *ngIf="displayInfo">
-                                    <td style="width: 45%">
-                                        <ion-note padding-top translate class="ion-text-wrap">
-                                            Edge.Index.Widgets.EVCS.OptimizedChargeMode.Info
-                                        </ion-note>
-                                    </td>
-                                    <td style="width: 2.5%"></td>
-                                    <td style="width: 52.5%" padding-top colspan="2">
-                                        <ion-note translate class="ion-text-wrap">
-                                            Edge.Index.Widgets.EVCS.ForceChargeMode.Info
-                                        </ion-note>
-                                    </td>
-                                </tr>
-                            </table>
-                        </ion-item>
-                        <ion-item lines="none">
-                            <table class="full_width" class="ion-text-wrap">
-                                <!--Excess Power settings-->
-                                <tr *ngIf="controller.properties.chargeMode == 'EXCESS_POWER'"
-                                    style="margin-top: 20px;">
-                                    <td>
-                                        <table class="full_width">
-                                            <tr>
-                                                <td width="70%">
-                                                    <span
-                                                        translate>Edge.Index.Widgets.EVCS.OptimizedChargeMode.MinCharging</span>
-                                                    <ion-text *ngIf="controller.properties.defaultChargeMinPower != 0">
-                                                        {{controller.properties.defaultChargeMinPower}}&nbsp;W
-                                                    </ion-text>
-                                                </td>
-                                                <td width="30%" style="text-align: right;">
-                                                    <ion-toggle class="swiper-no-swiping" style="margin: 2px;"
-                                                        slot="end"
-                                                        (ionChange)="allowMinimumChargePower($event, currentData[componentId + '/Phases'], controller)"
-                                                        [checked]="controller.properties.defaultChargeMinPower != 0">
-                                                    </ion-toggle>
-                                                </td>
-                                            </tr>
-                                        </table>
-                                        <ion-range class="swiper-no-swiping"
-                                            style="z-index: 10000; page-break-inside: auto"
-                                            *ngIf="controller.properties.defaultChargeMinPower != 0"
-                                            (ionChange)="updateDefaultMinPower($event, controller)"
-                                            min="{{ formatNumber(currentData[componentId + '/MinimumHardwarePower']) }}"
-                                            max="{{ formatNumber(currentData[componentId + '/MaximumHardwarePower']) }}"
-                                            color="dark" pin="true" style="padding-top: 8px;" step="100" debounce="1000"
-                                            value="{{controller.properties.defaultChargeMinPower}}">
-                                            <ion-label slot="start">
-                                                {{ formatNumber(currentData[componentId + '/MinimumHardwarePower']) | number:'1.0-0'}}
-                                                &nbsp;W
-                                            </ion-label>
-                                            <ion-label slot="end">
-                                                {{ formatNumber(currentData[componentId + '/MaximumHardwarePower']) | number:'1.0-0'}}&nbsp;W
-                                            </ion-label>
-                                        </ion-range>
-
-                                        <table class="ion-justify-content-center">
-                                            <tr>
-                                                <td width="50%">Priorisierung:</td>
-                                                <td width="50%">
-                                                    <ion-segment ion-width="50%"
-                                                        (ionChange)="priorityChanged($event, controller)"
-                                                        value="{{controller.properties.priority}}">
-                                                        <ion-segment-button ion-margin="0px" ion-padding="0px"
-                                                            value="CAR">
-                                                            <ion-label lines="none">Auto
-                                                            </ion-label>
-                                                        </ion-segment-button>
-                                                        <ion-segment-button ion-margin="0px" ion-padding="0px"
-                                                            value="STORAGE">
-                                                            <ion-label lines="none">Speicher
-                                                            </ion-label>
-                                                        </ion-segment-button>
-                                                    </ion-segment>
-                                                </td>
-                                            </tr>
-                                        </table>
-                                        <br>
-                                        <ion-label style="border-radius: 5px;" translate>
-                                            Edge.Index.Widgets.EVCS.OptimizedChargeMode.ChargingPriority.Info
-                                        </ion-label>
-                                    </td>
-                                </tr>
-                                <!--Force Charge settings-->
-                                <tr *ngIf="controller.properties.chargeMode == 'FORCE_CHARGE'"
-                                    style="padding-top: 20px;">
-                                    <td>
-                                        <table>
-                                            <tr>
-                                                <td width="100%">
-                                                    <span
-                                                        translate>Edge.Index.Widgets.EVCS.ForceChargeMode.MaxCharging</span>:
-                                                    <ion-text>({{controller.properties.forceChargeMinPower}}&nbsp;W)
-                                                    </ion-text>
-                                                </td>
-                                            </tr>
-                                        </table>
-                                        <ion-range class="swiper-no-swiping"
-                                            (ionChange)="updateForceMinPower($event, controller)"
-                                            min="{{ formatNumber(currentData[componentId + '/MinimumHardwarePower']) }}"
-                                            max="{{ formatNumber(currentData[componentId + '/MaximumHardwarePower']) }}"
-                                            color="dark" pin="true" style="padding-top: 8px;" step="100" debounce="1000"
-                                            value="{{controller.properties.forceChargeMinPower}}">
-                                            <ion-label slot="start">
-                                                {{ formatNumber(currentData[componentId + '/MinimumHardwarePower']) | number:'1.0-0'}}&nbsp;W
-                                            </ion-label>
-                                            <ion-label slot="end">
-                                                {{ formatNumber(currentData[componentId + '/MaximumHardwarePower']) | number:'1.0-0'}}&nbsp;W
-                                            </ion-label>
-                                        </ion-range>
-                                        <ion-label translate class="ion-text-wrap">
-                                            Edge.Index.Widgets.EVCS.ForceChargeMode.MaxChargingDetails
-                                        </ion-label>
-                                    </td>
-                                </tr>
-                            </table>
-                        </ion-item>
-                    </ng-container>
-                    <!--Uncontrollable Evcs-->
-                    <ng-container *ngIf="!controller">
-                        <ion-item padding-bottom padding-top class="normalFontSize" lines="full">
-                            <table class="full_width">
-                                <tr>
-                                    <td style="width:50%" translate>
-                                        Edge.Index.Widgets.EVCS.ChargingPower
-                                    </td>
-                                    <td style="width:50%" class="align_right">
-                                        {{ getState(currentData[componentId + "/ChargePower"] | number:'1.0-0',
->>>>>>> 505b3885
-                                            currentData[componentId + "/Status"], 
-                                            currentData[componentId + "/Plug"]) }}
+                                {{ getState(currentData[componentId + "/ChargePower"] | number:'1.0-0',currentData[componentId + "/Status"], currentData[componentId + "/Plug"]) }}
                             </td>
                         </tr>
                     </table>

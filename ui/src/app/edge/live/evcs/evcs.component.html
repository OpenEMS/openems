<ion-card button (click)="presentModal()" style="cursor: pointer;" *ngIf="edge">
  <ng-container *ngIf="(edge.currentData | async)['channel'] as currentData">
    <ion-item lines="full" color="light">
      <ion-avatar>
        <ion-img src="assets/img/evcs.png"></ion-img>
      </ion-avatar>
      <ion-label *ngIf="currentData[componentId + '/Alias'] as alias" style="padding-left: 20px;">
        {{ alias }}
      </ion-label>
      <ion-label *ngIf="!currentData[componentId + '/Alias']" style="padding-left: 20px;" translate>
        Edge.Index.Widgets.EVCS.ChargingStation
        <ion-text>
          {{ componentId }}
        </ion-text>
      </ion-label>
    </ion-item>

    <ion-label *ngIf="currentData[componentId + '/State'] != 3">
      <ion-card-content>
        <table class="full_width">
          <tr>
            <td style="width:50%">
              <ion-label translate>
                Edge.Index.Widgets.EVCS.Status
              </ion-label>
            </td>
<<<<<<< HEAD
            <td style="width:15%"></td>
            <td style="width:45%" class="align_right">
              {{ getState(currentData[componentId + '/ChargePower'], currentData[evcs_id + "/Status"], currentData[evcs_id + "/Plug"])}}
=======
            <td style="width:50%" class="align_right">
              {{ getState(currentData[componentId + '/ChargePower'], currentData[componentId + "/Status"], currentData[componentId + "/Plug"])}}
>>>>>>> 7ce1a203
            </td>
          </tr>
        </table>
      </ion-card-content>
    </ion-label>
    <ion-label *ngIf="currentData[componentId + '/State'] == 3">
      <ion-item class="normalFontSize">
        <table>
          <tr>
            <td translate>
              Edge.Index.Widgets.EVCS.NoConnection.Description
            </td>
          </tr>
        </table>
      </ion-item>
    </ion-label>
  </ng-container>
</ion-card><|MERGE_RESOLUTION|>--- conflicted
+++ resolved
@@ -24,14 +24,8 @@
                 Edge.Index.Widgets.EVCS.Status
               </ion-label>
             </td>
-<<<<<<< HEAD
-            <td style="width:15%"></td>
-            <td style="width:45%" class="align_right">
-              {{ getState(currentData[componentId + '/ChargePower'], currentData[evcs_id + "/Status"], currentData[evcs_id + "/Plug"])}}
-=======
             <td style="width:50%" class="align_right">
               {{ getState(currentData[componentId + '/ChargePower'], currentData[componentId + "/Status"], currentData[componentId + "/Plug"])}}
->>>>>>> 7ce1a203
             </td>
           </tr>
         </table>

--- conflicted
+++ resolved
@@ -45,24 +45,11 @@
         <ng-container
           *ngIf="controller.properties['chargeMode'] == 'EXCESS_POWER' && controller.properties['enabledCharging'] == true">
           <table class="full_width">
-<<<<<<< HEAD
-            <tr>
-              <td style="width: 65%" translate>
-                Edge.Index.Widgets.EVCS.OptimizedChargeMode.MinCharging
-              </td>
-              <td style="width: 35%" class="align_right" *ngIf="controller.properties['defaultChargeMinPower'] == 0"
-                translate>
-                General.Inactive
-              </td>
-              <td style="width: 35%" class="align_right" *ngIf="controller.properties['defaultChargeMinPower'] > 0"
-                translate>
-=======
             <tr *ngIf="controller.properties['defaultChargeMinPower'] > 0">
               <td style="width: 65%" translate>
                 Edge.Index.Widgets.EVCS.OptimizedChargeMode.MinCharging
               </td>
               <td style="width: 35%" class="align_right" translate>
->>>>>>> f0e3a763
                 General.Active
               </td>
             </tr>
@@ -71,11 +58,7 @@
                 Edge.Index.Widgets.EVCS.OptimizedChargeMode.MinChargePower
               </td>
               <td style="width: 50%" class="align_right">
-<<<<<<< HEAD
-                {{controller.properties['defaultChargeMinPower']}}&nbsp;W
-=======
                 {{controller.properties['defaultChargeMinPower'] | unitvalue:'kW'}}
->>>>>>> f0e3a763
               </td>
             </tr>
             <tr>
@@ -97,13 +80,6 @@
           <table class="full_width">
             <tr>
               <td style="width: 65%" translate>Edge.Index.Widgets.EVCS.ForceChargeMode.MaxCharging</td>
-<<<<<<< HEAD
-              <td style="width: 35%" class="align_right">{{controller.properties['forceChargeMinPower']}}&nbsp;W</td>
-            </tr>
-          </table>
-        </ng-container>
-        <table class="full_width" *ngIf="controller.properties['enabledCharging'] == true">
-=======
               <td style="width: 35%" class="align_right">
                 {{controller.properties['forceChargeMinPower'] | unitvalue:'kW'}}</td>
             </tr>
@@ -111,17 +87,12 @@
         </ng-container>
         <table class="full_width"
           *ngIf="controller.properties['enabledCharging'] == true && controller.properties['energySessionLimit'] != 0">
->>>>>>> f0e3a763
           <tr>
             <td style="width: 35%">
               Energielimit
             </td>
             <td style="width: 65%" class="align_right">
-<<<<<<< HEAD
-              {{(controller.properties['energySessionLimit'] / 1000) | unitvalue:'kWh'}}
-=======
               {{(controller.properties['energySessionLimit']) | unitvalue:'kWh'}}
->>>>>>> f0e3a763
             </td>
           </tr>
           <ng-container *ngIf="currentData[componentId + '/ChargePower'] > 0">
@@ -129,11 +100,7 @@
               <td style="width:65%" translate>
                 Edge.Index.Widgets.EVCS.EnergieSinceBeginning</td>
               <td style="width:35%" class="align_right">
-<<<<<<< HEAD
-                {{ currentData[componentId + "/EnergySession"] | unitvalue:'Wh' }}
-=======
                 {{ currentData[componentId + "/EnergySession"] | unitvalue:'kWh' }}
->>>>>>> f0e3a763
               </td>
             </tr>
           </ng-container>

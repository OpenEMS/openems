// @ts-strict-ignore
import { Component } from "@angular/core";
import { AbstractFlatWidget } from "src/app/shared/components/flat/abstract-flat-widget";

import { Modal } from "src/app/shared/components/flat/flat";
import { ChannelAddress, CurrentData, EdgeConfig, Utils } from "../../../../shared/shared";
import { Evcs_Api_ClusterModalComponent } from "./modal/evcsCluster-modal.page";

@Component({
  selector: "Evcs_Api_Cluster",
  templateUrl: "./Evcs_Api_Cluster.html",
  standalone: false,
})
export class Evcs_Api_ClusterComponent extends AbstractFlatWidget {

  public channelAddresses: ChannelAddress[] = [];
  public evcsIdsInCluster: string[] = [];
  public evcssInCluster: EdgeConfig.Component[] = [];
  public evcsComponent: EdgeConfig.Component | null = null;
  public evcsMap: { [sourceId: string]: EdgeConfig.Component } = {};
  public isConnectionSuccessful: boolean;
  public alias: string;
  public readonly CONVERT_TO_WATT = Utils.CONVERT_TO_WATT;

  protected get modalComponent(): Modal {
    return {
      component: Evcs_Api_ClusterModalComponent,
      componentProps: {
        config: this.component,
        edge: this.edge,
        componentId: this.componentId,
        evcsMap: this.evcsMap,
      },
    };
  }

  async presentModal() {
    const modal = await this.modalController.create({
      component: Evcs_Api_ClusterModalComponent,
      componentProps: {
        config: this.component,
        edge: this.edge,
        componentId: this.componentId,
        evcsMap: this.evcsMap,
      },
    });
    return await modal.present();
  }

  protected override getChannelAddresses() {

    this.evcsIdsInCluster = this.config.components[this.componentId].properties["evcs.ids"];
    const nature = "io.openems.edge.evcs.api.Evcs";

    for (const component of this.config.getComponentsImplementingNature(nature)) {
      if (this.evcsIdsInCluster.includes(component.id)) {
        this.evcssInCluster.push(component);
        this.fillChannelAddresses(component.id, this.channelAddresses);
      }
    }
    this.channelAddresses.push(
      new ChannelAddress(this.componentId, "ChargePower"),
      new ChannelAddress(this.componentId, "Phases"),
      new ChannelAddress(this.componentId, "Plug"),
      new ChannelAddress(this.componentId, "Status"),
      new ChannelAddress(this.componentId, "State"),
      new ChannelAddress(this.componentId, "EnergySession"),
      new ChannelAddress(this.componentId, "MinimumHardwarePower"),
      new ChannelAddress(this.componentId, "MaximumHardwarePower"),
    );
    return this.channelAddresses;
  }

  protected override onCurrentData(currentData: CurrentData) {

    this.evcsComponent = this.config.getComponent(this.componentId);
<<<<<<< HEAD
    this.alias = this.config.components[this.componentId].properties.alias || "Edge.Index.Widgets.EVCS.chargingStationCluster";
=======
    this.alias = this.config.components[this.componentId].properties.alias ?? "EDGE.INDEX.WIDGETS.EVCS.CHARGING_STATION_CLUSTER";
>>>>>>> 60ebffa2
    this.isConnectionSuccessful = currentData.allComponents[this.componentId + "/State"] != 3 ? true : false;

    // Initialise the Map with all evcss
    this.evcssInCluster.forEach(evcs => {
      this.evcsMap[evcs.id] = null;
    });

    const controllers = this.config.getComponentsByFactory("Controller.Evcs");

    // Adds the controllers to the each charging stations
    controllers.forEach(controller => {
      if (this.evcsIdsInCluster.includes(controller.properties["evcs.id"])) {
        this.evcsMap[controller.properties["evcs.id"]] = controller;
      }
    });

  }

  private fillChannelAddresses(componentId: string, channelAddresses: ChannelAddress[]) {
    channelAddresses.push(
      new ChannelAddress(componentId, "ChargePower"),
      new ChannelAddress(componentId, "MaximumHardwarePower"),
      new ChannelAddress(componentId, "MinimumHardwarePower"),
      new ChannelAddress(componentId, "MaximumPower"),
      new ChannelAddress(componentId, "Phases"),
      new ChannelAddress(componentId, "Plug"),
      new ChannelAddress(componentId, "Status"),
      new ChannelAddress(componentId, "State"),
      new ChannelAddress(componentId, "EnergySession"),
      new ChannelAddress(componentId, "Alias"),
    );
  }

}<|MERGE_RESOLUTION|>--- conflicted
+++ resolved
@@ -74,11 +74,7 @@
   protected override onCurrentData(currentData: CurrentData) {
 
     this.evcsComponent = this.config.getComponent(this.componentId);
-<<<<<<< HEAD
-    this.alias = this.config.components[this.componentId].properties.alias || "Edge.Index.Widgets.EVCS.chargingStationCluster";
-=======
-    this.alias = this.config.components[this.componentId].properties.alias ?? "EDGE.INDEX.WIDGETS.EVCS.CHARGING_STATION_CLUSTER";
->>>>>>> 60ebffa2
+    this.alias = this.config.components[this.componentId].properties.alias || "EDGE.INDEX.WIDGETS.EVCS.CHARGING_STATION_CLUSTER";
     this.isConnectionSuccessful = currentData.allComponents[this.componentId + "/State"] != 3 ? true : false;
 
     // Initialise the Map with all evcss

--- conflicted
+++ resolved
@@ -42,21 +42,13 @@
           <!-- Widgets depending on the configuration of the OpenEMS Edge -->
           <ng-container *ngFor="let widget of widgets.list" [ngSwitch]="widget.name">
 
-<<<<<<< HEAD
-            <ion-col *ngSwitchCase="'io.openems.edge.evcs.api.Evcs'" size="12">
-=======
             <ion-col *ngSwitchCase="'io.openems.edge.evcs.api.Evcs'" size="12" size-lg="6" class="ion-no-padding">
->>>>>>> 40e7ad6b
               <evcs *ngIf="config.components[widget.componentId].factoryId != 'Evcs.Cluster'"
                 [componentId]="widget.componentId">
               </evcs>
             </ion-col>
 
-<<<<<<< HEAD
-            <ion-col *ngSwitchCase="'Evcs.Cluster'" size="12">
-=======
             <ion-col *ngSwitchCase="'Evcs.Cluster'" size="12" size-lg="6" class="ion-no-padding">
->>>>>>> 40e7ad6b
               <evcsCluster [componentId]="widget.componentId"></evcsCluster>
             </ion-col>
 

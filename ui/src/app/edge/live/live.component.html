--- conflicted
+++ resolved
@@ -87,15 +87,9 @@
               <chpsoc [componentId]="widget.componentId"></chpsoc>
             </ion-col>
 
-<<<<<<< HEAD
-            <!--<ion-col *ngSwitchCase="'Controller.TimeslotPeakshaving'" size="12" size-lg="6" class="ion-no-padding">
-              <timeslotpeakshaving [componentId]="widget.componentId"></timeslotpeakshaving>
-            </ion-col>-->
-=======
             <ion-col *ngSwitchCase="'Controller.Symmetric.PeakShaving'" size="12" size-lg="6" class="ion-no-padding">
               <symmetricpeakshaving [componentId]="widget.componentId"></symmetricpeakshaving>
             </ion-col>
->>>>>>> 6c8880cb
 
           </ng-container>
 

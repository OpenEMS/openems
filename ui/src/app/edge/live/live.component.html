<ion-grid [hidden]="!edge.subscribeChannelsSuccessful" *ngIf="edge && edge.isOnline">
  <ion-row class="ion-justify-content-center" *ngIf="widgets">
    <!-- Energymonitor -->
    <ng-container *ngFor="let clazz of widgets.classes" [ngSwitch]="clazz">
      <ion-col *ngSwitchCase="'Energymonitor'" size="12" size-md="8" size-lg="3" class="ion-no-padding">
        <energymonitor></energymonitor>
      </ion-col>
    </ng-container>

    <!-- Widgets -->
    <ion-col size="12" size-md="8" size-lg="6" class="ion-no-padding">
      <ion-grid class="ion-no-padding">
        <ion-row>
          <ion-col *ngIf="service.isPartnerAllowed(edge)" size="12" size-lg="6" class="ion-no-padding">
            <partner></partner>
          </ion-col>
          <!-- Regular Widgets -->
          <ng-container *ngFor="let clazz of widgets.classes" [ngSwitch]="clazz">

            <ion-col *ngSwitchCase="'Autarchy'" size="12" size-lg="6" class="ion-no-padding">
              <autarchy></autarchy>
            </ion-col>

            <ion-col *ngSwitchCase="'Selfconsumption'" size="12" size-lg="6" class="ion-no-padding">
              <selfconsumption></selfconsumption>
            </ion-col>

            <ion-col *ngSwitchCase="'Storage'" size="12" size-lg="6" class="ion-no-padding">
              <storage></storage>
            </ion-col>

            <ion-col *ngSwitchCase="'Grid'" size="12" size-lg="6" class="ion-no-padding">
              <grid></grid>
            </ion-col>

            <ion-col *ngSwitchCase="'Production'" size="12" size-lg="6" class="ion-no-padding">
              <production></production>
            </ion-col>

            <ion-col *ngSwitchCase="'Consumption'" size="12" size-lg="6" class="ion-no-padding">
              <consumption></consumption>
            </ion-col>


          </ng-container>

          <!-- Widgets depending on the configuration of the OpenEMS Edge -->
          <ng-container *ngFor="let widget of widgets.list" [ngSwitch]="widget.name">

            <!-- Widgets that are likely to be configured frequently -->

            <ng-container *ngIf="config.components[widget.componentId].factoryId as factoryId">
              <ng-container
                *ngIf="factoryId != 'Evcs.Cluster.PeakShaving' && factoryId != 'Evcs.Cluster.SelfConsumtion'">
                <ion-col *ngSwitchCase="'io.openems.edge.evcs.api.Evcs'" size="12" size-lg="6" class="ion-no-padding">
                  <evcs [componentId]="widget.componentId">
                  </evcs>
                </ion-col>
              </ng-container>
            </ng-container>

            <ion-col *ngSwitchCase="'Evcs.Cluster.SelfConsumtion'" size="12" size-lg="6" class="ion-no-padding">
              <evcsCluster [componentId]="widget.componentId"></evcsCluster>
            </ion-col>

            <ion-col *ngSwitchCase="'Evcs.Cluster.PeakShaving'" size="12" size-lg="6" class="ion-no-padding">
              <evcsCluster [componentId]="widget.componentId"></evcsCluster>
            </ion-col>

<<<<<<< HEAD
            <!-- TODO remove after all systems with Modbus/TCP-Slave Api are updated to at least 2020.5.1 -->
            <ion-col *ngSwitchCase="'Controller.Api.ModbusTcp'" size="12" size-lg="6" class="ion-no-padding">
              <modbusapi [componentId]="widget.componentId"></modbusapi>
            </ion-col>
=======
>>>>>>> 7b9bb7a5

            <ion-col *ngSwitchCase="'Controller.Api.ModbusTcp.ReadOnly'" size="12" size-lg="6" class="ion-no-padding">
              <modbusapi [componentId]="widget.componentId"></modbusapi>
            </ion-col>

            <ion-col *ngSwitchCase="'Controller.Api.ModbusTcp.ReadWrite'" size="12" size-lg="6" class="ion-no-padding">
              <modbusapi [componentId]="widget.componentId"></modbusapi>
            </ion-col>

            <ion-col *ngSwitchCase="'Controller.ChannelThreshold'" size="12" size-lg="6" class="ion-no-padding">
              <channelthreshold [componentId]="widget.componentId"></channelthreshold>
            </ion-col>

            <ion-col *ngSwitchCase="'io.openems.impl.controller.channelthreshold.ChannelThresholdController'" size="12"
              size-lg="6" class="ion-no-padding">
              <channelthreshold [componentId]="widget.componentId"></channelthreshold>
            </ion-col>

            <ion-col *ngSwitchCase="'Controller.Io.FixDigitalOutput'" size="12" size-lg="6" class="ion-no-padding">
              <fixdigitaloutput [componentId]="widget.componentId"></fixdigitaloutput>
            </ion-col>

            <ion-col *ngSwitchCase="'Controller.CHP.SoC'" size="12" size-lg="6" class="ion-no-padding">
              <chpsoc [componentId]="widget.componentId"></chpsoc>
            </ion-col>

            <ion-col *ngSwitchCase="'Controller.IO.ChannelSingleThreshold'" size="12" size-lg="6"
              class="ion-no-padding">
              <singlethreshold [componentId]="widget.componentId"></singlethreshold>
            </ion-col>

            <!-- Widgets that are likely to be configured seldomly -->

            <ion-col *ngSwitchCase="'Controller.Symmetric.PeakShaving'" size="12" size-lg="6" class="ion-no-padding">
              <symmetricpeakshaving [componentId]="widget.componentId"></symmetricpeakshaving>
            </ion-col>

<<<<<<< HEAD
=======
            <ion-col *ngSwitchCase="'Controller.Asymmetric.PeakShaving'" size="12" size-lg="6" class="ion-no-padding">
              <asymmetricpeakshaving [componentId]="widget.componentId"></asymmetricpeakshaving>
            </ion-col>

>>>>>>> 7b9bb7a5
            <ion-col *ngSwitchCase="'Controller.IO.ChannelSingleThreshold'" size="12" size-lg="6"
              class="ion-no-padding">
              <singlethreshold [componentId]="widget.componentId"></singlethreshold>
            </ion-col>

<<<<<<< HEAD
=======
            <!-- Widgets for displaying information only -->

            <ion-col *ngSwitchCase="'Controller.Api.ModbusTcp'" size="12" size-lg="6" class="ion-no-padding">
              <modbusapi [componentId]="widget.componentId"></modbusapi>
            </ion-col>
>>>>>>> 7b9bb7a5
          </ng-container>

          <ion-col *ngIf="this.edge.id == 'fems66'" size="12" size-lg="6" class="ion-no-padding">
            <awattar></awattar>
          </ion-col>

          <!-- <ion-col size="12" size-lg="12">
            <info></info>
          </ion-col> -->

        </ion-row>
      </ion-grid>
    </ion-col>
  </ion-row>
</ion-grid>

<ion-grid *ngIf="edge && edge.isOnline && !edge.subscribeChannelsSuccessful">
  <ion-progress-bar type="indeterminate"></ion-progress-bar>
</ion-grid>

<ion-grid *ngIf="edge && !edge.isOnline">
  <ion-row class="ion-justify-content-center">
    <ion-col size-xl="8" size-lg="10" size-md="11" size-sm="12">
      <offline></offline>
    </ion-col>
  </ion-row>
</ion-grid><|MERGE_RESOLUTION|>--- conflicted
+++ resolved
@@ -67,14 +67,6 @@
               <evcsCluster [componentId]="widget.componentId"></evcsCluster>
             </ion-col>
 
-<<<<<<< HEAD
-            <!-- TODO remove after all systems with Modbus/TCP-Slave Api are updated to at least 2020.5.1 -->
-            <ion-col *ngSwitchCase="'Controller.Api.ModbusTcp'" size="12" size-lg="6" class="ion-no-padding">
-              <modbusapi [componentId]="widget.componentId"></modbusapi>
-            </ion-col>
-=======
->>>>>>> 7b9bb7a5
-
             <ion-col *ngSwitchCase="'Controller.Api.ModbusTcp.ReadOnly'" size="12" size-lg="6" class="ion-no-padding">
               <modbusapi [componentId]="widget.componentId"></modbusapi>
             </ion-col>
@@ -111,26 +103,21 @@
               <symmetricpeakshaving [componentId]="widget.componentId"></symmetricpeakshaving>
             </ion-col>
 
-<<<<<<< HEAD
-=======
             <ion-col *ngSwitchCase="'Controller.Asymmetric.PeakShaving'" size="12" size-lg="6" class="ion-no-padding">
               <asymmetricpeakshaving [componentId]="widget.componentId"></asymmetricpeakshaving>
             </ion-col>
 
->>>>>>> 7b9bb7a5
             <ion-col *ngSwitchCase="'Controller.IO.ChannelSingleThreshold'" size="12" size-lg="6"
               class="ion-no-padding">
               <singlethreshold [componentId]="widget.componentId"></singlethreshold>
             </ion-col>
 
-<<<<<<< HEAD
-=======
             <!-- Widgets for displaying information only -->
 
+            <!-- TODO remove after all systems with Modbus/TCP-Slave Api are updated to at least 2020.5.1 -->
             <ion-col *ngSwitchCase="'Controller.Api.ModbusTcp'" size="12" size-lg="6" class="ion-no-padding">
               <modbusapi [componentId]="widget.componentId"></modbusapi>
             </ion-col>
->>>>>>> 7b9bb7a5
           </ng-container>
 
           <ion-col *ngIf="this.edge.id == 'fems66'" size="12" size-lg="6" class="ion-no-padding">

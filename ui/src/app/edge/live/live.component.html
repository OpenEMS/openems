--- conflicted
+++ resolved
@@ -41,6 +41,7 @@
 
           <!-- Widgets depending on the configuration of the OpenEMS Edge -->
           <ng-container *ngFor="let widget of widgets.list" [ngSwitch]="widget.name">
+
             <ng-container *ngIf="config.components[widget.componentId].factoryId as factoryId">
               <ng-container
                 *ngIf="factoryId != 'Evcs.Cluster.PeakShaving' && factoryId != 'Evcs.Cluster.SelfConsumtion'">
@@ -80,21 +81,7 @@
               <chpsoc [componentId]="widget.componentId"></chpsoc>
             </ion-col>
 
-            <ion-col *ngSwitchCase="'Controller.HeatingElement'" size="12" size-lg="6">
-              <heatingelement [componentId]="widget.componentId"></heatingelement>
-            </ion-col>
-
           </ng-container>
-
-          <ion-col *ngIf="this.edge.id == 'fems2023' && config.getComponent('corrently0') != null" size="12" size-lg="6"
-            class="ion-no-padding">
-            <corrently></corrently>
-          </ion-col>
-
-          <ion-col *ngIf="this.edge.id == 'fems66' || this.edge.id == 'fems2023'" size="12" size-lg="6"
-            class="ion-no-padding">
-            <awattar></awattar>
-          </ion-col>
 
           <!-- <ion-col size="12" size-lg="12">
             <info></info>
@@ -106,11 +93,6 @@
   </ion-row>
 </ion-grid>
 
-<<<<<<< HEAD
-<!-- show loading bar until subscribeChannelResponse is received
-  prevents showing 'null' values in widgets -->
-=======
->>>>>>> 4f023769
 <ion-grid *ngIf="edge && edge.isOnline && !edge.subscribeChannelsSuccessful">
   <ion-progress-bar type="indeterminate"></ion-progress-bar>
 </ion-grid>

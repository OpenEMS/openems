--- conflicted
+++ resolved
@@ -1,7 +1,6 @@
 <header></header>
 <ion-content>
   <ion-grid [hidden]="!edge.subscribeChannelsSuccessful" *ngIf="edge && edge.isOnline">
-    <kacoupdate></kacoupdate>
     <ion-row class="ion-justify-content-center" *ngIf="widgets">
       <!-- Energymonitor -->
       <ng-container *ngFor="let clazz of widgets.classes" [ngSwitch]="clazz">
@@ -41,9 +40,6 @@
                 <consumption></consumption>
               </ion-col>
 
-              <ion-col *ngSwitchCase="'KacoError'" size="12" size-lg="6" class="ion-no-padding">
-                <kacoerror></kacoerror>
-              </ion-col>
 
             </ng-container>
 
@@ -101,18 +97,6 @@
                 <asymmetricpeakshaving [componentId]="widget.componentId"></asymmetricpeakshaving>
               </ion-col>
 
-<<<<<<< HEAD
-              <ion-col *ngSwitchCase="'Controller.IO.ChannelSingleThreshold'" size="12" size-lg="6"
-                class="ion-no-padding">
-                <singlethreshold [componentId]="widget.componentId"></singlethreshold>
-              </ion-col>
-
-              <ion-col *ngSwitchCase="'io.openems.edge.io.api.DigitalInput'" size="12" size-lg="6"
-                class="ion-no-padding">
-                <digitalinput></digitalinput>
-              </ion-col>
-            </ng-container>
-=======
             <ion-col *ngSwitchCase="'Controller.IO.ChannelSingleThreshold'" size="12" size-lg="6"
               class="ion-no-padding">
               <singlethreshold [componentId]="widget.componentId"></singlethreshold>
@@ -122,9 +106,10 @@
               <digitalinput></digitalinput>
             </ion-col>
           </ng-container>
->>>>>>> 1abc495c
 
-
+            <!-- <ion-col size="12" size-lg="12">
+            <info></info>
+          </ion-col> -->
 
           </ion-row>
         </ion-grid>

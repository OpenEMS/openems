--- conflicted
+++ resolved
@@ -97,23 +97,16 @@
                 <asymmetricpeakshaving [componentId]="widget.componentId"></asymmetricpeakshaving>
               </ion-col>
 
-<<<<<<< HEAD
               <ion-col *ngSwitchCase="'Controller.IO.ChannelSingleThreshold'" size="12" size-lg="6"
                 class="ion-no-padding">
                 <singlethreshold [componentId]="widget.componentId"></singlethreshold>
               </ion-col>
+
+              <ion-col *ngSwitchCase="'io.openems.edge.io.api.DigitalInput'" size="12" size-lg="6"
+                class="ion-no-padding">
+                <digitalinput></digitalinput>
+              </ion-col>
             </ng-container>
-=======
-            <ion-col *ngSwitchCase="'Controller.IO.ChannelSingleThreshold'" size="12" size-lg="6"
-              class="ion-no-padding">
-              <singlethreshold [componentId]="widget.componentId"></singlethreshold>
-            </ion-col>
-
-            <ion-col *ngSwitchCase="'io.openems.edge.io.api.DigitalInput'" size="12" size-lg="6" class="ion-no-padding">
-              <digitalinput></digitalinput>
-            </ion-col>
-          </ng-container>
->>>>>>> 154bd140
 
             <!-- <ion-col size="12" size-lg="12">
             <info></info>

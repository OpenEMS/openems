<ion-grid [hidden]="!edge.subscribeChannelsSuccessful" *ngIf="edge && edge.isOnline">
  <ion-row class="ion-justify-content-center" *ngIf="widgets">
    <!-- Energymonitor -->
    <ng-container *ngFor="let clazz of widgets.classes" [ngSwitch]="clazz">
      <ion-col *ngSwitchCase="'Energymonitor'" size="12" size-md="8" size-lg="3" class="ion-no-padding">
        <energymonitor></energymonitor>
      </ion-col>
    </ng-container>

    <!-- Widgets -->
    <ion-col size="12" size-md="8" size-lg="6" class="ion-no-padding">
      <ion-grid class="ion-no-padding">
        <ion-row>
          <ion-col *ngIf="service.isPartnerAllowed(edge)" size="12" size-lg="6" class="ion-no-padding">
            <partner></partner>
          </ion-col>
          <!-- Regular Widgets -->
          <ng-container *ngFor="let clazz of widgets.classes" [ngSwitch]="clazz">

            <ion-col *ngSwitchCase="'Autarchy'" size="12" size-lg="6" class="ion-no-padding">
              <autarchy></autarchy>
            </ion-col>

            <ion-col *ngSwitchCase="'Selfconsumption'" size="12" size-lg="6" class="ion-no-padding">
              <selfconsumption></selfconsumption>
            </ion-col>

            <ion-col *ngSwitchCase="'Storage'" size="12" size-lg="6" class="ion-no-padding">
              <storage></storage>
            </ion-col>

            <ion-col *ngSwitchCase="'Grid'" size="12" size-lg="6" class="ion-no-padding">
              <grid></grid>
            </ion-col>

            <ion-col *ngSwitchCase="'Production'" size="12" size-lg="6" class="ion-no-padding">
              <production></production>
            </ion-col>

            <ion-col *ngSwitchCase="'Consumption'" size="12" size-lg="6" class="ion-no-padding">
              <consumption></consumption>
            </ion-col>


          </ng-container>

          <!-- Widgets depending on the configuration of the OpenEMS Edge -->
          <ng-container *ngFor="let widget of widgets.list" [ngSwitch]="widget.name">

            <!-- Widgets that are likely to be configured frequently -->

            <ng-container *ngIf="config.components[widget.componentId].factoryId as factoryId">
              <ng-container
                *ngIf="factoryId != 'Evcs.Cluster.PeakShaving' && factoryId != 'Evcs.Cluster.SelfConsumtion'">
                <ion-col *ngSwitchCase="'io.openems.edge.evcs.api.Evcs'" size="12" size-lg="6" class="ion-no-padding">
                  <evcs [componentId]="widget.componentId">
                  </evcs>
                </ion-col>
              </ng-container>
            </ng-container>

            <ion-col *ngSwitchCase="'Evcs.Cluster.SelfConsumtion'" size="12" size-lg="6" class="ion-no-padding">
              <evcsCluster [componentId]="widget.componentId"></evcsCluster>
            </ion-col>

            <ion-col *ngSwitchCase="'Evcs.Cluster.PeakShaving'" size="12" size-lg="6" class="ion-no-padding">
              <evcsCluster [componentId]="widget.componentId"></evcsCluster>
            </ion-col>

            <ion-col *ngSwitchCase="'Controller.ChannelThreshold'" size="12" size-lg="6" class="ion-no-padding">
              <channelthreshold [componentId]="widget.componentId"></channelthreshold>
            </ion-col>

            <ion-col *ngSwitchCase="'io.openems.impl.controller.channelthreshold.ChannelThresholdController'" size="12"
              size-lg="6" class="ion-no-padding">
              <channelthreshold [componentId]="widget.componentId"></channelthreshold>
            </ion-col>

            <ion-col *ngSwitchCase="'Controller.Io.FixDigitalOutput'" size="12" size-lg="6" class="ion-no-padding">
              <fixdigitaloutput [componentId]="widget.componentId"></fixdigitaloutput>
            </ion-col>

            <!-- Widgets that are likely to be configured seldomly -->

            <ion-col *ngSwitchCase="'Controller.CHP.SoC'" size="12" size-lg="6" class="ion-no-padding">
              <chpsoc [componentId]="widget.componentId"></chpsoc>
            </ion-col>

<<<<<<< HEAD
            <!-- Widgets that are likely to be configured seldomly -->
=======
            <ion-col *ngSwitchCase="'Controller.IO.HeatingElement'" size="12" size-lg="6" class="ion-no-padding">
              <heatingelement [componentId]="widget.componentId"></heatingelement>
            </ion-col>

            <ion-col *ngSwitchCase="'Controller.IO.ChannelSingleThreshold'" size="12" size-lg="6"
              class="ion-no-padding">
              <singlethreshold [componentId]="widget.componentId"></singlethreshold>
            </ion-col>
>>>>>>> 92862c18

            <ion-col *ngSwitchCase="'Controller.Symmetric.PeakShaving'" size="12" size-lg="6" class="ion-no-padding">
              <symmetricpeakshaving [componentId]="widget.componentId"></symmetricpeakshaving>
            </ion-col>

            <ion-col *ngSwitchCase="'Controller.Asymmetric.PeakShaving'" size="12" size-lg="6" class="ion-no-padding">
              <asymmetricpeakshaving [componentId]="widget.componentId"></asymmetricpeakshaving>
            </ion-col>

            <ion-col *ngSwitchCase="'Controller.IO.ChannelSingleThreshold'" size="12" size-lg="6"
              class="ion-no-padding">
              <singlethreshold [componentId]="widget.componentId"></singlethreshold>
            </ion-col>
          </ng-container>

          <ion-col *ngIf="this.edge.id == 'fems66'" size="12" size-lg="6" class="ion-no-padding">
            <awattar></awattar>
          </ion-col>

          <ion-col size="12" size-lg="6" class="ion-no-padding" *ngIf="service.isAdvertAllowed(edge, widgets)">
            <advertisement [advertWidgets]="advertWidgets"></advertisement>
          </ion-col>

          <!-- <ion-col size="12" size-lg="12">
            <info></info>
          </ion-col> -->

        </ion-row>
      </ion-grid>
    </ion-col>
  </ion-row>
</ion-grid>

<ion-grid *ngIf="edge && edge.isOnline && !edge.subscribeChannelsSuccessful">
  <ion-progress-bar type="indeterminate"></ion-progress-bar>
</ion-grid>

<ion-grid *ngIf="edge && !edge.isOnline">
  <ion-row class="ion-justify-content-center">
    <ion-col size-xl="8" size-lg="10" size-md="11" size-sm="12">
      <offline></offline>
    </ion-col>
  </ion-row>
</ion-grid><|MERGE_RESOLUTION|>--- conflicted
+++ resolved
@@ -86,9 +86,6 @@
               <chpsoc [componentId]="widget.componentId"></chpsoc>
             </ion-col>
 
-<<<<<<< HEAD
-            <!-- Widgets that are likely to be configured seldomly -->
-=======
             <ion-col *ngSwitchCase="'Controller.IO.HeatingElement'" size="12" size-lg="6" class="ion-no-padding">
               <heatingelement [componentId]="widget.componentId"></heatingelement>
             </ion-col>
@@ -97,7 +94,6 @@
               class="ion-no-padding">
               <singlethreshold [componentId]="widget.componentId"></singlethreshold>
             </ion-col>
->>>>>>> 92862c18
 
             <ion-col *ngSwitchCase="'Controller.Symmetric.PeakShaving'" size="12" size-lg="6" class="ion-no-padding">
               <symmetricpeakshaving [componentId]="widget.componentId"></symmetricpeakshaving>

--- conflicted
+++ resolved
@@ -90,12 +90,6 @@
               <chpsoc [componentId]="widget.componentId"></chpsoc>
             </ion-col>
 
-<<<<<<< HEAD
-            <ion-col *ngSwitchCase="'Controller.HeatingElement'" size="12" size-lg="6">
-              <heatingelement [componentId]="widget.componentId"></heatingelement>
-            </ion-col>
-
-=======
             <ion-col *ngSwitchCase="'Controller.IO.ChannelSingleThreshold'" size="12" size-lg="6"
               class="ion-no-padding">
               <singlethreshold [componentId]="widget.componentId"></singlethreshold>
@@ -121,7 +115,6 @@
             <ion-col *ngSwitchCase="'Controller.Api.ModbusTcp'" size="12" size-lg="6" class="ion-no-padding">
               <modbusapi [componentId]="widget.componentId"></modbusapi>
             </ion-col>
->>>>>>> 8d752065
           </ng-container>
 
           <!-- <ion-col size="12" size-lg="12">

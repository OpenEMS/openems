--- conflicted
+++ resolved
@@ -105,14 +105,11 @@
                 <Controller_Io_HeatingElement [componentId]="widget.componentId"></Controller_Io_HeatingElement>
               </ion-col>
 
-<<<<<<< HEAD
-=======
               <ion-col size="12" *ngSwitchCase="'io.openems.edge.heat.api.ManagedHeatElement'" size-lg="6"
                 class="ion-no-padding">
                 <Controller_Heat [componentId]="widget.componentId"></Controller_Heat>
               </ion-col>
 
->>>>>>> 0f7119c2
               <ion-col *ngSwitchCase="'Controller.Io.HeatPump.SgReady'" size="12" size-lg="6" class="ion-no-padding">
                 <Controller_Io_Heatpump [componentId]="widget.componentId"></Controller_Io_Heatpump>
               </ion-col>

--- conflicted
+++ resolved
@@ -9,15 +9,15 @@
         </ion-col>
       </ng-container>
 
-    <!-- Widgets -->
-    <ion-col size="12" size-md="8" size-lg="6" class="ion-no-padding">
-      <ion-grid class="ion-no-padding">
-        <ion-row>
-          <ion-col *ngIf="service.isPartnerAllowed(edge)" size="12" size-lg="6" class="ion-no-padding">
-            <partner></partner>
-          </ion-col>
-          <!-- Regular Widgets -->
-          <ng-container *ngFor="let clazz of widgets.classes" [ngSwitch]="clazz">
+      <!-- Widgets -->
+      <ion-col size="12" size-md="8" size-lg="6" class="ion-no-padding">
+        <ion-grid class="ion-no-padding">
+          <ion-row>
+            <ion-col *ngIf="service.isPartnerAllowed(edge)" size="12" size-lg="6" class="ion-no-padding">
+              <partner></partner>
+            </ion-col>
+            <!-- Regular Widgets -->
+            <ng-container *ngFor="let clazz of widgets.classes" [ngSwitch]="clazz">
 
               <ion-col *ngSwitchCase="'Autarchy'" size="12" size-lg="6" class="ion-no-padding">
                 <autarchy></autarchy>
@@ -100,25 +100,14 @@
                 <asymmetricpeakshaving [componentId]="widget.componentId"></asymmetricpeakshaving>
               </ion-col>
 
-<<<<<<< HEAD
-            <ion-col *ngSwitchCase="'Controller.IO.ChannelSingleThreshold'" size="12" size-lg="6"
-              class="ion-no-padding">
-              <singlethreshold [componentId]="widget.componentId"></singlethreshold>
-            </ion-col>
-
-            <ion-col *ngSwitchCase="'Controller.Symmetric.DynamicDischarge'" size="12" size-lg="6"
-              class="ion-no-padding">
-              <awattar></awattar>
-            </ion-col>
-
-            <ion-col *ngSwitchCase="'io.openems.edge.io.api.DigitalInput'" size="12" size-lg="6" class="ion-no-padding">
-              <digitalinput></digitalinput>
-            </ion-col>
-          </ng-container>
-=======
               <ion-col *ngSwitchCase="'Controller.IO.ChannelSingleThreshold'" size="12" size-lg="6"
                 class="ion-no-padding">
                 <singlethreshold [componentId]="widget.componentId"></singlethreshold>
+              </ion-col>
+
+              <ion-col *ngSwitchCase="'Controller.Symmetric.DynamicDischarge'" size="12" size-lg="6"
+                class="ion-no-padding">
+                <awattar></awattar>
               </ion-col>
 
               <ion-col *ngSwitchCase="'io.openems.edge.io.api.DigitalInput'" size="12" size-lg="6"
@@ -126,18 +115,17 @@
                 <digitalinput></digitalinput>
               </ion-col>
             </ng-container>
->>>>>>> 093b502e
 
-          <ion-col *ngIf="this.edge.id == 'fems66'" size="12" size-lg="6" class="ion-no-padding">
-            <awattar-advert></awattar-advert>
-          </ion-col>
+            <ion-col *ngIf="this.edge.id == 'fems66'" size="12" size-lg="6" class="ion-no-padding">
+              <awattar-advert></awattar-advert>
+            </ion-col>
 
-          <ion-col size="12" size-lg="6" class="ion-no-padding"
-            *ngIf="service.isAdvertAllowed(edge, advertWidgets, widgets)">
-            <advertisement [advertWidgets]="advertWidgets"></advertisement>
-          </ion-col>
+            <ion-col size="12" size-lg="6" class="ion-no-padding"
+              *ngIf="service.isAdvertAllowed(edge, advertWidgets, widgets)">
+              <advertisement [advertWidgets]="advertWidgets"></advertisement>
+            </ion-col>
 
-          <!-- <ion-col size="12" size-lg="12">
+            <!-- <ion-col size="12" size-lg="12">
             <info></info>
           </ion-col> -->
 

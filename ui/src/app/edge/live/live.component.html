--- conflicted
+++ resolved
@@ -105,10 +105,13 @@
               <singlethreshold [componentId]="widget.componentId"></singlethreshold>
             </ion-col>
 
-<<<<<<< HEAD
             <ion-col *ngSwitchCase="'Controller.Symmetric.DynamicDischarge'" size="12" size-lg="6"
               class="ion-no-padding">
               <awattar></awattar>
+            </ion-col>
+
+            <ion-col *ngSwitchCase="'io.openems.edge.io.api.DigitalInput'" size="12" size-lg="6" class="ion-no-padding">
+              <digitalinput></digitalinput>
             </ion-col>
           </ng-container>
 
@@ -120,12 +123,6 @@
             *ngIf="service.isAdvertAllowed(edge, advertWidgets, widgets)">
             <advertisement [advertWidgets]="advertWidgets"></advertisement>
           </ion-col>
-=======
-            <ion-col *ngSwitchCase="'io.openems.edge.io.api.DigitalInput'" size="12" size-lg="6" class="ion-no-padding">
-              <digitalinput></digitalinput>
-            </ion-col>
-          </ng-container>
->>>>>>> 9562c973
 
           <!-- <ion-col size="12" size-lg="12">
             <info></info>

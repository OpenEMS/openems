--- conflicted
+++ resolved
@@ -3,7 +3,7 @@
     <ion-title>{{ component.alias }}</ion-title>
     <ion-buttons slot="end">
       <ion-button (click)="modalCtrl.dismiss()">
-        <ion-icon name="close"></ion-icon>
+        <ion-icon name="close-outline"></ion-icon>
       </ion-button>
     </ion-buttons>
   </ion-toolbar>
@@ -21,7 +21,7 @@
                   General.state
                 </td>
                 <td style="width: 35%" class="align_right" translate>
-                  <ion-icon *ngIf="currentData.channel[outputChannel] == null" name="help"></ion-icon>
+                  <ion-icon *ngIf="currentData.channel[outputChannel] == null" name="help-outline"></ion-icon>
                   <ng-container *ngIf="currentData.channel[outputChannel] == 1">
                     General.on
                   </ng-container>
@@ -46,20 +46,20 @@
                 <ion-label translate>
                   General.on
                 </ion-label>
-                <ion-icon color="success" style="width:40px" name="power"></ion-icon>
+                <ion-icon color="success" style="width:40px" name="power-outline"></ion-icon>
               </ion-segment-button>
               <ion-segment-button value="AUTOMATIC">
                 <ion-label translate>
                   General.automatic
                 </ion-label>
-                <ion-icon style="width:40px" name="sunny">
+                <ion-icon style="width:40px" name="sunny-outline">
                 </ion-icon>
               </ion-segment-button>
               <ion-segment-button value="OFF">
                 <ion-label translate>
                   General.off
                 </ion-label>
-                <ion-icon name="power" style="width: 40px"></ion-icon>
+                <ion-icon name="power-outline" style="width: 40px"></ion-icon>
               </ion-segment-button>
             </ion-segment>
           </ion-card-content>
@@ -218,11 +218,7 @@
                         {{ threshold.value | unitvalue:'W'}}
                       </ng-template>
                     </ion-label>
-<<<<<<< HEAD
-                    <ion-icon style="width:40px" name="arrow-round-up"></ion-icon>
-=======
                     <ion-icon style="width:40px" name="arrow-round-up-outline"></ion-icon>
->>>>>>> 92079ff2
                   </ion-segment-button>
                   <ion-segment-button value="true">
                     <ion-label>
@@ -235,11 +231,7 @@
                         {{ threshold.value | unitvalue:'W' }}
                       </ng-template>
                     </ion-label>
-<<<<<<< HEAD
-                    <ion-icon style="width:40px" name="arrow-round-down"></ion-icon>
-=======
                     <ion-icon style="width:40px" name="arrow-round-down-outline"></ion-icon>
->>>>>>> 92079ff2
                   </ion-segment-button>
                 </ion-segment>
                 <!-- invert behaviour for invert if GridSell is selected -->
@@ -250,22 +242,14 @@
                       <span translate>Edge.Index.Widgets.Singlethreshold.switchOnAbove</span>
                       {{ threshold.value | unitvalue:'W' }}
                     </ion-label>
-<<<<<<< HEAD
-                    <ion-icon style="width:40px" name="arrow-round-up"></ion-icon>
-=======
                     <ion-icon style="width:40px" name="arrow-round-up-outline"></ion-icon>
->>>>>>> 92079ff2
                   </ion-segment-button>
                   <ion-segment-button value="false">
                     <ion-label>
                       <span translate>Edge.Index.Widgets.Singlethreshold.switchOnBelow</span>
                       {{ threshold.value | unitvalue:'W' }}
                     </ion-label>
-<<<<<<< HEAD
-                    <ion-icon style="width:40px" name="arrow-round-down"></ion-icon>
-=======
                     <ion-icon style="width:40px" name="arrow-round-down-outline"></ion-icon>
->>>>>>> 92079ff2
                   </ion-segment-button>
                 </ion-segment>
               </ion-card-content>

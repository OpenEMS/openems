--- conflicted
+++ resolved
@@ -20,20 +20,9 @@
                     <table class="full_width">
                         <tr>
                             <td style="width:65%" translate>General.Total</td>
-<<<<<<< HEAD
-                            <ng-container *ngIf="sum.activePower != 0; else empty">
-                                <td style="width:35%" class="align_right">
-                                    {{ sum.activePower | number:'1.0-0' }}&nbsp;W
-                                </td>
-                            </ng-container>
-                            <ng-template #empty>
-                                <td style="width:35%" class="align_right">-</td>
-                            </ng-template>
-=======
                             <td style="width:35%" class="align_right">
                                 {{ sum.activePower | unitvalue:'W' }}
                             </td>
->>>>>>> 20ce0035
                         </tr>
                     </table>
                 </ion-card-content>
@@ -49,11 +38,6 @@
                     <ng-container *ngIf="(edge.currentData | async)['channel'] as currentData">
                         <table class="full_width">
                             <ng-container
-<<<<<<< HEAD
-                                *ngIf="factory.natureIds.includes('io.openems.edge.meter.api.SymmetricMeter') && currentData[component.id + '/ActivePower'] != null">
-                                <tr>
-                                    <td style="width:65%" *ngIf="component.id == component.alias">{{component.id}}
-=======
                                 *ngIf="factory.natureIds.includes('io.openems.edge.meter.api.SymmetricMeter')">
                                 <tr>
                                     <td style="width:65%" *ngIf="component.id == component.alias">{{component.id}}
@@ -62,7 +46,6 @@
                                         {{component.alias}}</td>
                                     <td style="width:35%" class="align_right">
                                         {{ currentData[component.id + '/ActivePower'] | unitvalue:'W' }}
->>>>>>> 20ce0035
                                     </td>
                                     <td style="width:65%" *ngIf="component.id != component.alias">
                                         {{component.alias}}</td>
@@ -91,67 +74,31 @@
                                         <td style="width:2%"></td>
                                         <td style="width:23%"><span translate>General.Phase</span> L1</td>
                                         <td style="width:40%"></td>
-<<<<<<< HEAD
-                                        <ng-container *ngIf="sum.activePowerAcL1 != 0; else empty">
-
-                                            <td style="width:35%" class="align_right">
-                                                {{ sum.activePowerAcL1 | number:'1.0-0' }}&nbsp;W
-                                            </td>
-                                        </ng-container>
-                                        <ng-template #empty>
-                                            <td style="width:35%" class="align_right">-</td>
-                                        </ng-template>
-=======
                                         <td style="width:35%" class="align_right">
                                             {{ sum.activePowerAcL1 | unitvalue:'W' }}
                                         </td>
->>>>>>> 20ce0035
                                     </tr>
                                     <tr>
                                         <td style="width:2%"></td>
                                         <td style="width:23%"><span translate>General.Phase</span> L2</td>
                                         <td style="width:40%"></td>
-<<<<<<< HEAD
-                                        <ng-container *ngIf="sum.activePowerAcL2 != 0; else empty">
-                                            <td style="width:35%" class="align_right">
-                                                {{ sum.activePowerAcL2 | number:'1.0-0' }}&nbsp;W
-                                            </td>
-                                        </ng-container>
-                                        <ng-template #empty>
-                                            <td style="width:35%" class="align_right">-</td>
-                                        </ng-template>
-=======
                                         <td style="width:35%" class="align_right">
                                             {{ sum.activePowerAcL2 | unitvalue:'W' }}
                                         </td>
->>>>>>> 20ce0035
                                     </tr>
                                     <tr>
                                         <td style="width:2%"></td>
                                         <td style="width:23%"><span translate>General.Phase</span> L3</td>
                                         <td style="width:40%"></td>
-<<<<<<< HEAD
-                                        <ng-container *ngIf="sum.activePowerAcL3 != 0; else empty">
-                                            <td style="width:35%" class="align_right">
-                                                {{ sum.activePowerAcL3 | number:'1.0-0' }}&nbsp;W
-                                            </td>
-                                        </ng-container>
-                                        <ng-template #empty>
-                                            <td style="width:35%" class="align_right">-</td>
-                                        </ng-template>
-=======
                                         <td style="width:35%" class="align_right">
                                             {{ sum.activePowerAcL3 | unitvalue:'W' }}
                                         </td>
->>>>>>> 20ce0035
                                     </tr>
                                 </table>
                             </ng-container>
                         </ng-container>
                     </ng-container>
                 </ion-card-content>
-<<<<<<< HEAD
-=======
             </ng-container>
         </ng-container>
     </ng-container>
@@ -209,111 +156,10 @@
                         </table>
                     </ng-container>
                 </ion-card-content>
->>>>>>> 20ce0035
-            </ng-container>
-        </ng-container>
-    </ng-container>
-
-<<<<<<< HEAD
-    <!-- more than one Production Meter -->
-    <!-- summary of Production Meters -->
-    <ng-container *ngIf="service.currentEdge | async as edge">
-        <ng-container *ngIf="edge.currentData | async as currentData">
-            <ng-container *ngIf="currentData.summary.production as sum">
-                <ion-card-content class="underline"
-                    *ngIf="productionMeterComponents != null && productionMeterComponents.length > 1">
-                    <table class="full_width">
-                        <tr>
-                            <ng-container *ngIf="chargerComponents.length > 0; else onlyProductionMeters">
-                                <td style="width:65%"><span translate>General.Total</span> AC</td>
-                            </ng-container>
-                            <ng-template #onlyProductionMeters>
-                                <td style="width:65%" translate>General.Total</td>
-                            </ng-template>
-                            <ng-container *ngIf="sum.activePowerAc != 0; else empty">
-                                <td style="width:35%" class="align_right">
-                                    {{ sum.activePowerAc | number:'1.0-0' }}&nbsp;W
-                                </td>
-                            </ng-container>
-                            <ng-template #empty>
-                                <td style="width:35%" class="align_right">-</td>
-                            </ng-template>
-                        </tr>
-                    </table>
-
-                    <ng-container
-                        *ngIf="sum.activePowerAcL1 != null && sum.activePowerAcL2 != null && sum.activePowerAcL3 != null">
-                        <!-- for spacing between Phases and Production -->
-                        <div style="padding-top: 5px;"></div>
-                        <table class="full_width">
-                            <tr>
-                                <td style="width:2%"></td>
-                                <td style="width:23%"><span translate>General.Phase</span> L1</td>
-                                <td style="width:40%"></td>
-                                <ng-container *ngIf="sum.activePowerAcL1 != 0; else empty">
-                                    <td style="width:35%" class="align_right">
-                                        {{ sum.activePowerAcL1 | number:'1.0-0' }}&nbsp;W
-                                    </td>
-                                </ng-container>
-                                <ng-template #empty>
-                                    <td style="width:35%" class="align_right">-</td>
-                                </ng-template>
-                            </tr>
-                            <tr>
-                                <td style="width:2%"></td>
-                                <td style="width:23%"><span translate>General.Phase</span> L2</td>
-                                <td style="width:40%"></td>
-                                <ng-container *ngIf="sum.activePowerAcL2 != 0; else empty">
-                                    <td style="width:35%" class="align_right">
-                                        {{ sum.activePowerAcL2 | number:'1.0-0' }}&nbsp;W
-                                    </td>
-                                </ng-container>
-                                <ng-template #empty>
-                                    <td style="width:35%" class="align_right">-</td>
-                                </ng-template>
-                            </tr>
-                            <tr>
-                                <td style="width:2%"></td>
-                                <td style="width:23%"><span translate>General.Phase</span> L3</td>
-                                <td style="width:40%"></td>
-                                <ng-container *ngIf="sum.activePowerAcL3 != 0; else empty">
-                                    <td style="width:35%" class="align_right">
-                                        {{ sum.activePowerAcL3 | number:'1.0-0' }}&nbsp;W
-                                    </td>
-                                </ng-container>
-                                <ng-template #empty>
-                                    <td style="width:35%" class="align_right">-</td>
-                                </ng-template>
-                            </tr>
-                        </table>
-                    </ng-container>
-                </ion-card-content>
-            </ng-container>
-        </ng-container>
-    </ng-container>
-
-    <ng-container
-        *ngIf="productionMeterComponents != null && productionMeterComponents.length > 1 && (edge.currentData | async)['channel'] as currentData">
-        <ng-container *ngFor="let component of productionMeterComponents">
-            <ng-container *ngIf="config.factories[component.factoryId] as factory">
-                <ion-card-content
-                    [class.underline]="chargerComponents.length > 0 || !isLastElement(component, productionMeterComponents)">
-                    <table class="full_width">
-                        <ng-container
-                            *ngIf="factory.natureIds.includes('io.openems.edge.meter.api.SymmetricMeter') && currentData[component.id + '/ActivePower'] != null">
-                            <tr>
-                                <td style="width:65%" *ngIf="component.id == component.alias">{{component.id}}</td>
-                                <td style="width: 65%" *ngIf="component.id != component.alias">{{component.alias}}</td>
-                                <ng-container *ngIf="currentData[component.id + '/ActivePower'] != 0; else empty">
-                                    <td style="width:35%" class="align_right">
-                                        {{ currentData[component.id + '/ActivePower'] | number:'1.0-0' }}&nbsp;W
-                                    </td>
-                                </ng-container>
-                                <ng-template #empty>
-                                    <td style="width:35%" class="align_right">-</td>
-                                </ng-template>
-                            </tr>
-=======
+            </ng-container>
+        </ng-container>
+    </ng-container>
+
     <ng-container
         *ngIf="productionMeterComponents != null && productionMeterComponents.length > 1 && (edge.currentData | async)['channel'] as currentData">
         <ng-container *ngFor="let component of productionMeterComponents">
@@ -329,7 +175,6 @@
                                     {{ currentData[component.id + '/ActivePower'] | unitvalue:'W' }}
                                 </td>
                             </tr>
->>>>>>> 20ce0035
                         </ng-container>
                     </table>
                 </ion-card-content>
@@ -346,81 +191,15 @@
                     <tr>
                         <td style="width:65%" *ngIf="component.id == component.alias">{{component.id}}</td>
                         <td style="width:65%" *ngIf="component.id != component.alias">{{component.alias}}</td>
-<<<<<<< HEAD
-                        <ng-container *ngIf="currentData[component.id + '/ActualPower'] != 0; else empty">
-                            <td style="width:35%" class="align_right">
-                                {{ currentData[component.id + '/ActualPower'] | number:'1.0-0' }}&nbsp;W
-                            </td>
-                        </ng-container>
-                        <ng-template #empty>
-                            <td style="width:35%" class="align_right">-</td>
-                        </ng-template>
+                        <td style="width:35%" class="align_right">
+                            {{ currentData[component.id + '/ActualPower'] | unitvalue:'W' }}
+                        </td>
                     </tr>
                 </table>
             </ion-card-content>
         </ng-container>
     </ng-container>
 
-    <!-- more than one DC Charger -->
-    <ng-container
-        *ngIf="chargerComponents != null && chargerComponents.length > 1 && (edge.currentData | async)['channel'] as currentData">
-
-        <!-- summary of DC Charger -->
-        <ng-container *ngIf="service.currentEdge | async as edge">
-            <ng-container *ngIf="edge.currentData | async as currentData">
-                <ng-container *ngIf="currentData.summary.production as sum">
-                    <ion-card-content class="underline">
-                        <table class="full_width">
-                            <tr>
-                                <ng-container *ngIf="productionMeterComponents.length > 0; else onlyCharger">
-                                    <td style="width:35%"><span translate>General.Total</span> DC</td>
-                                </ng-container>
-                                <ng-template #onlyCharger>
-                                    <td style="width:35%" translate>General.Total</td>
-                                </ng-template>
-                                <td style="width:15%"></td>
-                                <ng-container *ngIf="sum.activePowerDc != 0; else empty">
-                                    <td style="width:50%" class="align_right">
-                                        {{ sum.activePowerDc | number:'1.0-0' }}&nbsp;W
-                                    </td>
-                                </ng-container>
-                                <ng-template #empty>
-                                    <td style="width:50%" class="align_right">-</td>
-                                </ng-template>
-                            </tr>
-                        </table>
-                    </ion-card-content>
-                </ng-container>
-            </ng-container>
-        </ng-container>
-        <ng-container *ngFor="let component of chargerComponents">
-            <ion-card-content [class.underline]="!isLastElement(component, chargerComponents)">
-                <table *ngIf="(edge.currentData | async)['channel'] as currentData" class="full_width">
-                    <tr>
-                        <td style="width:35%" *ngIf="component.id == component.alias">{{component.id}}</td>
-                        <td style="width:35%" *ngIf="component.id != component.alias">{{component.alias}}</td>
-                        <td style="width:15%"></td>
-                        <ng-container *ngIf="currentData[component.id + '/ActualPower'] != 0; else empty">
-                            <td style="width:50%" class="align_right">
-                                {{ currentData[component.id + '/ActualPower'] | number:'1.0-0' }}&nbsp;W
-                            </td>
-                        </ng-container>
-                        <ng-template #empty>
-                            <td style="width:20%" class="align_right">-</td>
-                        </ng-template>
-=======
-                        <td style="width:35%" class="align_right">
-                            {{ currentData[component.id + '/ActualPower'] | unitvalue:'W' }}
-                        </td>
->>>>>>> 20ce0035
-                    </tr>
-                </table>
-            </ion-card-content>
-        </ng-container>
-    </ng-container>
-
-<<<<<<< HEAD
-=======
     <!-- more than one DC Charger -->
     <ng-container
         *ngIf="chargerComponents != null && chargerComponents.length > 1 && (edge.currentData | async)['channel'] as currentData">
@@ -464,7 +243,6 @@
         </ng-container>
     </ng-container>
 
->>>>>>> 20ce0035
     <!-- Info Text -->
     <ng-container *ngIf="edge.currentData | async as currentData">
         <ng-container *ngIf="edge.currentData | async as currentData">

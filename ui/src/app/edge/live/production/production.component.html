<ng-container *ngIf="service.currentEdge | async as edge">
    <ng-container *ngIf="edge.currentData | async as currentData">
        <ion-card button (click)="presentModal()">
            <ion-item lines="full" color="light">
                <ion-avatar slot="start">
                    <img src="assets/img/production.png">
                </ion-avatar>
                <ion-label translate>General.Production</ion-label>
            </ion-item>
            <ion-card-content *ngIf="currentData.summary.production as sum">
                <ng-container *ngIf="!edge.isVersionAtLeast('2018.8'); else newVersion">
                    <ion-grid class="ion-no-padding">
                        <table class="full_width">
                            <tr>
                                <td style="width:65%" translate>General.Production
                                </td>
                                <td style="width:35%" class="align_right">
<<<<<<< HEAD
                                    {{ sum.activePower | unitvalue:'W' }}
=======
                                    {{ sum.activePower | unitvalue:'kW' }}
>>>>>>> f0e3a763
                                </td>
                            </tr>
                        </table>
                    </ion-grid>
                </ng-container>

                <ng-template #newVersion>
                    <ng-container *ngIf="productionMeterComponents != null">
                        <ng-container
                            *ngIf="(productionMeterComponents.length == 1 && chargerComponents.length == 0) || (productionMeterComponents.length == 0 && chargerComponents.length == 1); else moreThanOne">
                            <table class="full_width">
                                <tr *ngIf="sum.activePowerDc != null">
                                    <td style="width:65%">DC</td>
                                    <td style="width:35%" class="align_right">
<<<<<<< HEAD
                                        {{ sum.activePowerDc | unitvalue:'W' }}
=======
                                        {{ sum.activePowerDc | unitvalue:'kW' }}
>>>>>>> f0e3a763
                                    </td>
                                </tr>
                                <tr *ngIf="sum.activePowerAc != null">
                                    <td style="width:65%">AC</td>
                                    <td style="width:35%" class="align_right">
<<<<<<< HEAD
                                        {{ sum.activePowerAc | unitvalue:'W' }}
=======
                                        {{ sum.activePowerAc | unitvalue:'kW' }}
>>>>>>> f0e3a763
                                    </td>
                                </tr>
                            </table>
                        </ng-container>
                        <ng-template #moreThanOne>
                            <ng-container *ngFor="let component of productionMeterComponents">
                                <ng-container *ngIf="(edge.currentData | async)['channel'] as currentData">
                                    <table class="full_width">
                                        <tr>
                                            <td style="width:65%" *ngIf="component.id == component.alias">
                                                {{component.id}}
                                            </td>
                                            <td style="width:65%" *ngIf="component.id != component.alias">
                                                {{component.alias}}</td>
                                            <td style="width:35%" class="align_right">
<<<<<<< HEAD
                                                {{ currentData[component.id + '/ActivePower'] | unitvalue:'W' }}
=======
                                                {{ currentData[component.id + '/ActivePower'] | unitvalue:'kW' }}
>>>>>>> f0e3a763
                                            </td>
                                        </tr>
                                    </table>
                                </ng-container>
                            </ng-container>
                            <ng-container *ngFor="let component of chargerComponents">
                                <ng-container *ngIf="(edge.currentData | async)['channel'] as currentData">
                                    <table class="full_width">
                                        <tr>
                                            <td style="width:65%" *ngIf="component.id == component.alias">
                                                {{component.id}}
                                            </td>
                                            <td style="width:65%" *ngIf="component.id != component.alias">
                                                {{component.alias}}</td>
                                            <td style="width:35%" class="align_right">
<<<<<<< HEAD
                                                {{ currentData[component.id + '/ActualPower'] | unitvalue:'W' }}
=======
                                                {{ currentData[component.id + '/ActualPower'] | unitvalue:'kW' }}
>>>>>>> f0e3a763
                                            </td>
                                        </tr>
                                    </table>
                                </ng-container>
                            </ng-container>
                        </ng-template>
                    </ng-container>
                </ng-template>

            </ion-card-content>
        </ion-card>
    </ng-container>
</ng-container><|MERGE_RESOLUTION|>--- conflicted
+++ resolved
@@ -15,11 +15,7 @@
                                 <td style="width:65%" translate>General.Production
                                 </td>
                                 <td style="width:35%" class="align_right">
-<<<<<<< HEAD
-                                    {{ sum.activePower | unitvalue:'W' }}
-=======
                                     {{ sum.activePower | unitvalue:'kW' }}
->>>>>>> f0e3a763
                                 </td>
                             </tr>
                         </table>
@@ -34,21 +30,13 @@
                                 <tr *ngIf="sum.activePowerDc != null">
                                     <td style="width:65%">DC</td>
                                     <td style="width:35%" class="align_right">
-<<<<<<< HEAD
-                                        {{ sum.activePowerDc | unitvalue:'W' }}
-=======
                                         {{ sum.activePowerDc | unitvalue:'kW' }}
->>>>>>> f0e3a763
                                     </td>
                                 </tr>
                                 <tr *ngIf="sum.activePowerAc != null">
                                     <td style="width:65%">AC</td>
                                     <td style="width:35%" class="align_right">
-<<<<<<< HEAD
-                                        {{ sum.activePowerAc | unitvalue:'W' }}
-=======
                                         {{ sum.activePowerAc | unitvalue:'kW' }}
->>>>>>> f0e3a763
                                     </td>
                                 </tr>
                             </table>
@@ -64,11 +52,7 @@
                                             <td style="width:65%" *ngIf="component.id != component.alias">
                                                 {{component.alias}}</td>
                                             <td style="width:35%" class="align_right">
-<<<<<<< HEAD
-                                                {{ currentData[component.id + '/ActivePower'] | unitvalue:'W' }}
-=======
                                                 {{ currentData[component.id + '/ActivePower'] | unitvalue:'kW' }}
->>>>>>> f0e3a763
                                             </td>
                                         </tr>
                                     </table>
@@ -84,11 +68,7 @@
                                             <td style="width:65%" *ngIf="component.id != component.alias">
                                                 {{component.alias}}</td>
                                             <td style="width:35%" class="align_right">
-<<<<<<< HEAD
-                                                {{ currentData[component.id + '/ActualPower'] | unitvalue:'W' }}
-=======
                                                 {{ currentData[component.id + '/ActualPower'] | unitvalue:'kW' }}
->>>>>>> f0e3a763
                                             </td>
                                         </tr>
                                     </table>

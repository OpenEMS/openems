<ng-container *ngIf="service.currentEdge | async as edge">
    <ng-container *ngIf="edge.currentData | async as currentData">
        <ion-card button (click)="presentModal()">
            <ion-item lines="full" color="light">
                <ion-avatar slot="start">
                    <img src="assets/img/production.png">
                </ion-avatar>
                <ion-label translate>General.Production</ion-label>
            </ion-item>
            <ion-card-content *ngIf="currentData.summary.production as sum">
                <ng-container *ngIf="!edge.isVersionAtLeast('2018.8'); else newVersion">
                    <ion-grid class="ion-no-padding">
                        <table class="full_width">
                            <tr>
                                <td style="width:65%" translate>General.Production
                                </td>
<<<<<<< HEAD
                                <td style="width:25%" class="align_right">
                                    {{ sum.activePower | number:'1.0-0' }}
                                </td>
                                <td style="width:10%">&nbsp;W</td>
=======
                                <td style="width:35%" class="align_right">
                                    {{ sum.activePower | unitvalue:'W' }}
                                </td>
>>>>>>> 20ce0035
                            </tr>
                        </table>
                    </ion-grid>
                </ng-container>

                <ng-template #newVersion>
<<<<<<< HEAD
                    <ion-grid *ngIf="productionMeterComponents != null">
=======
                    <ng-container *ngIf="productionMeterComponents != null">
>>>>>>> 20ce0035
                        <ng-container
                            *ngIf="(productionMeterComponents.length == 1 && chargerComponents.length == 0) || (productionMeterComponents.length == 0 && chargerComponents.length == 1); else moreThanOne">
                            <table class="full_width">
                                <tr *ngIf="sum.activePowerDc != null">
                                    <td style="width:65%">DC</td>
<<<<<<< HEAD
                                    <ng-container *ngIf="sum.activePowerDc != 0; else empty">
                                        <td style="width:35%" class="align_right">
                                            {{ sum.activePowerDc | number:'1.0-0' }}&nbsp;W</td>
                                    </ng-container>
                                    <ng-template #empty>
                                        <td style="width:35%" class="align_right">-</td>
                                    </ng-template>
                                </tr>
                                <tr *ngIf="sum.activePowerAc != null">
                                    <td style="width:65%">AC</td>
                                    <ng-container *ngIf="sum.activePowerAc != 0; else empty">
                                        <td style="width:35%" class="align_right">
                                            {{ sum.activePowerAc | number:'1.0-0' }}&nbsp;W</td>
                                    </ng-container>
                                    <ng-template #empty>
                                        <td style="width:35%" class="align_right">-</td>
                                    </ng-template>
=======
                                    <td style="width:35%" class="align_right">
                                        {{ sum.activePowerDc | unitvalue:'W' }}
                                    </td>
                                </tr>
                                <tr *ngIf="sum.activePowerAc != null">
                                    <td style="width:65%">AC</td>
                                    <td style="width:35%" class="align_right">
                                        {{ sum.activePowerAc | unitvalue:'W' }}
                                    </td>
>>>>>>> 20ce0035
                                </tr>
                            </table>
                        </ng-container>
                        <ng-template #moreThanOne>
                            <ng-container *ngFor="let component of productionMeterComponents">
                                <ng-container *ngIf="(edge.currentData | async)['channel'] as currentData">
                                    <table class="full_width">
                                        <tr>
                                            <td style="width:65%" *ngIf="component.id == component.alias">
                                                {{component.id}}
                                            </td>
                                            <td style="width:65%" *ngIf="component.id != component.alias">
                                                {{component.alias}}</td>
<<<<<<< HEAD
                                            <ng-container
                                                *ngIf="currentData[component.id + '/ActivePower'] != 0; else empty">
                                                <td style="width:35%" class="align_right">
                                                    {{ currentData[component.id + '/ActivePower'] | number:'1.0-0' }}&nbsp;W
                                                </td>
                                            </ng-container>
                                            <ng-template #empty>
                                                <td style="width:35%" class="align_right">-</td>
                                            </ng-template>
=======
                                            <td style="width:35%" class="align_right">
                                                {{ currentData[component.id + '/ActivePower'] | unitvalue:'W' }}
                                            </td>
>>>>>>> 20ce0035
                                        </tr>
                                    </table>
                                </ng-container>
                            </ng-container>
                            <ng-container *ngFor="let component of chargerComponents">
                                <ng-container *ngIf="(edge.currentData | async)['channel'] as currentData">
                                    <table class="full_width">
                                        <tr>
                                            <td style="width:65%" *ngIf="component.id == component.alias">
                                                {{component.id}}
                                            </td>
                                            <td style="width:65%" *ngIf="component.id != component.alias">
                                                {{component.alias}}</td>
<<<<<<< HEAD
                                            <ng-container
                                                *ngIf="currentData[component.id + '/ActualPower'] != 0; else empty">
                                                <td style="width:35%" class="align_right">
                                                    {{ currentData[component.id + '/ActualPower'] | number:'1.0-0' }}&nbsp;W
                                                </td>
                                            </ng-container>
                                            <ng-template #empty>
                                                <td style="width:35%" class="align_right">-</td>
                                            </ng-template>
=======
                                            <td style="width:35%" class="align_right">
                                                {{ currentData[component.id + '/ActualPower'] | unitvalue:'W' }}
                                            </td>
>>>>>>> 20ce0035
                                        </tr>
                                    </table>
                                </ng-container>
                            </ng-container>
                        </ng-template>
<<<<<<< HEAD
                    </ion-grid>
=======
                    </ng-container>
>>>>>>> 20ce0035
                </ng-template>

            </ion-card-content>
        </ion-card>
    </ng-container>
</ng-container><|MERGE_RESOLUTION|>--- conflicted
+++ resolved
@@ -14,51 +14,21 @@
                             <tr>
                                 <td style="width:65%" translate>General.Production
                                 </td>
-<<<<<<< HEAD
-                                <td style="width:25%" class="align_right">
-                                    {{ sum.activePower | number:'1.0-0' }}
-                                </td>
-                                <td style="width:10%">&nbsp;W</td>
-=======
                                 <td style="width:35%" class="align_right">
                                     {{ sum.activePower | unitvalue:'W' }}
                                 </td>
->>>>>>> 20ce0035
                             </tr>
                         </table>
                     </ion-grid>
                 </ng-container>
 
                 <ng-template #newVersion>
-<<<<<<< HEAD
-                    <ion-grid *ngIf="productionMeterComponents != null">
-=======
                     <ng-container *ngIf="productionMeterComponents != null">
->>>>>>> 20ce0035
                         <ng-container
                             *ngIf="(productionMeterComponents.length == 1 && chargerComponents.length == 0) || (productionMeterComponents.length == 0 && chargerComponents.length == 1); else moreThanOne">
                             <table class="full_width">
                                 <tr *ngIf="sum.activePowerDc != null">
                                     <td style="width:65%">DC</td>
-<<<<<<< HEAD
-                                    <ng-container *ngIf="sum.activePowerDc != 0; else empty">
-                                        <td style="width:35%" class="align_right">
-                                            {{ sum.activePowerDc | number:'1.0-0' }}&nbsp;W</td>
-                                    </ng-container>
-                                    <ng-template #empty>
-                                        <td style="width:35%" class="align_right">-</td>
-                                    </ng-template>
-                                </tr>
-                                <tr *ngIf="sum.activePowerAc != null">
-                                    <td style="width:65%">AC</td>
-                                    <ng-container *ngIf="sum.activePowerAc != 0; else empty">
-                                        <td style="width:35%" class="align_right">
-                                            {{ sum.activePowerAc | number:'1.0-0' }}&nbsp;W</td>
-                                    </ng-container>
-                                    <ng-template #empty>
-                                        <td style="width:35%" class="align_right">-</td>
-                                    </ng-template>
-=======
                                     <td style="width:35%" class="align_right">
                                         {{ sum.activePowerDc | unitvalue:'W' }}
                                     </td>
@@ -68,7 +38,6 @@
                                     <td style="width:35%" class="align_right">
                                         {{ sum.activePowerAc | unitvalue:'W' }}
                                     </td>
->>>>>>> 20ce0035
                                 </tr>
                             </table>
                         </ng-container>
@@ -82,21 +51,9 @@
                                             </td>
                                             <td style="width:65%" *ngIf="component.id != component.alias">
                                                 {{component.alias}}</td>
-<<<<<<< HEAD
-                                            <ng-container
-                                                *ngIf="currentData[component.id + '/ActivePower'] != 0; else empty">
-                                                <td style="width:35%" class="align_right">
-                                                    {{ currentData[component.id + '/ActivePower'] | number:'1.0-0' }}&nbsp;W
-                                                </td>
-                                            </ng-container>
-                                            <ng-template #empty>
-                                                <td style="width:35%" class="align_right">-</td>
-                                            </ng-template>
-=======
                                             <td style="width:35%" class="align_right">
                                                 {{ currentData[component.id + '/ActivePower'] | unitvalue:'W' }}
                                             </td>
->>>>>>> 20ce0035
                                         </tr>
                                     </table>
                                 </ng-container>
@@ -110,31 +67,15 @@
                                             </td>
                                             <td style="width:65%" *ngIf="component.id != component.alias">
                                                 {{component.alias}}</td>
-<<<<<<< HEAD
-                                            <ng-container
-                                                *ngIf="currentData[component.id + '/ActualPower'] != 0; else empty">
-                                                <td style="width:35%" class="align_right">
-                                                    {{ currentData[component.id + '/ActualPower'] | number:'1.0-0' }}&nbsp;W
-                                                </td>
-                                            </ng-container>
-                                            <ng-template #empty>
-                                                <td style="width:35%" class="align_right">-</td>
-                                            </ng-template>
-=======
                                             <td style="width:35%" class="align_right">
                                                 {{ currentData[component.id + '/ActualPower'] | unitvalue:'W' }}
                                             </td>
->>>>>>> 20ce0035
                                         </tr>
                                     </table>
                                 </ng-container>
                             </ng-container>
                         </ng-template>
-<<<<<<< HEAD
-                    </ion-grid>
-=======
                     </ng-container>
->>>>>>> 20ce0035
                 </ng-template>
 
             </ion-card-content>

--- conflicted
+++ resolved
@@ -1,31 +1,22 @@
 <div fxLayoutAlign="start start" fxLayoutWrap="wrap" *ngIf="edge">
-<<<<<<< HEAD
   <energymonitor fxFlex.lt-md="100%" fxFlex.md="66%" fxFlex.gt-md="33%" [currentData]="currentData"></energymonitor>
-  <energytable fxFlex.lt-md="100%" fxFlex.md="50%" fxFlex.gt-md="33%" [currentData]="currentData" [config]="config" fxFlex="100%"></energytable>
+  <ng-container *ngIf="edge.isVersionAtLeast('2018.8'); else version_2018_7">
+    <energytable-2018-8 fxFlex.lt-md="100%" fxFlex.md="50%" fxFlex.gt-md="33%" [currentData]="currentData" [config]="config"
+      fxFlex="100%"></energytable-2018-8>
+  </ng-container>
+  <ng-template #version_2018_7>
+    <energytable-2018-7 fxFlex.lt-md="100%" fxFlex.md="50%" fxFlex.gt-md="33%" [currentData]="currentData" [config]="config"
+      fxFlex="100%"></energytable-2018-7>
+  </ng-template>
   <div fxFlex.lt-md="100%" fxFlex.md="50%" fxFlex.gt-md="33%" fxLayoutAlign="start start" fxLayoutWrap="wrap">
     <history fxFlex="100%" [edge]="edge" [config]="config"></history>
     <ng-container *ngFor="let widget of widgets">
       <evcs *ngIf="widget == 'EVCS'" fxFlex="100%" [edge]="edge" [currentData]="currentData" [config]="config"></evcs>
       <channelthreshold *ngIf="widget == 'CHANNELTHRESHOLD'" fxFlex="100%" [edge]="edge" [currentData]="currentData" [config]="config"></channelthreshold>
-=======
-    <energymonitor fxFlex.lt-md="100%" fxFlex.md="66%" fxFlex.gt-md="33%" [currentData]="currentData"></energymonitor>
-    <ng-container *ngIf="edge.isVersionAtLeast('2018.8'); else version_2018_7">
-        <energytable-2018-8 fxFlex.lt-md="100%" fxFlex.md="50%" fxFlex.gt-md="33%" [currentData]="currentData" [config]="config"
-            fxFlex="100%"></energytable-2018-8>
->>>>>>> c95d6b8d
     </ng-container>
-    <ng-template #version_2018_7>
-        <energytable-2018-7 fxFlex.lt-md="100%" fxFlex.md="50%" fxFlex.gt-md="33%" [currentData]="currentData" [config]="config"
-            fxFlex="100%"></energytable-2018-7>
-    </ng-template>
-    <div fxFlex.lt-md="100%" fxFlex.md="50%" fxFlex.gt-md="33%" fxLayoutAlign="start start" fxLayoutWrap="wrap">
-        <history fxFlex="100%" [edge]="edge" [config]="config"></history>
-        <ng-container *ngFor="let widget of widgets">
-            <evcs *ngIf="widget == 'EVCS'" fxFlex="100%" [edge]="edge" [currentData]="currentData" [config]="config"></evcs>
-        </ng-container>
-        <state fxFlex="100%" (requiredSubscribes)="onRequiredSubscribes('state', $event)" [currentData]="currentData" [config]="config"></state>
-    </div>
+    <state fxFlex="100%" (requiredSubscribes)="onRequiredSubscribes('state', $event)" [currentData]="currentData" [config]="config"></state>
+  </div>
 
-    <!-- TODO -->
-    <!-- <fieldstatus [currentData]="currentData" [fielddefinition]="customFields"></fieldstatus> -->
+  <!-- TODO -->
+  <!-- <fieldstatus [currentData]="currentData" [fielddefinition]="customFields"></fieldstatus> -->
 </div>
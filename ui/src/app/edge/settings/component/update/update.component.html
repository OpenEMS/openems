--- conflicted
+++ resolved
@@ -13,17 +13,6 @@
         <ion-card-content>
           <form [formGroup]="form" (ngSubmit)="submit()">
             <formly-form [form]="form" [fields]="fields" [model]="model"></formly-form>
-<<<<<<< HEAD
-            <div style="padding-top: 10px">
-              <ion-button size="small" [disabled]="form.pristine" class="ion-float-left" type="submit" color="primary">
-                Aktualisiere
-                Komponente</ion-button>
-              <ion-button size="small" class="ion-float-right" (click)="delete()" color="warning">Lösche
-                Komponente
-              </ion-button>
-            </div>
-=======
->>>>>>> 7b9bb7a5
           </form>
           <div style="padding-top: 10px">
             <ion-button size="small" [disabled]="form.pristine" class="ion-float-left" (click)="submit()"

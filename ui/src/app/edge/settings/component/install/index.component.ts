import { Component, OnInit } from '@angular/core';
import { ActivatedRoute } from '@angular/router';
import { Service, Utils, EdgeConfig } from '../../../../shared/shared';
import { TranslateService } from '@ngx-translate/core';
<<<<<<< HEAD
import { DefaultTypes } from 'src/app/shared/service/defaulttypes';
=======
import { CategorizedFactories } from 'src/app/shared/edge/edgeconfig';

interface MyCategorizedFactories extends CategorizedFactories {
  isClicked?: boolean,
  filteredFactories?: EdgeConfig.Factory[]
}
>>>>>>> 7b9bb7a5

@Component({
  selector: IndexComponent.SELECTOR,
  templateUrl: './index.component.html'
})
export class IndexComponent implements OnInit {

  private static readonly SELECTOR = "indexComponentInstall";

  public list: MyCategorizedFactories[];

  public showAllFactories = false;

  constructor(
    private route: ActivatedRoute,
    private service: Service,
    private translate: TranslateService
  ) {
  }

  ngOnInit() {
    this.service.setCurrentComponent(this.translate.instant('Edge.Config.Index.addComponents'), this.route);
    this.service.getConfig().then(config => {
      this.list = config.listAvailableFactories();
      for (let entry of this.list) {
        entry.isClicked = false;
        entry.filteredFactories = entry.factories;
      }
      this.updateFilter("");
    });
  }

  updateFilter(completeFilter: string) {
    // take each space-separated string as an individual and-combined filter
    let filters = completeFilter.split(' ');
    let countFilteredEntries = 0;
    for (let entry of this.list) {
      entry.filteredFactories = entry.factories.filter(entry =>
        // Search for filter strings in Factory-ID, -Name and Description
        Utils.matchAll(filters, [
          entry.id.toLowerCase(),
          entry.name.toLowerCase(),
          entry.description.toLowerCase()
        ]),
      );
      countFilteredEntries += entry.filteredFactories.length;
    }
    // If not more than 10 Factories survived filtering -> show all of them immediately
    if (countFilteredEntries > 10) {
      this.showAllFactories = false;
    } else {
      this.showAllFactories = true;
    }
  }
}<|MERGE_RESOLUTION|>--- conflicted
+++ resolved
@@ -2,16 +2,12 @@
 import { ActivatedRoute } from '@angular/router';
 import { Service, Utils, EdgeConfig } from '../../../../shared/shared';
 import { TranslateService } from '@ngx-translate/core';
-<<<<<<< HEAD
-import { DefaultTypes } from 'src/app/shared/service/defaulttypes';
-=======
 import { CategorizedFactories } from 'src/app/shared/edge/edgeconfig';
 
 interface MyCategorizedFactories extends CategorizedFactories {
   isClicked?: boolean,
   filteredFactories?: EdgeConfig.Factory[]
 }
->>>>>>> 7b9bb7a5
 
 @Component({
   selector: IndexComponent.SELECTOR,

<header></header>
<ion-content>
  <ion-grid>

<<<<<<< HEAD
  <ion-row class="ion-justify-content-center">
    <ion-col size="12" size-md="6">
      <ion-card>
        <ion-item lines="full" color="light">
          <ion-icon slot="start" name="code-working-outline" color="primary"></ion-icon>
          <ion-label>Predefined Commands</ion-label>
        </ion-item>

        <ion-card-content>
          <formly-form [model]="model" [fields]="fields" [options]="options" [form]="form"
            (modelChange)="updatePredefined()"></formly-form>
        </ion-card-content>
      </ion-card>
    </ion-col>

    <ion-col size="12" size-md="6">
      <ion-card>
        <ion-item lines="full" color="light">
          <ion-icon slot="start" name="code-working-outline" color="primary"></ion-icon>
          <ion-label>Manual System Execute</ion-label>
        </ion-item>

        <ion-card-content>
          <form [formGroup]="form" (ngSubmit)="submit()">
            <ion-item>
              <ion-label>Username</ion-label>
              <ion-input formControlName="username" type="text">
              </ion-input>
            </ion-item>
            <ion-item>
              <ion-label>Password</ion-label>
              <ion-input formControlName="password" type="password"></ion-input>
            </ion-item>
            <ion-item>
              <ion-label>Timeout</ion-label>
              <ion-input formControlName="timeoutSeconds" type="number"></ion-input>
            </ion-item>
            <ion-item>
              <ion-label>Run in background</ion-label>
              <ion-toggle formControlName="runInBackground"></ion-toggle>
            </ion-item>
            <ion-item>
              <ion-label>Command</ion-label>
              <ion-input formControlName="command" type="text"></ion-input>
            </ion-item>
            <ion-button expand="block" type=" submit" color="primary">Send</ion-button>
          </form>
        </ion-card-content>
      </ion-card>
    </ion-col>
  </ion-row>

  <!-- show last output -->
  <ion-row class="ion-justify-content-center" *ngIf="stdout.length > 0 || stderr.length > 0 || loading">
    <ion-col size="12">
      <ion-card>
        <ion-item lines="full" color="light">
          <ion-icon slot="start" name="code-working-outline" color="primary"></ion-icon>
          <ion-label>Latest output</ion-label>
        </ion-item>
        <ion-card-content>
          <ngx-loading [show]="loading"></ngx-loading>
          <ng-container *ngIf="!loading">
            <ion-item-group *ngIf="stdout.length > 0">
              <ion-item-divider>
                <ion-label>Output</ion-label>
              </ion-item-divider>
              <ion-item style="font-family: monospace">
                <pre><ng-container *ngFor="let line of stdout">{{ line }}<br/></ng-container></pre>
=======
    <!-- input command -->
    <ion-row class="ion-justify-content-center">
      <ion-col size="12" size-md="6">
        <ion-card>
          <ion-item lines="full" color="light">
            <ion-icon slot="start" name="code-working-outline" color="primary"></ion-icon>
            <ion-label>System Execute</ion-label>
          </ion-item>

          <ion-card-content>
            <form
              (ngSubmit)="send(username.value, password.value, timeoutSeconds.value, runInBackground.checked, command.value)">
              <ion-item>
                <ion-label>Username</ion-label>
                <ion-input type="text" placeholder="Username" value="root" #username></ion-input>
              </ion-item>
              <ion-item>
                <ion-label>Password</ion-label>
                <ion-input type="password" placeholder="Password" #password></ion-input>
              </ion-item>
              <ion-item>
                <ion-label>Timeout</ion-label>
                <ion-input type="number" placeholder="Timeout" value="5" #timeoutSeconds></ion-input>
>>>>>>> a859d5be
              </ion-item>
              <ion-item>
                <ion-label>Run in background</ion-label>
                <ion-toggle value="5" #runInBackground></ion-toggle>
              </ion-item>
              <ion-item>
                <ion-label>Command</ion-label>
                <ion-input type="text" placeholder="Command" #command></ion-input>
              </ion-item>
              <ion-item>
                <ion-button type="submit" slot="end" color="light">
                  <ion-icon slot="icon-only" name="send-outline"></ion-icon>
                </ion-button>
              </ion-item>
            </form>
          </ion-card-content>
        </ion-card>
      </ion-col>
    </ion-row>

    <!-- show last output -->
    <ion-row class="ion-justify-content-center" *ngIf="stdout.length > 0 || stderr.length > 0 || loading">
      <ion-col size="12">
        <ion-card>
          <ion-item lines="full" color="light">
            <ion-icon slot="start" name="code-working-outline" color="primary"></ion-icon>
            <ion-label>Latest output</ion-label>
          </ion-item>
          <ion-card-content>
            <ion-progress-bar *ngIf="loading" type="indeterminate"></ion-progress-bar>
            <ng-container *ngIf="!loading">
              <ion-item-group *ngIf="stdout.length > 0">
                <ion-item-divider>
                  <ion-label>Output</ion-label>
                </ion-item-divider>
                <ion-item style="font-family: monospace">
                  <pre><ng-container *ngFor="let line of stdout">{{ line }}<br/></ng-container></pre>
                </ion-item>
              </ion-item-group>
              <ion-item-group *ngIf="stderr.length > 0">
                <ion-item-divider>
                  <ion-label>Error</ion-label>
                </ion-item-divider>
                <ion-item style="font-family: monospace">
                  <pre><ng-container *ngFor="let line of stderr">{{ line }}<br/></ng-container></pre>
                </ion-item>
              </ion-item-group>
            </ng-container>
          </ion-card-content>
        </ion-card>
      </ion-col>
    </ion-row>

<<<<<<< HEAD
  <!-- show command log -->
  <ion-row class="ion-justify-content-center" *ngIf="commandLogs.length > 0">
    <ion-col size="12">
      <ion-card>
        <ion-item lines="full" color="light">
          <ion-icon slot="start" name="code-working-outline" color="primary"></ion-icon>
          <ion-label>Last commands</ion-label>
        </ion-item>

        <ion-card-content>
          <ion-grid>
            <ion-row>
              <ion-col size="1">
                <ion-label color="primary">Timeout</ion-label>
              </ion-col>
              <ion-col size="1">
                <ion-label color="primary">Run in background</ion-label>
              </ion-col>
              <ion-col size="9">
                <ion-label color="primary">Command</ion-label>
              </ion-col>
              <ion-col size="1"></ion-col>
            </ion-row>
            <ion-row *ngFor="let l of commandLogs">
              <ion-col size="1">{{ l.params.timeoutSeconds }}</ion-col>
              <ion-col size="1">{{ l.params.runInBackground }}</ion-col>
              <ion-col size="9">{{ l.params.command }}</ion-col>
              <ion-col size="1">
                <ion-button (click)="formGroup.controls.username.value = l.params.username;
                formGroup.controls.password.value = l.params.password;
                formGroup.controls.timeoutSeconds.value = l.params.timeoutSeconds;
                formGroup.controls.runInBackground.value = l.params.runInBackground;
                formGroup.controls.command.value = l.params.command">Repeat
                </ion-button>
              </ion-col>
            </ion-row>
          </ion-grid>
        </ion-card-content>
      </ion-card>
    </ion-col>
  </ion-row>
</ion-grid>
=======
    <!-- show command log -->
    <ion-row class="ion-justify-content-center" *ngIf="commandLogs.length > 0">
      <ion-col size="12" size-md="6">
        <ion-card>
          <ion-item lines="full" color="light">
            <ion-icon slot="start" name="code-working-outline" color="primary"></ion-icon>
            <ion-label>Last commands</ion-label>
          </ion-item>

          <ion-card-content>
            <table class="full_width">
              <tr style="text-align: left">
                <th>Username</th>
                <th>Password</th>
                <th>Timeout</th>
                <th>Run in background</th>
                <th>Command</th>
                <th></th>
              </tr>
              <tr *ngFor="let l of commandLogs">
                <td>{{ l.username }}</td>
                <td>{{ l.password }}</td>
                <td>{{ l.timeoutSeconds }}</td>
                <td>{{ l.runInBackground }}</td>
                <td>{{ l.command }}</td>
                <td>
                  <button mat-raised-button
                    (click)="username.value = l.username; password.value = l.password; timeoutSeconds.value = l.timeoutSeconds; runInBackground.value = l.runInBackground; command.value = l.command"
                    class="btn btn-default">
                    <span>Repeat</span>
                  </button>
                </td>
              </tr>
            </table>
          </ion-card-content>
        </ion-card>
      </ion-col>
    </ion-row>
  </ion-grid>
</ion-content>
>>>>>>> a859d5be
<|MERGE_RESOLUTION|>--- conflicted
+++ resolved
@@ -1,8 +1,7 @@
 <header></header>
 <ion-content>
-  <ion-grid>
+<ion-grid>
 
-<<<<<<< HEAD
   <ion-row class="ion-justify-content-center">
     <ion-col size="12" size-md="6">
       <ion-card>
@@ -72,85 +71,22 @@
               </ion-item-divider>
               <ion-item style="font-family: monospace">
                 <pre><ng-container *ngFor="let line of stdout">{{ line }}<br/></ng-container></pre>
-=======
-    <!-- input command -->
-    <ion-row class="ion-justify-content-center">
-      <ion-col size="12" size-md="6">
-        <ion-card>
-          <ion-item lines="full" color="light">
-            <ion-icon slot="start" name="code-working-outline" color="primary"></ion-icon>
-            <ion-label>System Execute</ion-label>
-          </ion-item>
+              </ion-item>
+            </ion-item-group>
+            <ion-item-group *ngIf="stderr.length > 0">
+              <ion-item-divider>
+                <ion-label>Error</ion-label>
+              </ion-item-divider>
+              <ion-item style="font-family: monospace">
+                <pre><ng-container *ngFor="let line of stderr">{{ line }}<br/></ng-container></pre>
+              </ion-item>
+            </ion-item-group>
+          </ng-container>
+        </ion-card-content>
+      </ion-card>
+    </ion-col>
+  </ion-row>
 
-          <ion-card-content>
-            <form
-              (ngSubmit)="send(username.value, password.value, timeoutSeconds.value, runInBackground.checked, command.value)">
-              <ion-item>
-                <ion-label>Username</ion-label>
-                <ion-input type="text" placeholder="Username" value="root" #username></ion-input>
-              </ion-item>
-              <ion-item>
-                <ion-label>Password</ion-label>
-                <ion-input type="password" placeholder="Password" #password></ion-input>
-              </ion-item>
-              <ion-item>
-                <ion-label>Timeout</ion-label>
-                <ion-input type="number" placeholder="Timeout" value="5" #timeoutSeconds></ion-input>
->>>>>>> a859d5be
-              </ion-item>
-              <ion-item>
-                <ion-label>Run in background</ion-label>
-                <ion-toggle value="5" #runInBackground></ion-toggle>
-              </ion-item>
-              <ion-item>
-                <ion-label>Command</ion-label>
-                <ion-input type="text" placeholder="Command" #command></ion-input>
-              </ion-item>
-              <ion-item>
-                <ion-button type="submit" slot="end" color="light">
-                  <ion-icon slot="icon-only" name="send-outline"></ion-icon>
-                </ion-button>
-              </ion-item>
-            </form>
-          </ion-card-content>
-        </ion-card>
-      </ion-col>
-    </ion-row>
-
-    <!-- show last output -->
-    <ion-row class="ion-justify-content-center" *ngIf="stdout.length > 0 || stderr.length > 0 || loading">
-      <ion-col size="12">
-        <ion-card>
-          <ion-item lines="full" color="light">
-            <ion-icon slot="start" name="code-working-outline" color="primary"></ion-icon>
-            <ion-label>Latest output</ion-label>
-          </ion-item>
-          <ion-card-content>
-            <ion-progress-bar *ngIf="loading" type="indeterminate"></ion-progress-bar>
-            <ng-container *ngIf="!loading">
-              <ion-item-group *ngIf="stdout.length > 0">
-                <ion-item-divider>
-                  <ion-label>Output</ion-label>
-                </ion-item-divider>
-                <ion-item style="font-family: monospace">
-                  <pre><ng-container *ngFor="let line of stdout">{{ line }}<br/></ng-container></pre>
-                </ion-item>
-              </ion-item-group>
-              <ion-item-group *ngIf="stderr.length > 0">
-                <ion-item-divider>
-                  <ion-label>Error</ion-label>
-                </ion-item-divider>
-                <ion-item style="font-family: monospace">
-                  <pre><ng-container *ngFor="let line of stderr">{{ line }}<br/></ng-container></pre>
-                </ion-item>
-              </ion-item-group>
-            </ng-container>
-          </ion-card-content>
-        </ion-card>
-      </ion-col>
-    </ion-row>
-
-<<<<<<< HEAD
   <!-- show command log -->
   <ion-row class="ion-justify-content-center" *ngIf="commandLogs.length > 0">
     <ion-col size="12">
@@ -193,45 +129,4 @@
     </ion-col>
   </ion-row>
 </ion-grid>
-=======
-    <!-- show command log -->
-    <ion-row class="ion-justify-content-center" *ngIf="commandLogs.length > 0">
-      <ion-col size="12" size-md="6">
-        <ion-card>
-          <ion-item lines="full" color="light">
-            <ion-icon slot="start" name="code-working-outline" color="primary"></ion-icon>
-            <ion-label>Last commands</ion-label>
-          </ion-item>
-
-          <ion-card-content>
-            <table class="full_width">
-              <tr style="text-align: left">
-                <th>Username</th>
-                <th>Password</th>
-                <th>Timeout</th>
-                <th>Run in background</th>
-                <th>Command</th>
-                <th></th>
-              </tr>
-              <tr *ngFor="let l of commandLogs">
-                <td>{{ l.username }}</td>
-                <td>{{ l.password }}</td>
-                <td>{{ l.timeoutSeconds }}</td>
-                <td>{{ l.runInBackground }}</td>
-                <td>{{ l.command }}</td>
-                <td>
-                  <button mat-raised-button
-                    (click)="username.value = l.username; password.value = l.password; timeoutSeconds.value = l.timeoutSeconds; runInBackground.value = l.runInBackground; command.value = l.command"
-                    class="btn btn-default">
-                    <span>Repeat</span>
-                  </button>
-                </td>
-              </tr>
-            </table>
-          </ion-card-content>
-        </ion-card>
-      </ion-col>
-    </ion-row>
-  </ion-grid>
-</ion-content>
->>>>>>> a859d5be
+</ion-content>
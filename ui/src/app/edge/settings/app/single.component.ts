import { Component, HostListener, OnDestroy, OnInit } from '@angular/core';
import { FormGroup } from '@angular/forms';
import { DomSanitizer } from '@angular/platform-browser';
import { ActivatedRoute, Router } from '@angular/router';
import { ModalController } from '@ionic/angular';
import { Subject } from 'rxjs';
import { filter, takeUntil } from 'rxjs/operators';
import { ComponentJsonApiRequest } from 'src/app/shared/jsonrpc/request/componentJsonApiRequest';
import { Edge, Service, Utils, Websocket } from '../../../shared/shared';
import { GetApp } from './jsonrpc/getApp';
import { GetAppDescriptor } from './jsonrpc/getAppDescriptor';
import { GetApps } from './jsonrpc/getApps';
import { AppCenter } from './keypopup/appCenter';
import { AppCenterGetPossibleApps } from './keypopup/appCenterGetPossibleApps';
import { KeyModalComponent, KeyValidationBehaviour } from './keypopup/modal.component';
import { canEnterKey, hasKeyModel, hasPredefinedKey } from './permissions';

@Component({
  selector: SingleAppComponent.SELECTOR,
  templateUrl: './single.component.html'
})
export class SingleAppComponent implements OnInit, OnDestroy {

  private static readonly SELECTOR = 'app-single';
  public readonly spinnerId: string = SingleAppComponent.SELECTOR;

  public form: FormGroup | null = null;
  public model: any | null = null;

  private appId: string | null = null;
  private appName: string | null = null;
  private app: GetApps.App | null = null;
  private descriptor: GetAppDescriptor.AppDescriptor | null = null;
  private isXL: boolean = true;

  // for stopping spinner when all responses are recieved
  private readonly requestCount: number = 3;
  private receivedResponse: number = 0;

  private edge: Edge | null = null;

  private key: string | null = null;

  protected canEnterKey: boolean | undefined;
  protected hasPredefinedKey: boolean | undefined;

<<<<<<< HEAD
  private stopOnDestroy: Subject<void> = new Subject<void>()
  protected keyForFreeApps: string
  protected isFreeApp: boolean
=======
  private stopOnDestroy: Subject<void> = new Subject<void>();
  protected keyForFreeApps: string;
  protected isFreeApp: boolean = false;
  protected isPreInstalledApp: boolean = false;
>>>>>>> 2d29eadb

  public constructor(
    private route: ActivatedRoute,
    private router: Router,
    protected utils: Utils,
    private websocket: Websocket,
    private service: Service,
    private sanitizer: DomSanitizer,
    protected modalController: ModalController
  ) {
  }

  public ngOnInit() {
    this.service.startSpinner(this.spinnerId);
    this.updateIsXL();

    this.appId = this.route.snapshot.params['appId'];
    this.appName = this.route.snapshot.queryParams['name'];
    let appId = this.appId;
    this.service.setCurrentComponent(this.appName, this.route).then(edge => {
      this.edge = edge;

      // update if the app is free depending of the configured key in the edge config
      if (hasKeyModel(this.edge)) {
        this.edge.getConfig(this.websocket).pipe(
          filter(config => config !== null),
          takeUntil(this.stopOnDestroy)
        ).subscribe(next => {
          let appManager = next.getComponent("_appManager");
          let newKeyForFreeApps = appManager.properties["keyForFreeApps"];
          if (!newKeyForFreeApps) {
            // no key in config
            this.increaseReceivedResponse();
          }
          if (this.keyForFreeApps === newKeyForFreeApps) {
            return;
          }
          this.keyForFreeApps = newKeyForFreeApps;
          // update free apps
          this.edge.sendRequest(this.websocket, new AppCenter.Request({
            payload: new AppCenterGetPossibleApps.Request({
              key: this.keyForFreeApps
            })
          })).then(response => {
            const result = (response as AppCenterGetPossibleApps.Response).result;
            this.isFreeApp = result.bundles.some(bundle => {
              return bundle.some(app => {
                return app.appId == this.appId;
              });
            });
          }).finally(() => {
            this.increaseReceivedResponse();
          });
        });
      } else {
        this.isFreeApp = false;
        this.increaseReceivedResponse();
      }

      this.service.metadata
        .pipe(takeUntil(this.stopOnDestroy))
        .subscribe(entry => {
          this.canEnterKey = canEnterKey(edge, entry.user);
          this.hasPredefinedKey = hasPredefinedKey(edge, entry.user);
        });

      // set appname, image ...
      const state = history?.state;
      if (state && 'app' in history.state) {
        if ('app' in history.state) {
          this.setApp(history.state['app']);
        }
        if ('appKey' in history.state) {
          this.key = history.state['appKey'];
        }
      } else {
        edge.sendRequest(this.websocket,
          new ComponentJsonApiRequest({
            componentId: '_appManager',
            payload: new GetApp.Request({ appId: appId })
          })).then(response => {
            let app = (response as GetApp.Response).result.app;
            this.setApp(app);
          }).catch(reason => {
            console.error(reason.error);
            this.service.toast('Error while receiving App[' + appId + ']: ' + reason.error.message, 'danger');
          });
      }
      // set app descriptor
      edge.sendRequest(this.websocket,
        new ComponentJsonApiRequest({
          componentId: '_appManager',
          payload: new GetAppDescriptor.Request({ appId: appId })
        })).then(response => {
          let descriptor = (response as GetAppDescriptor.Response).result;
          this.descriptor = GetAppDescriptor.postprocess(descriptor, this.sanitizer);
        }).catch(reason => {
          console.error(reason.error);
          this.service.toast('Error while receiving AppDescriptor for App[' + appId + ']: ' + reason.error.message, 'danger');
        }).finally(() => {
          this.increaseReceivedResponse();
        });
    });
  }

  public ngOnDestroy(): void {
    this.stopOnDestroy.next();
    this.stopOnDestroy.complete();
  }

  @HostListener('window:resize', ['$event'])
  private onResize(event) {
    this.updateIsXL();
  }

  private updateIsXL() {
    this.isXL = 1200 <= window.innerWidth;
  }

  protected iFrameStyle() {
    let styles = {
      'height': (this.isXL) ? '100%' : window.innerHeight + 'px'
    };
    return styles;
  }

  private setApp(app: GetApps.App) {
    this.app = app;
    this.form = new FormGroup({});
    this.increaseReceivedResponse();
  }

  private increaseReceivedResponse() {
    this.receivedResponse++;
    if (this.receivedResponse == this.requestCount) {
      this.receivedResponse = 0;
      this.service.stopSpinner(this.spinnerId);
    }
  }

  // popup for key
  private async presentModal(appId: string, behaviour: KeyValidationBehaviour) {
    const modal = await this.modalController.create({
      component: KeyModalComponent,
      componentProps: {
        edge: this.edge,
        appId: appId,
        behaviour: behaviour,
        appName: this.appName
      },
      cssClass: 'auto-height'
    });
    return await modal.present();
  }

  protected installApp(appId: string) {
    if (this.key != null) {
      let key = this.key;
      // if key already set navigate directly to installation view
      this.router.navigate(['device/' + (this.edge.id) + '/settings/app/install/' + this.appId]
        , { queryParams: { name: this.appName }, state: { appKey: key } });
      return;
    }
    // if the version is not high enough and the edge doesnt support installing apps via keys directly navigate to installation
    if (!hasKeyModel(this.edge) || this.hasPredefinedKey) {
      this.router.navigate(['device/' + (this.edge.id) + '/settings/app/install/' + this.appId]
        , { queryParams: { name: this.appName } });
      return;
    }
    // show modal to let the user enter a key
    this.presentModal(appId, KeyValidationBehaviour.NAVIGATE);
  }

  protected registerKey(appId: string) {
    this.presentModal(appId, KeyValidationBehaviour.REGISTER);
  }

}<|MERGE_RESOLUTION|>--- conflicted
+++ resolved
@@ -12,6 +12,7 @@
 import { GetApps } from './jsonrpc/getApps';
 import { AppCenter } from './keypopup/appCenter';
 import { AppCenterGetPossibleApps } from './keypopup/appCenterGetPossibleApps';
+import { AppCenterIsAppFree } from './keypopup/appCenterIsAppFree';
 import { KeyModalComponent, KeyValidationBehaviour } from './keypopup/modal.component';
 import { canEnterKey, hasKeyModel, hasPredefinedKey } from './permissions';
 
@@ -44,16 +45,10 @@
   protected canEnterKey: boolean | undefined;
   protected hasPredefinedKey: boolean | undefined;
 
-<<<<<<< HEAD
-  private stopOnDestroy: Subject<void> = new Subject<void>()
-  protected keyForFreeApps: string
-  protected isFreeApp: boolean
-=======
   private stopOnDestroy: Subject<void> = new Subject<void>();
   protected keyForFreeApps: string;
   protected isFreeApp: boolean = false;
   protected isPreInstalledApp: boolean = false;
->>>>>>> 2d29eadb
 
   public constructor(
     private route: ActivatedRoute,
@@ -75,6 +70,19 @@
     let appId = this.appId;
     this.service.setCurrentComponent(this.appName, this.route).then(edge => {
       this.edge = edge;
+
+      this.edge.sendRequest(this.websocket,
+        new AppCenter.Request({
+          payload: new AppCenterIsAppFree.Request({
+            appId: this.appId
+          })
+        })
+      ).then(response => {
+        const result = (response as AppCenterIsAppFree.Response).result;
+        this.isFreeApp = result.isAppFree;
+      }).catch(() => {
+        this.isFreeApp = false;
+      });
 
       // update if the app is free depending of the configured key in the edge config
       if (hasKeyModel(this.edge)) {
@@ -99,7 +107,7 @@
             })
           })).then(response => {
             const result = (response as AppCenterGetPossibleApps.Response).result;
-            this.isFreeApp = result.bundles.some(bundle => {
+            this.isPreInstalledApp = result.bundles.some(bundle => {
               return bundle.some(app => {
                 return app.appId == this.appId;
               });
@@ -109,7 +117,7 @@
           });
         });
       } else {
-        this.isFreeApp = false;
+        this.isPreInstalledApp = false;
         this.increaseReceivedResponse();
       }
 
@@ -218,7 +226,7 @@
       return;
     }
     // if the version is not high enough and the edge doesnt support installing apps via keys directly navigate to installation
-    if (!hasKeyModel(this.edge) || this.hasPredefinedKey) {
+    if (!hasKeyModel(this.edge) || this.hasPredefinedKey || this.isFreeApp) {
       this.router.navigate(['device/' + (this.edge.id) + '/settings/app/install/' + this.appId]
         , { queryParams: { name: this.appName } });
       return;

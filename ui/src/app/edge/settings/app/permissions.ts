--- conflicted
+++ resolved
@@ -14,16 +14,15 @@
 
 export function canSeeAppCenter(edge: Edge): boolean {
     return edge.roleIsAtLeast(Role.ADMIN)
-        && edge.isVersionAtLeast('2022.1.0');
+        && edge.isVersionAtLeast('2022.1.0')
+        || edge.roleIsAtLeast(Role.OWNER)
+        && edge.isVersionAtLeast('2023.3.6');
 }
 
 export function canEnterKey(edge: Edge, user: User): boolean {
     if (isTestUser(user)) {
         return true;
     }
-<<<<<<< HEAD
-    return false
-=======
     if (edge.roleIsAtLeast(Role.ADMIN)) {
         return false;
     }
@@ -31,7 +30,6 @@
         return true;
     }
     return false;
->>>>>>> 2d29eadb
 }
 
 export function hasPredefinedKey(edge: Edge, user: User): boolean {

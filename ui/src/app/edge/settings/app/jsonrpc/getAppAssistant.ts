--- conflicted
+++ resolved
@@ -1,7 +1,6 @@
 import { AbstractControl } from "@angular/forms";
 import { FormlyFieldConfig } from "@ngx-formly/core";
 import { JsonrpcRequest, JsonrpcResponseSuccess } from "../../../../shared/jsonrpc/base";
-import { AbstractControl } from "@angular/forms";
 
 /**
  * Represents a JSON-RPC Request for 'getAppAssistant'.
@@ -95,9 +94,6 @@
         if (field.wrappers?.includes('formly-wrapper-default-of-cases')
             || field.wrappers?.includes('formly-safe-input-wrapper')
             || field.wrappers?.includes('input-with-unit')) {
-<<<<<<< HEAD
-            field.wrappers?.push('form-field')
-=======
             field.wrappers?.push('form-field');
         }
 
@@ -116,24 +112,6 @@
                     };
                 }
             }
->>>>>>> 24c26005
-        }
-
-        if (field.validators) {
-            for (const [key, value] of Object.entries(field.validators)) {
-                let expressionString: String = value["expressionString"];
-                if (expressionString) {
-                    expressionString = GetAppAssistant.convertStringExpression(rootFields, field, expressionString);
-
-                    const func = Function('model', 'formState', 'field', 'control', `return ${expressionString};`)
-                    field.validators[key]["expression"] = (control: AbstractControl, f: FormlyFieldConfig) => {
-                        const model = f.model;
-                        const formState = f.options.formState;
-                        const result = func(model, formState, f, control)
-                        return result;
-                    }
-                }
-            }
         }
 
         let childHasAlias = false;
@@ -162,22 +140,14 @@
      * @returns the converted expression
      */
     export function convertStringExpression(rootFields: FormlyFieldConfig[], field: FormlyFieldConfig, expression: String): String {
-<<<<<<< HEAD
-        const parts = expression.split('model.')
-=======
         const parts = expression.split('model.');
->>>>>>> 24c26005
         let finalExpression: string = "";
         for (let part of parts) {
             if (part.length === 0) {
                 continue;
             }
             const indexOfSpace = part.indexOf(' ');
-<<<<<<< HEAD
-            let propertyName: string
-=======
             let propertyName: string;
->>>>>>> 24c26005
             if (indexOfSpace !== -1) {
                 propertyName = part.substring(0, indexOfSpace);
             } else {
@@ -193,11 +163,7 @@
                 // parses the value to a number
                 finalExpression += "+";
             }
-<<<<<<< HEAD
-            finalExpression += "model."
-=======
             finalExpression += "model.";
->>>>>>> 24c26005
             finalExpression += propertyName;
             if (indexOfSpace != -1) {
                 finalExpression += part.substring(indexOfSpace);

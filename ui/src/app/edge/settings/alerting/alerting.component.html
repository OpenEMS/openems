--- conflicted
+++ resolved
@@ -23,11 +23,7 @@
             </ion-label>
             <oe-help-button key="SETTINGS_ALERTING"></oe-help-button>
           </ion-item>
-<<<<<<< HEAD
-          <ion-card-content>
-=======
           <ion-card-content class="ion-no-padding">
->>>>>>> 0f7119c2
             <form>
               <formly-form [model]="currentUserForm.model" [fields]="currentUserForm.fields"
                 [options]="currentUserForm.options" [form]="currentUserForm.formGroup">
@@ -38,75 +34,6 @@
       </ion-col>
     </ion-row>
 
-<<<<<<< HEAD
-    <!-- Other Users View -->
-    <ng-container *ngIf="otherUserInformation as oUser">
-      <ion-row class="ion-justify-content-center">
-        <ion-col size="12" size-md="6">
-          <ion-card>
-            <ion-item lines="full" color="light">
-              <ion-icon slot="start" name="person-outline" color="primary"></ion-icon>
-              <ion-label>
-                <span translate>Menu.otherUser</span>
-              </ion-label>
-            </ion-item>
-
-            <ion-card-content>
-              <form [formGroup]="otherUserForm">
-                <ion-item>
-                  <ion-grid>
-                    <ion-row>
-                      <ion-col size="6">
-                        <ion-label class="wrap-text">
-                          <span translate>Menu.user</span>
-                        </ion-label>
-                      </ion-col>
-                      <ion-col size="3">
-                        <ion-label class="wrap-text">
-                          <span translate>Edge.Config.ALERTING.ACTIVATE</span>
-                        </ion-label>
-                      </ion-col>
-                      <ion-col size="3">
-                        <ion-label class="wrap-text">
-                          <span translate>Edge.Config.ALERTING.DELAY</span>
-                        </ion-label>
-                      </ion-col>
-                    </ion-row>
-                  </ion-grid>
-                </ion-item>
-                <ion-item>
-                  <ion-grid>
-                    <ion-row *ngFor="let user of oUser; let i = index;" [formGroupName]="user.userLogin"
-                      style="align-items: center;" [ngClass]="(i % 2 === 0) ? '' : 'even-row'">
-                      <ion-col size="6">
-                        <ion-label>
-                          {{user.userLogin}}
-                        </ion-label>
-                      </ion-col>
-                      <ion-col size="3">
-                        <ion-checkbox formControlName="isOfflineActive" style="margin: 0;">
-                        </ion-checkbox>
-                      </ion-col>
-                      <ion-col size="3">
-                        <ion-select mode="md" class="custom-options" interface="popover"
-                          formControlName="offlineEdgeDelay" style="max-width: 100% !important; margin: 0; padding: 0;"
-                          *ngIf="otherUserForm.controls[user.userLogin].value['isOfflineActive']">
-                          <ion-select-option *ngFor="let option of defaultValues[AlertingType.OFFLINE]"
-                            [value]="option.value">
-                            {{option.label}}
-                          </ion-select-option>
-                        </ion-select>
-                      </ion-col>
-                    </ion-row>
-                  </ion-grid>
-                </ion-item>
-              </form>
-            </ion-card-content>
-          </ion-card>
-        </ion-col>
-      </ion-row>
-    </ng-container>
-=======
     <ion-row class="ion-justify-content-center ion-padding-top" *ngIf="otherUserForm">
       <ion-col size="10" size-md="10" size-xs="12">
         <ion-card>
@@ -126,7 +53,6 @@
         </ion-card>
       </ion-col>
     </ion-row>
->>>>>>> 0f7119c2
   </ion-grid>
 </ion-content>
 

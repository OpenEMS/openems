<ion-grid *ngIf="config">
  <ion-row class="ion-justify-content-center">

    <ion-col size="12" size-md="6" *ngIf="edge">
      <ion-card>
        <ion-item color="light" lines="full">
          <ion-icon slot="start" name="today" color="primary"></ion-icon>
          <ion-label>Allgemeine Daten</ion-label>
        </ion-item>

        <ion-card-content>
          <ion-list>
            <ion-item *ngIf="env.backend === 'OpenEMS Backend'">
              <ion-label>Edge-ID</ion-label>
              {{ edge.id }}
            </ion-item>
            <ion-item *ngIf="edge.comment">
              <ion-label>Kommentar</ion-label>
              {{ edge.comment }}
            </ion-item>
            <ion-item *ngIf="edge.producttype">
              <ion-label>Product-Typ</ion-label>
              {{ edge.producttype }}
            </ion-item>
            <ion-item>
              <ion-label>OpenEMS-Edge Version</ion-label>
              {{ edge.version }}
            </ion-item>
            <ion-item>
              <ion-label>Rolle</ion-label>
              {{ edge.getRoleString() }}
            </ion-item>
          </ion-list>
        </ion-card-content>
      </ion-card>
    </ion-col>

  </ion-row>
  <ion-row class="ion-justify-content-center">

    <ion-col size="12" size-md="6" *ngIf="config">
      <ion-card>
        <ion-item color="light" lines="full">
          <ion-icon slot="start" name="today" color="primary"></ion-icon>
          <ion-label>Konfiguration</ion-label>
        </ion-item>

        <ion-card-content>

          <ion-list>
            <ng-container *ngFor="let category of components">
              <ion-item-group>
<<<<<<< HEAD
                {{ category.category.title }}
=======
                <ion-item lines="inset">
                  <ion-icon name="{{category.category.icon}}"></ion-icon>
                  <ion-label class="ion-padding-start">
                    {{ category.category.title }}
                  </ion-label>
                </ion-item>
>>>>>>> 7b9bb7a5
              </ion-item-group>
              <ion-item lines="none" *ngFor="let item of category.components">
                <ion-label (click)="item['showProperties'] = !item['showProperties']" style="cursor: pointer"
                  class="ion-text-wrap">
                  <ion-text color="primary">
                    <h3>{{ item.alias }}
                      <span *ngIf="item.id != item.alias"> ({{ item.id }})</span>
                      <small *ngIf="!item.isEnabled"> (Komponente ist inaktiv!)</small>
                    </h3>
                  </ion-text>
                  <ng-container *ngIf="config.factories[item.factoryId] as factory">
                    <p>{{ factory.name }} <small>({{ factory.description }})</small></p>
                  </ng-container>
                  <ul *ngIf="item['showProperties']" style="font-family: monospace">
                    <ng-container *ngFor="let p of (item.properties | keys)">
                      <li
                        *ngIf="!['alias', '_lastChangeBy', '_lastChangeAt', 'enabled', ':org.apache.felix.configadmin.revision:'].includes(p.key)">
                        {{ p.key }}: {{ p.value }}
                      </li>
                    </ng-container>
                  </ul>
                </ion-label>
              </ion-item>
            </ng-container>
          </ion-list>

        </ion-card-content>
      </ion-card>
    </ion-col>

  </ion-row>
</ion-grid><|MERGE_RESOLUTION|>--- conflicted
+++ resolved
@@ -50,16 +50,12 @@
           <ion-list>
             <ng-container *ngFor="let category of components">
               <ion-item-group>
-<<<<<<< HEAD
-                {{ category.category.title }}
-=======
                 <ion-item lines="inset">
                   <ion-icon name="{{category.category.icon}}"></ion-icon>
                   <ion-label class="ion-padding-start">
                     {{ category.category.title }}
                   </ion-label>
                 </ion-item>
->>>>>>> 7b9bb7a5
               </ion-item-group>
               <ion-item lines="none" *ngFor="let item of category.components">
                 <ion-label (click)="item['showProperties'] = !item['showProperties']" style="cursor: pointer"

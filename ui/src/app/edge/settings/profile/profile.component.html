--- conflicted
+++ resolved
@@ -49,61 +49,46 @@
 
           <ion-card-content>
 
-            <ion-list>
-              <ng-container *ngFor="let category of components">
-                <ion-item-group>
-                  <ion-item lines="inset">
-                    <ion-icon name="{{ category.category.icon }}"></ion-icon>
-                    <ion-label class="ion-padding-start">
-                      {{ category.category.title }}
-                    </ion-label>
-                  </ion-item>
-                </ion-item-group>
-                <ion-item lines="none" *ngFor="let item of category.components">
-                  <ion-label class="ion-text-wrap">
-                    <ion-text>
-                      <ion-text color="primary">
-                        <h3>{{ item.alias }}
-                          <span *ngIf="item.id != item.alias"> ({{ item.id }}) </span>
-                          <small *ngIf="!item.isEnabled"> (<span translate>General.componentInactive</span>) </small>
-                          <ion-icon *ngIf="edge.roleIsAtLeast('owner')" style="cursor: pointer;" color="dark"
-                            [routerLink]="item.id" name="create-outline">
-                          </ion-icon>
-                        </h3>
-                      </ion-text>
-                      <ng-container *ngIf="config.factories[item.factoryId] as factory">
-                        <p style="cursor: pointer" (click)="item['showProperties'] = !item['showProperties']">
-                          <ion-icon *ngIf="!item['showProperties']" name="arrow-down-circle-outline">
-                          </ion-icon>
-                          <ion-icon *ngIf="item['showProperties']" name="arrow-up-circle-outline">
-                          </ion-icon>
-                          {{ factory.name }} <small>({{ factory.description }})</small>
-                        </p>
+          <ion-list>
+            <ng-container *ngFor="let category of components">
+              <ion-item-group>
+                <ion-item lines="inset">
+                  <ion-icon name="{{ category.category.icon }}"></ion-icon>
+                  <ion-label class="ion-padding-start">
+                    {{ category.category.title }}
+                  </ion-label>
+                </ion-item>
+              </ion-item-group>
+              <ion-item lines="none" *ngFor="let item of category.components">
+                <ion-label class="ion-text-wrap">
+                  <ion-text>
+                    <ion-text color="primary">
+                      <h3>{{ item.alias }}
+                        <span *ngIf="item.id != item.alias"> ({{ item.id }}) </span>
+                        <small *ngIf="!item.isEnabled"> (<span translate>General.componentInactive</span>) </small>
+                        <ion-icon *ngIf="edge.roleIsAtLeast('owner')" style="cursor: pointer;" color="dark"
+                          [routerLink]="item.id" name="create-outline">
+                        </ion-icon>
+                      </h3>
+                    </ion-text>
+                    <ng-container *ngIf="config.factories[item.factoryId] as factory">
+                      <p style="cursor: pointer" (click)="item['showProperties'] = !item['showProperties']">
+                        <ion-icon *ngIf="!item['showProperties']" name="arrow-down-circle-outline">
+                        </ion-icon>
+                        <ion-icon *ngIf="item['showProperties']" name="arrow-up-circle-outline">
+                        </ion-icon>
+                        {{ factory.name }} <small>({{ factory.description }})</small>
+                      </p>
+                    </ng-container>
+                  </ion-text>
+                  <ng-container *ngIf="item['showProperties']">
+                    <ul style="font-family: monospace">
+                      <ng-container *ngFor="let p of (item.properties | keys)">
+                        <li
+                          *ngIf="!['alias', '_lastChangeBy', '_lastChangeAt', 'enabled', ':org.apache.felix.configadmin.revision:'].includes(p.key)">
+                          {{ p.key }}: {{ p.value }}
+                        </li>
                       </ng-container>
-                    </ion-text>
-                    <ng-container *ngIf="item['showProperties']">
-                      <ul style="font-family: monospace">
-                        <ng-container *ngFor="let p of (item.properties | keys)">
-                          <li
-                            *ngIf="!['alias', '_lastChangeBy', '_lastChangeAt', 'enabled', ':org.apache.felix.configadmin.revision:'].includes(p.key)">
-                            {{ p.key }}: {{ p.value }}
-                          </li>
-                        </ng-container>
-                      </ul>
-                      <!-- Additional information for specific Factory-IDs -->
-                      <ng-container *ngFor="let factoryId of [item.factoryId]" [ngSwitch]="factoryId">
-                        <ion-text *ngSwitchCase="'Controller.Api.ModbusTcp.ReadOnly'">
-                          <ion-button (click)="getModbusProtocol(item.id)">Download Protocol</ion-button>
-                        </ion-text>
-                        <ion-text *ngSwitchCase="'Controller.Api.ModbusTcp.ReadWrite'">
-                          <ion-button (click)="getModbusProtocol(item.id)">Download Protocol</ion-button>
-                        </ion-text>
-                        <ion-text *ngSwitchCase="'Controller.Api.ModbusTcp'">
-                          <ion-button (click)="getModbusProtocol(item.id)">Download Protocol</ion-button>
-                        </ion-text>
-                        <ion-icon name="arrow-dropdown-outline"></ion-icon>
-                      </ng-container>
-<<<<<<< HEAD
                     </ul>
                     <!-- Additional information for specific Factory-IDs -->
                     <ng-container *ngFor="let factoryId of [item.factoryId]" [ngSwitch]="factoryId">
@@ -145,13 +130,13 @@
                           href="https://docs.fenecon.de/de/_/latest/fems/apis.html#_fems_app_cloud_websocketjson_api"
                           translate>General.manual</ion-button>
                       </ion-text>
-=======
->>>>>>> a859d5be
+                      <ion-icon name="arrow-dropdown-outline"></ion-icon>
                     </ng-container>
-                  </ion-label>
-                </ion-item>
-              </ng-container>
-            </ion-list>
+                  </ng-container>
+                </ion-label>
+              </ion-item>
+            </ng-container>
+          </ion-list>
 
           </ion-card-content>
         </ion-card>

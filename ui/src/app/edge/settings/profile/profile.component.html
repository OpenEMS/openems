<header></header>
<ion-content>
  <ion-grid *ngIf="config">
    <ion-row class="ion-justify-content-center">

      <ion-col size="12" size-md="6" *ngIf="edge">
        <ion-card>
          <ion-item color="light" lines="full">
            <ion-icon slot="start" name="today-outline" color="primary"></ion-icon>
            <ion-label>Allgemeine Daten</ion-label>
          </ion-item>

          <ion-card-content>
            <ion-list>
              <ion-item *ngIf="env.backend === 'OpenEMS Backend'">
                <ion-label>Edge-ID</ion-label>
                {{ edge.id }}
              </ion-item>
              <ion-item *ngIf="edge.comment">
                <ion-label>Kommentar</ion-label>
                {{ edge.comment }}
              </ion-item>
              <ion-item *ngIf="edge.producttype">
                <ion-label>Product-Typ</ion-label>
                {{ edge.producttype }}
              </ion-item>
              <ion-item>
                <ion-label>OpenEMS-Edge Version</ion-label>
                {{ edge.version }}
              </ion-item>
              <ion-item>
                <ion-label>Rolle</ion-label>
                {{ edge.getRoleString() }}
              </ion-item>
            </ion-list>
          </ion-card-content>
        </ion-card>
      </ion-col>

    </ion-row>
    <ion-row class="ion-justify-content-center">

      <ion-col size="12" size-md="6" *ngIf="components != null">
        <ion-card>
          <ion-item color="light" lines="full">
            <ion-icon slot="start" name="today-outline" color="primary"></ion-icon>
            <ion-label>Konfiguration</ion-label>
          </ion-item>

          <ion-card-content>

            <ion-list>
              <ng-container *ngFor="let category of components">
                <ion-item-group>
                  <ion-item lines="inset">
                    <ion-icon name="{{ category.category.icon }}"></ion-icon>
                    <ion-label class="ion-padding-start">
                      {{ category.category.title }}
                    </ion-label>
                  </ion-item>
                </ion-item-group>
                <ion-item lines="none" *ngFor="let item of category.components">
                  <ion-label class="ion-text-wrap">
                    <ion-text>
                      <ion-text color="primary">
                        <h3>{{ item.alias }}
                          <span *ngIf="item.id != item.alias"> ({{ item.id }}) </span>
                          <small *ngIf="!item.isEnabled"> (<span translate>General.componentInactive</span>) </small>
                          <ion-icon *ngIf="edge.roleIsAtLeast('owner')" style="cursor: pointer;" color="dark"
                            [routerLink]="item.id" name="create-outline">
                          </ion-icon>
                        </h3>
                      </ion-text>
                      <ng-container *ngIf="config.factories[item.factoryId] as factory">
                        <p style="cursor: pointer" (click)="item['showProperties'] = !item['showProperties']">
                          <ion-icon *ngIf="!item['showProperties']" name="arrow-down-circle-outline">
                          </ion-icon>
                          <ion-icon *ngIf="item['showProperties']" name="arrow-up-circle-outline">
                          </ion-icon>
                          {{ factory.name }} <small>({{ factory.description }})</small>
                        </p>
                      </ng-container>
                    </ion-text>
                    <ng-container *ngIf="item['showProperties']">
                      <ul style="font-family: monospace">
                        <ng-container *ngFor="let p of (item.properties | keys)">
                          <li
                            *ngIf="!['alias', '_lastChangeBy', '_lastChangeAt', 'enabled', ':org.apache.felix.configadmin.revision:'].includes(p.key)">
                            {{ p.key }}: {{ p.value }}
                          </li>
                        </ng-container>
                      </ul>
                      <!-- Additional information for specific Factory-IDs -->
                      <ng-container *ngFor="let factoryId of [item.factoryId]" [ngSwitch]="factoryId">
                        <ion-text *ngSwitchCase="'Controller.Api.ModbusTcp.ReadOnly'">
                          <ion-button (click)="getModbusProtocol(item.id)">Download Protocol</ion-button>
                          <ion-button target="_blank"
                            href="https://docs.fenecon.de/de/_/latest/fems/apis.html#_fems_app_modbustcp_api_lesend"
                            translate>General.manual</ion-button>
                        </ion-text>
                        <ion-text *ngSwitchCase="'Controller.Api.ModbusTcp.ReadWrite'">
                          <ion-button (click)="getModbusProtocol(item.id)">Download Protocol</ion-button>
                          <ion-button target="_blank"
                            href="https://docs.fenecon.de/de/_/latest/fems/apis.html#_fems_app_modbustcp_api_schreibzugriff"
                            translate>General.manual</ion-button>
                        </ion-text>
<<<<<<< HEAD
                        <ion-text *ngSwitchCase="'Controller.Api.ModbusTcp'">
                          <ion-button (click)="getModbusProtocol(item.id)">Download Protocol</ion-button>
                          <ion-button target="_blank"
                            href="https://docs.fenecon.de/de/_/latest/fems/apis.html#_fems_app_modbustcp_api_lesend"
                            translate>General.manual</ion-button>
                        </ion-text>
=======
>>>>>>> c328b248
                        <ion-text *ngSwitchCase="'Controller.Api.Rest.ReadOnly'">
                          <ion-button target="_blank"
                            href="https://docs.fenecon.de/de/_/latest/fems/apis.html#_fems_app_restjson_api_lesend"
                            translate>General.manual</ion-button>
                        </ion-text>
                        <ion-text *ngSwitchCase="'Controller.Api.Rest.ReadWrite'">
                          <ion-button target="_blank"
                            href="https://docs.fenecon.de/de/_/latest/fems/apis.html#_fems_app_restjson_api_schreibzugriff"
                            translate>General.manual</ion-button>
                        </ion-text>
                        <ion-text *ngSwitchCase="'Controller.Api.Backend'">
                          <ion-button target="_blank"
                            href="https://docs.fenecon.de/de/_/latest/fems/apis.html#_cloud_schnittstellen" translate>
                            General.manual</ion-button>
                        </ion-text>
                        <ion-text *ngSwitchCase="'Controller.Api.Websocket'">
                          <ion-button target="_blank"
                            href="https://docs.fenecon.de/de/_/latest/fems/apis.html#_fems_app_cloud_websocketjson_api"
                            translate>General.manual</ion-button>
                        </ion-text>
<<<<<<< HEAD

                        <ng-container *ngIf="edge.roleIsAtLeast('admin')">
                          <ion-button (click)="getChannelExport(item.id)">Export Channels</ion-button>
                        </ng-container>

                        <ion-icon name="arrow-dropdown-outline"></ion-icon>
=======
                      </ng-container>
                      <!-- Additional information for all Components -->
                      <ng-container *ngIf="edge.roleIsAtLeast('admin') && edge.isVersionAtLeast('2021.10.10')">
                        <ion-button (click)="getChannelExport(item.id)">Export Channels</ion-button>
>>>>>>> c328b248
                      </ng-container>
                    </ng-container>
                  </ion-label>
                </ion-item>
              </ng-container>
            </ion-list>

          </ion-card-content>
        </ion-card>
      </ion-col>

    </ion-row>
  </ion-grid>
</ion-content><|MERGE_RESOLUTION|>--- conflicted
+++ resolved
@@ -104,15 +104,6 @@
                             href="https://docs.fenecon.de/de/_/latest/fems/apis.html#_fems_app_modbustcp_api_schreibzugriff"
                             translate>General.manual</ion-button>
                         </ion-text>
-<<<<<<< HEAD
-                        <ion-text *ngSwitchCase="'Controller.Api.ModbusTcp'">
-                          <ion-button (click)="getModbusProtocol(item.id)">Download Protocol</ion-button>
-                          <ion-button target="_blank"
-                            href="https://docs.fenecon.de/de/_/latest/fems/apis.html#_fems_app_modbustcp_api_lesend"
-                            translate>General.manual</ion-button>
-                        </ion-text>
-=======
->>>>>>> c328b248
                         <ion-text *ngSwitchCase="'Controller.Api.Rest.ReadOnly'">
                           <ion-button target="_blank"
                             href="https://docs.fenecon.de/de/_/latest/fems/apis.html#_fems_app_restjson_api_lesend"
@@ -133,19 +124,10 @@
                             href="https://docs.fenecon.de/de/_/latest/fems/apis.html#_fems_app_cloud_websocketjson_api"
                             translate>General.manual</ion-button>
                         </ion-text>
-<<<<<<< HEAD
-
-                        <ng-container *ngIf="edge.roleIsAtLeast('admin')">
-                          <ion-button (click)="getChannelExport(item.id)">Export Channels</ion-button>
-                        </ng-container>
-
-                        <ion-icon name="arrow-dropdown-outline"></ion-icon>
-=======
                       </ng-container>
                       <!-- Additional information for all Components -->
                       <ng-container *ngIf="edge.roleIsAtLeast('admin') && edge.isVersionAtLeast('2021.10.10')">
                         <ion-button (click)="getChannelExport(item.id)">Export Channels</ion-button>
->>>>>>> c328b248
                       </ng-container>
                     </ng-container>
                   </ion-label>

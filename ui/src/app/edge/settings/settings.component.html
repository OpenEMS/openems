--- conflicted
+++ resolved
@@ -45,21 +45,6 @@
         </ion-card>
       </ion-col>
 
-<<<<<<< HEAD
-    <ion-col size="12" size-sm="4" *ngIf="edge.roleIsAtLeast('admin')">
-      <ion-card>
-        <ion-item lines="full" color="light">
-          <ion-icon slot="start" size="large" color="primary" name="toggle-outline"></ion-icon>
-          <ion-label translate>Edge.Config.Index.adjustComponents</ion-label>
-        </ion-item>
-        <ion-card-content>
-          <ion-button class="ion-float-right" routerLink="/device/{{ edge.id }}/settings/component.update">
-            <ion-icon slot="icon-only" name="arrow-forward"></ion-icon>
-          </ion-button>
-        </ion-card-content>
-      </ion-card>
-    </ion-col>
-=======
       <ion-col size="12" size-sm="4" *ngIf="edge.roleIsAtLeast('admin')">
         <ion-card>
           <ion-item lines="full" color="light">
@@ -73,7 +58,6 @@
           </ion-card-content>
         </ion-card>
       </ion-col>
->>>>>>> a859d5be
 
       <ion-col size="12" size-sm="4" *ngIf="edge.roleIsAtLeast('admin')">
         <ion-card>
@@ -118,25 +102,20 @@
         </ion-card>
       </ion-col>
 
-<<<<<<< HEAD
-    <ion-col size="12" size-sm="4" *ngIf="edge.roleIsAtLeast('admin')">
-      <ion-card>
-        <ion-item lines="full" color="light">
-          <ion-icon slot="start" size="large" color="primary" name="construct-outline"></ion-icon>
-          <ion-label>FEMS-App Assistent</ion-label>
-        </ion-item>
-        <ion-card-content>
-          <ion-button class="ion-float-right" routerLink="/device/{{ edge.id }}/settings/autoinstaller">
-            <ion-icon slot="icon-only" name="arrow-forward-outline"></ion-icon>
-          </ion-button>
-        </ion-card-content>
-      </ion-card>
-    </ion-col>
+      <ion-col size="12" size-sm="4" *ngIf="edge.roleIsAtLeast('admin')">
+        <ion-card>
+          <ion-item lines="full" color="light">
+            <ion-icon slot="start" size="large" color="primary" name="construct-outline"></ion-icon>
+            <ion-label>FEMS-App Assistent</ion-label>
+          </ion-item>
+          <ion-card-content>
+            <ion-button class="ion-float-right" routerLink="/device/{{ edge.id }}/settings/autoinstaller">
+              <ion-icon slot="icon-only" name="arrow-forward-outline"></ion-icon>
+            </ion-button>
+          </ion-card-content>
+        </ion-card>
+      </ion-col>
 
-  </ion-row>
-</ion-grid>
-=======
     </ion-row>
   </ion-grid>
-</ion-content>
->>>>>>> a859d5be
+</ion-content>
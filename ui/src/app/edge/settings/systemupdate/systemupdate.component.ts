--- conflicted
+++ resolved
@@ -21,11 +21,7 @@
   public systemUpdateState: SystemUpdateState = { unknown: {} };
   public readonly spinnerId: string = SystemUpdateComponent.SELECTOR;
   public showLog: boolean = false;
-<<<<<<< HEAD
-  public readonly ESTIMATED_REBOOT_TIME = 600; // Seconds till the fems is restarted after update
-=======
   public readonly ESTIMATED_REBOOT_TIME = 600; // Seconds till the openems service is restarted after update
->>>>>>> 6b016a0b
 
   public edge: Edge = null;
   private ngUnsubscribe = new Subject<void>();

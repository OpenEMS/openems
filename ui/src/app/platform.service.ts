--- conflicted
+++ resolved
@@ -11,10 +11,6 @@
 import { JsonrpcRequest } from "./shared/jsonrpc/base";
 import { GetSetupProtocolRequest } from "./shared/jsonrpc/request/getSetupProtocolRequest";
 import { Base64PayloadResponse } from "./shared/jsonrpc/response/base64PayloadResponse";
-<<<<<<< HEAD
-import { RouteService } from "./shared/service/previousRouteService";
-=======
->>>>>>> 0f7119c2
 import { Websocket } from "./shared/shared";
 
 @Injectable()
@@ -33,10 +29,6 @@
     private alertCtrl: AlertController,
     private translate: TranslateService,
     private deviceService: DeviceDetectorService,
-<<<<<<< HEAD
-    private routeService: RouteService,
-=======
->>>>>>> 0f7119c2
     private toaster: ToastController,
   ) {
     PlatFormService.deviceInfo = this.deviceService.getDeviceInfo();

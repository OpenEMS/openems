import { Role } from "src/app/shared/type/role";
import { environment } from "src/environments";

export class Changelog {

<<<<<<< HEAD
    public static readonly UI_VERSION = "2023.12.3-SNAPSHOT";

    public static readonly GENERAL_OPTIMIZATION = "Optimierungen und Fehlerbehebungen";
    public static readonly EDGE = Changelog.GENERAL_OPTIMIZATION + " am " + environment.edgeShortName + ".";
    public static readonly UI = Changelog.GENERAL_OPTIMIZATION + " am Online-Monitoring. ";
    public static readonly BACKEND = Changelog.GENERAL_OPTIMIZATION + " am Backend für das Online-Monitoring.";

    public static readonly BATTERY_PROTECTION = "Verbesserung des Batterie Lade- und Entladeverhaltens im oberen und unteren Ladezustandsbereich";
=======
    public static readonly UI_VERSION = "2024.2.0-SNAPSHOT";
>>>>>>> dceb81dd

    public static product(...products: Product[]) {
        return products.map(product => Changelog.link(product.name, product.url)).join(", ") + '. ';
    }

    public static app(app: App, ...names: string[]) {
        return Changelog.link(app.name, app.url)
            + (names.length === 0 ? "" : " (" + names.join(", ") + ")")
            + ": ";
    }

    public static openems(version: string) {
        return 'Update auf OpenEMS Version ' + version + '. Mehr Details auf ' + Changelog.link('Github', 'https://github.com/OpenEMS/openems/releases/tag/' + version);
    }

    public static openemsComponent(openemsComponent: OpenemsComponent, change: string) {
        return { roleIsAtLeast: Role.ADMIN, change: Changelog.link(openemsComponent.name, openemsComponent.url) + ": " + change };
    }

    public static library(...libraries: Library[]) {
        return 'Aktualisierung externer Programmbibliotheken: ' + libraries.map(library => library.name).join(", ");
    }

    public static link(title: string, url: string) {
        return '<a target="_blank" href="' + url + '">' + title + '</a>';
    }
}

export class Product {
    private static readonly DEPRECATED = "https://fenecon.de/files-fruehere-modelle/";

    // TODO Umsetzung OEM-Links?
    // ESS
    public static readonly HOME_10 = new Product("FENECON Home 10", 'https://fenecon.de/fenecon-home-10/');
    public static readonly HOME_20_30 = new Product("FENECON Home 20 & 30", 'https://fenecon.de/fenecon-home-20-30/');
    public static readonly COMMERCIAL_30 = new Product("FENECON Commercial 30", 'https://fenecon.de/fenecon-commercial-30/');
    public static readonly COMMERCIAL_50 = new Product("FENECON Commercial 50", 'https://fenecon.de/fenecon-commercial-50/');

    // Deprecated ESS
    public static readonly DESS = new Product("FENECON DESS", this.DEPRECATED);
    public static readonly PRO_HYBRID_10 = new Product("FENECON Pro Hybrid 10", this.DEPRECATED);
    public static readonly PRO_HYBRID_GW = new Product("FENECON Pro Hybrid GW", this.DEPRECATED);
    public static readonly PRO_HYBRID_AC_GW = new Product("FENECON Pro Hybrid AC GW", this.DEPRECATED);

    // Industrial
    public static readonly INDUSTRIAL_S = new Product("FENECON Industrial S", 'https://fenecon.de/fenecon-industrial-s/');
    public static readonly INDUSTRIAL_M = new Product("FENECON Industrial M", 'https://fenecon.de/fenecon-industrial-m/');
    public static readonly INDUSTRIAL_L = new Product("FENECON Industrial L", 'https://fenecon.de/fenecon-industrial-l/');

    // private to disallow creating other instances of this type
    private constructor(public readonly name: string, public readonly url: any) {
    }
}

export class App {
    // TODO Umsetzung OEM-Links?
    public static readonly NETZDIENLICHE_BELADUNG = new App("FEMS App Netzdienliche Beladung", 'https://fenecon.de/fenecon-fems/fems-app-netzdienliche-beladung/');
    public static readonly REST_JSON_API = new App("FEMS App Rest/JSON lesend", 'https://fenecon.de/fenecon-fems/fems-app-rest-json-lesend/');
    public static readonly MODBUS_TCP_API = new App("FEMS App Modbus/TCP lesend", 'https://fenecon.de/fenecon-fems/fems-app-modbus-tcp-lesend/');
    public static readonly PEAKSHAVING = new App("FEMS App Lastspitzenkappung", 'https://fenecon.de/fenecon-fems/fems-app-lastspitzenkappung/');
    public static readonly HOCHLASTZEITFENSTER = new App("FEMS App Hochlastzeitfenster", 'https://fenecon.de/fenecon-fems/fems-app-hochlastzeitfenster/');
    public static readonly PEAKSHAVING_PHASE = new App("FEMS App Phasengenaue Lastspitzenkappung", 'https://fenecon.de/fenecon-fems/fems-app-phasengenaue-lastspitzenkappung/');
    public static readonly SCHWELLWERTSTEUERUNG = new App("FEMS App Schwellwertsteuerung", 'https://fenecon.de/fenecon-fems/fems-app-schwellwert-steuerung/');
    public static readonly MANUELLE_RELAISSTEUERUNG = new App("FEMS App Manuelle Relaissteuerung", 'https://fenecon.de/fenecon-fems/fems-app-manuelle-relaissteuerung/');

    public static readonly EVCS_AC = new App("FEMS App AC-Ladestation", 'https://fenecon.de/fenecon-fems/fems-app-ac-ladestation/');
    public static readonly KEBA = "KEBA";
    public static readonly HARDY_BARTH = "Hardy Barth eCharge";

    public static readonly EVCS_DC = new App("FEMS App DC-Ladestation", 'https://fenecon.de/fenecon-fems/fems-app-dc-ladestation/');
    public static readonly IES_KEYWATT = "IES Keywatt";
    public static readonly ALPITRONIC = "Alpitronic Hypercharger";

    public static readonly POWER_TO_HEAT = new App("FEMS App Power-to-Heat", 'https://fenecon.de/fenecon-fems/fems-app-power-to-heat/');
    public static readonly HEIZSTAB = "Heizstab";
    public static readonly BHKW = "Blockheizkraftwerk (BHKW)";
    public static readonly WAERMEPUMPE = "SG-Ready Wärmepumpe";

    public static readonly METER = new App("FEMS App Erzeugungs- und Verbrauchszähler", 'https://fenecon.de/fenecon-fems/fems-app-power-to-heat/');
    public static readonly SOCOMEC = "SOCOMEC";
    public static readonly KDK = "KDK";
    public static readonly JANITZA = "Janitza";
    public static readonly CARLO_GAVAZZI = "CARLO GAVAZZI";
    public static readonly DISCOVERGY = "Discovergy";

    public static readonly PV_INVERTER = new App("FEMS App PV-Wechselrichter", 'https://fenecon.de/fenecon-fems/fems-app-pv-wechselrichter/');
    public static readonly KACO = "KACO";
    public static readonly SMA = "SMA";
    public static readonly KOSTAL = "Kostal";
    public static readonly FRONIUS = "Fronius";
    public static readonly SOLAREDGE = "SolarEdge";

    public static readonly TIME_OF_USE = new App("FEMS App Zeitvariabler Stromtarif", 'https://fenecon.de/fenecon-fems/fems-app-zeitvariabler-stromtarif/');
    public static readonly AWATTAR = "Awattar HOURLY";
    public static readonly TIBBER = "Tibber";
    public static readonly CORRENTLY = "STROMDAO Corrently";

    // private to disallow creating other instances of this type
    private constructor(public readonly name: string, public readonly url: any) {
    }
}

export class OpenemsComponent {
    public static readonly PQ_PLUS_ZAEHLER = new OpenemsComponent('PQ-Plus Zähler', 'https://github.com/OpenEMS/openems/tree/develop/io.openems.edge.meter.pqplus');
    public static readonly SDM630_ZAEHLER = new OpenemsComponent('SDM 630 Zähler', 'https://github.com/OpenEMS/openems/tree/develop/io.openems.edge.meter.microcare.sdm630');

    // private to disallow creating other instances of this type
    private constructor(public readonly name: string, public readonly url: any) {
    }
}

export class Library {
    // Java
    public static readonly APACHE_FELIX_FILEINSTALL = new Library('Apache Felix File Install', 'org.apache.felix..fileinstall');
    public static readonly APACHE_FELIX_FRAMEWORK = new Library('Apache Felix Framework', 'org.apache.felix.framework');
    public static readonly APACHE_FELIX_HTTP_JETTY = new Library('Apache Felix HTTP Jetty', 'org.apache.felix.http.jetty');
    public static readonly APACHE_FELIX_INVENTORY = new Library('Apache Felix Inventory', 'org.apache.felix.inventory');
    public static readonly APACHE_FELIX_METATYPE = new Library('Apache Felix MetaType', 'org.apache.felix.metatype');
    public static readonly APACHE_FELIX_SCR = new Library('Apache Felix SCR', 'org.apache.felix.scr');
    public static readonly APACHE_FELIX_WEBCONSOLE = new Library('Apache Felix Webconsole', 'org.apache.felix.webconsole');
    public static readonly APACHE_FELIX_CONFIGADMIN = new Library('Apache Felix Configuration Admin', 'org.apache.felix.configadmin');
    public static readonly BNDTOOLS = new Library('bndtools', 'biz.aQute.bnd'); // https://github.com/bndtools/bnd
    public static readonly CHARGETIME_OCPP = new Library('Open Charge Alliance Java OCPP', 'eu.chargetime.ocpp'); // https://github.com/ChargeTimeEU/Java-OCA-OCPP
    public static readonly ECLIPSE_OSGI = new Library('Eclipse OSGi', 'org.eclipse.osgi');
    public static readonly FASTEXCEL = new Library('fastexcel', 'fastexcel');
    public static readonly GRADLE = new Library('Gradle', 'gradle');
    public static readonly GUAVA = new Library('Guava', 'com.google.guava');
    public static readonly GSON = new Library('GSON', 'com.google.gson');
    public static readonly HIKARI_CP = new Library('HikariCP', 'hikaricp');
    public static readonly INFLUXDB = new Library('influxdb-java', 'influxdb-java');
    public static readonly JNA = new Library('JNA', 'net.java.dev.jna');
    public static readonly JAVA_WEBSOCKET = new Library('Java-WebSocket', 'org.java-websocket');
    public static readonly RETROFIT = new Library('Retrofit', 'com.squareup.retrofit');
    public static readonly MOSHI = new Library('Moshi', 'com.squareup.moshi');
    public static readonly MSGPACK = new Library('MsgPack', 'org.msgpack');
    public static readonly PAX_LOGGING = new Library('PAX Logging', 'org.ops4j.pax.logging');
    public static readonly OSGI_UTIL_FUNCTION = new Library('org.osgi.util.function', 'org.osgi.util.function');
    public static readonly OSGI_UTIL_PROMISE = new Library('org.osgi.util.promise', 'org.osgi.util.promise');
    public static readonly OSGI_SERVICE_JDBC = new Library('org.osgi.service.jdbc', 'org.osgi.service.jdbc');
    public static readonly POSTGRESQL = new Library('Postgresql', 'org.postgresql');
    public static readonly SLF4J = new Library('SLF4j', 'org.slf4j');
    public static readonly RRD4J = new Library('RRD4j', 'org.rrd4j');
    public static readonly OKHTTP = new Library('OkHttp', 'com.squareup.okhttp3');
    public static readonly OKIO = new Library('Okio', 'com.squareup.okio');

    // UI
    public static readonly ANGULAR = new Library('Angular', 'angular');
    public static readonly D3 = new Library('d3', 'd3');
    public static readonly DATE_FNS = new Library('date-fns', 'date-fns'); // https://date-fns.org/
    public static readonly IONIC = new Library('Ionic', 'ionic');
    public static readonly MYDATEPICKER = new Library('MyDatePicker', 'mydatepicker');
    public static readonly NG2_CHARTS = new Library('ng2-charts', 'ng2-charts');
    public static readonly NGX_COOKIE_SERVICE = new Library('ngx-cookie-service', 'ngx-cookie-service');
    public static readonly NGX_FORMLY = new Library('ngx-formly', 'ngx-formly');
    public static readonly NGX_SPINNER = new Library('ngx-spinner', 'ngx-spinner');
    public static readonly RXJS = new Library('RxJs', 'rxjs');
    public static readonly UUID = new Library('UUID', 'uuid');

    // private to disallow creating other instances of this type
    private constructor(public readonly name: string, public readonly url: string) {
    }
}<|MERGE_RESOLUTION|>--- conflicted
+++ resolved
@@ -3,8 +3,7 @@
 
 export class Changelog {
 
-<<<<<<< HEAD
-    public static readonly UI_VERSION = "2023.12.3-SNAPSHOT";
+    public static readonly UI_VERSION = "2024.1.1-SNAPSHOT";
 
     public static readonly GENERAL_OPTIMIZATION = "Optimierungen und Fehlerbehebungen";
     public static readonly EDGE = Changelog.GENERAL_OPTIMIZATION + " am " + environment.edgeShortName + ".";
@@ -12,9 +11,6 @@
     public static readonly BACKEND = Changelog.GENERAL_OPTIMIZATION + " am Backend für das Online-Monitoring.";
 
     public static readonly BATTERY_PROTECTION = "Verbesserung des Batterie Lade- und Entladeverhaltens im oberen und unteren Ladezustandsbereich";
-=======
-    public static readonly UI_VERSION = "2024.2.0-SNAPSHOT";
->>>>>>> dceb81dd
 
     public static product(...products: Product[]) {
         return products.map(product => Changelog.link(product.name, product.url)).join(", ") + '. ';

--- conflicted
+++ resolved
@@ -10,28 +10,17 @@
 @import '~@ionic/angular/css/text-transformation.css';
 @import '~@ionic/angular/css/flex-utils.css';
 @import '~@ionic/angular/css/display.css';
-<<<<<<< HEAD
 
 .active {
     color: #2d8fab;
 }
-=======
->>>>>>> 45678d1b
 
-//251px for the exact width of my-date-range-picker in PickDateComponent
+//252px for the exact width of my-date-range-picker in PickDateComponent
 .pickdate-popover .popover-content{
     width: 251px;
     position: center;
     overflow-y: hidden;
     overflow-x: hidden;
-<<<<<<< HEAD
-=======
-}
-
-//is used for PickDateComponent - shows active PeriodString
-.active {
-    color: #2d8fab;
->>>>>>> 45678d1b
 }
 
 ion-label {

// http://ionicframework.com/docs/theming/
@import '~@ionic/angular/css/core.css';
@import '~@ionic/angular/css/normalize.css';
@import '~@ionic/angular/css/structure.css';
@import '~@ionic/angular/css/typography.css';

@import '~@ionic/angular/css/padding.css';
@import '~@ionic/angular/css/float-elements.css';
@import '~@ionic/angular/css/text-alignment.css';
@import '~@ionic/angular/css/text-transformation.css';
@import '~@ionic/angular/css/flex-utils.css';

//252px for the exact width of my-date-range-picker in PickDateComponent
.pickdate-popover .popover-content{
    width: 252px;
    position: center;
}

<<<<<<< HEAD
ion-segment.small {
    max-width: 250px;
    position: center;
=======
ion-label {
    font-family: Arial, Helvetica, sans-serif;
>>>>>>> 96b123c1
}

mat-card.single {
    margin: 20px;
}
  
mat-card.single_leftright {
    margin-left: 20px;
    margin-right: 20px;
}
  
mat-card.single_top {
    margin-top: 20px;
}
  
table.full_width {
    width: 100%;
}
  
td.align_right {
    text-align: right;
}
  
table {
    border-collapse: collapse;
}
  
.underline {
    border-bottom: 1pt solid lightgray;
}
  
.gray_color {
    color: gray;
}
  
button.activated {
    color: black;
    background-color: lightgreen;
}
  
#toast-container {
    font-family: Roboto, "Helvetica Neue", sans-serif;
}

.no-scroll {
    overflow-y: hidden;
    overflow-x: hidden;
}<|MERGE_RESOLUTION|>--- conflicted
+++ resolved
@@ -16,14 +16,8 @@
     position: center;
 }
 
-<<<<<<< HEAD
-ion-segment.small {
-    max-width: 250px;
-    position: center;
-=======
 ion-label {
     font-family: Arial, Helvetica, sans-serif;
->>>>>>> 96b123c1
 }
 
 mat-card.single {

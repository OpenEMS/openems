/*
 * App Global CSS
 * ----------------------------------------------------------------------------
 * Put style rules here that you want to apply globally. These styles are for
 * the entire app and not just one component. Additionally, this file can be
 * used as an entry point to import other CSS/Sass files to be included in the
 * output CSS.
 * For more information on global stylesheets, visit the documentation:
 * https://ionicframework.com/docs/layout/global-stylesheets
 */

/* Core CSS required for Ionic components to work properly */
@import "~@ionic/angular/css/core.css";
@import "~@ionic/angular/css/display.css";
@import "~@ionic/angular/css/flex-utils.css";
@import "~@ionic/angular/css/float-elements.css";
/* Basic CSS for apps built with Ionic */
@import "~@ionic/angular/css/normalize.css";
/* Optional CSS utils that can be commented out */
@import "~@ionic/angular/css/padding.css";
@import "~@ionic/angular/css/structure.css";
@import "~@ionic/angular/css/text-alignment.css";
@import "~@ionic/angular/css/text-transformation.css";
@import "~@ionic/angular/css/typography.css";
/* ngx-spinner */
@import "node_modules/ngx-spinner/animations/ball-clip-rotate-multiple.css";
@import "variables";
@import "./global-ion-custom.scss";

/* Live- and HistoryComponent*/
ion-refresher-content {
    ion-spinner {
        left: 0 !important;
    }
}

.custom-ion-popover {

    white-space: inherit;

    // Overwrites default width of popover
    --min-width: min-content;
}

.hide-empty-list-header {

    // Guarantees evenly space between list-items
    ion-list {
        padding: 0;
    }

    ion-list-header {
        display: none;
    }

}

.disabled {
    color: gray;
    pointer-events: none;
    opacity: 0.5;
    /* Makes it semi-transparent */
}

formly-wrapper-ion-form-field,
formly-input-serial-number,
formly-field-ion-radio {
    ion-label {
        line-height: 1.2;
        font-size: 0.6em;

        span {
            white-space: initial;

            small {
                white-space: initial;
            }
        }

        slot {
            white-space: initial;
        }
    }
}

.custom-spinner {
    ion-spinner {
        left: 0 !important;
    }
}

.line-break {

    formly-wrapper-ion-form-field>ion-item>ion-label>span>small,
    formly-field-ion-radio>ion-list>ion-radio-group>ion-item>ion-label {
        white-space: pre-line !important;
        line-height: 1.6 !important;
    }
}

// Removes the ripple effect while using the custom box.
.custom-checkbox {
    --ripple-color: transparent;
    --background-hover: transparent;
}

.command-textbox {
    font-family: monospace;
    color: rgb(52, 52, 52);
}

.margin-top {
    ion-item {
        margin-top: 2%;
    }
}

.active {
    color: $primary-color;
}

.primary-color {
    fill: $primary-color;
}

.primary-color-contrast {
    fill: $primary-color-contrast;
}

.secondary-color {
    fill: $secondary-color;
}

.secondary-color-contrast {
    fill: $secondary-color-contrast;
}

html.ios {
    --ion-default-font: -apple-system, BlinkMacSystemFont, $font-family;
}

html.md {
    --ion-default-font: $font-family;
}

//252px for the exact width of my-date-range-picker in PickDateComponent
.pickdate-popover .popover-content {
    width: 251px;
    position: center;
    overflow-y: hidden;
    overflow-x: hidden;
}

.slides {
    display: flex !important;
    justify-content: center !important;
    align-items: center !important;
    height: 100%;
    padding: 0 1% 1% 0;

    .swiper-wrapper {
        align-items: center;
    }
}

.white-space-initial {
    white-space: initial !important;
}

ion-label {
    font-family: Arial, Helvetica, sans-serif;
}

ion-item.noPadding {
    --ion-safe-area-right: 0.1;
}

mat-card.single {
    margin: 20px;
}

mat-card.single_leftright {
    margin-left: 20px;
    margin-right: 20px;
}

mat-card.single_top {
    margin-top: 20px;
}

table.full_width {
    width: 100%;
}

.bold {
    font-weight: 600;
}

td.align_right {
    text-align: right;
}

table {
    border-collapse: collapse;
}

.underline {
    border-bottom: 1pt solid lightgray;
}

.gray_color {
    color: gray;
}

button.activated {
    color: black;
    background-color: lightgreen;
}

#toast-container {
    font-family: $font-family;
}

// 360px is approximate min. width of mobile devices
ion-toast.container {
    text-align: center;
    --min-width: 360px;
}

.no-scroll {
    overflow-y: hidden;
    overflow-x: hidden;
}

/*
* Applies to ngx-formly sections
*/
formly-input-section {
    flex: auto; // use all remaining space in a row
}

// style to color table rows with translusent background
.even-row {
    background-color: rgba(var(--ion-color-primary-rgb), 0.2);
}

// Added styles for alertController, because alertController doesn't take ionic default style
.alertController {
    .alert-head {
        text-align: center !important;

        .alert-sub-title {
            font-size: large;
            font-weight: bold;
            color: $primary-color;
        }
    }

    .alert-message {
        text-align: center;
    }

    .alert-wrapper {
        width: 25% !important;

        .alert-button-group {
            justify-content: space-between;

            .alert-button {
                color: $primary-color;
                font-size: small;
            }
        }
    }
}

:root {

    // Used in IBN, dynamicFeedInLimitation
    formly-field-ion-select {
        ion-select::part(text) {
            white-space: initial !important;
        }
    }

    // Used in GridOptimizedCharge & Heatingelement, because ion-picker is not accessible via ion-datetime tag
    ion-picker {
        justify-content: center !important;
        max-width: 100% !important;
    }

    // CSS class is here because ion-label is inside ion-item tag, CSS within ion-item doesn't work with global.scss
    // this class is used to get the same style like in a html table
    ion-label.regularFont {
        font-family: $font-family;
        font-size: 14px;
    }

    // CSS class is here because ion-label is inside ion-item tag, CSS within ion-item doesn't work with global.scss
    // this class is used to get the same style like in a html table
    ion-label.regularFont {
        font-family: $font-family;
        font-size: 14px;
    }

    // CSS class is used to get the same style like in a html table
    ion-select {
        font-family: $font-family;
        font-size: 14px;
    }

    .alert-wrapper {
        max-width: 100%;
        width: 100%;
    }

    ion-input.regularFont {
        font-family: $font-family;
        font-size: 14px;
    }

    ion-toggle {
        --background-checked: var(--ion-color-primary-tint);
    }

    ion-spinner {
        transform: scale(1.5);
        left: 25%;
        width: 50%;
        color: var(--ion-color-primary);
    }
}

// auto height for modals
ion-modal.auto-height {
    &.bottom {
        align-items: flex-end;
    }

    --height: auto;

    .ion-page {
        position: relative;
        display: block;
        contain: content;

        .inner-content {
            max-height: 80vh;
            overflow: auto;
            padding: 10px;
        }
    }
}

ion-modal.full-width {
    --width: 100%;
}

/** SVG Variables **/
:root {
    --storage-segment-0: block;
    --storage-segment-1: block;
    --storage-segment-2: block;
    --storage-segment-3: block;
    --storage-segment-4: none;
}

.storage-0 {
    --storage-segment-0: none;
    --storage-segment-1: none;
    --storage-segment-2: none;
    --storage-segment-3: none;
    --storage-segment-4: none;
}

.storage-20 {
    --storage-segment-0: block;
    --storage-segment-1: none;
    --storage-segment-2: none;
    --storage-segment-3: none;
    --storage-segment-4: none;
}

.storage-40 {
    --storage-segment-0: block;
    --storage-segment-1: block;
    --storage-segment-2: none;
    --storage-segment-3: none;
    --storage-segment-4: none;
}

.storage-60 {
    --storage-segment-0: block;
    --storage-segment-1: block;
    --storage-segment-2: block;
    --storage-segment-3: none;
    --storage-segment-4: none;
}

.storage-80 {
    --storage-segment-0: block;
    --storage-segment-1: block;
    --storage-segment-2: block;
    --storage-segment-3: block;
    --storage-segment-4: none;
}

.storage-100 {
    --storage-segment-0: block;
    --storage-segment-1: block;
    --storage-segment-2: block;
    --storage-segment-3: block;
    --storage-segment-4: block;
}

.card-with-primary-border {
    border: 2px solid $primary-color;
}

<<<<<<< HEAD
.masonry-grid {
    display: block;
        margin: 0 auto;
        width: 100%;
}

.masonry-sizer {
    width: 50%;
}

.masonry-item {
    width: 50%;
    padding: 0;
    margin: 0;
    box-sizing: border-box;
}

@media (max-width: 992px) {
    .masonry-item {
            width: 100%;
    }
=======
ion-avatar.iconify {
    margin-inline-end: 32px;
    margin-top: 12px;
    margin-bottom: 12px;
    --border-radius: 0;
    max-height: 24px;
    max-width: 24px;
}

ion-avatar.iconify.icon-large {
    max-height: 32px;
    max-width: 32px;
>>>>>>> b6d542a8
}<|MERGE_RESOLUTION|>--- conflicted
+++ resolved
@@ -417,29 +417,6 @@
     border: 2px solid $primary-color;
 }
 
-<<<<<<< HEAD
-.masonry-grid {
-    display: block;
-        margin: 0 auto;
-        width: 100%;
-}
-
-.masonry-sizer {
-    width: 50%;
-}
-
-.masonry-item {
-    width: 50%;
-    padding: 0;
-    margin: 0;
-    box-sizing: border-box;
-}
-
-@media (max-width: 992px) {
-    .masonry-item {
-            width: 100%;
-    }
-=======
 ion-avatar.iconify {
     margin-inline-end: 32px;
     margin-top: 12px;
@@ -452,5 +429,27 @@
 ion-avatar.iconify.icon-large {
     max-height: 32px;
     max-width: 32px;
->>>>>>> b6d542a8
+}
+
+.masonry-grid {
+    display: block;
+    margin: 0 auto;
+    width: 100%;
+}
+
+.masonry-sizer {
+    width: 50%;
+}
+
+.masonry-item {
+    width: 50%;
+    padding: 0;
+    margin: 0;
+    box-sizing: border-box;
+}
+
+@media (max-width: 992px) {
+    .masonry-item {
+        width: 100%;
+    }
 }
--- conflicted
+++ resolved
@@ -7,18 +7,12 @@
   <title>hy-control</title>
   <base href="./" />
 
-<<<<<<< HEAD
   <meta name="viewport"
-    content="viewport-fit=cover, width=device-width, initial-scale=1.0, minimum-scale=1.0, maximum-scale=1.0, user-scalable=no">
-  <meta name="format-detection" content="telephone=no">
-  <meta name="msapplication-tap-highlight" content="no">
-=======
-  <meta name="viewport" content="viewport-fit=cover, width=device-width, initial-scale=1.0, minimum-scale=1.0, maximum-scale=1.0, user-scalable=no" />
+    content="viewport-fit=cover, width=device-width, initial-scale=1.0, minimum-scale=1.0, maximum-scale=1.0, user-scalable=no" />
   <meta name="format-detection" content="telephone=no" />
   <meta name="msapplication-tap-highlight" content="no" />
   <meta name="msapplication-TileColor" content="#2b5797">
   <meta name="msapplication-config" content="browserconfig..xml" />
->>>>>>> 6638cacc
 
   <link rel="apple-touch-icon" sizes="180x180" href="/apple-touch-icon.png?v=qABJvNA5g9">
   <link rel="icon" type="image/png" sizes="32x32" href="/favicon-32x32.png?v=qABJvNA5g9">
@@ -31,14 +25,6 @@
   <!-- Workaround -> has to be removed, icons should be already included in materials -->
   <link href="https://fonts.googleapis.com/icon?family=Material+Icons" rel="stylesheet" />
 
-<<<<<<< HEAD
-  <!-- add to homescreen for ios -->
-  <meta name="apple-mobile-web-app-capable" content="yes">
-  <meta name="apple-mobile-web-app-status-bar-style" content="black">
-  <script type="text/javascript" src="cordova.js"></script>
-  <link rel="manifest" href="manifest.json">
-  <meta name="theme-color" content="#1976d2">
-=======
   <!-- favicon -->
   <link rel="apple-touch-icon" sizes="180x180" href="apple-touch-icon.png" />
   <link rel="icon" type="image/png" sizes="32x32" href="favicon-32x32.png" />
@@ -51,7 +37,6 @@
   <meta name="apple-mobile-web-app-status-bar-style" content="black" />
   <meta name="application-name" content="OpenEMS">
   <meta name="theme-color" content="#ffffff">
->>>>>>> 6638cacc
 </head>
 
 <body>

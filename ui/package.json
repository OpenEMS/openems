{
    "name": "openems-ui",
<<<<<<< HEAD
    "version": "2023.4.4-SNAPSHOT",
=======
    "version": "2023.6.0-SNAPSHOT",
>>>>>>> 6cf9a86c
    "license": "AGPL-3.0",
    "private": true,
    "dependencies": {
        "@angular/animations": "~15.1.2",
        "@angular/common": "~15.1.2",
        "@angular/core": "~15.1.2",
        "@angular/forms": "~15.1.2",
        "@angular/platform-browser": "~15.1.2",
        "@angular/platform-browser-dynamic": "~15.1.2",
        "@angular/router": "~15.1.2",
        "@angular/service-worker": "~15.1.2",
        "@ionic/angular": "^6.5.1",
        "@ngx-formly/core": "^6.1.1",
        "@ngx-formly/ionic": "^6.1.1",
        "@ngx-formly/schematics": "^6.1.1",
        "@ngx-translate/core": "^14.0.0",
        "angular-mydatepicker": "^0.11.5",
        "chart.js": "^2.9.4",
        "classlist.js": "^1.1.20150312",
        "compare-versions": "^5.0.3",
        "d3": "^7.8.2",
        "date-fns": "^2.29.3",
        "file-saver-es": "^2.0.5",
        "ng2-charts": "^2.4.3",
        "ngx-cookie-service": "^15.0.0",
        "ngx-spinner": "^15.0.1",
        "roboto-fontface": "^0.10.0",
        "rxjs": "~6.6.7",
        "tslib": "^2.5.0",
        "uuid": "^9.0.0",
        "zone.js": "~0.12.0"
    },
    "devDependencies": {
        "@angular-devkit/build-angular": "^15.1.3",
        "@angular-eslint/builder": "~15.2.0",
        "@angular-eslint/eslint-plugin": "~15.2.0",
        "@angular-eslint/eslint-plugin-template": "~15.2.0",
        "@angular-eslint/template-parser": "~15.2.0",
        "@angular/cli": "~15.1.3",
        "@angular/compiler": "~15.1.2",
        "@angular/compiler-cli": "~15.1.2",
        "@angular/language-service": "~15.1.2",
        "@ionic/angular-toolkit": "^7.0.0",
        "@types/jasmine": "~4.3.1",
        "@types/jasminewd2": "~2.0.10",
        "@types/node": "^18.11.18",
        "@types/uuid": "^9.0.0",
        "@typescript-eslint/eslint-plugin": "5.50.0",
        "@typescript-eslint/parser": "5.50.0",
        "eslint": "^8.33.0",
        "eslint-plugin-import": "2.27.5",
        "eslint-plugin-jsdoc": "39.7.5",
        "eslint-plugin-prefer-arrow": "1.2.3",
        "jasmine-core": "~4.5.0",
        "jasmine-spec-reporter": "~7.0.0",
        "karma": "~6.4.1",
        "karma-chrome-launcher": "~3.1.1",
        "karma-coverage": "~2.2.0",
        "karma-coverage-istanbul-reporter": "~3.0.3",
        "karma-jasmine": "~5.1.0",
        "karma-jasmine-html-reporter": "^2.0.0",
        "protractor": "~7.0.0",
        "ts-node": "~10.9.1",
        "typescript": "~4.8.4"
    },
    "scripts": {
        "lint": "ng lint",
        "test": "ng test"
    }
}<|MERGE_RESOLUTION|>--- conflicted
+++ resolved
@@ -1,10 +1,6 @@
 {
     "name": "openems-ui",
-<<<<<<< HEAD
-    "version": "2023.4.4-SNAPSHOT",
-=======
-    "version": "2023.6.0-SNAPSHOT",
->>>>>>> 6cf9a86c
+    "version": "2023.5.1-SNAPSHOT",
     "license": "AGPL-3.0",
     "private": true,
     "dependencies": {

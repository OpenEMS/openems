{
  "name": "openems-ui",
  "version": "2019.4.0",
  "author": "FENECON GmbH",
  "homepage": "http://openems.io",
  "scripts": {
    "ng": "ng",
    "start": "ng serve",
    "build": "ng build",
    "build-edge": "ng build -prod --env=edge --base-href / --output-path=target/edge",
    "build-backend": "ng build -prod --env=backend --base-href /m/ --output-path=target/backend",
    "test": "ng test",
    "lint": "ng lint",
    "e2e": "ng e2e"
  },
  "private": true,
  "dependencies": {
    "@angular/animations": "^7.2.15",
    "@angular/cdk": "^7.2.15",
    "@angular/common": "^7.2.15",
    "@angular/core": "^7.2.15",
    "@angular/flex-layout": "7.0.0-beta.24",
    "@angular/forms": "^7.2.15",
<<<<<<< HEAD
    "@angular/http": "^7.2.2",
    "@angular/platform-browser": "^7.2.2",
    "@angular/platform-browser-dynamic": "^7.2.2",
=======
    "@angular/platform-browser": "^7.2.15",
    "@angular/platform-browser-dynamic": "^7.2.15",
>>>>>>> 23dfc17f
    "@angular/pwa": "^0.13.9",
    "@angular/router": "^7.2.15",
    "@angular/service-worker": "^7.2.15",
    "@ionic-native/core": "^5.8.0",
    "@ionic-native/splash-screen": "^5.8.0",
    "@ionic-native/status-bar": "^5.8.0",
    "@ionic/angular": "^4.5.0",
    "@ngx-formly/core": "^5.1.9",
    "@ngx-formly/ionic": "^5.1.9",
    "@ngx-translate/core": "^11.0.1",
    "angular2-toaster": "7.0.0",
    "angular2-uuid": "^1.1.1",
    "chart.js": "^2.8.0",
    "classlist.js": "^1.1.20150312",
<<<<<<< HEAD
    "cordova-android": "^7.0.0",
    "cordova-browser": "^5.0.4",
    "cordova-plugin-device": "^2.0.2",
    "cordova-plugin-exitapp": "^1.0.0",
    "cordova-plugin-ionic-keyboard": "^2.1.2",
    "cordova-plugin-ionic-webview": "^2.1.0",
    "cordova-plugin-native-spinner": "~1.1.3",
    "cordova-plugin-splashscreen": "^5.0.2",
    "cordova-plugin-whitelist": "1.3.3",
    "core-js": "^3.1.3",
=======
    "core-js": "^3.1.4",
>>>>>>> 23dfc17f
    "d3": "5.9.2",
    "date-fns": "^2.0.0-alpha.33",
    "file-saver": "^2.0.2",
    "hammerjs": "2.0.8",
    "intl": "^1.2.5",
    "mydaterangepicker": "^4.2.1",
    "ng2-charts": "2.2.5",
    "ng2-cookies": "^1.0.12",
    "ngx-loading": "^3.0.1",
    "node-sass": "^4.12.0",
    "roboto-fontface": "0.10.0",
    "rxjs": "~6.5.2",
    "semver-compare-multi": "^1.0.3",
    "zone.js": "~0.8.29",
    "@ionic-native/spinner-dialog": "^5.2.0"
  },
  "devDependencies": {
    "@angular-devkit/architect": "~0.13.9",
    "@angular-devkit/build-angular": "~0.13.9",
    "@angular-devkit/core": "~7.3.9",
    "@angular-devkit/schematics": "~7.3.9",
    "@angular/cli": "~7.3.9",
    "@angular/compiler": "~7.2.15",
    "@angular/compiler-cli": "~7.2.15",
    "@angular/language-service": "~8.0.1",
    "@ionic/angular-toolkit": "~1.5.1",
    "@types/jasmine": "~3.3.13",
    "@types/jasminewd2": "~2.0.6",
    "@types/node": "~12.0.8",
    "codelyzer": "~5.1.0",
    "jasmine-core": "~3.4.0",
    "jasmine-spec-reporter": "~4.2.1",
    "karma": "^4.1.0",
    "karma-chrome-launcher": "~2.2.0",
    "karma-coverage-istanbul-reporter": "~2.0.5",
    "karma-jasmine": "~1.1.2",
    "karma-jasmine-html-reporter": "^1.4.2",
    "protractor": "~6.0.0",
    "ts-node": "~8.2.0",
    "tslint": "~5.17.0",
    "typescript": "~3.1.6",
    "webpack": "^4.34.0"
  },
  "description": "OpenEMS UI",
  "cordova": {
    "plugins": {
      "cordova-plugin-whitelist": {},
      "cordova-plugin-device": {},
      "cordova-plugin-splashscreen": {},
      "cordova-plugin-ionic-webview": {},
      "cordova-plugin-ionic-keyboard": {},
      "cordova-plugin-native-spinner": {},
      "cordova.custom.plugins.exitapp": {}
    },
    "platforms": [
      "android",
      "browser"
    ]
  }
}<|MERGE_RESOLUTION|>--- conflicted
+++ resolved
@@ -21,14 +21,9 @@
     "@angular/core": "^7.2.15",
     "@angular/flex-layout": "7.0.0-beta.24",
     "@angular/forms": "^7.2.15",
-<<<<<<< HEAD
     "@angular/http": "^7.2.2",
     "@angular/platform-browser": "^7.2.2",
     "@angular/platform-browser-dynamic": "^7.2.2",
-=======
-    "@angular/platform-browser": "^7.2.15",
-    "@angular/platform-browser-dynamic": "^7.2.15",
->>>>>>> 23dfc17f
     "@angular/pwa": "^0.13.9",
     "@angular/router": "^7.2.15",
     "@angular/service-worker": "^7.2.15",
@@ -43,7 +38,6 @@
     "angular2-uuid": "^1.1.1",
     "chart.js": "^2.8.0",
     "classlist.js": "^1.1.20150312",
-<<<<<<< HEAD
     "cordova-android": "^7.0.0",
     "cordova-browser": "^5.0.4",
     "cordova-plugin-device": "^2.0.2",
@@ -53,10 +47,7 @@
     "cordova-plugin-native-spinner": "~1.1.3",
     "cordova-plugin-splashscreen": "^5.0.2",
     "cordova-plugin-whitelist": "1.3.3",
-    "core-js": "^3.1.3",
-=======
     "core-js": "^3.1.4",
->>>>>>> 23dfc17f
     "d3": "5.9.2",
     "date-fns": "^2.0.0-alpha.33",
     "file-saver": "^2.0.2",

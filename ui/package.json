--- conflicted
+++ resolved
@@ -28,15 +28,9 @@
     "@angular/pwa": "^0.13.6",
     "@angular/router": "^7.2.2",
     "@angular/service-worker": "^7.2.2",
-<<<<<<< HEAD
-    "@ionic-native/core": "^5.2.0",
+    "@ionic-native/core": "^5.3.0",
     "@ionic-native/splash-screen": "^5.3.0",
-    "@ionic-native/status-bar": "^5.2.0",
-=======
-    "@ionic-native/core": "^5.3.0",
-    "@ionic-native/splash-screen": "^5.2.0",
     "@ionic-native/status-bar": "^5.3.0",
->>>>>>> 93205624
     "@ionic/angular": "^4.1.2",
     "@ngx-formly/core": "^5.0.0-rc.7",
     "@ngx-formly/ionic": "^5.0.0-rc.7",

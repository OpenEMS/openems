{
<<<<<<< HEAD
  "name": "fems-ui",
  "version": "2020.15.4-SNAPSHOT",
  "author": "FENECON GmbH",
=======
  "name": "openems-ui",
  "version": "2020.17.0-SNAPSHOT",
  "author": "OpenEMS Association e.V.",
>>>>>>> abea01b0
  "homepage": "http://openems.io",
  "scripts": {
    "ng": "ng",
    "start": "ng serve",
    "build": "ng build",
    "build-edge": "ng build -prod --env=edge --base-href / --output-path=target/edge",
    "build-backend": "ng build -prod --env=backend --base-href /m/ --output-path=target/backend",
    "test": "ng test",
    "lint": "ng lint",
    "e2e": "ng e2e"
  },
  "private": true,
  "dependencies": {
    "@angular/animations": "^9.1.12",
    "@angular/common": "^9.1.12",
    "@angular/core": "^9.1.12",
    "@angular/forms": "^9.1.12",
    "@angular/platform-browser": "^9.1.12",
    "@angular/platform-browser-dynamic": "^9.1.12",
    "@angular/router": "^9.1.12",
    "@angular/service-worker": "^9.1.12",
    "@ionic-native/core": "^5.27.0",
    "@ionic-native/splash-screen": "^5.27.0",
    "@ionic-native/status-bar": "^5.27.0",
    "@ionic/angular": "^5.3.1",
    "@ngx-formly/core": "^5.9.3",
    "@ngx-formly/ionic": "^5.9.3",
    "@ngx-translate/core": "^11.0.1",
    "angular-mydatepicker": "^0.5.8",
    "angular2-toaster": "8.0.0",
    "angular2-uuid": "^1.1.1",
    "chart.js": "^2.9.3",
    "classlist.js": "^1.1.20150312",
    "core-js": "^3.6.5",
    "d3": "5.15.0",
    "date-fns": "^2.15.0",
    "file-saver": "^2.0.2",
    "hammerjs": "2.0.8",
    "intl": "^1.2.5",
    "ng2-charts": "2.3.0",
    "ng2-cookies": "^1.0.12",
    "ngx-loading": "^8.0.0",
    "node-sass": "^4.14.1",
    "roboto-fontface": "0.10.0",
    "rxjs": "^6.6.0",
    "semver-compare-multi": "^1.0.3",
    "tslib": "^1.13.0",
    "zone.js": "^0.10.3"
  },
  "devDependencies": {
    "@angular-devkit/architect": "^0.803.29",
    "@angular-devkit/build-angular": "^0.901.12",
    "@angular-devkit/core": "^9.1.12",
    "@angular-devkit/schematics": "^9.1.12",
    "@angular/cli": "^9.1.12",
    "@angular/compiler": "^9.1.12",
    "@angular/compiler-cli": "^9.1.12",
    "@angular/language-service": "^9.1.12",
    "@ionic/angular-toolkit": "^2.3.0",
    "@types/jasmine": "^3.5.11",
    "@types/jasminewd2": "~2.0.8",
    "@types/node": "^12.12.53",
    "codelyzer": "^5.2.2",
    "jasmine-core": "~3.5.0",
    "jasmine-spec-reporter": "~4.2.1",
    "karma": "^4.4.1",
    "karma-chrome-launcher": "~3.1.0",
    "karma-coverage-istanbul-reporter": "~2.1.1",
    "karma-jasmine": "~2.0.1",
    "karma-jasmine-html-reporter": "^1.5.4",
    "protractor": "~6.0.0",
    "ts-node": "~8.5.4",
    "tslint": "~5.20.1",
    "typescript": "~3.8.3",
    "webpack": "^4.44.1"
  },
  "description": "FEMS",
  "cordova": {
    "plugins": {
      "cordova-plugin-whitelist": {},
      "cordova-plugin-device": {},
      "cordova-plugin-splashscreen": {},
      "cordova-plugin-ionic-webview": {},
      "cordova-plugin-ionic-keyboard": {}
    },
    "platforms": [
      "android"
    ]
  }
}<|MERGE_RESOLUTION|>--- conflicted
+++ resolved
@@ -1,13 +1,7 @@
 {
-<<<<<<< HEAD
   "name": "fems-ui",
-  "version": "2020.15.4-SNAPSHOT",
+  "version": "2020.16.1-SNAPSHOT",
   "author": "FENECON GmbH",
-=======
-  "name": "openems-ui",
-  "version": "2020.17.0-SNAPSHOT",
-  "author": "OpenEMS Association e.V.",
->>>>>>> abea01b0
   "homepage": "http://openems.io",
   "scripts": {
     "ng": "ng",

{
    "name": "openems-ui",
<<<<<<< HEAD
    "version": "2022.9.5-SNAPSHOT",
=======
    "version": "2022.11.0-SNAPSHOT",
>>>>>>> 0a8e4722
    "license": "AGPL-3.0",
    "private": true,
    "dependencies": {
        "@angular/animations": "~14.2.0",
        "@angular/common": "~14.2.0",
        "@angular/core": "~14.2.0",
        "@angular/forms": "~14.2.0",
        "@angular/platform-browser": "~14.2.0",
        "@angular/platform-browser-dynamic": "~14.2.0",
        "@angular/router": "~14.2.0",
        "@angular/service-worker": "~14.2.0",
        "@ionic/angular": "^6.2.5",
        "@ngx-formly/core": "^6.0.0",
        "@ngx-formly/ionic": "^6.0.0",
        "@ngx-formly/schematics": "^6.0.0",
        "@ngx-translate/core": "^14.0.0",
        "@ngx-translate/http-loader": "^7.0.0",
        "angular-mydatepicker": "^0.11.5",
        "chart.js": "^2.9.4",
        "classlist.js": "^1.1.20150312",
        "d3": "^7.6.1",
        "date-fns": "^2.29.2",
        "file-saver-es": "^2.0.5",
        "ng2-charts": "^2.4.3",
        "ngx-cookie-service": "^14.0.1",
        "ngx-spinner": "^14.0.0",
        "roboto-fontface": "^0.10.0",
        "rxjs": "~6.6.7",
        "semver-compare-multi": "^1.0.3",
        "tslib": "^2.4.0",
        "uuid": "^8.3.2",
        "zone.js": "~0.11.8"
    },
    "devDependencies": {
        "@angular-devkit/build-angular": "^14.2.1",
        "@angular-eslint/builder": "~14.0.3",
        "@angular-eslint/eslint-plugin": "~14.0.3",
        "@angular-eslint/eslint-plugin-template": "~14.0.3",
        "@angular-eslint/template-parser": "~14.0.3",
        "@angular/cli": "~14.2.1",
        "@angular/compiler": "~14.2.0",
        "@angular/compiler-cli": "~14.2.0",
        "@angular/language-service": "~14.2.0",
        "@ionic/angular-toolkit": "^7.0.0",
        "@types/jasmine": "~4.3.0",
        "@types/jasminewd2": "~2.0.10",
        "@types/node": "^18.7.14",
        "@types/uuid": "^8.3.4",
        "@typescript-eslint/eslint-plugin": "5.36.1",
        "@typescript-eslint/parser": "5.36.1",
        "eslint": "^8.23.0",
        "eslint-plugin-import": "2.26.0",
        "eslint-plugin-jsdoc": "39.3.6",
        "eslint-plugin-prefer-arrow": "1.2.3",
        "jasmine-core": "~4.3.0",
        "jasmine-spec-reporter": "~7.0.0",
        "karma": "~6.4.0",
        "karma-chrome-launcher": "~3.1.1",
        "karma-coverage": "~2.2.0",
        "karma-coverage-istanbul-reporter": "~3.0.3",
        "karma-jasmine": "~5.1.0",
        "karma-jasmine-html-reporter": "^2.0.0",
        "protractor": "~7.0.0",
        "ts-node": "~10.9.1",
        "typescript": "~4.7.4"
    },
    "engines": {
        "node": "< 17.0.0"
    },
    "scripts": {
        "lint": "ng lint",
        "test": "ng test"
    }
}<|MERGE_RESOLUTION|>--- conflicted
+++ resolved
@@ -1,10 +1,6 @@
 {
     "name": "openems-ui",
-<<<<<<< HEAD
-    "version": "2022.9.5-SNAPSHOT",
-=======
-    "version": "2022.11.0-SNAPSHOT",
->>>>>>> 0a8e4722
+    "version": "2022.10.1-SNAPSHOT",
     "license": "AGPL-3.0",
     "private": true,
     "dependencies": {

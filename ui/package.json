--- conflicted
+++ resolved
@@ -29,15 +29,9 @@
     "@angular/router": "^7.2.2",
     "@angular/service-worker": "^7.2.2",
     "@ionic-native/core": "^5.3.0",
-<<<<<<< HEAD
-    "@ionic-native/splash-screen": "^5.3.0",
+    "@ionic-native/splash-screen": "^5.4.0",
     "@ionic-native/status-bar": "^5.4.0",
-    "@ionic/angular": "^4.1.2",
-=======
-    "@ionic-native/splash-screen": "^5.4.0",
-    "@ionic-native/status-bar": "^5.3.0",
     "@ionic/angular": "^4.2.0",
->>>>>>> 9d3b84d8
     "@ngx-formly/core": "^5.0.0-rc.7",
     "@ngx-formly/ionic": "^5.0.0-rc.7",
     "@ngx-translate/core": "^11.0.1",

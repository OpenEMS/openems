{
<<<<<<< HEAD
  "name": "fems-ui",
  "version": "2021.2.2-SNAPSHOT",
  "author": "FENECON GmbH",
=======
  "name": "openems-ui",
  "version": "2021.4.0-SNAPSHOT",
  "author": "OpenEMS Association e.V.",
>>>>>>> cba09987
  "homepage": "http://openems.io",
  "scripts": {
    "ng": "ng",
    "start": "ng serve",
    "build": "ng build",
    "build-edge": "ng build -prod --env=edge --base-href / --output-path=target/edge",
    "build-backend": "ng build -prod --env=backend --base-href /m/ --output-path=target/backend",
    "test": "ng test",
    "lint": "ng lint",
    "e2e": "ng e2e"
  },
  "private": true,
  "dependencies": {
    "@angular/animations": "^10.2.4",
    "@angular/common": "^10.2.4",
    "@angular/core": "^10.2.4",
    "@angular/forms": "^10.2.4",
    "@angular/platform-browser": "^10.2.4",
    "@angular/platform-browser-dynamic": "^10.2.4",
    "@angular/router": "^10.2.4",
    "@angular/service-worker": "^10.2.4",
    "@ionic-native/core": "^5.30.0",
    "@ionic-native/splash-screen": "^5.30.0",
    "@ionic-native/status-bar": "^5.30.0",
    "@ionic/angular": "^5.5.4",
    "@ngx-formly/core": "^5.10.13",
    "@ngx-formly/ionic": "^5.10.13",
    "@ngx-translate/core": "^11.0.1",
    "angular-mydatepicker": "^0.10.3",
    "angular2-uuid": "^1.1.1",
    "chart.js": "^2.9.4",
    "classlist.js": "^1.1.20150312",
    "core-js": "^3.8.2",
    "d3": "5.15.0",
    "date-fns": "^2.17.0",
    "file-saver": "^2.0.5",
    "intl": "^1.2.5",
    "ng2-charts": "2.4.0",
    "ng2-cookies": "^1.0.12",
    "ngx-spinner": "^10.0.1",
    "node-sass": "^4.14.1",
    "roboto-fontface": "0.10.0",
    "rxjs": "^6.6.3",
    "semver-compare-multi": "^1.0.3",
    "tslib": "^1.14.1",
    "zone.js": "^0.10.3"
  },
  "devDependencies": {
    "@angular-devkit/architect": "^0.803.29",
    "@angular-devkit/build-angular": "^0.1002.2",
    "@angular-devkit/core": "^10.2.2",
    "@angular-devkit/schematics": "^10.2.2",
    "@angular/cli": "^10.2.2",
    "@angular/compiler": "^10.2.4",
    "@angular/compiler-cli": "^10.2.4",
    "@angular/language-service": "^10.2.4",
    "@ionic/angular-toolkit": "^2.3.3",
    "@types/jasmine": "^3.6.3",
    "@types/jasminewd2": "~2.0.8",
    "@types/node": "^12.19.16",
    "codelyzer": "^6.0.1",
    "jasmine-core": "~3.5.0",
    "jasmine-spec-reporter": "~4.2.1",
    "karma": "^5.2.3",
    "karma-chrome-launcher": "~3.1.0",
    "karma-coverage-istanbul-reporter": "~2.1.1",
    "karma-jasmine": "~2.0.1",
    "karma-jasmine-html-reporter": "^1.5.4",
    "protractor": "^7.0.0",
    "ts-node": "~8.5.4",
    "tslint": "~6.1.0",
    "typescript": "^3.9.9",
    "webpack": "^4.46.0"
  },
  "description": "FEMS",
  "cordova": {
    "plugins": {
      "cordova-plugin-whitelist": {},
      "cordova-plugin-device": {},
      "cordova-plugin-splashscreen": {},
      "cordova-plugin-ionic-webview": {},
      "cordova-plugin-ionic-keyboard": {}
    },
    "platforms": [
      "android"
    ]
  }
}<|MERGE_RESOLUTION|>--- conflicted
+++ resolved
@@ -1,13 +1,7 @@
 {
-<<<<<<< HEAD
   "name": "fems-ui",
-  "version": "2021.2.2-SNAPSHOT",
+  "version": "2021.3.1-SNAPSHOT",
   "author": "FENECON GmbH",
-=======
-  "name": "openems-ui",
-  "version": "2021.4.0-SNAPSHOT",
-  "author": "OpenEMS Association e.V.",
->>>>>>> cba09987
   "homepage": "http://openems.io",
   "scripts": {
     "ng": "ng",

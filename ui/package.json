--- conflicted
+++ resolved
@@ -1,10 +1,6 @@
 {
   "name": "openems-ui",
-<<<<<<< HEAD
   "version": "2019.2.1",
-=======
-  "version": "2019.3.0-SNAPSHOT",
->>>>>>> b69c7a7d
   "author": "FENECON GmbH",
   "homepage": "http://openems.io",
   "scripts": {
@@ -93,7 +89,7 @@
     "karma-jasmine-html-reporter": "^0.2.2",
     "protractor": "~5.4.0",
     "ts-node": "~8.0.3",
-    "tslint": "~5.13.1",
+    "tslint": "~5.14.0",
     "typescript": "~3.1.6",
     "webpack": "^4.29.6"
   },

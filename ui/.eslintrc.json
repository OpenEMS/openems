--- conflicted
+++ resolved
@@ -19,8 +19,6 @@
         "plugin:@angular-eslint/template/process-inline-templates"
       ],
       "rules": {
-<<<<<<< HEAD
-=======
         "semi": [
           "error",
           "always"
@@ -42,7 +40,6 @@
             }
           }
         ],
->>>>>>> 2d29eadb
         "@angular-eslint/directive-selector": [
           "error",
           {

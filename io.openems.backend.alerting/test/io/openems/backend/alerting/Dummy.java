package io.openems.backend.alerting;

import java.lang.annotation.Annotation;
import java.time.Instant;
import java.time.ZonedDateTime;
import java.time.temporal.ChronoUnit;
import java.util.ArrayList;
import java.util.Collection;
import java.util.HashMap;
import java.util.LinkedList;
import java.util.List;
import java.util.Map;
import java.util.Optional;

import org.osgi.service.event.Event;
import org.osgi.service.event.EventAdmin;

import com.google.gson.JsonElement;

import io.openems.backend.alerting.scheduler.MessageScheduler;
import io.openems.backend.alerting.scheduler.MessageSchedulerService;
import io.openems.backend.alerting.scheduler.MinuteTimer;
<<<<<<< HEAD
import io.openems.backend.common.alerting.OfflineEdgeAlertingSetting;
import io.openems.backend.common.alerting.SumStateAlertingSetting;
=======
import io.openems.backend.common.metadata.AlertingSetting;
>>>>>>> e8e6036a
import io.openems.backend.common.metadata.Edge;
import io.openems.backend.common.metadata.Mailer;
import io.openems.backend.common.test.DummyMetadata;
import io.openems.common.channel.Level;
<<<<<<< HEAD
import io.openems.common.exceptions.OpenemsException;
=======
>>>>>>> e8e6036a
import io.openems.common.test.TimeLeapClock;

public class Dummy {

	public static class MailerImpl implements Mailer {
		public record Mail(ZonedDateTime sentAt, String template) {
		}

		public final List<Mail> sentMails = new LinkedList<>();

		@Override
		public synchronized void sendMail(ZonedDateTime sendAt, String template, JsonElement params) {
			this.sentMails.add(new Mail(sendAt, template));
		}

		public int getMailsCount() {
			return this.sentMails.size();
		}
	}

	public static class MessageSchedulerServiceImpl implements MessageSchedulerService {
		public final List<MessageScheduler<? extends Message>> msgScheduler = new ArrayList<>();

		/**
		 * Find handler in MessageSchedulerService handler-list.
		 *
		 * @param <T>     type of handler
		 * @param handler to search for
		 * @return handler if found, else null
		 */
		@SuppressWarnings("unchecked")
		public <T extends Message> MessageScheduler<T> find(Handler<T> handler) {
			return (MessageScheduler<T>) this.msgScheduler.stream().filter(s -> s.isFor(handler)).findFirst()
					.orElseGet(null);
		}

		@Override
		public <T extends Message> MessageScheduler<T> register(Handler<T> handler) {
			var msgSch = new MessageScheduler<>(handler);
			this.msgScheduler.add(msgSch);
			return msgSch;
		}

		@Override
		public <T extends Message> void unregister(Handler<T> handler) {
			this.msgScheduler.removeIf(msgs -> msgs.isFor(handler));
		}
	}

	public static class SimpleMetadataImpl extends DummyMetadata {
		@Override
		public EventAdmin getEventAdmin() {
			return new EventAdminImpl();
		}
	}

	public static class AlertingMetadataImpl extends SimpleMetadataImpl {
		private Collection<Edge> edges;
<<<<<<< HEAD
		private Map<String, List<OfflineEdgeAlertingSetting>> offlineSettings;
		private Map<String, List<SumStateAlertingSetting>> sumStateSettings;
		private Map<String, Level> sumStates = new HashMap<>(10);

		/**
		 * Initialize Metadata with test data for Offline-Alerting.
		 *
		 * @param edges    to add
		 * @param settings to add
		 */
		public void initializeOffline(Collection<Edge> edges, Map<String, List<OfflineEdgeAlertingSetting>> settings) {
			this.edges = edges;
			this.offlineSettings = settings;
			this.sumStateSettings = Map.of();
		}

		/**
		 * Initialize Metadata with test data for SumState-Alerting.
=======
		private Map<String, List<AlertingSetting>> alertingSettings;
		private Map<String, Level> sumStates = new HashMap<>(10);

		/**
		 * Initialize Metadata with test data for Alerting.
>>>>>>> e8e6036a
		 *
		 * @param edges    to add
		 * @param settings to add
		 */
<<<<<<< HEAD
		public void initializeSumState(Collection<Edge> edges, Map<String, List<SumStateAlertingSetting>> settings) {
			this.edges = edges;
			this.sumStateSettings = settings;
			this.offlineSettings = Map.of();
=======
		public void initialize(Collection<Edge> edges, Map<String, List<AlertingSetting>> settings) {
			this.edges = edges;
			this.alertingSettings = settings;
>>>>>>> e8e6036a
		}

		@Override
		public boolean isInitialized() {
			return true;
		}

		@Override
		public Optional<Edge> getEdge(String edgeId) {
			return this.edges.stream().filter(e -> e.getId() == edgeId).findFirst();
		}

		@Override
		public Collection<Edge> getAllOfflineEdges() {
			return this.edges.stream().filter(Edge::isOffline).toList();
		}

		@Override
<<<<<<< HEAD
		public List<OfflineEdgeAlertingSetting> getEdgeOfflineAlertingSettings(String edgeId) throws OpenemsException {
			return this.offlineSettings.get(edgeId);
		}

		@Override
		public List<SumStateAlertingSetting> getSumStateAlertingSettings(String edgeId) throws OpenemsException {
			return this.sumStateSettings.get(edgeId);
		}

		@Override
		public Optional<Level> getSumState(String edgeId) {
			return Optional.ofNullable(this.sumStates.get(edgeId));
=======
		public List<AlertingSetting> getUserAlertingSettings(String edgeId) {
			return this.alertingSettings.get(edgeId);
>>>>>>> e8e6036a
		}

		public void setSumState(String edgeId, Level sumState) {
			this.sumStates.put(edgeId, sumState);
		}

		public Collection<Edge> getEdges() {
			return this.edges;
		}

<<<<<<< HEAD
		public Map<String, List<OfflineEdgeAlertingSetting>> getOfflineSettings() {
			return this.offlineSettings;
		}

		public Map<String, List<SumStateAlertingSetting>> getSumStateSettings() {
			return this.sumStateSettings;
=======
		public Map<String, List<AlertingSetting>> getAlertingSettings() {
			return this.alertingSettings;
>>>>>>> e8e6036a
		}
	}

	public static class EventAdminImpl implements EventAdmin {
		private List<Event> lastEvents = new ArrayList<>();

		public EventAdminImpl() {

		}

		@Override
		public void postEvent(Event event) {
			this.lastEvents.add(event);
		}

		@Override
		public void sendEvent(Event event) {
			this.lastEvents.add(event);
		}
	}

	public static class TimeLeapMinuteTimer extends MinuteTimer {

		private final TimeLeapClock timeLeapClock;
		private int advanced = 0;

		public TimeLeapMinuteTimer(Instant instant) {
			this(new TimeLeapClock(instant));
		}

		private TimeLeapMinuteTimer(TimeLeapClock clock) {
			super(clock);
			this.timeLeapClock = clock;
		}

		/**
		 * Leap the given amount in minutes. executing cycle method every time.
		 *
		 * @param amount to leap in minutes
		 */
		public void leap(long amount) {
			for (int i = 0; i < amount; i++) {
				this.timeLeapClock.leap(1, ChronoUnit.MINUTES);
				this.advanced += 1;
				this.cycle();
			}
		}

		/**
		 * Try to advance the Clock to a specific amount of minutes after
		 * initialization. If the given point is ahead, the time will leap by the
		 * missing amount. If the given point is behind, nothing will happen.
		 * <p>
		 * A return value >=0 means, the clock has advanced the given amount in minutes
		 * with this call.
		 * </p>
		 * <p>
		 * A return value <0 means, the clock has already advanced the given amount
		 * above.
		 * </p>
		 *
		 * @param point to advance to
		 * @return difference
		 */
		public long leapTo(long point) {
			var advancement = point - this.advanced;
			if (advancement > 0) {
				this.leap(advancement);
			}
			return advancement;
		}

		/**
		 * Get the amount this Timer has advanced since it was initialized.
		 *
		 * @return total leapt minutes.
		 */
		public int advanced() {
			return this.advanced;
		}
	}

<<<<<<< HEAD
	@SuppressWarnings("all")
	private static interface Config extends io.openems.backend.alerting.Config {
	}

	public static class TestConfig implements Config {
		public final boolean notifyOnOffline;
		public final boolean notifyOnSumStateChange;
		public final int initialDelay;

		public TestConfig(int initDelay, boolean onOffline, boolean onSumState) {
			this.notifyOnOffline = onOffline;
			this.notifyOnSumStateChange = onSumState;
			this.initialDelay = initDelay;
		}

		@Override
		public Class<? extends Annotation> annotationType() {
			throw new UnsupportedOperationException();
		}

		@Override
		public String webconsole_configurationFactory_nameHint() {
			throw new UnsupportedOperationException();
		}

		@Override
		public boolean notifyOnSumStateChange() {
			return this.notifyOnSumStateChange;
		}

		@Override
		public boolean notifyOnOffline() {
			return this.notifyOnOffline;
		}

		@Override
		public int initialDelay() {
			return this.initialDelay;
		}
=======
	protected static Config testConfig(int initialDelay) {
		return new Config() {

			@Override
			public Class<? extends Annotation> annotationType() {
				return Config.class;
			}

			@Override
			public String webconsole_configurationFactory_nameHint() {
				return "Alerting";
			}

			@Override
			public int initialDelay() {
				return initialDelay;
			}
		};
>>>>>>> e8e6036a
	}
}<|MERGE_RESOLUTION|>--- conflicted
+++ resolved
@@ -20,20 +20,13 @@
 import io.openems.backend.alerting.scheduler.MessageScheduler;
 import io.openems.backend.alerting.scheduler.MessageSchedulerService;
 import io.openems.backend.alerting.scheduler.MinuteTimer;
-<<<<<<< HEAD
 import io.openems.backend.common.alerting.OfflineEdgeAlertingSetting;
 import io.openems.backend.common.alerting.SumStateAlertingSetting;
-=======
-import io.openems.backend.common.metadata.AlertingSetting;
->>>>>>> e8e6036a
 import io.openems.backend.common.metadata.Edge;
 import io.openems.backend.common.metadata.Mailer;
 import io.openems.backend.common.test.DummyMetadata;
 import io.openems.common.channel.Level;
-<<<<<<< HEAD
 import io.openems.common.exceptions.OpenemsException;
-=======
->>>>>>> e8e6036a
 import io.openems.common.test.TimeLeapClock;
 
 public class Dummy {
@@ -92,7 +85,6 @@
 
 	public static class AlertingMetadataImpl extends SimpleMetadataImpl {
 		private Collection<Edge> edges;
-<<<<<<< HEAD
 		private Map<String, List<OfflineEdgeAlertingSetting>> offlineSettings;
 		private Map<String, List<SumStateAlertingSetting>> sumStateSettings;
 		private Map<String, Level> sumStates = new HashMap<>(10);
@@ -111,27 +103,14 @@
 
 		/**
 		 * Initialize Metadata with test data for SumState-Alerting.
-=======
-		private Map<String, List<AlertingSetting>> alertingSettings;
-		private Map<String, Level> sumStates = new HashMap<>(10);
-
-		/**
-		 * Initialize Metadata with test data for Alerting.
->>>>>>> e8e6036a
 		 *
 		 * @param edges    to add
 		 * @param settings to add
 		 */
-<<<<<<< HEAD
 		public void initializeSumState(Collection<Edge> edges, Map<String, List<SumStateAlertingSetting>> settings) {
 			this.edges = edges;
 			this.sumStateSettings = settings;
 			this.offlineSettings = Map.of();
-=======
-		public void initialize(Collection<Edge> edges, Map<String, List<AlertingSetting>> settings) {
-			this.edges = edges;
-			this.alertingSettings = settings;
->>>>>>> e8e6036a
 		}
 
 		@Override
@@ -150,7 +129,6 @@
 		}
 
 		@Override
-<<<<<<< HEAD
 		public List<OfflineEdgeAlertingSetting> getEdgeOfflineAlertingSettings(String edgeId) throws OpenemsException {
 			return this.offlineSettings.get(edgeId);
 		}
@@ -163,10 +141,6 @@
 		@Override
 		public Optional<Level> getSumState(String edgeId) {
 			return Optional.ofNullable(this.sumStates.get(edgeId));
-=======
-		public List<AlertingSetting> getUserAlertingSettings(String edgeId) {
-			return this.alertingSettings.get(edgeId);
->>>>>>> e8e6036a
 		}
 
 		public void setSumState(String edgeId, Level sumState) {
@@ -177,17 +151,12 @@
 			return this.edges;
 		}
 
-<<<<<<< HEAD
 		public Map<String, List<OfflineEdgeAlertingSetting>> getOfflineSettings() {
 			return this.offlineSettings;
 		}
 
 		public Map<String, List<SumStateAlertingSetting>> getSumStateSettings() {
 			return this.sumStateSettings;
-=======
-		public Map<String, List<AlertingSetting>> getAlertingSettings() {
-			return this.alertingSettings;
->>>>>>> e8e6036a
 		}
 	}
 
@@ -270,48 +239,8 @@
 		}
 	}
 
-<<<<<<< HEAD
-	@SuppressWarnings("all")
-	private static interface Config extends io.openems.backend.alerting.Config {
-	}
-
-	public static class TestConfig implements Config {
-		public final boolean notifyOnOffline;
-		public final boolean notifyOnSumStateChange;
-		public final int initialDelay;
-
-		public TestConfig(int initDelay, boolean onOffline, boolean onSumState) {
-			this.notifyOnOffline = onOffline;
-			this.notifyOnSumStateChange = onSumState;
-			this.initialDelay = initDelay;
-		}
-
-		@Override
-		public Class<? extends Annotation> annotationType() {
-			throw new UnsupportedOperationException();
-		}
-
-		@Override
-		public String webconsole_configurationFactory_nameHint() {
-			throw new UnsupportedOperationException();
-		}
-
-		@Override
-		public boolean notifyOnSumStateChange() {
-			return this.notifyOnSumStateChange;
-		}
-
-		@Override
-		public boolean notifyOnOffline() {
-			return this.notifyOnOffline;
-		}
-
-		@Override
-		public int initialDelay() {
-			return this.initialDelay;
-		}
-=======
-	protected static Config testConfig(int initialDelay) {
+
+	protected static Config testConfig(int initialDelay, boolean onOffline, boolean onSumState) {
 		return new Config() {
 
 			@Override
@@ -323,12 +252,22 @@
 			public String webconsole_configurationFactory_nameHint() {
 				return "Alerting";
 			}
+			
+			@Override
+			public boolean notifyOnSumStateChange() {
+				return onSumState;
+			}
+
+			@Override
+			public boolean notifyOnOffline() {
+				return onOffline;
+			}
+
 
 			@Override
 			public int initialDelay() {
 				return initialDelay;
 			}
 		};
->>>>>>> e8e6036a
 	}
 }
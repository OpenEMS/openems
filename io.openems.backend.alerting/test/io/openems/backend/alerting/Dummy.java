package io.openems.backend.alerting;

import java.lang.annotation.Annotation;
import java.time.Instant;
import java.time.ZonedDateTime;
import java.time.temporal.ChronoUnit;
import java.util.ArrayList;
import java.util.Collection;
import java.util.HashMap;
import java.util.LinkedList;
import java.util.List;
import java.util.Map;
import java.util.Optional;

import org.osgi.service.event.Event;
import org.osgi.service.event.EventAdmin;

import com.google.gson.JsonElement;

import io.openems.backend.alerting.scheduler.MessageScheduler;
import io.openems.backend.alerting.scheduler.MessageSchedulerService;
<<<<<<< HEAD
import io.openems.backend.common.metadata.UserAlertingSettings;
=======
import io.openems.backend.alerting.scheduler.MinuteTimer;
import io.openems.backend.common.metadata.AlertingSetting;
>>>>>>> a6c6a3bf
import io.openems.backend.common.metadata.Edge;
import io.openems.backend.common.metadata.Mailer;
import io.openems.backend.common.test.DummyMetadata;
import io.openems.common.channel.Level;
import io.openems.common.test.TimeLeapClock;

public class Dummy {

	public static class MailerImpl implements Mailer {
		public record Mail(ZonedDateTime sentAt, String template) {
		}

		public final List<Mail> sentMails = new LinkedList<>();

		@Override
		public synchronized void sendMail(ZonedDateTime sendAt, String template, JsonElement params) {
			this.sentMails.add(new Mail(sendAt, template));
		}

		public int getMailsCount() {
			return this.sentMails.size();
		}
	}

	public static class MessageSchedulerServiceImpl implements MessageSchedulerService {
		public final List<MessageScheduler<? extends Message>> msgScheduler = new ArrayList<>();

		/**
		 * Find handler in MessageSchedulerService handler-list.
		 *
		 * @param <T>     type of handler
		 * @param handler to search for
		 * @return handler if found, else null
		 */
		@SuppressWarnings("unchecked")
		public <T extends Message> MessageScheduler<T> find(Handler<T> handler) {
			return (MessageScheduler<T>) this.msgScheduler.stream().filter(s -> s.isFor(handler)).findFirst()
					.orElseGet(null);
		}

		@Override
		public <T extends Message> MessageScheduler<T> register(Handler<T> handler) {
			var msgSch = new MessageScheduler<>(handler);
			this.msgScheduler.add(msgSch);
			return msgSch;
		}

		@Override
		public <T extends Message> void unregister(Handler<T> handler) {
			this.msgScheduler.removeIf(msgs -> msgs.isFor(handler));
		}
	}

	public static class SimpleMetadataImpl extends DummyMetadata {
		@Override
		public EventAdmin getEventAdmin() {
			return new EventAdminImpl();
		}
	}

<<<<<<< HEAD
	public static class MetadataImpl extends SimpleMetadataImpl {
		private List<Edge> edges;
		private Map<String, List<UserAlertingSettings>> settings;
=======
	public static class AlertingMetadataImpl extends SimpleMetadataImpl {
		private Collection<Edge> edges;
		private Map<String, List<AlertingSetting>> alertingSettings;
		private Map<String, Level> sumStates = new HashMap<>(10);
>>>>>>> a6c6a3bf

		/**
		 * Initialize Metadata with test data for Alerting.
		 *
		 * @param edges    to add
		 * @param settings to add
		 */
<<<<<<< HEAD
		public void initialize(List<Edge> edges, Map<String, List<UserAlertingSettings>> settings) {
=======
		public void initialize(Collection<Edge> edges, Map<String, List<AlertingSetting>> settings) {
>>>>>>> a6c6a3bf
			this.edges = edges;
			this.alertingSettings = settings;
		}

		@Override
		public boolean isInitialized() {
			return true;
		}

<<<<<<< HEAD
		public Map<String, List<UserAlertingSettings>> getSettings() {
			return this.settings;
		}

=======
>>>>>>> a6c6a3bf
		@Override
		public Optional<Edge> getEdge(String edgeId) {
			return this.edges.stream().filter(e -> e.getId() == edgeId).findFirst();
		}

		@Override
		public Collection<Edge> getAllOfflineEdges() {
			return this.edges.stream().filter(Edge::isOffline).toList();
		}

		@Override
<<<<<<< HEAD
		public List<UserAlertingSettings> getUserAlertingSettings(String edgeId) {
			return this.settings.get(edgeId);
=======
		public List<AlertingSetting> getUserAlertingSettings(String edgeId) {
			return this.alertingSettings.get(edgeId);
		}

		public void setSumState(String edgeId, Level sumState) {
			this.sumStates.put(edgeId, sumState);
		}

		public Collection<Edge> getEdges() {
			return this.edges;
		}

		public Map<String, List<AlertingSetting>> getAlertingSettings() {
			return this.alertingSettings;
>>>>>>> a6c6a3bf
		}
	}

	public static class EventAdminImpl implements EventAdmin {
		private List<Event> lastEvents = new ArrayList<>();

		public EventAdminImpl() {

		}

		@Override
		public void postEvent(Event event) {
			this.lastEvents.add(event);
		}

		@Override
		public void sendEvent(Event event) {
			this.lastEvents.add(event);
		}
	}

	public static class TimeLeapMinuteTimer extends MinuteTimer {

		private final TimeLeapClock timeLeapClock;
		private int advanced = 0;

		public TimeLeapMinuteTimer(Instant instant) {
			this(new TimeLeapClock(instant));
		}

		private TimeLeapMinuteTimer(TimeLeapClock clock) {
			super(clock);
			this.timeLeapClock = clock;
		}

		/**
		 * Leap the given amount in minutes. executing cycle method every time.
		 *
		 * @param amount to leap in minutes
		 */
		public void leap(long amount) {
			for (int i = 0; i < amount; i++) {
				this.timeLeapClock.leap(1, ChronoUnit.MINUTES);
				this.advanced += 1;
				this.cycle();
			}
		}

		/**
		 * Try to advance the Clock to a specific amount of minutes after
		 * initialization. If the given point is ahead, the time will leap by the
		 * missing amount. If the given point is behind, nothing will happen.
		 * <p>
		 * A return value >=0 means, the clock has advanced the given amount in minutes
		 * with this call.
		 * </p>
		 * <p>
		 * A return value <0 means, the clock has already advanced the given amount
		 * above.
		 * </p>
		 *
		 * @param point to advance to
		 * @return difference
		 */
		public long leapTo(long point) {
			var advancement = point - this.advanced;
			if (advancement > 0) {
				this.leap(advancement);
			}
			return advancement;
		}

		/**
		 * Get the amount this Timer has advanced since it was initialized.
		 *
		 * @return total leapt minutes.
		 */
		public int advanced() {
			return this.advanced;
		}
	}

	protected static Config testConfig(int initialDelay) {
		return new Config() {

			@Override
			public Class<? extends Annotation> annotationType() {
				return Config.class;
			}

			@Override
			public String webconsole_configurationFactory_nameHint() {
				return "Alerting";
			}

			@Override
			public int initialDelay() {
				return initialDelay;
			}
		};
	}
}<|MERGE_RESOLUTION|>--- conflicted
+++ resolved
@@ -19,12 +19,8 @@
 
 import io.openems.backend.alerting.scheduler.MessageScheduler;
 import io.openems.backend.alerting.scheduler.MessageSchedulerService;
-<<<<<<< HEAD
+import io.openems.backend.alerting.scheduler.MinuteTimer;
 import io.openems.backend.common.metadata.UserAlertingSettings;
-=======
-import io.openems.backend.alerting.scheduler.MinuteTimer;
-import io.openems.backend.common.metadata.AlertingSetting;
->>>>>>> a6c6a3bf
 import io.openems.backend.common.metadata.Edge;
 import io.openems.backend.common.metadata.Mailer;
 import io.openems.backend.common.test.DummyMetadata;
@@ -85,16 +81,10 @@
 		}
 	}
 
-<<<<<<< HEAD
-	public static class MetadataImpl extends SimpleMetadataImpl {
-		private List<Edge> edges;
-		private Map<String, List<UserAlertingSettings>> settings;
-=======
 	public static class AlertingMetadataImpl extends SimpleMetadataImpl {
 		private Collection<Edge> edges;
-		private Map<String, List<AlertingSetting>> alertingSettings;
+		private Map<String, List<UserAlertingSettings>> settings;
 		private Map<String, Level> sumStates = new HashMap<>(10);
->>>>>>> a6c6a3bf
 
 		/**
 		 * Initialize Metadata with test data for Alerting.
@@ -102,11 +92,7 @@
 		 * @param edges    to add
 		 * @param settings to add
 		 */
-<<<<<<< HEAD
-		public void initialize(List<Edge> edges, Map<String, List<UserAlertingSettings>> settings) {
-=======
-		public void initialize(Collection<Edge> edges, Map<String, List<AlertingSetting>> settings) {
->>>>>>> a6c6a3bf
+		public void initialize(Collection<Edge> edges, Map<String, List<UserAlertingSettings>> settings) {
 			this.edges = edges;
 			this.alertingSettings = settings;
 		}
@@ -116,13 +102,10 @@
 			return true;
 		}
 
-<<<<<<< HEAD
 		public Map<String, List<UserAlertingSettings>> getSettings() {
 			return this.settings;
 		}
 
-=======
->>>>>>> a6c6a3bf
 		@Override
 		public Optional<Edge> getEdge(String edgeId) {
 			return this.edges.stream().filter(e -> e.getId() == edgeId).findFirst();
@@ -134,11 +117,7 @@
 		}
 
 		@Override
-<<<<<<< HEAD
 		public List<UserAlertingSettings> getUserAlertingSettings(String edgeId) {
-			return this.settings.get(edgeId);
-=======
-		public List<AlertingSetting> getUserAlertingSettings(String edgeId) {
 			return this.alertingSettings.get(edgeId);
 		}
 
@@ -152,7 +131,6 @@
 
 		public Map<String, List<AlertingSetting>> getAlertingSettings() {
 			return this.alertingSettings;
->>>>>>> a6c6a3bf
 		}
 	}
 

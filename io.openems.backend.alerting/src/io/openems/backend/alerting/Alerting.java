package io.openems.backend.alerting;

import java.util.ArrayList;
import java.util.List;
<<<<<<< HEAD
import java.util.concurrent.Executor;
import java.util.concurrent.LinkedBlockingQueue;
import java.util.concurrent.ThreadPoolExecutor;
import java.util.concurrent.TimeUnit;
=======
import java.util.Map;
import java.util.concurrent.Executors;
import java.util.concurrent.ThreadPoolExecutor;
>>>>>>> e8e6036a
import java.util.function.Consumer;

import org.osgi.service.component.annotations.Activate;
import org.osgi.service.component.annotations.Component;
import org.osgi.service.component.annotations.ConfigurationPolicy;
import org.osgi.service.component.annotations.Deactivate;
import org.osgi.service.component.annotations.Reference;
import org.osgi.service.event.Event;
import org.osgi.service.event.EventHandler;
import org.osgi.service.event.propertytypes.EventTopics;
import org.osgi.service.metatype.annotations.Designate;
import org.slf4j.Logger;
import org.slf4j.LoggerFactory;

import com.google.common.util.concurrent.ThreadFactoryBuilder;
import com.google.gson.JsonElement;

import io.openems.backend.alerting.handler.OfflineEdgeHandler;
import io.openems.backend.alerting.handler.SumStateHandler;
import io.openems.backend.alerting.scheduler.Scheduler;
import io.openems.backend.common.component.AbstractOpenemsBackendComponent;
import io.openems.backend.common.debugcycle.DebugLoggable;
import io.openems.backend.common.metadata.Edge;
import io.openems.backend.common.metadata.Mailer;
import io.openems.backend.common.metadata.Metadata;
import io.openems.common.event.EventReader;

@Designate(ocd = Config.class, factory = false)
@Component(//
		name = "Alerting", //
		configurationPolicy = ConfigurationPolicy.REQUIRE, //
		immediate = true //
)
@EventTopics({ //
		Edge.Events.ON_SET_ONLINE, //
		Edge.Events.ON_SET_SUM_STATE, //
		Metadata.Events.AFTER_IS_INITIALIZED //
})
public class Alerting extends AbstractOpenemsBackendComponent implements EventHandler, DebugLoggable {

	// Maximum number of messages constructed at the same time
	private static final byte THREAD_POOL_SIZE = 2;
	// Queue size from which warnings are issued
	private static final byte THREAD_QUEUE_WARNING_THRESHOLD = 50;

<<<<<<< HEAD
	private static final Executor createDefaultExecutorService() {
		final var threadFacotry = new ThreadFactoryBuilder() //
				.setNameFormat(Alerting.class.getSimpleName() + ".EventHandler-%d") //
				.build();
		final var blockingQueue = new LinkedBlockingQueue<Runnable>();
		final var alertingLog = LoggerFactory.getLogger(Alerting.class.getCanonicalName() + "::ThreadPoolExecutor");
		return new ThreadPoolExecutor(0, THREAD_POOL_SIZE, 1, TimeUnit.HOURS, blockingQueue, threadFacotry) {
			@Override
			public void execute(Runnable command) {
				super.execute(command);
				int queueSize = this.getQueue().size();
				if (queueSize > 0 && queueSize % THREAD_QUEUE_WARNING_THRESHOLD == 0) {
					alertingLog.warn(queueSize + " tasks in the EventHandlerQueue!");
				}
			}
		};
=======
	private static final ThreadPoolExecutor createDefaultExecutorService() {
		final var threadFactory = new ThreadFactoryBuilder()
				.setNameFormat(Alerting.class.getSimpleName() + ".EventHandler-%d").build();
		return (ThreadPoolExecutor) Executors.newFixedThreadPool(THREAD_POOL_SIZE, threadFactory);
>>>>>>> e8e6036a
	}

	private final Logger log = LoggerFactory.getLogger(Alerting.class);
	private final Executor executor;

	@Reference
	protected Metadata metadata;

	@Reference
	protected Mailer mailer;

	private final Scheduler scheduler;

<<<<<<< HEAD
	protected final List<Handler<?>> handler = new ArrayList<>(2);

	protected Alerting(Scheduler scheduler, Executor executor) {
=======
	protected final List<Handler<?>> handler = new ArrayList<>(1);

	protected Alerting(Scheduler scheduler, ThreadPoolExecutor executor) {
>>>>>>> e8e6036a
		super("Alerting");
		this.executor = executor;
		this.scheduler = scheduler;
	}

	public Alerting() {
		this(new Scheduler(), Alerting.createDefaultExecutorService());
	}

	@Activate
	protected void activate(Config config) {
		this.logInfo(this.log, "Activate");
		this.scheduler.start();

<<<<<<< HEAD
		if (config.notifyOnOffline()) {
			var handler = new OfflineEdgeHandler(this.scheduler, this.scheduler, this.mailer, this.metadata, //
					config.initialDelay());
			this.handler.add(handler);
		}

		if (config.notifyOnSumStateChange()) {
			var handler = new SumStateHandler(this.scheduler, this.scheduler, this.mailer, this.metadata, //
					config.initialDelay());
			this.handler.add(handler);
		}
=======
		var handler = new OfflineEdgeHandler(this.scheduler, this.scheduler, this.mailer, this.metadata, //
				config.initialDelay());
		this.handler.add(handler);
>>>>>>> e8e6036a
	}

	@Deactivate
	protected void deactivate() {
		this.logInfo(this.log, "Deactivate");
		this.handler.forEach(Handler::stop);
		this.handler.clear();
		this.scheduler.stop();
	}

	@Override
	public void handleEvent(Event event) {
		var reader = new EventReader(event);
		for (var h : this.handler) {
			var task = h.getEventHandler(reader.getTopic());
			if (task != null) {
				this.execute(task, reader);
			}
		}
<<<<<<< HEAD
	}

	private void execute(Consumer<EventReader> consumer, EventReader reader) {
		this.executor.execute(() -> consumer.accept(reader));
=======
	}

	private void execute(Consumer<EventReader> consumer, EventReader reader) {
		this.executor.execute(() -> consumer.accept(reader));
	}

	@Override
	public String debugLog() {
		int queueSize = this.executor.getQueue().size();
		if (queueSize >= THREAD_QUEUE_WARNING_THRESHOLD) {
			return "%d tasks in the EventHandlerQueue!".formatted(queueSize);
		} else {
			return null;
		}
	}

	@Override
	public Map<String, JsonElement> debugMetrics() {
		return null;
>>>>>>> e8e6036a
	}

}<|MERGE_RESOLUTION|>--- conflicted
+++ resolved
@@ -2,16 +2,9 @@
 
 import java.util.ArrayList;
 import java.util.List;
-<<<<<<< HEAD
-import java.util.concurrent.Executor;
-import java.util.concurrent.LinkedBlockingQueue;
-import java.util.concurrent.ThreadPoolExecutor;
-import java.util.concurrent.TimeUnit;
-=======
 import java.util.Map;
 import java.util.concurrent.Executors;
 import java.util.concurrent.ThreadPoolExecutor;
->>>>>>> e8e6036a
 import java.util.function.Consumer;
 
 import org.osgi.service.component.annotations.Activate;
@@ -57,33 +50,14 @@
 	// Queue size from which warnings are issued
 	private static final byte THREAD_QUEUE_WARNING_THRESHOLD = 50;
 
-<<<<<<< HEAD
-	private static final Executor createDefaultExecutorService() {
-		final var threadFacotry = new ThreadFactoryBuilder() //
-				.setNameFormat(Alerting.class.getSimpleName() + ".EventHandler-%d") //
-				.build();
-		final var blockingQueue = new LinkedBlockingQueue<Runnable>();
-		final var alertingLog = LoggerFactory.getLogger(Alerting.class.getCanonicalName() + "::ThreadPoolExecutor");
-		return new ThreadPoolExecutor(0, THREAD_POOL_SIZE, 1, TimeUnit.HOURS, blockingQueue, threadFacotry) {
-			@Override
-			public void execute(Runnable command) {
-				super.execute(command);
-				int queueSize = this.getQueue().size();
-				if (queueSize > 0 && queueSize % THREAD_QUEUE_WARNING_THRESHOLD == 0) {
-					alertingLog.warn(queueSize + " tasks in the EventHandlerQueue!");
-				}
-			}
-		};
-=======
 	private static final ThreadPoolExecutor createDefaultExecutorService() {
 		final var threadFactory = new ThreadFactoryBuilder()
 				.setNameFormat(Alerting.class.getSimpleName() + ".EventHandler-%d").build();
 		return (ThreadPoolExecutor) Executors.newFixedThreadPool(THREAD_POOL_SIZE, threadFactory);
->>>>>>> e8e6036a
 	}
 
 	private final Logger log = LoggerFactory.getLogger(Alerting.class);
-	private final Executor executor;
+	private final ThreadPoolExecutor executor;
 
 	@Reference
 	protected Metadata metadata;
@@ -93,15 +67,10 @@
 
 	private final Scheduler scheduler;
 
-<<<<<<< HEAD
+
 	protected final List<Handler<?>> handler = new ArrayList<>(2);
 
-	protected Alerting(Scheduler scheduler, Executor executor) {
-=======
-	protected final List<Handler<?>> handler = new ArrayList<>(1);
-
 	protected Alerting(Scheduler scheduler, ThreadPoolExecutor executor) {
->>>>>>> e8e6036a
 		super("Alerting");
 		this.executor = executor;
 		this.scheduler = scheduler;
@@ -116,7 +85,6 @@
 		this.logInfo(this.log, "Activate");
 		this.scheduler.start();
 
-<<<<<<< HEAD
 		if (config.notifyOnOffline()) {
 			var handler = new OfflineEdgeHandler(this.scheduler, this.scheduler, this.mailer, this.metadata, //
 					config.initialDelay());
@@ -128,11 +96,6 @@
 					config.initialDelay());
 			this.handler.add(handler);
 		}
-=======
-		var handler = new OfflineEdgeHandler(this.scheduler, this.scheduler, this.mailer, this.metadata, //
-				config.initialDelay());
-		this.handler.add(handler);
->>>>>>> e8e6036a
 	}
 
 	@Deactivate
@@ -152,12 +115,6 @@
 				this.execute(task, reader);
 			}
 		}
-<<<<<<< HEAD
-	}
-
-	private void execute(Consumer<EventReader> consumer, EventReader reader) {
-		this.executor.execute(() -> consumer.accept(reader));
-=======
 	}
 
 	private void execute(Consumer<EventReader> consumer, EventReader reader) {
@@ -177,7 +134,6 @@
 	@Override
 	public Map<String, JsonElement> debugMetrics() {
 		return null;
->>>>>>> e8e6036a
 	}
 
 }
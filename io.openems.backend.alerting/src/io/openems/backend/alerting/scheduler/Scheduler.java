package io.openems.backend.alerting.scheduler;

import java.time.ZonedDateTime;
import java.util.ArrayList;
import java.util.List;
import java.util.function.Consumer;

import org.slf4j.Logger;
import org.slf4j.LoggerFactory;

import io.openems.backend.alerting.Handler;
import io.openems.backend.alerting.Message;

/**
 * A {@link MessageSchedulerService} implementation using {@link MinuteTimer}.
<<<<<<< HEAD
=======
 *
>>>>>>> 3143cfd0
 */
public class Scheduler implements Consumer<ZonedDateTime>, MessageSchedulerService, TimedExecutor {

	private final MinuteTimer minuteTimer;
	private final List<MessageScheduler<? extends Message>> msgScheduler;

	private final Logger log = LoggerFactory.getLogger(Scheduler.class);

	public Scheduler(MinuteTimer timer) {
		this.minuteTimer = timer;
		this.msgScheduler = new ArrayList<>();
	}

	public Scheduler() {
		this(new MinuteTimerAsync());
	}

	@Override
	public <T extends Message> MessageScheduler<T> register(Handler<T> handler) {
		var msgSch = new MessageScheduler<>(handler);
		this.msgScheduler.add(msgSch);
		return msgSch;
	}

	@Override
	public <T extends Message> void unregister(Handler<T> handler) {
		this.msgScheduler.removeIf(msgs -> msgs.isFor(handler));
	}

	@Override
	public TimedTask schedule(ZonedDateTime at, Consumer<ZonedDateTime> task) {
		return this.minuteTimer.schedule(at, task);
	}

	@Override
	public void cancel(TimedTask task) {
		this.minuteTimer.cancel(task);
	}

	@Override
	public ZonedDateTime now() {
		return this.minuteTimer.now();
	}

	/**
	 * Subscribe to minuteTimer and start scheduling.
	 */
	public void start() {
		this.log.info("[Alerting-Scheduler] start");
		this.minuteTimer.subscribe(this);
	}

	/**
	 * Unsubscribe from minuteTimer and stop scheduling.
	 */
	public void stop() {
		this.log.info("[Alerting-Scheduler] stop");
		this.minuteTimer.unsubscribe(this);
	}

	/**
	 * Get the total count of Messages scheduled for dispatch.
	 *
	 * @return total count
	 */
	public int getScheduledMsgsCount() {
		return this.msgScheduler.stream().map(MessageScheduler::size).reduce(0, Integer::sum);
	}

	/**
	 * Check if given message is scheduled within any MessageScheduler.
	 *
	 * @param msg to check for
	 * @return true if any scheduling was found
	 */
	public boolean isScheduled(Message msg) {
		return this.msgScheduler.stream().anyMatch(ms -> ms.isScheduled(msg));
	}

	@Override
	public void accept(ZonedDateTime now) {
		this.msgScheduler.forEach(ms -> ms.handle(now));
	}
}<|MERGE_RESOLUTION|>--- conflicted
+++ resolved
@@ -13,10 +13,7 @@
 
 /**
  * A {@link MessageSchedulerService} implementation using {@link MinuteTimer}.
-<<<<<<< HEAD
-=======
  *
->>>>>>> 3143cfd0
  */
 public class Scheduler implements Consumer<ZonedDateTime>, MessageSchedulerService, TimedExecutor {
 

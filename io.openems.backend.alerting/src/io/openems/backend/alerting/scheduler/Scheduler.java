package io.openems.backend.alerting.scheduler;

import java.time.ZonedDateTime;
import java.util.ArrayList;
import java.util.List;
import java.util.function.Consumer;

import org.slf4j.Logger;
import org.slf4j.LoggerFactory;

import io.openems.backend.alerting.Handler;
import io.openems.backend.alerting.Message;

/**
 * A {@link MessageSchedulerService} implementation using {@link MinuteTimer}.
<<<<<<< HEAD
=======
 *
>>>>>>> e8e6036a
 */
public class Scheduler implements Consumer<ZonedDateTime>, MessageSchedulerService, TimedExecutor {

	private final MinuteTimer minuteTimer;
	private final List<MessageScheduler<? extends Message>> msgScheduler;

	private final Logger log = LoggerFactory.getLogger(Scheduler.class);

	public Scheduler(MinuteTimer timer) {
		this.minuteTimer = timer;
		this.msgScheduler = new ArrayList<>();
	}

	public Scheduler() {
<<<<<<< HEAD
		this(MinuteTimerAsync.getInstance());
=======
		this(new MinuteTimerAsync());
>>>>>>> e8e6036a
	}

	@Override
	public <T extends Message> MessageScheduler<T> register(Handler<T> handler) {
		var msgSch = new MessageScheduler<>(handler);
		this.msgScheduler.add(msgSch);
		return msgSch;
	}

	@Override
	public <T extends Message> void unregister(Handler<T> handler) {
		this.msgScheduler.removeIf(msgs -> msgs.isFor(handler));
	}

	@Override
	public TimedTask schedule(ZonedDateTime at, Consumer<ZonedDateTime> task) {
		return this.minuteTimer.schedule(at, task);
	}

	@Override
	public void cancel(TimedTask task) {
		this.minuteTimer.cancel(task);
	}

	@Override
	public ZonedDateTime now() {
		return this.minuteTimer.now();
	}

	/**
	 * Subscribe to minuteTimer and start scheduling.
	 */
	public void start() {
		this.log.info("[Alerting-Scheduler] start");
		this.minuteTimer.subscribe(this);
	}

	/**
	 * Unsubscribe from minuteTimer and stop scheduling.
	 */
	public void stop() {
		this.log.info("[Alerting-Scheduler] stop");
		this.minuteTimer.unsubscribe(this);
	}

	/**
	 * Get the total count of Messages scheduled for dispatch.
	 *
	 * @return total count
	 */
	public int getScheduledMsgsCount() {
		return this.msgScheduler.stream().map(MessageScheduler::size).reduce(0, Integer::sum);
	}

	/**
	 * Check if given message is scheduled within any MessageScheduler.
	 *
	 * @param msg to check for
	 * @return true if any scheduling was found
	 */
	public boolean isScheduled(Message msg) {
		return this.msgScheduler.stream().anyMatch(ms -> ms.isScheduled(msg));
	}

	@Override
	public void accept(ZonedDateTime now) {
		this.msgScheduler.forEach(ms -> ms.handle(now));
	}
}<|MERGE_RESOLUTION|>--- conflicted
+++ resolved
@@ -13,10 +13,7 @@
 
 /**
  * A {@link MessageSchedulerService} implementation using {@link MinuteTimer}.
-<<<<<<< HEAD
-=======
  *
->>>>>>> e8e6036a
  */
 public class Scheduler implements Consumer<ZonedDateTime>, MessageSchedulerService, TimedExecutor {
 
@@ -31,11 +28,7 @@
 	}
 
 	public Scheduler() {
-<<<<<<< HEAD
-		this(MinuteTimerAsync.getInstance());
-=======
 		this(new MinuteTimerAsync());
->>>>>>> e8e6036a
 	}
 
 	@Override

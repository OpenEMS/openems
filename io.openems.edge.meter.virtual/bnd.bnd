--- conflicted
+++ resolved
@@ -2,22 +2,8 @@
 Bundle-Vendor: FENECON GmbH
 Bundle-License: https://opensource.org/licenses/EPL-2.0
 Bundle-Version: 1.0.0.${tstamp}
-<<<<<<< HEAD
-Bundle-Description: This virtual meter is used to sum up the values of other meters.
-Export-Package:\
-	io.openems.edge.meter.api;provide:=true
-	
--privatepackage:\
-	io.openems.edge.meter.virtual.symmetric.add
-
--includeresource:\
-	{readme.adoc}
-
--buildpath:\
-=======
 
 -buildpath: \
->>>>>>> acd741cc
 	${buildpath},\
 	io.openems.common,\
 	io.openems.edge.bridge.modbus,\
@@ -25,9 +11,5 @@
 	io.openems.edge.meter.api,\
 	slf4j.api
 
-<<<<<<< HEAD
--testpath:\
-=======
 -testpath: \
->>>>>>> acd741cc
 	${testpath}
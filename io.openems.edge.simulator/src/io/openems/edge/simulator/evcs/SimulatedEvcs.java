--- conflicted
+++ resolved
@@ -38,10 +38,6 @@
 		property = EventConstants.EVENT_TOPIC + "=" + EdgeEventConstants.TOPIC_CYCLE_BEFORE_PROCESS_IMAGE)
 public class SimulatedEvcs extends AbstractOpenemsComponent implements ManagedEvcs, Evcs, OpenemsComponent, EventHandler {
 
-<<<<<<< HEAD
-	public LocalDateTime startTime;
-=======
->>>>>>> 05039e4d
 	
 	public enum ChannelId implements io.openems.edge.common.channel.ChannelId {
 		SIMULATED_CHARGE_POWER(Doc.of(OpenemsType.INTEGER).unit(Unit.WATT));
@@ -82,10 +78,6 @@
 			return;
 		}
 		
-<<<<<<< HEAD
-		startTime = LocalDateTime.now();
-=======
->>>>>>> 05039e4d
 		this.getMaximumHardwarePower().setNextValue(22800);
 		this.getMinimumHardwarePower().setNextValue(6000);
 		this.getPhases().setNextValue(3);
@@ -108,20 +100,12 @@
 			break;
 		}
 	}
-<<<<<<< HEAD
-	private LocalDateTime letzterUpdate = LocalDateTime.now();
-=======
 	private LocalDateTime lastUpdate = LocalDateTime.now();
->>>>>>> 05039e4d
 	private double exactEnergySession = 0;
 	private void updateChannels() {
 		
 		Optional<Integer> chargePowerLimitOpt = this.setChargePowerLimit().getNextWriteValueAndReset();
 		
-<<<<<<< HEAD
-		System.out.println("chargePowerLimitOpt"+chargePowerLimitOpt);
-=======
->>>>>>> 05039e4d
 		// copy write value to read value
 		this.setChargePowerLimit().setNextValue(chargePowerLimitOpt);
 
@@ -138,23 +122,12 @@
 
 		this.getChargePower().setNextValue(simulatedChargePower);
 		
-<<<<<<< HEAD
-		long timeDiff = ChronoUnit.MILLIS.between(letzterUpdate, LocalDateTime.now());
-		double energieTransfered = (timeDiff / 1000.0/60/60) * this.getChargePower().getNextValue().orElse(0);
-		System.out.println(this.getChargePower().getNextValue().orElse(0));
-		exactEnergySession = exactEnergySession + energieTransfered;
-		System.out.println("Exakt:"+exactEnergySession);
-		this.getEnergySession().setNextValue((int) exactEnergySession);	
-
-		letzterUpdate = LocalDateTime.now();
-=======
 		long timeDiff = ChronoUnit.MILLIS.between(lastUpdate, LocalDateTime.now());
 		double energieTransfered = (timeDiff / 1000.0/60/60) * this.getChargePower().getNextValue().orElse(0);
 		this.exactEnergySession = this.exactEnergySession + energieTransfered;
 		this.getEnergySession().setNextValue((int) exactEnergySession);	
 
 		lastUpdate = LocalDateTime.now();
->>>>>>> 05039e4d
 	}
 
 	@Override

--- conflicted
+++ resolved
@@ -1,4 +1,7 @@
 package io.openems.edge.simulator.battery;
+
+import java.util.Arrays;
+import java.util.stream.Stream;
 
 import io.openems.edge.battery.api.Battery;
 import io.openems.edge.common.channel.BooleanReadChannel;
@@ -6,9 +9,6 @@
 import io.openems.edge.common.channel.IntegerReadChannel;
 import io.openems.edge.common.channel.StateCollectorChannel;
 import io.openems.edge.common.component.OpenemsComponent;
-
-import java.util.Arrays;
-import java.util.stream.Stream;
 
 public class Utils {
 	public static Stream<? extends Channel<?>> initializeChannels(BatteryDummy s) {
@@ -26,10 +26,7 @@
 					case SOC:
 					case SOH:
 					case BATTERY_TEMP:
-<<<<<<< HEAD
-=======
 					case MAX_CAPACITY:
->>>>>>> a11862ac
 					case CHARGE_MAX_CURRENT:
 					case CHARGE_MAX_VOLTAGE:
 					case DISCHARGE_MAX_CURRENT:

--- conflicted
+++ resolved
@@ -18,9 +18,7 @@
 import org.osgi.service.metatype.annotations.Designate;
 
 import io.openems.common.channel.AccessMode;
-import io.openems.common.channel.Unit;
 import io.openems.common.exceptions.OpenemsException;
-import io.openems.common.types.OpenemsType;
 import io.openems.edge.common.channel.Doc;
 import io.openems.edge.common.component.AbstractOpenemsComponent;
 import io.openems.edge.common.component.OpenemsComponent;
@@ -53,7 +51,7 @@
 	private Config config;
 
 	public enum ChannelId implements io.openems.edge.common.channel.ChannelId {
-		BMS_AMPERE_HOURS(Doc.of(OpenemsType.LONG).unit(Unit.AMPERE_HOURS));
+		;
 		private final Doc doc;
 
 		private ChannelId(Doc doc) {
@@ -137,7 +135,7 @@
 		 * calculate State of charge
 		 */
 		// TODO timedelta
-		float watthours = (float) activePower * 60 / 3600;
+		float watthours = (float) activePower * 1 / 3600;
 		// float watthours = (float) activePower * this.datasource.getTimeDelta() /
 		// 3600;
 		float socChange = watthours / this.config.capacity();
@@ -199,33 +197,6 @@
 	 * Calculate the Energy values from ActivePower.
 	 */
 	private void calculateEnergy() {
-<<<<<<< HEAD
-		if (this.lastPowerValuesTimestamp != null) {
-
-			long passedTimeInMilliSeconds = Duration.between(this.lastPowerValuesTimestamp, LocalDateTime.now())
-					.toMillis();
-			this.lastPowerValuesTimestamp = LocalDateTime.now();
-
-			this.logDebug(this.log, "time elpsed in ms: " + passedTimeInMilliSeconds);
-			this.logDebug(this.log, "last power value :" + this.lastPowerValue);
-			double energy = this.lastPowerValue * (passedTimeInMilliSeconds / 1000) / 3600;
-			// calculate energy in watt hours
-
-			this.logDebug(this.log, "energy in wh: " + energy);
-
-			if (this.lastPowerValue < 0) {
-				this.accumulatedChargeEnergy = this.accumulatedChargeEnergy + energy;
-				this._setActiveChargeEnergy((long) accumulatedChargeEnergy);
-			} else if (this.lastPowerValue > 0) {
-				this.accumulatedDischargeEnergy = this.accumulatedDischargeEnergy + energy;
-				this._setActiveDischargeEnergy((long) accumulatedDischargeEnergy);
-			}
-			this.channel(ChannelId.BMS_AMPERE_HOURS).setNextValue((accumulatedChargeEnergy + accumulatedDischargeEnergy) / 110);
-
-			this.logDebug(this.log, "accumulated charge energy :" + accumulatedChargeEnergy);
-			this.logDebug(this.log, "accumulated discharge energy :" + accumulatedDischargeEnergy);
-
-=======
 		// Calculate Energy
 		Integer activePower = this.getActivePower().get();
 		if (activePower == null) {
@@ -236,7 +207,6 @@
 			// Buy-From-Grid
 			this.calculateChargeEnergy.update(0);
 			this.calculateDischargeEnergy.update(activePower);
->>>>>>> 6adbb719
 		} else {
 			// Sell-To-Grid
 			this.calculateChargeEnergy.update(activePower * -1);

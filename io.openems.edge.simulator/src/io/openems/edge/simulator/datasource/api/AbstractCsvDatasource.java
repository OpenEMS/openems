--- conflicted
+++ resolved
@@ -3,11 +3,7 @@
 import java.io.IOException;
 import java.time.Duration;
 import java.time.LocalDateTime;
-<<<<<<< HEAD
-import java.time.ZonedDateTime;
-=======
 import java.util.Optional;
->>>>>>> d7dcb098
 import java.util.Set;
 
 import org.osgi.service.component.ComponentContext;
@@ -43,12 +39,6 @@
 		super.activate(context, id, alias, enabled);
 		this.timeDelta = timeDelta;
 		this.data = this.getData();
-		
-			ZonedDateTime now = ZonedDateTime.now();
-			int minutes = (now.getHour() * 60) + now.getMinute();
-			this.data.setIndex(minutes + 1);
-		
-
 	}
 
 	@Override

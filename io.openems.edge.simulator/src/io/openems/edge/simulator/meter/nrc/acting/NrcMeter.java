--- conflicted
+++ resolved
@@ -120,12 +120,8 @@
 		/*
 		 * get and store Simulated Active Power
 		 */
-<<<<<<< HEAD
-		Integer simulatedActivePower = this.datasource.getValue(OpenemsType.INTEGER, "ActivePower");
-=======
 		Integer simulatedActivePower = this.datasource.getValue(OpenemsType.INTEGER,
 				new ChannelAddress(this.id(), "ActivePower"));
->>>>>>> d7dcb098
 		this.channel(ChannelId.SIMULATED_ACTIVE_POWER).setNextValue(simulatedActivePower);
 		this._setActivePower(simulatedActivePower);
 

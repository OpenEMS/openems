--- conflicted
+++ resolved
@@ -31,7 +31,6 @@
 import com.influxdb.client.write.Point;
 import com.influxdb.client.write.events.BackpressureEvent;
 import com.influxdb.client.write.events.WriteErrorEvent;
-import com.influxdb.exceptions.InfluxException;
 import com.influxdb.query.FluxRecord;
 import com.influxdb.query.FluxTable;
 import com.influxdb.query.dsl.Flux;
@@ -79,17 +78,17 @@
 	/**
 	 * The Constructor.
 	 *
-	 * @param url             URL of the InfluxDB-Server (http://ip:port)
-	 * @param org             The Influx Organisation
-	 * @param apiKey          The apiKey or username:password
-	 * @param bucket          The bucket name.
-	 * @param isReadOnly      If true, a 'Read-Only-Mode' is activated, where no
-	 *                        data is actually written to the database
-	 * @param onWriteError    A callback for write-errors, i.e. '(failedPoints,
-	 *                        throwable) -&gt; {}'
-	 */
-	public InfluxConnector(URI url, String org, String apiKey, String bucket,
-			boolean isReadOnly, Consumer<Throwable> onWriteError) {
+	 * @param url          URL of the InfluxDB-Server (http://ip:port)
+	 * @param org          The Influx Organisation
+	 * @param apiKey       The apiKey or username:password
+	 * @param bucket       The bucket name.
+	 * @param isReadOnly   If true, a 'Read-Only-Mode' is activated, where no data
+	 *                     is actually written to the database
+	 * @param onWriteError A callback for write-errors, i.e. '(failedPoints,
+	 *                     throwable) -&gt; {}'
+	 */
+	public InfluxConnector(URI url, String org, String apiKey, String bucket, boolean isReadOnly,
+			Consumer<Throwable> onWriteError) {
 		this.url = url;
 		this.org = org;
 		this.apiKey = apiKey;
@@ -117,10 +116,9 @@
 			String retentionPolicy, boolean readOnly, Consumer<Throwable> onWriteError) {
 		this.url = URI.create("http://" + ip + ":" + port);
 		this.org = "-";
-		this.apiKey = String.format("%s:%s", username == null ? "" : username, 
+		this.apiKey = String.format("%s:%s", username == null ? "" : username,
 				password == null ? "" : String.valueOf(password));
-		this.bucket = String.format("%s/%s", database,
-				retentionPolicy == null ? "" : retentionPolicy);
+		this.bucket = String.format("%s/%s", database, retentionPolicy == null ? "" : retentionPolicy);
 		this.isReadOnly = readOnly;
 		this.onWriteError = onWriteError;
 		this.debugLogExecutor.scheduleWithFixedDelay(() -> {
@@ -156,31 +154,10 @@
 	 *
 	 * @return the {@link InfluxDB} connection
 	 */
-<<<<<<< HEAD
-	private synchronized InfluxDBClient getConnection() {
-		if (this._influxDB == null) {
-			var okHttpClientBuilder = new OkHttpClient().newBuilder() //
-					.connectTimeout(CONNECT_TIMEOUT, TimeUnit.SECONDS) //
-					.readTimeout(READ_TIMEOUT, TimeUnit.SECONDS) //
-					.writeTimeout(WRITE_TIMEOUT, TimeUnit.SECONDS);
-
-			// copied options from InfluxDBClientFactory.createV1
-			// to set timeout
-			var options = InfluxDBClientOptions.builder() //
-					.url(this.url.toString()) //
-					.org(org) //
-					.authenticateToken(String.format(this.apiKey).toCharArray()) //
-					.bucket(this.bucket) //
-					.okHttpClient(okHttpClientBuilder) //
-					.build();
-
-			this._influxDB = InfluxDBClientFactory.create(options);
-=======
 	private synchronized InfluxConnection getInfluxConnection() {
 		if (this.influxConnection != null) {
 			// Use existing Singleton instance
 			return this.influxConnection;
->>>>>>> a9581e20
 		}
 
 		var okHttpClientBuilder = new OkHttpClient().newBuilder() //
@@ -191,11 +168,10 @@
 		// copied options from InfluxDBClientFactory.createV1
 		// to set timeout
 		var options = InfluxDBClientOptions.builder() //
-				.url("http://" + this.ip + ":" + this.port) //
-				.org("-") //
-				.authenticateToken(String.format("%s:%s", this.username == null ? "" : this.username, //
-						this.password == null ? "" : String.valueOf(this.password)).toCharArray()) //
-				.bucket(String.format("%s/%s", this.database, this.retentionPolicy == null ? "" : this.retentionPolicy)) //
+				.url(this.url.toString()) //
+				.org(org) //
+				.authenticateToken(String.format(this.apiKey).toCharArray()) //
+				.bucket(this.bucket) //
 				.okHttpClient(okHttpClientBuilder) //
 				.build();
 
@@ -571,12 +547,6 @@
 					+ StringUtils.toShortString(point.toLineProtocol(), 100));
 			return;
 		}
-		this.executor.execute(() -> {
-			try {
-				this.getInfluxConnection().writeApi.writePoint(point);
-			} catch (InfluxException e) {
-				this.onWriteError.accept(e);
-			}
-		});
+		this.getInfluxConnection().writeApi.writePoint(point);
 	}
 }
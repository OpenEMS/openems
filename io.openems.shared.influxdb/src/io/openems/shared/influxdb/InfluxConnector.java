package io.openems.shared.influxdb;

import java.time.Instant;
import java.time.ZoneId;
import java.time.ZonedDateTime;
import java.util.ArrayList;
import java.util.List;
import java.util.Optional;
import java.util.Set;
import java.util.SortedMap;
import java.util.TreeMap;
import java.util.concurrent.TimeUnit;
import java.util.function.BiConsumer;

import org.influxdb.BatchOptions;
import org.influxdb.InfluxDB;
import org.influxdb.InfluxDBException;
import org.influxdb.InfluxDBFactory;
import org.influxdb.InfluxDBIOException;
import org.influxdb.dto.Point;
import org.influxdb.dto.Query;
import org.influxdb.dto.QueryResult;
import org.influxdb.dto.QueryResult.Result;
import org.influxdb.dto.QueryResult.Series;
import org.slf4j.Logger;
import org.slf4j.LoggerFactory;

import com.google.gson.JsonElement;
import com.google.gson.JsonNull;
import com.google.gson.JsonPrimitive;

import io.openems.common.exceptions.OpenemsError.OpenemsNamedException;
import io.openems.common.exceptions.OpenemsException;
import io.openems.common.types.ChannelAddress;
import io.openems.common.utils.StringUtils;
import okhttp3.OkHttpClient;

public class InfluxConnector {

	public static final String MEASUREMENT = "data";

<<<<<<< HEAD
	private final static Logger log = LoggerFactory.getLogger(InfluxConnector.class);
	private final static int CONNECT_TIMEOUT = 10; // [s]
	private final static int READ_TIMEOUT = 10; // [s]
	private final static int WRITE_TIMEOUT = 10; // [s]
=======
	private static final Logger log = LoggerFactory.getLogger(InfluxConnector.class);
	private static final int CONNECT_TIMEOUT = 10; // [s]
	private static final int READ_TIMEOUT = 10; // [s]
	private static final int WRITE_TIMEOUT = 10; // [s]
>>>>>>> abea01b0

	private final String ip;
	private final int port;
	private final String username;
	private final String password;
	private final String database;
	private final String retentionPolicy;
	private final boolean isReadOnly;
	private final BiConsumer<Iterable<Point>, Throwable> onWriteError;

	/**
	 * The Constructor.
	 * 
	 * @param ip           IP-Address of the InfluxDB-Server
	 * @param port         Port of the InfluxDB-Server
	 * @param username     The username
	 * @param password     The password
	 * @param database     The database name. If it does not exist, it will be
	 *                     created
	 * @param isReadOnly   If true, a 'Read-Only-Mode' is activated, where no data
	 *                     is actually written to the database
	 * @param onWriteError A callback for write-errors, i.e. '(failedPoints,
	 *                     throwable) -> {}'
	 */
	public InfluxConnector(String ip, int port, String username, String password, String database,
			String retentionPolicy, boolean isReadOnly, BiConsumer<Iterable<Point>, Throwable> onWriteError) {
		super();
		this.ip = ip;
		this.port = port;
		this.username = username;
		this.password = password;
		this.database = database;
		this.retentionPolicy = retentionPolicy;
		this.isReadOnly = isReadOnly;
		this.onWriteError = onWriteError;
	}

	private InfluxDB _influxDB = null;

	public String getDatabase() {
		return this.database;
	}

	/**
	 * Get InfluxDB Connection.
	 * 
	 * @return the {@link InfluxDB} connection
	 */
	private InfluxDB getConnection() {
		if (this._influxDB == null) {
			OkHttpClient.Builder okHttpClientBuilder = new OkHttpClient().newBuilder() //
					.connectTimeout(CONNECT_TIMEOUT, TimeUnit.SECONDS) //
					.readTimeout(READ_TIMEOUT, TimeUnit.SECONDS) //
					.writeTimeout(WRITE_TIMEOUT, TimeUnit.SECONDS);
			InfluxDB influxDB = InfluxDBFactory.connect("http://" + this.ip + ":" + this.port, this.username,
					this.password, okHttpClientBuilder);
			try {
				influxDB.query(new Query("CREATE DATABASE " + this.database, ""));
			} catch (InfluxDBException e) {
				log.warn("InfluxDB-Exception: " + e.getMessage());
			}
			influxDB.setDatabase(this.database);
			influxDB.setRetentionPolicy(this.retentionPolicy);
			influxDB.enableBatch(BatchOptions.DEFAULTS //
					.jitterDuration(500) //
					.exceptionHandler(this.onWriteError));
			this._influxDB = influxDB;
		}
		return this._influxDB;
	}

	public void deactivate() {
		if (this._influxDB != null) {
			this._influxDB.close();
		}
	}

	private static class RandomLimit {
<<<<<<< HEAD
		private final static double MAX_LIMIT = 0.95;
		private final static double MIN_LIMIT = 0;
		private final static double STEP = 0.01;
=======
		private static final double MAX_LIMIT = 0.95;
		private static final double MIN_LIMIT = 0;
		private static final double STEP = 0.01;
>>>>>>> abea01b0

		private double limit = 0;

		protected synchronized void increase() {
			this.limit += STEP;
			if (this.limit > MAX_LIMIT) {
				this.limit = MAX_LIMIT;
			}
		}

		protected synchronized void decrease() {
			this.limit -= STEP;
			if (this.limit <= MIN_LIMIT) {
				this.limit = MIN_LIMIT;
			}
		}

		protected double getLimit() {
<<<<<<< HEAD
			return limit;
=======
			return this.limit;
>>>>>>> abea01b0
		}

		@Override
		public String toString() {
			return String.format("%.3f", this.limit);
		}
	}

	private final RandomLimit queryLimit = new RandomLimit();

	/**
	 * Copied from backend.timedata.influx.provider.
	 * 
	 * @param query the Query
	 * @return the {@link QueryResult}
	 * @throws OpenemsException on error
	 */
	public QueryResult executeQuery(String query) throws OpenemsException {
		if (Math.random() < this.queryLimit.getLimit()) {
			throw new OpenemsException(
					"InfluxDB read is temporarily blocked [" + this.queryLimit + "]. Query: " + query);
		}

		InfluxDB influxDB = this.getConnection();

		// Parse result
		QueryResult queryResult;
		try {
			queryResult = influxDB.query(new Query(query, this.database), TimeUnit.MILLISECONDS);
		} catch (RuntimeException e) {
			this.queryLimit.increase();
			throw new OpenemsException("InfluxDB query runtime error. Query: " + query + ", Error: " + e.getMessage());
		}
		if (queryResult.hasError()) {
			this.queryLimit.increase();
			throw new OpenemsException("InfluxDB query error. Query: " + query + ", Error: " + queryResult.getError());
		}
		this.queryLimit.decrease();
		return queryResult;
	}

	/**
	 * Queries historic energy.
	 * 
	 * @param influxEdgeId the unique, numeric Edge-ID; or Empty to query all Edges
	 * @param fromDate     the From-Date
	 * @param toDate       the To-Date
	 * @param channels     the Channels to query
	 * @return a map between ChannelAddress and value
	 * @throws OpenemsException on error
	 */
	public SortedMap<ChannelAddress, JsonElement> queryHistoricEnergy(Optional<Integer> influxEdgeId,
			ZonedDateTime fromDate, ZonedDateTime toDate, Set<ChannelAddress> channels) throws OpenemsNamedException {
		// handle empty call
		if (channels.isEmpty()) {
			return new TreeMap<ChannelAddress, JsonElement>();
		}

		// Prepare query string
		StringBuilder b = new StringBuilder("SELECT ");
		b.append(InfluxConnector.toChannelAddressStringEnergy(channels));
		b.append(" FROM data WHERE ");
		if (influxEdgeId.isPresent()) {
			b.append(InfluxConstants.TAG + " = '" + influxEdgeId.get() + "' AND ");
		}
		b.append("time > ");
		b.append(String.valueOf(fromDate.toEpochSecond()));
		b.append("s");
		b.append(" AND time < ");
		b.append(String.valueOf(toDate.toEpochSecond()));
		b.append("s");
		String query = b.toString();

		// Execute query
		QueryResult queryResult = this.executeQuery(query);

		// Prepare result
		SortedMap<ChannelAddress, JsonElement> result = InfluxConnector.convertHistoricEnergyResult(query, queryResult,
				fromDate.getZone());

		return result;
	}

	/**
	 * Queries historic data.
	 * 
	 * @param influxEdgeId the unique, numeric Edge-ID; or Empty to query all Edges
	 * @param fromDate     the From-Date
	 * @param toDate       the To-Date
	 * @param channels     the Channels to query
	 * @param resolution   the resolution in seconds
	 * @return the historic data as Map
	 * @throws OpenemsException on error
	 */
	public SortedMap<ZonedDateTime, SortedMap<ChannelAddress, JsonElement>> queryHistoricData(
			Optional<Integer> influxEdgeId, ZonedDateTime fromDate, ZonedDateTime toDate, Set<ChannelAddress> channels,
			int resolution) throws OpenemsNamedException {
		// Prepare query string
		StringBuilder query = new StringBuilder("SELECT ");
		query.append(InfluxConnector.toChannelAddressStringData(channels));
		query.append(" FROM data WHERE ");
		if (influxEdgeId.isPresent()) {
			query.append(InfluxConstants.TAG + " = '" + influxEdgeId.get() + "' AND ");
		}
		query.append("time > ");
		query.append(String.valueOf(fromDate.toEpochSecond()));
		query.append("s");
		query.append(" AND time < ");
		query.append(String.valueOf(toDate.toEpochSecond()));
		query.append("s");
		query.append(" GROUP BY time(");
		query.append(resolution);
		query.append("s) fill(null)");

		// Execute query
		QueryResult queryResult = this.executeQuery(query.toString());

		// Prepare result
		SortedMap<ZonedDateTime, SortedMap<ChannelAddress, JsonElement>> result = InfluxConnector
				.convertHistoricDataQueryResult(queryResult, fromDate.getZone());

		return result;
	}

	/**
	 * Converts the QueryResult of a Historic-Data query to a properly typed Table.
	 * 
	 * @param queryResult the Query-Result
	 * @return the historic data as Map
	 * @throws OpenemsException on error
	 */
	private static SortedMap<ZonedDateTime, SortedMap<ChannelAddress, JsonElement>> convertHistoricDataQueryResult(
			QueryResult queryResult, ZoneId timezone) throws OpenemsNamedException {
		SortedMap<ZonedDateTime, SortedMap<ChannelAddress, JsonElement>> table = new TreeMap<>();
		for (Result result : queryResult.getResults()) {
			List<Series> seriess = result.getSeries();
			if (seriess != null) {
				for (Series series : seriess) {
					// create ChannelAddress index
					ArrayList<ChannelAddress> addressIndex = new ArrayList<>();
					for (String column : series.getColumns()) {
						if (column.equals("time")) {
							continue;
						}
						addressIndex.add(ChannelAddress.fromString(column));
					}

					// add all data
					for (List<Object> values : series.getValues()) {
						SortedMap<ChannelAddress, JsonElement> tableRow = new TreeMap<>();
						// get timestamp
						Instant timestampInstant = Instant.ofEpochMilli((long) ((Double) values.get(0)).doubleValue());
						ZonedDateTime timestamp = ZonedDateTime.ofInstant(timestampInstant, timezone);
						for (int columnIndex = 0; columnIndex < addressIndex.size(); columnIndex++) {
							// Note: ignoring index '0' here as it is the 'timestamp'
							ChannelAddress address = addressIndex.get(columnIndex);
							Object valueObj = values.get(columnIndex + 1);
							JsonElement value;
							if (valueObj == null) {
								value = JsonNull.INSTANCE;
							} else if (valueObj instanceof Number) {
								value = new JsonPrimitive((Number) valueObj);
							} else {
								value = new JsonPrimitive(valueObj.toString());
							}
							tableRow.put(address, value);
						}
						table.put(timestamp, tableRow);
					}
				}
			}
		}
		return table;
	}

	/**
	 * Converts the QueryResult of a Historic-Energy query to a properly typed Map.
	 * 
	 * @param queryResult the Query-Result
	 * @return the historic energy as Map
	 * @throws OpenemsException on error
	 */
	private static SortedMap<ChannelAddress, JsonElement> convertHistoricEnergyResult(String query,
			QueryResult queryResult, ZoneId timezone) throws OpenemsNamedException {
		SortedMap<ChannelAddress, JsonElement> map = new TreeMap<>();
		for (Result result : queryResult.getResults()) {
			List<Series> seriess = result.getSeries();
			if (seriess != null) {
				for (Series series : seriess) {
					// create ChannelAddress index
					ArrayList<ChannelAddress> addressIndex = new ArrayList<>();
					for (String column : series.getColumns()) {
						if (column.equals("time")) {
							continue;
						}
						addressIndex.add(ChannelAddress.fromString(column));
					}

					// add all data
					for (List<Object> values : series.getValues()) {
						for (int columnIndex = 0; columnIndex < addressIndex.size(); columnIndex++) {
							// Note: ignoring index '0' here as it is the 'timestamp'
							ChannelAddress address = addressIndex.get(columnIndex);
							Object valueObj = values.get(columnIndex + 1);
							JsonElement value;
							if (valueObj == null) {
								value = JsonNull.INSTANCE;
							} else if (valueObj instanceof Number) {
								Number number = (Number) valueObj;
								if (number.intValue() < 0) {
									// do not consider negative values
									log.warn("Got negative Energy value [" + number + "] for query: " + query);
									value = JsonNull.INSTANCE;
								} else {
									value = new JsonPrimitive(number);
								}
							} else {
								value = new JsonPrimitive(valueObj.toString());
							}
							map.put(address, value);
						}
					}
				}
			}
		}

		{
			// Check if all values are null
			boolean areAllValuesNull = true;
			for (JsonElement value : map.values()) {
				if (!value.isJsonNull()) {
					areAllValuesNull = false;
					break;
				}
			}
			if (areAllValuesNull) {
				throw new OpenemsException("Energy values are not available");
			}
		}

		return map;
	}

	protected static String toChannelAddressStringData(Set<ChannelAddress> channels) throws OpenemsException {
		ArrayList<String> channelAddresses = new ArrayList<>();
		for (ChannelAddress channel : channels) {
			channelAddresses.add("MEAN(\"" + channel.toString() + "\") AS \"" + channel.toString() + "\"");
		}
		return String.join(", ", channelAddresses);
	}

	protected static String toChannelAddressStringEnergy(Set<ChannelAddress> channels) throws OpenemsException {
		ArrayList<String> channelAddresses = new ArrayList<>();
		for (ChannelAddress channel : channels) {
			channelAddresses.add("last(\"" + channel.toString() + "\") - first(\"" + channel.toString() + "\") as \""
					+ channel.toString() + "\"");
		}
		return String.join(", ", channelAddresses);
	}

	/**
	 * Actually write the Point to InfluxDB.
	 * 
	 * @param point the InfluxDB Point
	 * @throws OpenemsException on error
	 */
	public void write(Point point) throws OpenemsException {
		if (this.isReadOnly) {
			log.info("Read-Only-Mode is activated. Not writing points: "
					+ StringUtils.toShortString(point.lineProtocol(), 100));
			return;
		}
		try {
			this.getConnection().write(point);
		} catch (InfluxDBIOException e) {
			throw new OpenemsException("Unable to write point: " + e.getMessage());
		}
	}
}<|MERGE_RESOLUTION|>--- conflicted
+++ resolved
@@ -39,17 +39,10 @@
 
 	public static final String MEASUREMENT = "data";
 
-<<<<<<< HEAD
-	private final static Logger log = LoggerFactory.getLogger(InfluxConnector.class);
-	private final static int CONNECT_TIMEOUT = 10; // [s]
-	private final static int READ_TIMEOUT = 10; // [s]
-	private final static int WRITE_TIMEOUT = 10; // [s]
-=======
 	private static final Logger log = LoggerFactory.getLogger(InfluxConnector.class);
 	private static final int CONNECT_TIMEOUT = 10; // [s]
 	private static final int READ_TIMEOUT = 10; // [s]
 	private static final int WRITE_TIMEOUT = 10; // [s]
->>>>>>> abea01b0
 
 	private final String ip;
 	private final int port;
@@ -128,15 +121,9 @@
 	}
 
 	private static class RandomLimit {
-<<<<<<< HEAD
-		private final static double MAX_LIMIT = 0.95;
-		private final static double MIN_LIMIT = 0;
-		private final static double STEP = 0.01;
-=======
 		private static final double MAX_LIMIT = 0.95;
 		private static final double MIN_LIMIT = 0;
 		private static final double STEP = 0.01;
->>>>>>> abea01b0
 
 		private double limit = 0;
 
@@ -155,11 +142,7 @@
 		}
 
 		protected double getLimit() {
-<<<<<<< HEAD
-			return limit;
-=======
 			return this.limit;
->>>>>>> abea01b0
 		}
 
 		@Override

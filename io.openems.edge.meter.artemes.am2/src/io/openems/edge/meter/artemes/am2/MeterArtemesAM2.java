--- conflicted
+++ resolved
@@ -4,60 +4,9 @@
 import io.openems.edge.common.channel.Doc;
 import io.openems.edge.common.component.OpenemsComponent;
 import io.openems.edge.common.modbusslave.ModbusSlave;
-<<<<<<< HEAD
-import io.openems.edge.common.modbusslave.ModbusSlaveTable;
-import io.openems.edge.common.taskmanager.Priority;
 import io.openems.edge.meter.api.ElectricityMeter;
-import io.openems.edge.meter.api.MeterType;
 
-@Designate(ocd = Config.class, factory = true)
-@Component(name = "Meter.Artemes.AM2", //
-		immediate = true, configurationPolicy = ConfigurationPolicy.REQUIRE)
-public class MeterArtemesAM2 extends AbstractOpenemsModbusComponent
-		implements ElectricityMeter, ModbusComponent, OpenemsComponent, ModbusSlave {
-
-	private MeterType metertype = MeterType.PRODUCTION;
-
-	@Reference
-	protected ConfigurationAdmin cm;
-
-	public MeterArtemesAM2() {
-		super(//
-				OpenemsComponent.ChannelId.values(), //
-				ModbusComponent.ChannelId.values(), //
-				ElectricityMeter.ChannelId.values(), //
-				ChannelId.values() //
-		);
-	}
-
-	@Override
-	@Reference(policy = ReferencePolicy.STATIC, policyOption = ReferencePolicyOption.GREEDY, cardinality = ReferenceCardinality.MANDATORY)
-	protected void setModbus(BridgeModbus modbus) {
-		super.setModbus(modbus);
-	}
-
-	@Activate
-	void activate(ComponentContext context, Config config) throws OpenemsException {
-		this.metertype = config.type();
-
-		if (super.activate(context, config.id(), config.alias(), config.enabled(), config.modbusUnitId(), this.cm,
-				"Modbus", config.modbus_id())) {
-			return;
-		}
-	}
-
-	@Override
-	@Deactivate
-	protected void deactivate() {
-		super.deactivate();
-	}
-=======
-import io.openems.edge.meter.api.AsymmetricMeter;
-import io.openems.edge.meter.api.SymmetricMeter;
-
-public interface MeterArtemesAM2
-		extends SymmetricMeter, AsymmetricMeter, ModbusComponent, OpenemsComponent, ModbusSlave {
->>>>>>> 2c36e41d
+public interface MeterArtemesAM2 extends ElectricityMeter, ModbusComponent, OpenemsComponent, ModbusSlave {
 
 	public enum ChannelId implements io.openems.edge.common.channel.ChannelId {
 		;
@@ -73,66 +22,4 @@
 		}
 	}
 
-<<<<<<< HEAD
-	@Override
-	public MeterType getMeterType() {
-		return this.metertype;
-	}
-
-	@Override
-	protected ModbusProtocol defineModbusProtocol() throws OpenemsException {
-		return new ModbusProtocol(this,
-				new FC4ReadInputRegistersTask(0x0000, Priority.HIGH,
-						m(ElectricityMeter.ChannelId.VOLTAGE_L1, new UnsignedDoublewordElement(0x0000)),
-						m(ElectricityMeter.ChannelId.VOLTAGE_L2, new UnsignedDoublewordElement(0x0002)),
-						m(ElectricityMeter.ChannelId.VOLTAGE_L3, new UnsignedDoublewordElement(0x0004)),
-						new DummyRegisterElement(0x0006, 0x000B),
-						m(ElectricityMeter.ChannelId.VOLTAGE, new UnsignedDoublewordElement(0x000C)),
-						m(ElectricityMeter.ChannelId.CURRENT_L1, new SignedDoublewordElement(0x000E)),
-						m(ElectricityMeter.ChannelId.CURRENT_L2, new SignedDoublewordElement(0x0010)),
-						m(ElectricityMeter.ChannelId.CURRENT_L3, new SignedDoublewordElement(0x0012)),
-						new DummyRegisterElement(0x0014, 0x0015),
-						m(ElectricityMeter.ChannelId.CURRENT, new SignedDoublewordElement(0x0016)),
-						m(ElectricityMeter.ChannelId.ACTIVE_POWER_L1, new SignedQuadruplewordElement(0x0018),
-								ElementToChannelConverter.SCALE_FACTOR_MINUS_3),
-						m(ElectricityMeter.ChannelId.ACTIVE_POWER_L2, new SignedQuadruplewordElement(0x001C),
-								ElementToChannelConverter.SCALE_FACTOR_MINUS_3),
-						m(ElectricityMeter.ChannelId.ACTIVE_POWER_L3, new SignedQuadruplewordElement(0X0020),
-								ElementToChannelConverter.SCALE_FACTOR_MINUS_3),
-						m(ElectricityMeter.ChannelId.ACTIVE_POWER, new SignedQuadruplewordElement(0X0024),
-								ElementToChannelConverter.SCALE_FACTOR_MINUS_3),
-						new DummyRegisterElement(0x0028, 0x0037),
-						m(ElectricityMeter.ChannelId.REACTIVE_POWER_L1, new SignedQuadruplewordElement(0x0038),
-								ElementToChannelConverter.SCALE_FACTOR_MINUS_3),
-						m(ElectricityMeter.ChannelId.REACTIVE_POWER_L2, new SignedQuadruplewordElement(0x003C),
-								ElementToChannelConverter.SCALE_FACTOR_MINUS_3),
-						m(ElectricityMeter.ChannelId.REACTIVE_POWER_L3, new SignedQuadruplewordElement(0x0040),
-								ElementToChannelConverter.SCALE_FACTOR_MINUS_3),
-						m(ElectricityMeter.ChannelId.REACTIVE_POWER, new SignedQuadruplewordElement(0x0044),
-								ElementToChannelConverter.SCALE_FACTOR_MINUS_3),
-						new DummyRegisterElement(0x0048, 0x0071),
-						m(ElectricityMeter.ChannelId.FREQUENCY, new UnsignedDoublewordElement(0x0072))),
-
-				new FC4ReadInputRegistersTask(0x0418, Priority.LOW,
-						m(ElectricityMeter.ChannelId.ACTIVE_PRODUCTION_ENERGY, new UnsignedQuadruplewordElement(0x0418),
-								ElementToChannelConverter.SCALE_FACTOR_MINUS_1),
-						m(ElectricityMeter.ChannelId.ACTIVE_CONSUMPTION_ENERGY,
-								new UnsignedQuadruplewordElement(0x0041C),
-								ElementToChannelConverter.SCALE_FACTOR_MINUS_1)));
-	}
-
-	@Override
-	public String debugLog() {
-		return "L:" + this.getActivePower().asString();
-	}
-
-	@Override
-	public ModbusSlaveTable getModbusSlaveTable(AccessMode accessMode) {
-		return new ModbusSlaveTable(//
-				OpenemsComponent.getModbusSlaveNatureTable(accessMode), //
-				ElectricityMeter.getModbusSlaveNatureTable(accessMode) //
-		);
-	}
-=======
->>>>>>> 2c36e41d
 }
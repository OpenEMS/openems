package io.openems.backend.uiwebsocket.impl;

import java.util.Optional;
import java.util.UUID;
import java.util.concurrent.CompletableFuture;

import org.java_websocket.WebSocket;
import org.slf4j.Logger;
import org.slf4j.LoggerFactory;

import io.openems.backend.common.metadata.User;
import io.openems.common.exceptions.OpenemsError;
import io.openems.common.exceptions.OpenemsError.OpenemsNamedException;
import io.openems.common.jsonrpc.base.GenericJsonrpcResponseSuccess;
import io.openems.common.jsonrpc.base.JsonrpcRequest;
import io.openems.common.jsonrpc.base.JsonrpcResponseSuccess;
import io.openems.common.jsonrpc.request.AuthenticateWithPasswordRequest;
import io.openems.common.jsonrpc.request.AuthenticateWithTokenRequest;
import io.openems.common.jsonrpc.request.EdgeRpcRequest;
import io.openems.common.jsonrpc.request.LogoutRequest;
import io.openems.common.jsonrpc.request.SubscribeChannelsRequest;
import io.openems.common.jsonrpc.request.SubscribeSystemLogRequest;
import io.openems.common.jsonrpc.response.AuthenticateResponse;
import io.openems.common.jsonrpc.response.EdgeRpcResponse;
import io.openems.common.session.Role;

public class OnRequest implements io.openems.common.websocket.OnRequest {

	private final Logger log = LoggerFactory.getLogger(OnRequest.class);
	private final UiWebsocketImpl parent;

	public OnRequest(UiWebsocketImpl parent) {
		this.parent = parent;
	}

	@Override
	public CompletableFuture<? extends JsonrpcResponseSuccess> run(WebSocket ws, JsonrpcRequest request)
			throws OpenemsNamedException {
		WsData wsData = ws.getAttachment();

		// Start with authentication requests
		CompletableFuture<? extends JsonrpcResponseSuccess> result = null;
		switch (request.getMethod()) {
		case AuthenticateWithTokenRequest.METHOD:
			return this.handleAuthenticateWithTokenRequest(wsData, AuthenticateWithTokenRequest.from(request));

		case AuthenticateWithPasswordRequest.METHOD:
			return this.handleAuthenticateWithPasswordRequest(wsData, AuthenticateWithPasswordRequest.from(request));
		}

		// should be authenticated
		User user = this.assertUser(wsData, request);

		switch (request.getMethod()) {
		case LogoutRequest.METHOD:
			result = this.handleLogoutRequest(wsData, user, LogoutRequest.from(request));
			break;

		case EdgeRpcRequest.METHOD:
			result = this.handleEdgeRpcRequest(wsData, user, EdgeRpcRequest.from(request));
			break;
		}

		if (result != null) {
			// was able to handle request directly
			return result;
		}

		// forward to generic request handler
		return this.parent.jsonRpcRequestHandler.handleRequest(this.parent.getName(), user, request);
	}

	/**
<<<<<<< HEAD
=======
	 * Handles a {@link AuthenticateWithTokenRequest}.
	 * 
	 * @param wsData  the WebSocket attachment
	 * @param request the {@link AuthenticateWithTokenRequest}
	 * @return the JSON-RPC Success Response Future
	 * @throws OpenemsNamedException on error
	 */
	private CompletableFuture<JsonrpcResponseSuccess> handleAuthenticateWithTokenRequest(WsData wsData,
			AuthenticateWithTokenRequest request) throws OpenemsNamedException {
		return this.handleAuthentication(wsData, request.getId(),
				this.parent.metadata.authenticate(request.getToken()));
	}

	/**
>>>>>>> 62a2554b
	 * Handles a {@link AuthenticateWithPasswordRequest}.
	 * 
	 * @param wsData  the WebSocket attachment
	 * @param request the {@link AuthenticateWithPasswordRequest}
	 * @return the JSON-RPC Success Response Future
	 * @throws OpenemsNamedException on error
	 */
	private CompletableFuture<JsonrpcResponseSuccess> handleAuthenticateWithPasswordRequest(WsData wsData,
			AuthenticateWithPasswordRequest request) throws OpenemsNamedException {
		if (request.getUsername().isPresent()) {
			return this.handleAuthentication(wsData, request.getId(),
					this.parent.metadata.authenticate(request.getUsername().get(), request.getPassword()));
		} else {
			return this.handleAuthentication(wsData, request.getId(),
					this.parent.metadata.authenticate(request.getPassword()));
		}
	}

	/**
	 * Common handler for {@link AuthenticateWithTokenRequest} and
	 * {@link AuthenticateWithPasswordRequest}.
	 * 
	 * @param wsData    the WebSocket attachment
	 * @param requestId the ID of the original {@link JsonrpcRequest}
	 * @param user      the authenticated {@link User}
	 * @return the JSON-RPC Success Response Future
	 * @throws OpenemsNamedException on error
	 */
	private CompletableFuture<JsonrpcResponseSuccess> handleAuthentication(WsData wsData, UUID requestId, User user)
			throws OpenemsNamedException {
		this.parent.logInfo(this.log, "User [" + user.getId() + ":" + user.getName() + "] connected.");

		wsData.setUserId(user.getId());
		wsData.setToken(user.getToken());
<<<<<<< HEAD
		return CompletableFuture.completedFuture(new AuthenticateWithPasswordResponse(request.getId(), user.getToken(),
				user, User.generateEdgeMetadatas(user, this.parent.metadata)));
	}

	/**
	 * Handles a {@link LogoutRequest}.
	 * 
	 * @param wsData  the WebSocket attachment
	 * @param user    the authenticated {@link User}
	 * @param request the {@link LogoutRequest}
	 * @return the JSON-RPC Success Response Future
	 * @throws OpenemsNamedException on error
	 */
	private CompletableFuture<JsonrpcResponseSuccess> handleLogoutRequest(WsData wsData, User user,
			LogoutRequest request) throws OpenemsNamedException {
		wsData.logout();
		this.parent.metadata.logout(user);
		return CompletableFuture.completedFuture(new GenericJsonrpcResponseSuccess(request.getId()));
=======
		return CompletableFuture.completedFuture(new AuthenticateResponse(requestId, user.getToken(), user,
				User.generateEdgeMetadatas(user, this.parent.metadata)));
>>>>>>> 62a2554b
	}

	/**
	 * Handles a {@link LogoutRequest}.
	 * 
	 * @param wsData  the WebSocket attachment
	 * @param user    the authenticated {@link User}
	 * @param request the {@link LogoutRequest}
	 * @return the JSON-RPC Success Response Future
	 * @throws OpenemsNamedException on error
	 */
	private CompletableFuture<JsonrpcResponseSuccess> handleLogoutRequest(WsData wsData, User user,
			LogoutRequest request) throws OpenemsNamedException {
		wsData.logout();
		this.parent.metadata.logout(user);
		return CompletableFuture.completedFuture(new GenericJsonrpcResponseSuccess(request.getId()));
	}

	/**
	 * Gets the authenticated User or throws an Exception if User is not
	 * authenticated.
	 * 
	 * @param wsData  the WebSocket attachment
	 * @param request the JsonrpcRequest
	 * @return the {@link User}
	 * @throws OpenemsNamedException if User is not authenticated
	 */
	private User assertUser(WsData wsData, JsonrpcRequest request) throws OpenemsNamedException {
		Optional<String> userIdOpt = wsData.getUserId();
		if (!userIdOpt.isPresent()) {
			throw OpenemsError.COMMON_USER_NOT_AUTHENTICATED
					.exception("User-ID is empty. Ignoring request [" + request.getMethod() + "]");
		}
		Optional<User> userOpt = this.parent.metadata.getUser(userIdOpt.get());
		if (!userOpt.isPresent()) {
			throw OpenemsError.COMMON_USER_NOT_AUTHENTICATED.exception("User with ID [" + userIdOpt.get()
					+ "] is unknown. Ignoring request [" + request.getMethod() + "]");
		}
		return userOpt.get();
	}

	/**
	 * Handles an EdgeRpcRequest.
	 * 
	 * @param wsData         the WebSocket attachment
	 * @param user           the authenticated {@link User}
	 * @param edgeRpcRequest the {@link EdgeRpcRequest}
	 * @return the JSON-RPC Success Response Future
	 * @throws OpenemsNamedException on error
	 */
	private CompletableFuture<EdgeRpcResponse> handleEdgeRpcRequest(WsData wsData, User user,
			EdgeRpcRequest edgeRpcRequest) throws OpenemsNamedException {
		String edgeId = edgeRpcRequest.getEdgeId();
		JsonrpcRequest request = edgeRpcRequest.getPayload();
		user.assertEdgeRoleIsAtLeast(EdgeRpcRequest.METHOD, edgeId, Role.GUEST);

		CompletableFuture<JsonrpcResponseSuccess> resultFuture;
		switch (request.getMethod()) {

		case SubscribeChannelsRequest.METHOD:
			resultFuture = this.handleSubscribeChannelsRequest(wsData, edgeId, user,
					SubscribeChannelsRequest.from(request));
			break;

		case SubscribeSystemLogRequest.METHOD:
			resultFuture = this.handleSubscribeSystemLogRequest(wsData, edgeId, user,
					SubscribeSystemLogRequest.from(request));
			break;

		default:
			// unable to handle; try generic handler
			return null;
		}

		// Wrap reply in EdgeRpcResponse
		CompletableFuture<EdgeRpcResponse> result = new CompletableFuture<EdgeRpcResponse>();
		resultFuture.whenComplete((r, ex) -> {
			if (ex != null) {
				result.completeExceptionally(ex);
			} else if (r != null) {
				result.complete(new EdgeRpcResponse(edgeRpcRequest.getId(), r));
			} else {
				result.completeExceptionally(
						new OpenemsNamedException(OpenemsError.JSONRPC_UNHANDLED_METHOD, request.getMethod()));
			}
		});
		return result;
	}

	/**
	 * Handles a SubscribeChannelsRequest.
	 * 
	 * @param wsData  the WebSocket attachment
	 * @param edgeId  the Edge-ID
	 * @param user    the {@link User} - no specific level required
	 * @param request the SubscribeChannelsRequest
	 * @return the JSON-RPC Success Response Future
	 * @throws OpenemsNamedException on error
	 */
	private CompletableFuture<JsonrpcResponseSuccess> handleSubscribeChannelsRequest(WsData wsData, String edgeId,
			User user, SubscribeChannelsRequest request) throws OpenemsNamedException {
		// activate SubscribedChannelsWorker
		SubscribedChannelsWorker worker = wsData.getSubscribedChannelsWorker(edgeId);
		worker.handleSubscribeChannelsRequest(user.getRole(edgeId).orElse(Role.GUEST), request);

		// JSON-RPC response
		return CompletableFuture.completedFuture(new GenericJsonrpcResponseSuccess(request.getId()));
	}

	/**
	 * Handles a {@link SubscribeSystemLogRequest}.
	 * 
	 * @param wsData  the WebSocket attachment
	 * @param edgeId  the Edge-ID
	 * @param user    the {@link User}
	 * @param request the {@link SubscribeSystemLogRequest}
	 * @return the JSON-RPC Success Response Future
	 * @throws OpenemsNamedException on error
	 */
	private CompletableFuture<JsonrpcResponseSuccess> handleSubscribeSystemLogRequest(WsData wsData, String edgeId,
			User user, SubscribeSystemLogRequest request) throws OpenemsNamedException {
		user.assertEdgeRoleIsAtLeast(SubscribeSystemLogRequest.METHOD, edgeId, Role.OWNER);
		String token = wsData.assertToken();

		// Forward to Edge
		return this.parent.edgeWebsocket.handleSubscribeSystemLogRequest(edgeId, user, token, request);
	}

}<|MERGE_RESOLUTION|>--- conflicted
+++ resolved
@@ -71,8 +71,6 @@
 	}
 
 	/**
-<<<<<<< HEAD
-=======
 	 * Handles a {@link AuthenticateWithTokenRequest}.
 	 * 
 	 * @param wsData  the WebSocket attachment
@@ -87,7 +85,6 @@
 	}
 
 	/**
->>>>>>> 62a2554b
 	 * Handles a {@link AuthenticateWithPasswordRequest}.
 	 * 
 	 * @param wsData  the WebSocket attachment
@@ -122,29 +119,8 @@
 
 		wsData.setUserId(user.getId());
 		wsData.setToken(user.getToken());
-<<<<<<< HEAD
-		return CompletableFuture.completedFuture(new AuthenticateWithPasswordResponse(request.getId(), user.getToken(),
-				user, User.generateEdgeMetadatas(user, this.parent.metadata)));
-	}
-
-	/**
-	 * Handles a {@link LogoutRequest}.
-	 * 
-	 * @param wsData  the WebSocket attachment
-	 * @param user    the authenticated {@link User}
-	 * @param request the {@link LogoutRequest}
-	 * @return the JSON-RPC Success Response Future
-	 * @throws OpenemsNamedException on error
-	 */
-	private CompletableFuture<JsonrpcResponseSuccess> handleLogoutRequest(WsData wsData, User user,
-			LogoutRequest request) throws OpenemsNamedException {
-		wsData.logout();
-		this.parent.metadata.logout(user);
-		return CompletableFuture.completedFuture(new GenericJsonrpcResponseSuccess(request.getId()));
-=======
 		return CompletableFuture.completedFuture(new AuthenticateResponse(requestId, user.getToken(), user,
 				User.generateEdgeMetadatas(user, this.parent.metadata)));
->>>>>>> 62a2554b
 	}
 
 	/**

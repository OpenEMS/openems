package io.openems.backend.uiwebsocket.impl;

import java.util.Map;
import java.util.Optional;
import java.util.UUID;
import java.util.concurrent.CompletableFuture;

import org.java_websocket.WebSocket;
import org.slf4j.Logger;
import org.slf4j.LoggerFactory;

import com.google.gson.JsonObject;

import io.openems.backend.common.jsonrpc.request.AddEdgeToUserRequest;
import io.openems.backend.common.jsonrpc.request.GetSetupProtocolRequest;
import io.openems.backend.common.jsonrpc.request.GetUserInformationRequest;
import io.openems.backend.common.jsonrpc.request.RegisterUserRequest;
import io.openems.backend.common.jsonrpc.request.SetUserInformationRequest;
import io.openems.backend.common.jsonrpc.request.SubmitSetupProtocolRequest;
import io.openems.backend.common.jsonrpc.response.AddEdgeToUserResponse;
import io.openems.backend.common.jsonrpc.response.GetUserInformationResponse;
import io.openems.backend.common.metadata.Edge;
import io.openems.backend.common.metadata.User;
import io.openems.common.exceptions.OpenemsError;
import io.openems.common.exceptions.OpenemsError.OpenemsNamedException;
import io.openems.common.jsonrpc.base.GenericJsonrpcResponseSuccess;
import io.openems.common.jsonrpc.base.JsonrpcRequest;
import io.openems.common.jsonrpc.base.JsonrpcResponseSuccess;
import io.openems.common.jsonrpc.request.AuthenticateWithPasswordRequest;
import io.openems.common.jsonrpc.request.AuthenticateWithTokenRequest;
import io.openems.common.jsonrpc.request.EdgeRpcRequest;
import io.openems.common.jsonrpc.request.LogoutRequest;
import io.openems.common.jsonrpc.request.SubscribeChannelsRequest;
import io.openems.common.jsonrpc.request.SubscribeSystemLogRequest;
import io.openems.common.jsonrpc.request.UpdateUserLanguageRequest;
import io.openems.common.jsonrpc.response.AuthenticateResponse;
import io.openems.common.jsonrpc.response.Base64PayloadResponse;
import io.openems.common.jsonrpc.response.EdgeRpcResponse;
import io.openems.common.session.Role;
import io.openems.common.utils.JsonUtils;

public class OnRequest implements io.openems.common.websocket.OnRequest {

	private final Logger log = LoggerFactory.getLogger(OnRequest.class);
	private final UiWebsocketImpl parent;

	public OnRequest(UiWebsocketImpl parent) {
		this.parent = parent;
	}

	@Override
	public CompletableFuture<? extends JsonrpcResponseSuccess> run(WebSocket ws, JsonrpcRequest request)
			throws OpenemsNamedException {
		WsData wsData = ws.getAttachment();

		// Start with authentication requests
		CompletableFuture<? extends JsonrpcResponseSuccess> result = null;
		switch (request.getMethod()) {
		case AuthenticateWithTokenRequest.METHOD:
			return this.handleAuthenticateWithTokenRequest(wsData, AuthenticateWithTokenRequest.from(request));

		case AuthenticateWithPasswordRequest.METHOD:
			return this.handleAuthenticateWithPasswordRequest(wsData, AuthenticateWithPasswordRequest.from(request));

		case RegisterUserRequest.METHOD:
			return this.handleRegisterUserReuqest(wsData, RegisterUserRequest.from(request));
		}

		// should be authenticated
		User user = this.assertUser(wsData, request);

		switch (request.getMethod()) {
		case LogoutRequest.METHOD:
			result = this.handleLogoutRequest(wsData, user, LogoutRequest.from(request));
			break;
		case EdgeRpcRequest.METHOD:
			result = this.handleEdgeRpcRequest(wsData, user, EdgeRpcRequest.from(request));
			break;
		case AddEdgeToUserRequest.METHOD:
			result = this.handleAddEdgeToUserRequest(user, AddEdgeToUserRequest.from(request));
			break;
		case GetUserInformationRequest.METHOD:
			result = this.handleGetUserInformationRequest(user, GetUserInformationRequest.from(request));
			break;
		case SetUserInformationRequest.METHOD:
			result = this.handleSetUserInformationRequest(user, SetUserInformationRequest.from(request));
			break;
		case GetSetupProtocolRequest.METHOD:
			result = this.handleGetSetupProtocolRequest(user, GetSetupProtocolRequest.from(request));
			break;
		case SubmitSetupProtocolRequest.METHOD:
			result = this.handleSubmitSetupProtocolRequest(user, SubmitSetupProtocolRequest.from(request));
			break;
<<<<<<< HEAD
		case UpdateUserLanguageRequest.METHOD:
			result = this.handleUpdateUserLanguageRequest(user, UpdateUserLanguageRequest.from(request));
			break;
=======
>>>>>>> 2e6d6288
		}

		if (result != null) {
			// was able to handle request directly
			return result;
		}

		// forward to generic request handler
		return this.parent.jsonRpcRequestHandler.handleRequest(this.parent.getName(), user, request);
	}

	/**
	 * Handles a {@link AuthenticateWithTokenRequest}.
	 * 
	 * @param wsData  the WebSocket attachment
	 * @param request the {@link AuthenticateWithTokenRequest}
	 * @return the JSON-RPC Success Response Future
	 * @throws OpenemsNamedException on error
	 */
	private CompletableFuture<JsonrpcResponseSuccess> handleAuthenticateWithTokenRequest(WsData wsData,
			AuthenticateWithTokenRequest request) throws OpenemsNamedException {
		return this.handleAuthentication(wsData, request.getId(),
				this.parent.metadata.authenticate(request.getToken()));
	}

	/**
	 * Handles a {@link AuthenticateWithPasswordRequest}.
	 * 
	 * @param wsData  the WebSocket attachment
	 * @param request the {@link AuthenticateWithPasswordRequest}
	 * @return the JSON-RPC Success Response Future
	 * @throws OpenemsNamedException on error
	 */
	private CompletableFuture<JsonrpcResponseSuccess> handleAuthenticateWithPasswordRequest(WsData wsData,
			AuthenticateWithPasswordRequest request) throws OpenemsNamedException {
		if (request.getUsername().isPresent()) {
			return this.handleAuthentication(wsData, request.getId(),
					this.parent.metadata.authenticate(request.getUsername().get(), request.getPassword()));
		} else {
			return this.handleAuthentication(wsData, request.getId(),
					this.parent.metadata.authenticate(request.getPassword()));
		}
	}

	/**
	 * Common handler for {@link AuthenticateWithTokenRequest} and
	 * {@link AuthenticateWithPasswordRequest}.
	 * 
	 * @param wsData    the WebSocket attachment
	 * @param requestId the ID of the original {@link JsonrpcRequest}
	 * @param user      the authenticated {@link User}
	 * @return the JSON-RPC Success Response Future
	 * @throws OpenemsNamedException on error
	 */
	private CompletableFuture<JsonrpcResponseSuccess> handleAuthentication(WsData wsData, UUID requestId, User user)
			throws OpenemsNamedException {
		this.parent.logInfo(this.log, "User [" + user.getId() + ":" + user.getName() + "] connected.");

		wsData.setUserId(user.getId());
		wsData.setToken(user.getToken());
		return CompletableFuture.completedFuture(new AuthenticateResponse(requestId, user.getToken(), user,
				User.generateEdgeMetadatas(user, this.parent.metadata), user.getLanguage()));
	}

	/**
	 * Handles a {@link RegisterUserRequest}.
	 * 
	 * @param wsData  the WebSocket attachment
	 * @param request the {@link RegisterUserRequest}
	 * @return the JSON-RPC Success Response Future
	 * @throws OpenemsNamedException on error
	 */
	private CompletableFuture<JsonrpcResponseSuccess> handleRegisterUserReuqest(WsData wsData,
			RegisterUserRequest request) throws OpenemsNamedException {
		this.parent.metadata.registerUser(request.getJsonObject());

		return CompletableFuture.completedFuture(new GenericJsonrpcResponseSuccess(request.getId()));
	}

	/**
	 * Handles a {@link RegisterUserRequest}.
	 * 
	 * @param wsData  the WebSocket attachment
	 * @param request the {@link RegisterUserRequest}
	 * @return the JSON-RPC Success Response Future
	 * @throws OpenemsNamedException on error
	 */
	private CompletableFuture<JsonrpcResponseSuccess> handleRegisterUserReuqest(WsData wsData,
			RegisterUserRequest request) throws OpenemsNamedException {
		this.parent.metadata.registerUser(request.getJsonObject());

		return CompletableFuture.completedFuture(new GenericJsonrpcResponseSuccess(request.getId()));
	}

	/**
	 * Handles a {@link LogoutRequest}.
	 * 
	 * @param wsData  the WebSocket attachment
	 * @param user    the authenticated {@link User}
	 * @param request the {@link LogoutRequest}
	 * @return the JSON-RPC Success Response Future
	 * @throws OpenemsNamedException on error
	 */
	private CompletableFuture<JsonrpcResponseSuccess> handleLogoutRequest(WsData wsData, User user,
			LogoutRequest request) throws OpenemsNamedException {
		wsData.logout();
		this.parent.metadata.logout(user);
		return CompletableFuture.completedFuture(new GenericJsonrpcResponseSuccess(request.getId()));
	}

	/**
	 * Gets the authenticated User or throws an Exception if User is not
	 * authenticated.
	 * 
	 * @param wsData  the WebSocket attachment
	 * @param request the JsonrpcRequest
	 * @return the {@link User}
	 * @throws OpenemsNamedException if User is not authenticated
	 */
	private User assertUser(WsData wsData, JsonrpcRequest request) throws OpenemsNamedException {
		Optional<String> userIdOpt = wsData.getUserId();
		if (!userIdOpt.isPresent()) {
			throw OpenemsError.COMMON_USER_NOT_AUTHENTICATED
					.exception("User-ID is empty. Ignoring request [" + request.getMethod() + "]");
		}
		Optional<User> userOpt = this.parent.metadata.getUser(userIdOpt.get());
		if (!userOpt.isPresent()) {
			throw OpenemsError.COMMON_USER_NOT_AUTHENTICATED.exception("User with ID [" + userIdOpt.get()
					+ "] is unknown. Ignoring request [" + request.getMethod() + "]");
		}
		return userOpt.get();
	}

	/**
	 * Handles an {@link EdgeRpcRequest}.
	 * 
	 * @param wsData         the WebSocket attachment
	 * @param user           the authenticated {@link User}
	 * @param edgeRpcRequest the {@link EdgeRpcRequest}
	 * @return the JSON-RPC Success Response Future
	 * @throws OpenemsNamedException on error
	 */
	private CompletableFuture<EdgeRpcResponse> handleEdgeRpcRequest(WsData wsData, User user,
			EdgeRpcRequest edgeRpcRequest) throws OpenemsNamedException {
		String edgeId = edgeRpcRequest.getEdgeId();
		JsonrpcRequest request = edgeRpcRequest.getPayload();
		user.assertEdgeRoleIsAtLeast(EdgeRpcRequest.METHOD, edgeId, Role.GUEST);

		CompletableFuture<JsonrpcResponseSuccess> resultFuture;
		switch (request.getMethod()) {

		case SubscribeChannelsRequest.METHOD:
			resultFuture = this.handleSubscribeChannelsRequest(wsData, edgeId, user,
					SubscribeChannelsRequest.from(request));
			break;

		case SubscribeSystemLogRequest.METHOD:
			resultFuture = this.handleSubscribeSystemLogRequest(wsData, edgeId, user,
					SubscribeSystemLogRequest.from(request));
			break;

		default:
			// unable to handle; try generic handler
			return null;
		}

		// Wrap reply in EdgeRpcResponse
		CompletableFuture<EdgeRpcResponse> result = new CompletableFuture<EdgeRpcResponse>();
		resultFuture.whenComplete((r, ex) -> {
			if (ex != null) {
				result.completeExceptionally(ex);
			} else if (r != null) {
				result.complete(new EdgeRpcResponse(edgeRpcRequest.getId(), r));
			} else {
				result.completeExceptionally(
						new OpenemsNamedException(OpenemsError.JSONRPC_UNHANDLED_METHOD, request.getMethod()));
			}
		});
		return result;
	}

	/**
	 * Handles a {@link SubscribeChannelsRequest}.
	 * 
	 * @param wsData  the WebSocket attachment
	 * @param edgeId  the Edge-ID
	 * @param user    the {@link User} - no specific level required
	 * @param request the SubscribeChannelsRequest
	 * @return the JSON-RPC Success Response Future
	 * @throws OpenemsNamedException on error
	 */
	private CompletableFuture<JsonrpcResponseSuccess> handleSubscribeChannelsRequest(WsData wsData, String edgeId,
			User user, SubscribeChannelsRequest request) throws OpenemsNamedException {
		// activate SubscribedChannelsWorker
		SubscribedChannelsWorker worker = wsData.getSubscribedChannelsWorker(edgeId);
		worker.handleSubscribeChannelsRequest(user.getRole(edgeId).orElse(Role.GUEST), request);

		// JSON-RPC response
		return CompletableFuture.completedFuture(new GenericJsonrpcResponseSuccess(request.getId()));
	}

	/**
	 * Handles a {@link SubscribeSystemLogRequest}.
	 * 
	 * @param wsData  the WebSocket attachment
	 * @param edgeId  the Edge-ID
	 * @param user    the {@link User}
	 * @param request the {@link SubscribeSystemLogRequest}
	 * @return the JSON-RPC Success Response Future
	 * @throws OpenemsNamedException on error
	 */
	private CompletableFuture<JsonrpcResponseSuccess> handleSubscribeSystemLogRequest(WsData wsData, String edgeId,
			User user, SubscribeSystemLogRequest request) throws OpenemsNamedException {
		user.assertEdgeRoleIsAtLeast(SubscribeSystemLogRequest.METHOD, edgeId, Role.OWNER);
		String token = wsData.assertToken();

		// Forward to Edge
		return this.parent.edgeWebsocket.handleSubscribeSystemLogRequest(edgeId, user, token, request);
	}

	/**
	 * Handles an {@link AddEdgeToUserRequest}.
	 * 
	 * @param user    the {@link User}
	 * @param request the {@link AddEdgeToUserRequest}
	 * @return the JSON-RPC Success Response Future
	 * @throws OpenemsNamedException on error
	 */
	private CompletableFuture<AddEdgeToUserResponse> handleAddEdgeToUserRequest(User user, AddEdgeToUserRequest request)
			throws OpenemsNamedException {
		Edge edge = this.parent.metadata.addEdgeToUser(user, request.getSetupPassword());

		return CompletableFuture.completedFuture(new AddEdgeToUserResponse(request.getId(), edge));
	}

	/**
	 * Handles a {@link GetUserInformationRequest}.
	 * 
	 * @param user    the {@link User}
	 * @param request the {@link GetUserInformationRequest}
	 * @return the JSON-RPC Success Response Future
	 * @throws OpenemsNamedException on error
	 */
	private CompletableFuture<GetUserInformationResponse> handleGetUserInformationRequest(User user,
			GetUserInformationRequest request) throws OpenemsNamedException {
		Map<String, Object> userInformation = this.parent.metadata.getUserInformation(user);

		return CompletableFuture.completedFuture(new GetUserInformationResponse(request.getId(), userInformation));
	}

	/**
	 * Handles a {@link SetUserInformationRequest}.
	 * 
	 * @param user    the {@link User}r
	 * @param request the {@link SetUserInformationRequest}
	 * @return the JSON-RPC Success Response Future
	 * @throws OpenemsNamedException on error
	 */
	private CompletableFuture<GenericJsonrpcResponseSuccess> handleSetUserInformationRequest(User user,
			SetUserInformationRequest request) throws OpenemsNamedException {
		this.parent.metadata.setUserInformation(user, request.getJsonObject());

		return CompletableFuture.completedFuture(new GenericJsonrpcResponseSuccess(request.getId()));
	}

	/**
	 * Handles a {@link SubmitSetupProtocolRequest}.
	 * 
	 * @param user    the {@link User}r
	 * @param request the {@link SubmitSetupProtocolRequest}
	 * @return the JSON-RPC Success Response Future
	 * @throws OpenemsNamedException on error
	 */
	private CompletableFuture<GenericJsonrpcResponseSuccess> handleSubmitSetupProtocolRequest(User user,
			SubmitSetupProtocolRequest request) throws OpenemsNamedException {
		int protocolId = this.parent.metadata.submitSetupProtocol(user, request.getJsonObject());

		JsonObject response = JsonUtils.buildJsonObject() //
				.addProperty("setupProtocolId", protocolId) //
				.build();

		return CompletableFuture.completedFuture(new GenericJsonrpcResponseSuccess(request.getId(), response));
	}

	/**
	 * Handles a {@link GetSetupProtocolRequest}.
	 * 
	 * @param user    the {@link User}r
	 * @param request the {@link GetSetupProtocolRequest}
	 * @return the JSON-RPC Success Response Future
	 * @throws OpenemsNamedException on error
	 */
	private CompletableFuture<Base64PayloadResponse> handleGetSetupProtocolRequest(User user,
			GetSetupProtocolRequest request) throws OpenemsNamedException {
		byte[] protocol = this.parent.metadata.getSetupProtocol(user, request.getSetupProtocolId());

		return CompletableFuture.completedFuture(new Base64PayloadResponse(request.getId(), protocol));
	}

<<<<<<< HEAD
	/**
	 * Handles a {@link UpdateUserLanguageRequest}.
	 * 
	 * @param user    the {@link User}r
	 * @param request the {@link UpdateUserLanguageRequest}
	 * @return the JSON-RPC Success Response Future
	 * @throws OpenemsNamedException on error
	 */
	private CompletableFuture<? extends JsonrpcResponseSuccess> handleUpdateUserLanguageRequest(User user,
			UpdateUserLanguageRequest request) throws OpenemsNamedException {
		this.parent.metadata.updateUserLanguage(user, request.getLanguage());

		return CompletableFuture.completedFuture(new GenericJsonrpcResponseSuccess(request.getId()));
	}

=======
>>>>>>> 2e6d6288
}<|MERGE_RESOLUTION|>--- conflicted
+++ resolved
@@ -91,12 +91,9 @@
 		case SubmitSetupProtocolRequest.METHOD:
 			result = this.handleSubmitSetupProtocolRequest(user, SubmitSetupProtocolRequest.from(request));
 			break;
-<<<<<<< HEAD
 		case UpdateUserLanguageRequest.METHOD:
 			result = this.handleUpdateUserLanguageRequest(user, UpdateUserLanguageRequest.from(request));
 			break;
-=======
->>>>>>> 2e6d6288
 		}
 
 		if (result != null) {
@@ -396,7 +393,6 @@
 		return CompletableFuture.completedFuture(new Base64PayloadResponse(request.getId(), protocol));
 	}
 
-<<<<<<< HEAD
 	/**
 	 * Handles a {@link UpdateUserLanguageRequest}.
 	 * 
@@ -412,6 +408,4 @@
 		return CompletableFuture.completedFuture(new GenericJsonrpcResponseSuccess(request.getId()));
 	}
 
-=======
->>>>>>> 2e6d6288
 }
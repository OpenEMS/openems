--- conflicted
+++ resolved
@@ -1,20 +1,9 @@
 package io.openems.backend.uiwebsocket.impl;
 
-<<<<<<< HEAD
-import java.util.Optional;
-
-=======
->>>>>>> 62a2554b
 import org.java_websocket.WebSocket;
 
 import com.google.gson.JsonObject;
 
-<<<<<<< HEAD
-import io.openems.backend.common.metadata.User;
-import io.openems.common.exceptions.OpenemsError;
-import io.openems.common.exceptions.OpenemsError.OpenemsNamedException;
-=======
->>>>>>> 62a2554b
 import io.openems.common.exceptions.OpenemsException;
 
 public class OnOpen implements io.openems.common.websocket.OnOpen {
@@ -24,72 +13,5 @@
 
 	@Override
 	public void run(WebSocket ws, JsonObject handshake) throws OpenemsException {
-<<<<<<< HEAD
-		// get websocket attachment
-		WsData wsData = ws.getAttachment();
-
-		final AuthTuple authTuple;
-		try {
-			authTuple = this.authenticate(handshake);
-		} catch (OpenemsNamedException e) {
-			// login using token/session_id failed. Still keeping the WebSocket opened to
-			// give the user the chance to authenticate manually.
-			try {
-				wsData.send(new AuthenticateWithSessionIdFailedNotification());
-			} catch (OpenemsException e1) {
-				this.parent.logWarn(this.log, e.getMessage());
-			}
-			return;
-		}
-
-		// store userId together with the WebSocket
-		wsData.setUserId(authTuple.user.getId());
-
-		// generate token
-		wsData.setToken(authTuple.token);
-
-		// send connection successful reply
-		AuthenticateWithSessionIdNotification notification = new AuthenticateWithSessionIdNotification(authTuple.token,
-				authTuple.user, User.generateEdgeMetadatas(authTuple.user, this.parent.metadata));
-		this.parent.server.sendMessage(ws, notification);
-
-		this.parent.logInfo(this.log,
-				"User [" + authTuple.user.getId() + ":" + authTuple.user.getName() + "] connected.");
-	}
-
-	private static class AuthTuple {
-		protected final User user;
-		protected final String token;
-
-		public AuthTuple(User user, String token) {
-			this.user = user;
-			this.token = token;
-		}
-	}
-
-	private AuthTuple authenticate(JsonObject handshake) throws OpenemsNamedException {
-		// authenticate with Token
-		Optional<String> tokenOpt = io.openems.common.websocket.OnOpen.getFieldFromHandshakeCookie(handshake, "token");
-		if (tokenOpt.isPresent()) {
-			try {
-				String token = tokenOpt.get();
-				return new AuthTuple(this.parent.metadata.authenticate(token), token);
-
-			} catch (OpenemsException e) {
-				// ignore; try with Session-ID
-			}
-		}
-
-		// authenticate with Session-ID
-		Optional<String> sessionIdOpt = io.openems.common.websocket.OnOpen.getFieldFromHandshakeCookie(handshake,
-				"session_id");
-		if (!sessionIdOpt.isPresent()) {
-			throw OpenemsError.COMMON_AUTHENTICATION_FAILED.exception();
-		}
-
-		String sessionId = sessionIdOpt.get();
-		return new AuthTuple(this.parent.metadata.authenticate(sessionId), sessionId);
-=======
->>>>>>> 62a2554b
 	}
 }
--- conflicted
+++ resolved
@@ -1,14 +1,8 @@
 package io.openems.edge.controller.api.websocket;
 
 import java.time.ZonedDateTime;
-<<<<<<< HEAD
 import java.util.*;
-=======
-import java.util.Map;
-import java.util.Optional;
 import java.util.SortedMap;
-import java.util.UUID;
->>>>>>> 8d869683
 import java.util.concurrent.CompletableFuture;
 
 import io.openems.common.access_control.RoleId;
@@ -52,7 +46,6 @@
 
 public class OnRequest implements io.openems.common.websocket.OnRequest {
 
-<<<<<<< HEAD
     private final Logger log = LoggerFactory.getLogger(OnRequest.class);
     private final WebsocketApi parent;
 
@@ -116,114 +109,31 @@
                 resultFuture = this.handleQueryHistoricEnergyRequest(wsData, QueryHistoricTimeseriesEnergyRequest.from(request));
                 break;
 
-            case CreateComponentConfigRequest.METHOD:
-                resultFuture = this.handleCreateComponentConfigRequest(wsData, user, CreateComponentConfigRequest.from(request));
-                break;
-
-            case UpdateComponentConfigRequest.METHOD:
-                resultFuture = this.handleUpdateComponentConfigRequest(wsData, user, UpdateComponentConfigRequest.from(request));
-                break;
-
-            case DeleteComponentConfigRequest.METHOD:
-                resultFuture = this.handleDeleteComponentConfigRequest(user, DeleteComponentConfigRequest.from(request), wsData);
-                break;
-
-            case GetEdgeConfigRequest.METHOD:
-                resultFuture = this.handleGetEdgeConfigRequest(wsData, user, GetEdgeConfigRequest.from(request));
-                break;
-=======
-	private final Logger log = LoggerFactory.getLogger(OnRequest.class);
-	private final WebsocketApi parent;
-
-	public OnRequest(WebsocketApi parent) {
-		this.parent = parent;
-	}
-
-	@Override
-	public CompletableFuture<? extends JsonrpcResponseSuccess> run(WebSocket ws, JsonrpcRequest request)
-			throws OpenemsException, OpenemsNamedException {
-		// get websocket attachment
-		WsData wsData = ws.getAttachment();
-
-		// special handling for 'authenticate' request
-		if (request.getMethod().equals(AuthenticateWithPasswordRequest.METHOD)) {
-			return this.handleAuthenticateWithPasswordRequest(wsData, AuthenticateWithPasswordRequest.from(request));
-		}
-
-		// is user authenticated?
-		EdgeUser user = wsData.assertUserIsAuthenticated(request.getMethod());
-		user.assertRoleIsAtLeast(request.getMethod(), Role.GUEST);
-
-		switch (request.getMethod()) {
-
-		case EdgeRpcRequest.METHOD:
-			return this.handleEdgeRpcRequest(wsData, user, EdgeRpcRequest.from(request));
-
-		default:
-			this.parent.logWarn(this.log, "Unhandled Request: " + request);
-			throw OpenemsError.JSONRPC_UNHANDLED_METHOD.exception(request.getMethod());
-		}
-	}
-
-	/**
-	 * Handles an EdgeRpcRequest.
-	 * 
-	 * @param wsData         the WebSocket attachment
-	 * @param edgeRpcRequest the EdgeRpcRequest
-	 * @param user           the User
-	 * @return the JSON-RPC Success Response Future
-	 * @throws OpenemsNamedException on error
-	 */
-	private CompletableFuture<EdgeRpcResponse> handleEdgeRpcRequest(WsData wsData, EdgeUser user,
-			EdgeRpcRequest edgeRpcRequest) throws OpenemsNamedException {
-		JsonrpcRequest request = edgeRpcRequest.getPayload();
-
-		CompletableFuture<JsonrpcResponseSuccess> resultFuture;
-		switch (request.getMethod()) {
-
-		case SubscribeChannelsRequest.METHOD:
-			resultFuture = this.handleSubscribeChannelsRequest(wsData, user, SubscribeChannelsRequest.from(request));
-			break;
-
-		case SubscribeSystemLogRequest.METHOD:
-			resultFuture = this.handleSubscribeSystemLogRequest(wsData, user, SubscribeSystemLogRequest.from(request));
-			break;
-
-		case QueryHistoricTimeseriesDataRequest.METHOD:
-			resultFuture = this.handleQueryHistoricDataRequest(user, QueryHistoricTimeseriesDataRequest.from(request));
-			break;
-
-		case QueryHistoricTimeseriesEnergyRequest.METHOD:
-			resultFuture = this.handleQueryHistoricEnergyRequest(QueryHistoricTimeseriesEnergyRequest.from(request));
-			break;
-
 		case QueryHistoricTimeseriesExportXlxsRequest.METHOD:
 			resultFuture = this.handleQueryHistoricTimeseriesExportXlxsRequest(user,
 					QueryHistoricTimeseriesExportXlxsRequest.from(request));
 			break;
 
-		case CreateComponentConfigRequest.METHOD:
-			resultFuture = this.handleCreateComponentConfigRequest(user, CreateComponentConfigRequest.from(request));
-			break;
-
-		case UpdateComponentConfigRequest.METHOD:
-			resultFuture = this.handleUpdateComponentConfigRequest(user, UpdateComponentConfigRequest.from(request));
-			break;
-
-		case DeleteComponentConfigRequest.METHOD:
-			resultFuture = this.handleDeleteComponentConfigRequest(user, DeleteComponentConfigRequest.from(request));
-			break;
-
-		case GetEdgeConfigRequest.METHOD:
-			resultFuture = this.handleGetEdgeConfigRequest(user, GetEdgeConfigRequest.from(request));
-			break;
->>>>>>> 8d869683
+            case CreateComponentConfigRequest.METHOD:
+                resultFuture = this.handleCreateComponentConfigRequest(wsData, user, CreateComponentConfigRequest.from(request));
+                break;
+
+            case UpdateComponentConfigRequest.METHOD:
+                resultFuture = this.handleUpdateComponentConfigRequest(wsData, user, UpdateComponentConfigRequest.from(request));
+                break;
+
+            case DeleteComponentConfigRequest.METHOD:
+                resultFuture = this.handleDeleteComponentConfigRequest(user, DeleteComponentConfigRequest.from(request), wsData);
+                break;
+
+            case GetEdgeConfigRequest.METHOD:
+                resultFuture = this.handleGetEdgeConfigRequest(wsData, user, GetEdgeConfigRequest.from(request));
+                break;
 
 		case SetChannelValueRequest.METHOD:
 			resultFuture = this.handleSetChannelValueRequest(user, SetChannelValueRequest.from(request));
 			break;
 
-<<<<<<< HEAD
             case ComponentJsonApiRequest.METHOD:
                 resultFuture = this.handleComponentJsonApiRequest(user, ComponentJsonApiRequest.from(request));
                 break;
@@ -307,11 +217,12 @@
     private CompletableFuture<JsonrpcResponseSuccess> handleQueryHistoricDataRequest(WsData wsData, EdgeUser user,
                                                                                      QueryHistoricTimeseriesDataRequest request) throws OpenemsNamedException {
         this.parent.accessControl.assertExecutePermission(wsData.getRoleId(), this.parent.edgeIdentifier, QueryHistoricTimeseriesDataRequest.METHOD);
-        TreeBasedTable<ZonedDateTime, ChannelAddress, JsonElement> data = this.parent.getTimedata().queryHistoricData(//
-                null, /* ignore Edge-ID */
-                request.getFromDate(), //
-                request.getToDate(), //
-                request.getChannels());
+		SortedMap<ZonedDateTime, SortedMap<ChannelAddress, JsonElement>> data = this.parent.getTimedata()
+				.queryHistoricData(//
+						null, /* ignore Edge-ID */
+						request.getFromDate(), //
+						request.getToDate(), //
+						request.getChannels());
 
         // JSON-RPC response
         return CompletableFuture.completedFuture(new QueryHistoricTimeseriesDataResponse(request.getId(), data));
@@ -334,181 +245,6 @@
 
         // JSON-RPC response
         return CompletableFuture.completedFuture(new QueryHistoricTimeseriesEnergyResponse(request.getId(), data));
-    }
-
-    /**
-     * Handles a CreateComponentConfigRequest.
-     *
-     * @param wsData
-     * @param user                         the User
-     * @param createComponentConfigRequest the CreateComponentConfigRequest
-     * @return the Future JSON-RPC Response
-     * @throws OpenemsNamedException on error
-     */
-    private CompletableFuture<JsonrpcResponseSuccess> handleCreateComponentConfigRequest(WsData wsData, EdgeUser user,
-                                                                                         CreateComponentConfigRequest createComponentConfigRequest) throws OpenemsNamedException {
-        this.parent.accessControl.assertExecutePermission(wsData.getRoleId(), this.parent.edgeIdentifier, CreateComponentConfigRequest.METHOD);
-        // wrap original request inside ComponentJsonApiRequest
-        String componentId = OpenemsConstants.COMPONENT_MANAGER_ID;
-        ComponentJsonApiRequest request = new ComponentJsonApiRequest(componentId, createComponentConfigRequest);
-
-        return this.handleComponentJsonApiRequest(user, request);
-    }
-
-    /**
-     * Handles a UpdateComponentConfigRequest.
-     *
-     * @param wsData
-     * @param user                         the User
-     * @param updateComponentConfigRequest the UpdateComponentConfigRequest
-     * @return the Future JSON-RPC Response
-     * @throws OpenemsNamedException on error
-     */
-    private CompletableFuture<JsonrpcResponseSuccess> handleUpdateComponentConfigRequest(WsData wsData, EdgeUser user,
-                                                                                         UpdateComponentConfigRequest updateComponentConfigRequest) throws OpenemsNamedException {
-        this.parent.accessControl.assertExecutePermission(wsData.getRoleId(), this.parent.edgeIdentifier, UpdateComponentConfigRequest.METHOD);
-        // wrap original request inside ComponentJsonApiRequest
-        String componentId = OpenemsConstants.COMPONENT_MANAGER_ID;
-        ComponentJsonApiRequest request = new ComponentJsonApiRequest(componentId, updateComponentConfigRequest);
-
-        return this.handleComponentJsonApiRequest(user, request);
-    }
-
-    /**
-     * Handles a DeleteComponentConfigRequest.
-     *
-     * @param user                         the User
-     * @param deleteComponentConfigRequest the DeleteComponentConfigRequest
-     * @param wsData
-     * @return the Future JSON-RPC Response
-     * @throws OpenemsNamedException on error
-     */
-    private CompletableFuture<JsonrpcResponseSuccess> handleDeleteComponentConfigRequest(EdgeUser user,
-                                                                                         DeleteComponentConfigRequest deleteComponentConfigRequest, WsData wsData) throws OpenemsNamedException {
-        this.parent.accessControl.assertExecutePermission(wsData.getRoleId(), this.parent.edgeIdentifier, DeleteComponentConfigRequest.METHOD);
-        // wrap original request inside ComponentJsonApiRequest
-        String componentId = OpenemsConstants.COMPONENT_MANAGER_ID;
-        ComponentJsonApiRequest request = new ComponentJsonApiRequest(componentId, deleteComponentConfigRequest);
-
-        return this.handleComponentJsonApiRequest(user, request);
-    }
-
-    /**
-     * Handles a GetEdgeConfigRequest.
-     *
-     * @param wsData
-     * @param user                 the User
-     * @param getEdgeConfigRequest the GetEdgeConfigRequest
-     * @return the Future JSON-RPC Response
-     * @throws OpenemsNamedException on error
-     */
-    private CompletableFuture<JsonrpcResponseSuccess> handleGetEdgeConfigRequest(WsData wsData, EdgeUser user,
-                                                                                 GetEdgeConfigRequest getEdgeConfigRequest) throws OpenemsNamedException {
-        this.parent.accessControl.assertExecutePermission(wsData.getRoleId(), this.parent.edgeIdentifier, GetEdgeConfigRequest.METHOD);
-        // wrap original request inside ComponentJsonApiRequest
-        ComponentJsonApiRequest request = new ComponentJsonApiRequest(OpenemsConstants.COMPONENT_MANAGER_ID,
-                getEdgeConfigRequest);
-
-        return this.handleComponentJsonApiRequest(user, request);
-=======
-		case ComponentJsonApiRequest.METHOD:
-			resultFuture = this.handleComponentJsonApiRequest(user, ComponentJsonApiRequest.from(request));
-			break;
-
-		// TODO: to be implemented: UI Logout
-
-		default:
-			throw OpenemsError.JSONRPC_UNHANDLED_METHOD.exception(request.getMethod());
-		}
-
-		// Wrap reply in EdgeRpcResponse
-		CompletableFuture<EdgeRpcResponse> result = new CompletableFuture<EdgeRpcResponse>();
-		resultFuture.thenAccept(r -> {
-			result.complete(new EdgeRpcResponse(edgeRpcRequest.getId(), r));
-		});
-		return result;
-	}
-
-	/**
-	 * Handles a AuthenticateWithPasswordRequest.
-	 * 
-	 * @param wsData  the WebSocket attachment
-	 * @param request the AuthenticateWithPasswordRequest
-	 * @return the JSON-RPC Success Response Future
-	 * @throws OpenemsNamedException on error
-	 */
-	private CompletableFuture<JsonrpcResponseSuccess> handleAuthenticateWithPasswordRequest(WsData wsData,
-			AuthenticateWithPasswordRequest request) throws OpenemsNamedException {
-		Optional<EdgeUser> userOpt = this.parent.userService.authenticate(request.getPassword());
-		if (!userOpt.isPresent()) {
-			wsData.unsetUser();
-			throw OpenemsError.COMMON_AUTHENTICATION_FAILED.exception();
-		}
-
-		// authentication successful
-		EdgeUser user = userOpt.get();
-		wsData.setUser(user);
-		this.parent.sessionTokens.put(wsData.getSessionToken(), user);
-		// TODO unset on logout!
-		return CompletableFuture.completedFuture(new AuthenticateWithPasswordResponse(request.getId(),
-				wsData.getSessionToken(), Utils.getEdgeMetadata(user.getRole())));
-	}
-
-	/**
-	 * Handles a SubscribeChannelsRequest.
-	 * 
-	 * @param wsData  the WebSocket attachment
-	 * @param user    the User
-	 * @param request the SubscribeChannelsRequest
-	 * @return the JSON-RPC Success Response Future
-	 * @throws OpenemsNamedException on error
-	 */
-	private CompletableFuture<JsonrpcResponseSuccess> handleSubscribeChannelsRequest(WsData wsData, EdgeUser user,
-			SubscribeChannelsRequest request) throws OpenemsNamedException {
-		// activate SubscribedChannelsWorker
-		SubscribedChannelsWorker worker = wsData.getSubscribedChannelsWorker();
-		worker.handleSubscribeChannelsRequest(user.getRole(), request);
-
-		// JSON-RPC response
-		return CompletableFuture.completedFuture(new GenericJsonrpcResponseSuccess(request.getId()));
-	}
-
-	/**
-	 * Handles a QueryHistoricDataRequest.
-	 * 
-	 * @param user    the User
-	 * @param request the QueryHistoricDataRequest
-	 * @return the Future JSON-RPC Response
-	 * @throws OpenemsNamedException on error
-	 */
-	private CompletableFuture<JsonrpcResponseSuccess> handleQueryHistoricDataRequest(EdgeUser user,
-			QueryHistoricTimeseriesDataRequest request) throws OpenemsNamedException {
-		SortedMap<ZonedDateTime, SortedMap<ChannelAddress, JsonElement>> data = this.parent.getTimedata()
-				.queryHistoricData(//
-						null, /* ignore Edge-ID */
-						request.getFromDate(), //
-						request.getToDate(), //
-						request.getChannels());
-
-		// JSON-RPC response
-		return CompletableFuture.completedFuture(new QueryHistoricTimeseriesDataResponse(request.getId(), data));
-	}
-
-	/**
-	 * Handles a QueryHistoricEnergyRequest.
-	 * 
-	 * @param request the QueryHistoricEnergyRequest
-	 * @return the Future JSPN-RPC Response
-	 * @throws OpenemsNamedException on error
-	 */
-	private CompletableFuture<JsonrpcResponseSuccess> handleQueryHistoricEnergyRequest(
-			QueryHistoricTimeseriesEnergyRequest request) throws OpenemsNamedException {
-		Map<ChannelAddress, JsonElement> data = this.parent.getTimedata().queryHistoricEnergy(//
-				null, /* ignore Edge-ID */
-				request.getFromDate(), request.getToDate(), request.getChannels());
-
-		// JSON-RPC response
-		return CompletableFuture.completedFuture(new QueryHistoricTimeseriesEnergyResponse(request.getId(), data));
 	}
 
 	/**
@@ -523,75 +259,82 @@
 			QueryHistoricTimeseriesExportXlxsRequest request) throws OpenemsNamedException {
 		return CompletableFuture.completedFuture(this.parent.getTimedata()
 				.handleQueryHistoricTimeseriesExportXlxsRequest(null /* ignore Edge-ID */, request));
-	}
-
-	/**
-	 * Handles a CreateComponentConfigRequest.
-	 * 
-	 * @param user                         the User
-	 * @param createComponentConfigRequest the CreateComponentConfigRequest
-	 * @return the Future JSON-RPC Response
-	 * @throws OpenemsNamedException on error
-	 */
-	private CompletableFuture<JsonrpcResponseSuccess> handleCreateComponentConfigRequest(EdgeUser user,
-			CreateComponentConfigRequest createComponentConfigRequest) throws OpenemsNamedException {
-		// wrap original request inside ComponentJsonApiRequest
-		String componentId = OpenemsConstants.COMPONENT_MANAGER_ID;
-		ComponentJsonApiRequest request = new ComponentJsonApiRequest(componentId, createComponentConfigRequest);
-
-		return this.handleComponentJsonApiRequest(user, request);
-	}
-
-	/**
-	 * Handles a UpdateComponentConfigRequest.
-	 * 
-	 * @param user                         the User
-	 * @param updateComponentConfigRequest the UpdateComponentConfigRequest
-	 * @return the Future JSON-RPC Response
-	 * @throws OpenemsNamedException on error
-	 */
-	private CompletableFuture<JsonrpcResponseSuccess> handleUpdateComponentConfigRequest(EdgeUser user,
-			UpdateComponentConfigRequest updateComponentConfigRequest) throws OpenemsNamedException {
-		// wrap original request inside ComponentJsonApiRequest
-		String componentId = OpenemsConstants.COMPONENT_MANAGER_ID;
-		ComponentJsonApiRequest request = new ComponentJsonApiRequest(componentId, updateComponentConfigRequest);
-
-		return this.handleComponentJsonApiRequest(user, request);
-	}
-
-	/**
-	 * Handles a DeleteComponentConfigRequest.
-	 * 
-	 * @param user                         the User
-	 * @param deleteComponentConfigRequest the DeleteComponentConfigRequest
-	 * @return the Future JSON-RPC Response
-	 * @throws OpenemsNamedException on error
-	 */
-	private CompletableFuture<JsonrpcResponseSuccess> handleDeleteComponentConfigRequest(EdgeUser user,
-			DeleteComponentConfigRequest deleteComponentConfigRequest) throws OpenemsNamedException {
-		// wrap original request inside ComponentJsonApiRequest
-		String componentId = OpenemsConstants.COMPONENT_MANAGER_ID;
-		ComponentJsonApiRequest request = new ComponentJsonApiRequest(componentId, deleteComponentConfigRequest);
-
-		return this.handleComponentJsonApiRequest(user, request);
-	}
-
-	/**
-	 * Handles a GetEdgeConfigRequest.
-	 * 
-	 * @param user                 the User
-	 * @param getEdgeConfigRequest the GetEdgeConfigRequest
-	 * @return the Future JSON-RPC Response
-	 * @throws OpenemsNamedException on error
-	 */
-	private CompletableFuture<JsonrpcResponseSuccess> handleGetEdgeConfigRequest(EdgeUser user,
-			GetEdgeConfigRequest getEdgeConfigRequest) throws OpenemsNamedException {
-		// wrap original request inside ComponentJsonApiRequest
-		ComponentJsonApiRequest request = new ComponentJsonApiRequest(OpenemsConstants.COMPONENT_MANAGER_ID,
-				getEdgeConfigRequest);
-
-		return this.handleComponentJsonApiRequest(user, request);
->>>>>>> 8d869683
+    }
+
+    /**
+     * Handles a CreateComponentConfigRequest.
+     *
+     * @param wsData
+     * @param user                         the User
+     * @param createComponentConfigRequest the CreateComponentConfigRequest
+     * @return the Future JSON-RPC Response
+     * @throws OpenemsNamedException on error
+     */
+    private CompletableFuture<JsonrpcResponseSuccess> handleCreateComponentConfigRequest(WsData wsData, EdgeUser user,
+                                                                                         CreateComponentConfigRequest createComponentConfigRequest) throws OpenemsNamedException {
+        this.parent.accessControl.assertExecutePermission(wsData.getRoleId(), this.parent.edgeIdentifier, CreateComponentConfigRequest.METHOD);
+        // wrap original request inside ComponentJsonApiRequest
+        String componentId = OpenemsConstants.COMPONENT_MANAGER_ID;
+        ComponentJsonApiRequest request = new ComponentJsonApiRequest(componentId, createComponentConfigRequest);
+
+        return this.handleComponentJsonApiRequest(user, request);
+    }
+
+    /**
+     * Handles a UpdateComponentConfigRequest.
+     *
+     * @param wsData
+     * @param user                         the User
+     * @param updateComponentConfigRequest the UpdateComponentConfigRequest
+     * @return the Future JSON-RPC Response
+     * @throws OpenemsNamedException on error
+     */
+    private CompletableFuture<JsonrpcResponseSuccess> handleUpdateComponentConfigRequest(WsData wsData, EdgeUser user,
+                                                                                         UpdateComponentConfigRequest updateComponentConfigRequest) throws OpenemsNamedException {
+        this.parent.accessControl.assertExecutePermission(wsData.getRoleId(), this.parent.edgeIdentifier, UpdateComponentConfigRequest.METHOD);
+        // wrap original request inside ComponentJsonApiRequest
+        String componentId = OpenemsConstants.COMPONENT_MANAGER_ID;
+        ComponentJsonApiRequest request = new ComponentJsonApiRequest(componentId, updateComponentConfigRequest);
+
+        return this.handleComponentJsonApiRequest(user, request);
+    }
+
+    /**
+     * Handles a DeleteComponentConfigRequest.
+     *
+     * @param user                         the User
+     * @param deleteComponentConfigRequest the DeleteComponentConfigRequest
+     * @param wsData
+     * @return the Future JSON-RPC Response
+     * @throws OpenemsNamedException on error
+     */
+    private CompletableFuture<JsonrpcResponseSuccess> handleDeleteComponentConfigRequest(EdgeUser user,
+                                                                                         DeleteComponentConfigRequest deleteComponentConfigRequest, WsData wsData) throws OpenemsNamedException {
+        this.parent.accessControl.assertExecutePermission(wsData.getRoleId(), this.parent.edgeIdentifier, DeleteComponentConfigRequest.METHOD);
+        // wrap original request inside ComponentJsonApiRequest
+        String componentId = OpenemsConstants.COMPONENT_MANAGER_ID;
+        ComponentJsonApiRequest request = new ComponentJsonApiRequest(componentId, deleteComponentConfigRequest);
+
+        return this.handleComponentJsonApiRequest(user, request);
+    }
+
+    /**
+     * Handles a GetEdgeConfigRequest.
+     *
+     * @param wsData
+     * @param user                 the User
+     * @param getEdgeConfigRequest the GetEdgeConfigRequest
+     * @return the Future JSON-RPC Response
+     * @throws OpenemsNamedException on error
+     */
+    private CompletableFuture<JsonrpcResponseSuccess> handleGetEdgeConfigRequest(WsData wsData, EdgeUser user,
+                                                                                 GetEdgeConfigRequest getEdgeConfigRequest) throws OpenemsNamedException {
+        this.parent.accessControl.assertExecutePermission(wsData.getRoleId(), this.parent.edgeIdentifier, GetEdgeConfigRequest.METHOD);
+        // wrap original request inside ComponentJsonApiRequest
+        ComponentJsonApiRequest request = new ComponentJsonApiRequest(OpenemsConstants.COMPONENT_MANAGER_ID,
+                getEdgeConfigRequest);
+
+        return this.handleComponentJsonApiRequest(user, request);
 	}
 
 	/**

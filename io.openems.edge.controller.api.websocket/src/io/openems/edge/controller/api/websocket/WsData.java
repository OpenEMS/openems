package io.openems.edge.controller.api.websocket;

import java.util.Optional;
import java.util.concurrent.ScheduledFuture;
import java.util.concurrent.TimeUnit;

import io.openems.common.exceptions.OpenemsError;
import io.openems.common.exceptions.OpenemsError.OpenemsNamedException;
import io.openems.edge.common.user.User;

public class WsData extends io.openems.common.websocket.WsData {

	private final WebsocketApi parent;
	private final SubscribedChannelsWorker subscribedChannelsWorker;

	/**
	 * The token that is stored in the Browser Cookie. Be aware that this can be
	 * 'null' for a short period of time on open of the websocket.
	 */
	private String sessionToken = null;

	private Optional<User> user = Optional.empty();

	public WsData(WebsocketApi parent) {
		this.parent = parent;
		this.subscribedChannelsWorker = new SubscribedChannelsWorker(parent, this);
	}

	/**
	 * Logout and invalidate Session.
	 */
	public void logout() {
		this.unsetUser();
		this.subscribedChannelsWorker.dispose();
	}

<<<<<<< HEAD
=======
	/**
	 * Sets the Session Token.
	 * 
	 * @param sessionToken the Session Token
	 */
>>>>>>> 62a2554b
	public void setSessionToken(String sessionToken) {
		this.sessionToken = sessionToken;
	}

	/**
	 * Gets the Session Token.
	 * 
	 * @return the Session Token
	 */
	public String getSessionToken() {
		return this.sessionToken;
	}

	/**
	 * Sets the {@link User}.
	 * 
	 * @param user the {@link User}
	 */
	public void setUser(User user) {
		this.user = Optional.ofNullable(user);
	}

	/**
	 * Unsets the {@link User}.
	 */
	public void unsetUser() {
		this.user = Optional.empty();
	}

	/**
	 * Gets the {@link User}.
	 * 
	 * @return the {@link Optional} {@link User}
	 */
	public Optional<User> getUser() {
		return this.user;
	}

	/**
	 * Throws an exception if the User is not authenticated.
	 * 
	 * @param resource a resource identifier; used for the exception
	 * @return the current {@link User}
	 * @throws OpenemsNamedException if the current Role privileges are less
	 */
	public User assertUserIsAuthenticated(String resource) throws OpenemsNamedException {
		if (this.getUser().isPresent()) {
			return this.getUser().get();
		} else {
			throw OpenemsError.COMMON_USER_NOT_AUTHENTICATED
					.exception("Session [" + this.getSessionToken() + "]. Ignoring [" + resource + "]");
		}
	}

	/**
	 * Gets the {@link SubscribedChannelsWorker} to take care of subscribe to
	 * CurrentData.
	 * 
	 * @return the {@link SubscribedChannelsWorker}
	 */
	public SubscribedChannelsWorker getSubscribedChannelsWorker() {
		return this.subscribedChannelsWorker;
	}

	@Override
	public String toString() {
		String tokenString;
		if (this.sessionToken != null) {
			tokenString = this.sessionToken.toString();
		} else {
			tokenString = "UNKNOWN";
		}
		return "WebsocketApi.WsData [sessionToken=" + tokenString + ", user=" + this.user + "]";
	}

	@Override
	protected ScheduledFuture<?> scheduleWithFixedDelay(Runnable command, long initialDelay, long delay,
			TimeUnit unit) {
		return this.parent.executor.scheduleWithFixedDelay(command, initialDelay, delay, unit);
	}

}<|MERGE_RESOLUTION|>--- conflicted
+++ resolved
@@ -34,14 +34,11 @@
 		this.subscribedChannelsWorker.dispose();
 	}
 
-<<<<<<< HEAD
-=======
 	/**
 	 * Sets the Session Token.
 	 * 
 	 * @param sessionToken the Session Token
 	 */
->>>>>>> 62a2554b
 	public void setSessionToken(String sessionToken) {
 		this.sessionToken = sessionToken;
 	}

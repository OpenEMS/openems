--- conflicted
+++ resolved
@@ -1,25 +1,9 @@
 package io.openems.edge.controller.api.websocket;
 
-<<<<<<< HEAD
-import java.util.Optional;
-import java.util.UUID;
-
-=======
->>>>>>> 62a2554b
 import org.java_websocket.WebSocket;
 
 import com.google.gson.JsonObject;
 
-<<<<<<< HEAD
-import io.openems.common.exceptions.OpenemsError;
-import io.openems.common.exceptions.OpenemsError.OpenemsNamedException;
-import io.openems.common.exceptions.OpenemsException;
-import io.openems.common.jsonrpc.notification.AuthenticateWithSessionIdFailedNotification;
-import io.openems.common.jsonrpc.notification.AuthenticateWithSessionIdNotification;
-import io.openems.edge.common.user.User;
-
-=======
->>>>>>> 62a2554b
 public class OnOpen implements io.openems.common.websocket.OnOpen {
 
 	public OnOpen(WebsocketApi parent) {
@@ -27,65 +11,5 @@
 
 	@Override
 	public void run(WebSocket ws, JsonObject handshake) {
-<<<<<<< HEAD
-		// get websocket attachment
-		WsData wsData = ws.getAttachment();
-
-		final AuthTuple authTuple;
-		try {
-			authTuple = this.authenticate(handshake);
-		} catch (OpenemsNamedException e) {
-			// login using token/session_id failed. Still keeping the WebSocket opened to
-			// give the user the chance to authenticate manually.
-
-			// generate new, random Session Token
-			wsData.setSessionToken(UUID.randomUUID().toString());
-			try {
-				wsData.send(new AuthenticateWithSessionIdFailedNotification());
-			} catch (OpenemsException e1) {
-				this.parent.logWarn(this.log, e.getMessage());
-			}
-			return;
-		}
-
-		// store token in attachment
-		wsData.setSessionToken(authTuple.token);
-
-		// store user in attachment
-		wsData.setUser(authTuple.user);
-
-		// send connection successful reply
-		AuthenticateWithSessionIdNotification notification = new AuthenticateWithSessionIdNotification(authTuple.token,
-				authTuple.user, Utils.getEdgeMetadata(authTuple.user.getRole()));
-		this.parent.server.sendMessage(ws, notification);
-
-		// log
-		this.parent.logInfo(this.log, "User [" + authTuple.user.getName() + "] logged in by token");
-	}
-
-	private static class AuthTuple {
-		protected final User user;
-		protected final String token;
-
-		public AuthTuple(User user, String token) {
-			this.user = user;
-			this.token = token;
-		}
-	}
-
-	private AuthTuple authenticate(JsonObject handshake) throws OpenemsNamedException {
-		// authenticate with Token
-		Optional<String> tokenOpt = io.openems.common.websocket.OnOpen.getFieldFromHandshakeCookie(handshake, "token");
-		if (!tokenOpt.isPresent()) {
-			throw OpenemsError.COMMON_AUTHENTICATION_FAILED.exception();
-		}
-		String token = tokenOpt.get();
-		User user = this.parent.sessionTokens.get(token);
-		if (user == null) {
-			throw OpenemsError.COMMON_AUTHENTICATION_FAILED.exception();
-		}
-		return new AuthTuple(this.parent.sessionTokens.get(token), token);
-=======
->>>>>>> 62a2554b
 	}
 }
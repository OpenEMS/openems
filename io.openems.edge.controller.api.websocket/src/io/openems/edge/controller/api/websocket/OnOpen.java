--- conflicted
+++ resolved
@@ -63,18 +63,10 @@
 		}
 		wsData.setSessionToken(token);
 
-<<<<<<< HEAD
-		// if we are here, automatic authentication was not possible -> notify client
-		// TODO // send authentication notification
-		// AuthenticateWithSessionIdNotification notification = new
-		// AuthenticateWithSessionIdNotification(
-		// token, Utils.getEdgeMetadata(user.getRoleId()));
-=======
 		if (!wsData.getUser().isPresent()) {
 			// automatic authentication was not possible -> notify client
 			this.parent.server.sendMessage(ws, new AuthenticateWithSessionIdFailedNotification());
 		}
->>>>>>> 3671041b
 	}
 
 }
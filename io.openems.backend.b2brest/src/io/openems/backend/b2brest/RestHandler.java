--- conflicted
+++ resolved
@@ -4,17 +4,9 @@
 import java.io.IOException;
 import java.io.InputStreamReader;
 import java.io.UnsupportedEncodingException;
-import java.time.ZonedDateTime;
 import java.util.Arrays;
 import java.util.Base64;
 import java.util.List;
-<<<<<<< HEAD
-import java.util.Map;
-import java.util.Map.Entry;
-import java.util.Optional;
-import java.util.SortedMap;
-=======
->>>>>>> 5a1a5151
 import java.util.StringTokenizer;
 import java.util.UUID;
 import java.util.concurrent.CompletableFuture;
@@ -41,21 +33,6 @@
 import io.openems.common.jsonrpc.base.JsonrpcRequest;
 import io.openems.common.jsonrpc.base.JsonrpcResponseError;
 import io.openems.common.jsonrpc.base.JsonrpcResponseSuccess;
-<<<<<<< HEAD
-import io.openems.common.jsonrpc.request.ComponentJsonApiRequest;
-import io.openems.common.jsonrpc.request.QueryHistoricTimeseriesDataRequest;
-import io.openems.common.jsonrpc.request.SetGridConnScheduleRequest;
-import io.openems.common.jsonrpc.response.QueryHistoricTimeseriesDataResponse;
-import io.openems.common.jsonrpc.request.QueryHistoricTimeseriesEnergyRequest;
-import io.openems.common.jsonrpc.response.QueryHistoricTimeseriesEnergyResponse;
-import io.openems.common.jsonrpc.request.EdgeRpcRequest;
-import io.openems.common.jsonrpc.request.SetGridConnScheduleRequest;
-import io.openems.common.jsonrpc.response.EdgeRpcResponse;
-import io.openems.common.session.Role;
-import io.openems.common.session.User;
-import io.openems.common.types.ChannelAddress;
-=======
->>>>>>> 5a1a5151
 import io.openems.common.utils.JsonUtils;
 
 public class RestHandler extends AbstractHandler {
@@ -244,240 +221,4 @@
 		}
 	}
 
-<<<<<<< HEAD
-	/**
-	 * Handles an JSON-RPC Request.
-	 * 
-	 * @param user    the User
-	 * @param request the JsonrpcRequest
-	 * @return the JSON-RPC Success Response Future
-	 * @throws OpenemsNamedException on error
-	 */
-	private CompletableFuture<? extends JsonrpcResponseSuccess> handleJsonRpcRequest(BackendUser user,
-			JsonrpcRequest request) throws OpenemsException, OpenemsNamedException {
-		String edgeid;
-		switch (request.getMethod()) {
-
-		case EdgeRpcRequest.METHOD:
-			return this.handleEdgeRpcRequest(user, request.getId(), EdgeRpcRequest.from(request));
-
-		case GetEdgesStatusRequest.METHOD:
-			return this.handleGetStatusOfEdgesRequest(user, request.getId(), GetEdgesStatusRequest.from(request));
-
-		case GetEdgesChannelsValuesRequest.METHOD:
-			return this.handleGetChannelsValuesRequest(user, request.getId(),
-					GetEdgesChannelsValuesRequest.from(request));
-
-		case SetGridConnScheduleRequest.METHOD:
-			return this.handleSetGridConnScheduleRequest(user, request.getId(),
-					SetGridConnScheduleRequest.from(request));
-
-		case QueryHistoricTimeseriesDataRequest.METHOD:
-			edgeid = request.getParams().get("edgeid").getAsString();
-			return this.handleQueryHistoricDataRequest(edgeid, QueryHistoricTimeseriesDataRequest.from(request));
-
-		case QueryHistoricTimeseriesEnergyRequest.METHOD:
-			edgeid = request.getParams().get("edgeid").getAsString();
-			return this.handleQueryHistoricEnergyRequest(edgeid, QueryHistoricTimeseriesEnergyRequest.from(request));
-
-		default:
-			this.parent.logWarn(this.log, "Unhandled Request: " + request);
-			throw OpenemsError.JSONRPC_UNHANDLED_METHOD.exception(request.getMethod());
-		}
-	}
-
-	/**
-	 * Handles an EdgeRpcRequest.
-	 * 
-	 * @param backendUser    the {@link BackendUser}
-	 * @param edgeRpcRequest the {@link EdgeRpcRequest}
-	 * @param messageId      the JSON-RPC Message-ID
-	 * @return the JSON-RPC Success Response Future
-	 * @throws OpenemsNamedException on error
-	 */
-	private CompletableFuture<EdgeRpcResponse> handleEdgeRpcRequest(BackendUser backendUser, UUID messageId,
-			EdgeRpcRequest edgeRpcRequest) throws OpenemsNamedException {
-		String edgeId = edgeRpcRequest.getEdgeId();
-		JsonrpcRequest request = edgeRpcRequest.getPayload();
-		User user = backendUser.getAsCommonUser(edgeId);
-		user.assertRoleIsAtLeast(EdgeRpcRequest.METHOD, Role.GUEST);
-
-		CompletableFuture<JsonrpcResponseSuccess> resultFuture;
-		switch (request.getMethod()) {
-
-		case ComponentJsonApiRequest.METHOD:
-			resultFuture = this.handleComponentJsonApiRequest(edgeId, user, ComponentJsonApiRequest.from(request));
-			break;
-
-		default:
-			throw OpenemsError.JSONRPC_UNHANDLED_METHOD.exception(request.getMethod());
-		}
-
-		// Wrap reply in EdgeRpcResponse
-		CompletableFuture<EdgeRpcResponse> result = new CompletableFuture<EdgeRpcResponse>();
-		resultFuture.whenComplete((r, ex) -> {
-			if (ex != null) {
-				result.completeExceptionally(ex);
-			} else if (r != null) {
-				result.complete(new EdgeRpcResponse(edgeRpcRequest.getId(), r));
-			} else {
-				result.completeExceptionally(
-						new OpenemsNamedException(OpenemsError.JSONRPC_UNHANDLED_METHOD, request.getMethod()));
-			}
-		});
-		return result;
-	}
-
-	/**
-	 * Handles a ComponentJsonApiRequest.
-	 * 
-	 * @param edgeId                  the Edge-ID
-	 * @param user                    the User - Installer-level required
-	 * @param componentJsonApiRequest the ComponentJsonApiRequest
-	 * @return the Future JSON-RPC Response
-	 * @throws OpenemsNamedException on error
-	 */
-	private CompletableFuture<JsonrpcResponseSuccess> handleComponentJsonApiRequest(String edgeId, User user,
-			ComponentJsonApiRequest componentJsonApiRequest) throws OpenemsNamedException {
-		user.assertRoleIsAtLeast(ComponentJsonApiRequest.METHOD, Role.GUEST);
-
-		return this.parent.edgeWebsocket.send(edgeId, user, componentJsonApiRequest);
-	}
-
-	/**
-	 * Handles a GetStatusOfEdgesRequest.
-	 * 
-	 * @param user      the User
-	 * @param messageId the JSON-RPC Message-ID
-	 * @param request   the GetStatusOfEdgesRequest
-	 * @return the JSON-RPC Success Response Future
-	 * @throws OpenemsNamedException on error
-	 */
-	private CompletableFuture<GetEdgesStatusResponse> handleGetStatusOfEdgesRequest(BackendUser user, UUID messageId,
-			GetEdgesStatusRequest request) throws OpenemsNamedException {
-		Map<String, EdgeInfo> result = new HashMap<>();
-		for (Entry<String, Role> entry : user.getEdgeRoles().entrySet()) {
-			String edgeId = entry.getKey();
-
-			// assure read permissions of this User for this Edge.
-			if (!user.edgeRoleIsAtLeast(edgeId, Role.GUEST)) {
-				continue;
-			}
-
-			Optional<Edge> edgeOpt = this.parent.metadata.getEdge(edgeId);
-			if (edgeOpt.isPresent()) {
-				Edge edge = edgeOpt.get();
-				EdgeInfo info = new EdgeInfo(edge.isOnline());
-				result.put(edge.getId(), info);
-			}
-		}
-		return CompletableFuture.completedFuture(new GetEdgesStatusResponse(messageId, result));
-	}
-
-	/**
-	 * Handles a GetChannelsValuesRequest.
-	 * 
-	 * @param user      the User
-	 * @param messageId the JSON-RPC Message-ID
-	 * @param request   the GetChannelsValuesRequest
-	 * @return the JSON-RPC Success Response Future
-	 * @throws OpenemsNamedException on error
-	 */
-	private CompletableFuture<GetEdgesChannelsValuesResponse> handleGetChannelsValuesRequest(BackendUser user,
-			UUID messageId, GetEdgesChannelsValuesRequest request) throws OpenemsNamedException {
-		GetEdgesChannelsValuesResponse response = new GetEdgesChannelsValuesResponse(messageId);
-		for (String edgeId : request.getEdgeIds()) {
-			// assure read permissions of this User for this Edge.
-			if (!user.edgeRoleIsAtLeast(edgeId, Role.GUEST)) {
-				continue;
-			}
-
-			for (ChannelAddress channel : request.getChannels()) {
-				Optional<JsonElement> value = this.parent.timeData.getChannelValue(edgeId, channel);
-				response.addValue(edgeId, channel, value.orElse(JsonNull.INSTANCE));
-			}
-		}
-		return CompletableFuture.completedFuture(response);
-	}
-
-	/**
-	 * Handles a SetGridConnScheduleRequest.
-	 * 
-	 * @param backendUser                the User
-	 * @param messageId                  the JSON-RPC Message-ID
-	 * @param setGridConnScheduleRequest the SetGridConnScheduleRequest
-	 * @return the JSON-RPC Success Response Future
-	 * @throws OpenemsNamedException on error
-	 */
-	private CompletableFuture<GenericJsonrpcResponseSuccess> handleSetGridConnScheduleRequest(BackendUser backendUser,
-			UUID messageId, SetGridConnScheduleRequest setGridConnScheduleRequest) throws OpenemsNamedException {
-		String edgeId = setGridConnScheduleRequest.getEdgeId();
-		User user = backendUser.getAsCommonUser(edgeId);
-		user.assertRoleIsAtLeast(SetGridConnScheduleRequest.METHOD, Role.ADMIN);
-
-		// wrap original request inside ComponentJsonApiRequest
-		String componentId = "ctrlBalancingSchedule0"; // TODO find dynamic Component-ID of BalancingScheduleController
-		ComponentJsonApiRequest request = new ComponentJsonApiRequest(componentId, setGridConnScheduleRequest);
-
-		CompletableFuture<JsonrpcResponseSuccess> resultFuture = this.parent.edgeWebsocket.send(edgeId, user, request);
-
-		// Wrap reply in GenericJsonrpcResponseSuccess
-		CompletableFuture<GenericJsonrpcResponseSuccess> result = new CompletableFuture<GenericJsonrpcResponseSuccess>();
-		resultFuture.whenComplete((r, ex) -> {
-			if (ex != null) {
-				result.completeExceptionally(ex);
-			} else if (r != null) {
-				result.complete(new GenericJsonrpcResponseSuccess(messageId, r.toJsonObject()));
-			} else {
-				result.completeExceptionally(new OpenemsNamedException(OpenemsError.JSONRPC_UNHANDLED_METHOD,
-						SetGridConnScheduleRequest.METHOD));
-			}
-		});
-		return result;
-	}
-
-	/**
-	 * Handles a QueryHistoricDataRequest.
-	 * 
-	 * @param edgeId  the Edge-ID
-	 * @param user    the User - no specific level required
-	 * @param request the QueryHistoricDataRequest
-	 * @return the Future JSON-RPC Response
-	 * @throws OpenemsNamedException on error
-	 */
-	private CompletableFuture<JsonrpcResponseSuccess> handleQueryHistoricDataRequest(String edgeId,
-			QueryHistoricTimeseriesDataRequest request) throws OpenemsNamedException {
-
-		SortedMap<ZonedDateTime, SortedMap<ChannelAddress, JsonElement>> data;
-		data = this.parent.timeData.queryHistoricData(//
-				edgeId, //
-				request.getFromDate(), //
-				request.getToDate(), //
-				request.getChannels());
-
-		// JSON-RPC response
-		return CompletableFuture.completedFuture(new QueryHistoricTimeseriesDataResponse(request.getId(), data));
-	}
-
-	/**
-	 * Handles a QueryHistoricEnergyequest.
-	 * 
-	 * @param edgeId  the Edge-ID
-	 * @param user    the User - no specific level required
-	 * @param request the QueryHistoricEnergyRequest
-	 * @return the Future JSON-RPC Response
-	 * @throws OpenemsNamedException on error
-	 */
-	private CompletableFuture<JsonrpcResponseSuccess> handleQueryHistoricEnergyRequest(String edgeId,
-			QueryHistoricTimeseriesEnergyRequest request) throws OpenemsNamedException {
-		Map<ChannelAddress, JsonElement> data;
-		data = this.parent.timeData.queryHistoricEnergy(//
-				edgeId, /* ignore Edge-ID */
-				request.getFromDate(), request.getToDate(), request.getChannels());
-
-		// JSON-RPC response
-		return CompletableFuture.completedFuture(new QueryHistoricTimeseriesEnergyResponse(request.getId(), data));
-	}
-=======
->>>>>>> 5a1a5151
 }
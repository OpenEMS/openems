--- conflicted
+++ resolved
@@ -78,11 +78,8 @@
 	private final Logger log = LoggerFactory.getLogger(EssFeneconCommercial40Impl.class);
 
 	protected final static int MAX_APPARENT_POWER = 40000;
-<<<<<<< HEAD
-=======
 	protected final static int NET_CAPACITY = 40000;
 
->>>>>>> 7e35bf4b
 	private final static int UNIT_ID = 100;
 	private final static int MIN_REACTIVE_POWER = -10000;
 	private final static int MAX_REACTIVE_POWER = 10000;

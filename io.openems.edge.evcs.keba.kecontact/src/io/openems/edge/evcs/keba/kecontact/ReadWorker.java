package io.openems.edge.evcs.keba.kecontact;

import java.time.LocalDateTime;
import java.time.temporal.ChronoUnit;

import io.openems.common.worker.AbstractWorker;
import io.openems.edge.common.channel.Channel;

public class ReadWorker extends AbstractWorker {

	private final KebaKeContact parent;

	private LocalDateTime lastReport1 = LocalDateTime.MIN;
	private LocalDateTime lastReport2 = LocalDateTime.MIN;
	private LocalDateTime lastReport3 = LocalDateTime.MIN;
	private boolean validateReport1 = false;
	private boolean validateReport2 = false;
	private boolean validateReport3 = false;
	
	
	public ReadWorker(KebaKeContact parent) {
		this.parent = parent;
	}

	@Override
	public void activate(String name) {
		super.activate(name);
	}

	@Override
	public void deactivate() {
		super.deactivate();
	}

	@Override
	protected void forever() throws InterruptedException {   
		
		// REPORT 1
		if (this.lastReport1.isBefore(LocalDateTime.now().minusSeconds(Report.REPORT1.getRequestSeconds()))) {
			this.lastReport1 = LocalDateTime.now();
			this.parent.send("report 1");
			this.validateReport1 = true;
			Thread.sleep(10);
		}
		
		// REPORT 2
		if (this.lastReport2.isBefore(LocalDateTime.now().minusSeconds(Report.REPORT2.getRequestSeconds()))) {
			this.lastReport2 = LocalDateTime.now();
			this.parent.send("report 2");
			this.validateReport2 = true;
			Thread.sleep(10);
		}
		
		// REPORT 3
		if (this.lastReport3.isBefore(LocalDateTime.now().minusSeconds(Report.REPORT3.getRequestSeconds()))) {
			this.lastReport3 = LocalDateTime.now();
			this.parent.send("report 3");
			this.validateReport3 = true;
			Thread.sleep(10);
		}
		
		// RESULTS
		// Proof if the charging station answered within a few seconds or not
		if (this.validateReport1 && this.lastReport1.isBefore(LocalDateTime.now().minusSeconds(2))) {
			currentCommunication(this.parent.getReadHandler().hasResultandReset(Report.REPORT1));
			this.validateReport1 = false;
		}
		if (this.validateReport2 && this.lastReport2.isBefore(LocalDateTime.now().minusSeconds(2))) {
			currentCommunication(this.parent.getReadHandler().hasResultandReset(Report.REPORT2));
			this.validateReport2 = false;
		}
		if (this.validateReport3 && this.lastReport3.isBefore(LocalDateTime.now().minusSeconds(2))) {
			currentCommunication(this.parent.getReadHandler().hasResultandReset(Report.REPORT3));
			this.validateReport3 = false;
		}
	}

	@Override
	protected int getCycleTime() {
		// get minimum required time till next report
		LocalDateTime now = LocalDateTime.now();
		if (this.lastReport1.isBefore(now.minusSeconds(Report.REPORT1.getRequestSeconds())) 
		    || this.lastReport2.isBefore(now.minusSeconds(Report.REPORT2.getRequestSeconds())) 
		    || this.lastReport3.isBefore(now.minusSeconds(Report.REPORT3.getRequestSeconds()))) {
			return 0;
		}
		long tillReport1 = ChronoUnit.MILLIS.between(now.minusSeconds(Report.REPORT1.getRequestSeconds()), this.lastReport1);  
		long tillReport2 = ChronoUnit.MILLIS.between(now.minusSeconds(Report.REPORT2.getRequestSeconds()), this.lastReport2);
		long tillReport3 = ChronoUnit.MILLIS.between(now.minusSeconds(Report.REPORT3.getRequestSeconds()), this.lastReport3);
		long min = Math.min(Math.min(tillReport1, tillReport2), tillReport3);
		if (min < 0) {
			return 0;
		} else if (min > Integer.MAX_VALUE) {
			return Integer.MAX_VALUE;
		} else {
			return (int) min;
		}
	}

	@Override
	public void triggerNextRun() {
		
		// reset times for next report query
		this.lastReport1 = LocalDateTime.MIN;
		this.lastReport2 = LocalDateTime.MIN;
		this.lastReport3 = LocalDateTime.MIN;
		
		super.triggerNextRun();
	}

	/**
	 * Set the current fail state of the EVCS to true or false
	 * if the communication had changed
	 * 
	 * @param receivedAMessage return value from the ReadHandler   
	 */
<<<<<<< HEAD
	protected void currentCommunication(boolean receivedAMessage) {
		Channel<Boolean> currChargingCommunicationFailedState = this.parent.channel(KebaChannelId.ChargingStation_COMMUNICATION_FAILED);
		if(currChargingCommunicationFailedState.value().orElse(true) == receivedAMessage) {
			this.parent.logInfo(log, "Existing charging communication: "+receivedAMessage);
			this.parent.channel(KebaChannelId.ChargingStation_COMMUNICATION_FAILED).setNextValue(!receivedAMessage);
		}
=======
	private void currentCommunication(boolean receivedAMessage) {
		this.parent.channel(KebaChannelId.ChargingStation_COMMUNICATION_FAILED).setNextValue(!receivedAMessage);
>>>>>>> ae27c2e6
	}
	
}<|MERGE_RESOLUTION|>--- conflicted
+++ resolved
@@ -4,7 +4,6 @@
 import java.time.temporal.ChronoUnit;
 
 import io.openems.common.worker.AbstractWorker;
-import io.openems.edge.common.channel.Channel;
 
 public class ReadWorker extends AbstractWorker {
 
@@ -60,7 +59,7 @@
 		}
 		
 		// RESULTS
-		// Proof if the charging station answered within a few seconds or not
+		// Sets the state of the component if the report doesn't answer in a few seconds
 		if (this.validateReport1 && this.lastReport1.isBefore(LocalDateTime.now().minusSeconds(2))) {
 			currentCommunication(this.parent.getReadHandler().hasResultandReset(Report.REPORT1));
 			this.validateReport1 = false;
@@ -69,6 +68,7 @@
 			currentCommunication(this.parent.getReadHandler().hasResultandReset(Report.REPORT2));
 			this.validateReport2 = false;
 		}
+		
 		if (this.validateReport3 && this.lastReport3.isBefore(LocalDateTime.now().minusSeconds(2))) {
 			currentCommunication(this.parent.getReadHandler().hasResultandReset(Report.REPORT3));
 			this.validateReport3 = false;
@@ -104,27 +104,17 @@
 		this.lastReport1 = LocalDateTime.MIN;
 		this.lastReport2 = LocalDateTime.MIN;
 		this.lastReport3 = LocalDateTime.MIN;
-		
+
 		super.triggerNextRun();
 	}
 
 	/**
 	 * Set the current fail state of the EVCS to true or false
-	 * if the communication had changed
 	 * 
 	 * @param receivedAMessage return value from the ReadHandler   
 	 */
-<<<<<<< HEAD
-	protected void currentCommunication(boolean receivedAMessage) {
-		Channel<Boolean> currChargingCommunicationFailedState = this.parent.channel(KebaChannelId.ChargingStation_COMMUNICATION_FAILED);
-		if(currChargingCommunicationFailedState.value().orElse(true) == receivedAMessage) {
-			this.parent.logInfo(log, "Existing charging communication: "+receivedAMessage);
-			this.parent.channel(KebaChannelId.ChargingStation_COMMUNICATION_FAILED).setNextValue(!receivedAMessage);
-		}
-=======
 	private void currentCommunication(boolean receivedAMessage) {
 		this.parent.channel(KebaChannelId.ChargingStation_COMMUNICATION_FAILED).setNextValue(!receivedAMessage);
->>>>>>> ae27c2e6
 	}
 	
 }
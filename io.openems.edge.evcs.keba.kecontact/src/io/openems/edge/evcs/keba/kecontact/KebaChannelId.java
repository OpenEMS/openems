--- conflicted
+++ resolved
@@ -5,14 +5,8 @@
 import io.openems.common.channel.Unit;
 import io.openems.common.types.OpenemsType;
 import io.openems.edge.common.channel.Doc;
-<<<<<<< HEAD
-import io.openems.edge.common.channel.Level;
-import io.openems.edge.common.channel.Unit;
-=======
->>>>>>> ae27c2e6
 
 public enum KebaChannelId implements io.openems.edge.common.channel.ChannelId {
-	
 	/*
 	 * Report 1
 	 */
@@ -29,6 +23,7 @@
 	PLUG(Doc.of(Plug.values())),
 	ENABLE_SYS(Doc.of(OpenemsType.BOOLEAN).text("Enable state for charging (contains Enable input, RFID, UDP,..)")), //
 	ENABLE_USER(Doc.of(OpenemsType.BOOLEAN).text("Enable condition via UDP")), //
+	MAX_CURR(Doc.of(OpenemsType.INTEGER).unit(Unit.MILLIAMPERE).text("Current preset value via Control pilot")), //
 	MAX_CURR_PERCENT(
 			Doc.of(OpenemsType.INTEGER).text("Current preset value via Control pilot in 0,1% of the PWM value")), //
 	CURR_USER(Doc.of(OpenemsType.INTEGER).unit(Unit.MILLIAMPERE)
@@ -64,8 +59,16 @@
 			"Total power consumption (persistent) without current loading session. Is summed up after each completed charging session")), //
 
 	PHASES(Doc.of(OpenemsType.INTEGER).text("Count of ladders, the car is louding with")), //
-	RESERVED(Doc.of(OpenemsType.INTEGER)),
 
+	/*
+	 * Write Channels
+	 */
+	SET_ENABLED(Doc.of(OpenemsType.BOOLEAN) //
+			.accessMode(AccessMode.WRITE_ONLY) //
+			.unit(Unit.ON_OFF)
+			.text("Disabled is indicated with a blue flashing LED. "
+					+ "ATTENTION: Some electric vehicles (EVs) do not yet meet the standard requirements "
+					+ "and disabling can lead to an error in the charging station.")), //
 
 	/*
 	 * Fail State Channels

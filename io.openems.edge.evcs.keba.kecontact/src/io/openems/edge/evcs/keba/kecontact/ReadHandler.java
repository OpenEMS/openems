--- conflicted
+++ resolved
@@ -145,10 +145,7 @@
 					setInt(KebaChannelId.TIMEOUT_CT, jsonMessage, "Tmo CT");
 					setBoolean(KebaChannelId.OUTPUT, jsonMessage, "Output");
 					setBoolean(KebaChannelId.INPUT, jsonMessage, "Input");
-<<<<<<< HEAD
-=======
 					setInt(KebaChannelId.MAX_CURR, jsonMessage, "Curr HW");
->>>>>>> ae8e898e
 					setInt(KebaChannelId.CURR_USER, jsonMessage, "Curr user");
 
 					Optional<Integer> currUserMa = JsonUtils.getAsOptionalInt(jsonMessage, "Curr user"); // in [mA]
@@ -158,24 +155,6 @@
 						this.parent.setChargePowerLimit().setNextValue(chargingTarget);
 					}
 
-<<<<<<< HEAD
-					// Set the maximum Power valid by the Hardware
-					// The default value will be 32 A, because an older Keba charging station sets
-					// the value to 0 if the car is unplugged
-					Optional<Integer> hwPowerMa = JsonUtils.getAsOptionalInt(jsonMessage, "Curr HW"); // in [mA]
-					Integer hwPower = null;
-					if (hwPowerMa.isPresent()) {
-						if (hwPowerMa.get() == 0) {
-							hwPower = 32000 * 230 / 1000; // [W]
-						} else {
-							hwPower = hwPowerMa.get() * 230 / 1000; // [W]
-						}
-					}
-
-					this.parent.channel(KebaChannelId.MAX_CURR).setNextValue(hwPower);
-
-=======
->>>>>>> ae8e898e
 				} else if (id.equals("3")) {
 					/*
 					 * Reply to report 3
@@ -189,13 +168,9 @@
 					setInt(KebaChannelId.CURRENT_L3, jsonMessage, "I3");
 					setInt(KebaChannelId.ACTUAL_POWER, jsonMessage, "P");
 					setInt(KebaChannelId.COS_PHI, jsonMessage, "PF");
-<<<<<<< HEAD
-					setInt(KebaChannelId.ENERGY_TOTAL, jsonMessage, "E total");
-=======
 
 					this.parent.channel(KebaChannelId.ENERGY_TOTAL)
 							.setNextValue((JsonUtils.getAsOptionalInt(jsonMessage, "E total").orElse(0)) * 0.1);
->>>>>>> ae8e898e
 
 					// Set the count of the Phases that are currently used
 					Channel<Integer> currentL1 = parent.channel(KebaChannelId.CURRENT_L1);

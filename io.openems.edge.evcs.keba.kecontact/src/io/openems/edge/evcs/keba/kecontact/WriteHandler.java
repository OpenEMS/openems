package io.openems.edge.evcs.keba.kecontact;

import java.time.LocalDateTime;
import java.util.Optional;

import org.slf4j.Logger;
import org.slf4j.LoggerFactory;

import io.openems.common.exceptions.OpenemsError.OpenemsNamedException;
import io.openems.edge.common.channel.Channel;
import io.openems.edge.common.channel.WriteChannel;
import io.openems.edge.evcs.api.Evcs;
import io.openems.edge.evcs.api.ManagedEvcs;

/**
 * Handles writes. Called in every cycle
 */
public class WriteHandler implements Runnable {

	private final Logger log = LoggerFactory.getLogger(WriteHandler.class);

	private final KebaKeContact parent;

	/*
	 * Minimum pause between two consecutive writes.
	 */
<<<<<<< HEAD
	private static final  int WRITE_INTERVAL_SECONDS = 5;
=======
	private static final int WRITE_INTERVAL_SECONDS = 5;
>>>>>>> ae8e898e
	private static final int WRITE_DISPLAY_INTERVAL_SECONDS = 60;
	private static final int WRITE_ENERGY_SESSION_INTERVAL_SECONDS = 10;

	public WriteHandler(KebaKeContact parent) {
		this.parent = parent;
	}

	@Override
	public void run() {

		Channel<Boolean> communicationChannel = this.parent
				.channel(Evcs.ChannelId.CHARGINGSTATION_COMMUNICATION_FAILED);
		if (communicationChannel.value().orElse(true)) {
			return;
		}
		this.setDisplay();
		this.setPower();
		this.setEnergySession();
	}

	private String lastDisplay = null;
	private LocalDateTime nextDisplayWrite = LocalDateTime.MIN;

	/**
	 * Sets the display text from SET_DISPLAY channel.
	 * 
	 * <p>
	 * Note:
	 * <ul>
	 * <li>Maximum 23 ASCII characters can be used.
	 * <li>If you use the text 'kWh', it will be replaced with '???' (due to MID
	 * metering certification)
	 * </ul>
	 */
	private void setDisplay() {
		WriteChannel<String> channel = this.parent.channel(ManagedEvcs.ChannelId.SET_DISPLAY_TEXT);
		Optional<String> valueOpt = channel.getNextWriteValueAndReset();
		if (valueOpt.isPresent()) {
			String display = valueOpt.get();
			if (display.length() > 23) {
				display = display.substring(0, 23);
			}
			display = display.replace(" ", "$"); // $ == blank
			if (!display.equals(this.lastDisplay) || this.nextDisplayWrite.isBefore(LocalDateTime.now())) {

				if (this.parent.debugMode) {
					this.parent.logInfo(this.log, "Setting KEBA KeContact display text to [" + display + "]");
				}
				boolean sentSuccessfully = parent.send("display 0 0 0 0 " + display);
				if (sentSuccessfully) {
					this.nextDisplayWrite = LocalDateTime.now().plusSeconds(WRITE_DISPLAY_INTERVAL_SECONDS);
					this.lastDisplay = display;
				}
			}
		}
	}

	private Integer lastCurrent = null;
	private LocalDateTime nextCurrentWrite = LocalDateTime.MIN;

	/**
	 * Sets the current from SET_CHARGE_POWER channel.
	 * 
	 * <p>
	 * Allowed loading current are between 6000mA and 63000mA. Invalid values are
	 * discarded. The value is also depending on the DIP-switch settings and the
	 * used cable of the charging station.
	 */
	private void setPower() {

		WriteChannel<Integer> channel = this.parent.channel(ManagedEvcs.ChannelId.SET_CHARGE_POWER_LIMIT);
		Optional<Integer> valueOpt = channel.getNextWriteValueAndReset();
		if (valueOpt.isPresent()) {

			Integer power = valueOpt.get();
			Channel<Integer> phases = this.parent.getPhases();
			Integer current = power * 1000 / phases.value().orElse(3) /* e.g. 3 phases */ / 230; /* voltage */
			// limits the charging value because KEBA knows only values between 6000 and
			// 63000
			if (current > 63000) {
				current = 63000;
			}
			if (current < 6000) {
				current = 0;
			}

			if (!current.equals(this.lastCurrent) || this.nextCurrentWrite.isBefore(LocalDateTime.now())) {

				if (this.parent.debugMode) {
					this.parent.logInfo(this.log, "Setting KEBA " + this.parent.alias() + " current to [" + current
							+ " A] - calculated from [" + power + " W] by " + phases.value().orElse(3) + " Phase");
				}

				try {
					Channel<Integer> currPower = this.parent.channel(KebaChannelId.ACTUAL_POWER);
					this.parent.setDisplayText().setNextWriteValue((currPower.value().orElse(0) / 1000) + "W");
				} catch (OpenemsNamedException e) {
					e.printStackTrace();
				}

				boolean sentSuccessfully = parent.send("currtime " + current + " 1");
				if (sentSuccessfully) {
					this.nextCurrentWrite = LocalDateTime.now().plusSeconds(WRITE_INTERVAL_SECONDS);
					this.lastCurrent = current;
				}
			}
		}
	}

	private Integer lastEnergySession = null;
	private LocalDateTime nextEnergySessionWrite = LocalDateTime.MIN;

	/**
	 * Sets the Energy Limit for this session from SET_ENERGY_SESSION channel.
	 * 
	 * <p>
	 * Allowed values for the command setenergy are 0; 1-999999999 the value of the
	 * command is 0.1 Wh. The charging station will charge till this limit.
	 */
	private void setEnergySession() {

		WriteChannel<Integer> channel = this.parent.channel(ManagedEvcs.ChannelId.SET_ENERGY_LIMIT);

		Optional<Integer> valueOpt = channel.getNextWriteValueAndReset();
		if (valueOpt.isPresent()) {

			Integer energyTarget = valueOpt.get();
			this.parent.setEnergyLimit().setNextValue(energyTarget);

			if (energyTarget < 0) {
				return;
			}

			/*
			 * limits the target value because KEBA knows only values between 0 and
			 * 999999999 0.1Wh
			 */
			energyTarget = energyTarget > 99999999 ? 99999999 : energyTarget;
			energyTarget = energyTarget > 0 && energyTarget < 1 ? 1 : energyTarget;
			energyTarget *= 10;

			if (!energyTarget.equals(this.lastEnergySession)
					|| this.nextEnergySessionWrite.isBefore(LocalDateTime.now())) {

				if (this.parent.debugMode) {
					this.parent.logInfo(this.log, "Setting KEBA " + this.parent.alias()
							+ " Energy Limit in this Session to [" + energyTarget / 10 + " Wh]");
				}

				boolean sentSuccessfully = parent.send("setenergy " + energyTarget);
				if (sentSuccessfully) {

					try {
						if (energyTarget > 0) {
							this.parent.setDisplayText().setNextWriteValue("Max: " + energyTarget / 10 + "Wh");
						}
					} catch (OpenemsNamedException e) {
						e.printStackTrace();
					}

					this.nextEnergySessionWrite = LocalDateTime.now()
							.plusSeconds(WRITE_ENERGY_SESSION_INTERVAL_SECONDS);
					this.lastEnergySession = energyTarget;
				}
			}
		}
	}
}<|MERGE_RESOLUTION|>--- conflicted
+++ resolved
@@ -24,11 +24,7 @@
 	/*
 	 * Minimum pause between two consecutive writes.
 	 */
-<<<<<<< HEAD
-	private static final  int WRITE_INTERVAL_SECONDS = 5;
-=======
 	private static final int WRITE_INTERVAL_SECONDS = 5;
->>>>>>> ae8e898e
 	private static final int WRITE_DISPLAY_INTERVAL_SECONDS = 60;
 	private static final int WRITE_ENERGY_SESSION_INTERVAL_SECONDS = 10;
 

--- conflicted
+++ resolved
@@ -544,17 +544,13 @@
 	}
 
 	@Override
-<<<<<<< HEAD
+	public boolean isManaged() {
+		return !this.config.readonly();
+	}
+
+	@Override
 	public void applyPower(int activePower, int reactivePower, ApplyPowerContext applyPowerContext)
 			throws OpenemsNamedException {
-=======
-	public boolean isManaged() {
-		return !this.config.readonly();
-	}
-
-	@Override
-	public void applyPower(int activePower, int reactivePower) throws OpenemsNamedException {
->>>>>>> 11a7f923
 		// Store the current State
 		this.channel(FeneconMiniEss.ChannelId.STATE_MACHINE).setNextValue(this.stateMachine.getCurrentState());
 

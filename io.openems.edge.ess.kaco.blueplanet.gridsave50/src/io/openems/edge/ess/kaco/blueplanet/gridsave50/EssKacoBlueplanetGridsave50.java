--- conflicted
+++ resolved
@@ -169,16 +169,10 @@
 	}
 	
 	@Override
-<<<<<<< HEAD
-	public void applyPower(int activePower, int reactivePower) {
+	public void applyPower(int activePower, int reactivePower) throws OpenemsException {
 		//TODO reactive power
-		
-=======
-	public void applyPower(int activePower, int reactivePower) throws OpenemsException {
->>>>>>> 6aaaa3f9
-
-		EnumWriteChannel wSetPctChannel = this.channel(ChannelId.W_SET_PCT);
-		EnumWriteChannel wSetPct_SFChannel = this.channel(ChannelId.W_SET_PCT_SF);
+		IntegerWriteChannel wSetPctChannel = this.channel(ChannelId.W_SET_PCT);
+		IntegerReadChannel wSetPct_SFChannel = this.channel(ChannelId.W_SET_PCT_SF);
 
 		Optional<Integer> wSetPctSFOpt = wSetPct_SFChannel.value().asOptional();
 		if (wSetPctSFOpt.isPresent()) {

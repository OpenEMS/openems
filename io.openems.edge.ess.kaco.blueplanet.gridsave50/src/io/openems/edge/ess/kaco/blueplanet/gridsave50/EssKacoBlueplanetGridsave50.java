package io.openems.edge.ess.kaco.blueplanet.gridsave50;

import io.openems.common.exceptions.OpenemsException;
import io.openems.common.types.OpenemsType;
import io.openems.edge.battery.api.Battery;
import io.openems.edge.bridge.modbus.api.AbstractOpenemsModbusComponent;
import io.openems.edge.bridge.modbus.api.BridgeModbus;
import io.openems.edge.bridge.modbus.api.ElementToChannelConverter;
import io.openems.edge.bridge.modbus.api.ModbusProtocol;
import io.openems.edge.bridge.modbus.api.element.DummyRegisterElement;
import io.openems.edge.bridge.modbus.api.element.SignedWordElement;
import io.openems.edge.bridge.modbus.api.element.UnsignedDoublewordElement;
import io.openems.edge.bridge.modbus.api.element.UnsignedWordElement;
import io.openems.edge.bridge.modbus.api.task.FC16WriteRegistersTask;
import io.openems.edge.bridge.modbus.api.task.FC3ReadRegistersTask;
import io.openems.edge.common.channel.IntegerReadChannel;
import io.openems.edge.common.channel.IntegerWriteChannel;
import io.openems.edge.common.channel.WriteChannel;
import io.openems.edge.common.channel.doc.Doc;
import io.openems.edge.common.channel.doc.OptionsEnum;
import io.openems.edge.common.channel.doc.Unit;
import io.openems.edge.common.component.OpenemsComponent;
import io.openems.edge.common.event.EdgeEventConstants;
import io.openems.edge.common.taskmanager.Priority;
import io.openems.edge.common.type.TypeUtils;
import io.openems.edge.ess.api.ManagedSymmetricEss;
import io.openems.edge.ess.api.SymmetricEss;
import io.openems.edge.ess.power.api.CircleConstraint;
import io.openems.edge.ess.power.api.Power;
import org.osgi.service.cm.ConfigurationAdmin;
import org.osgi.service.component.ComponentContext;
import org.osgi.service.component.annotations.*;
import org.osgi.service.event.Event;
import org.osgi.service.event.EventConstants;
import org.osgi.service.event.EventHandler;
import org.osgi.service.metatype.annotations.Designate;
import org.slf4j.Logger;
import org.slf4j.LoggerFactory;

import java.util.Optional;
import io.openems.edge.ess.power.api.Constraint;
import io.openems.edge.ess.power.api.ConstraintType;
import io.openems.edge.ess.power.api.Phase;

@Designate(ocd = Config.class, factory = true)
@Component( //
		name = "Ess.Kaco.BlueplanetGridsave50", //
		immediate = true, //
		configurationPolicy = ConfigurationPolicy.REQUIRE, //
		property = EventConstants.EVENT_TOPIC + "=" + EdgeEventConstants.TOPIC_CYCLE_AFTER_PROCESS_IMAGE //
) //
public class EssKacoBlueplanetGridsave50 extends AbstractOpenemsModbusComponent
		implements ManagedSymmetricEss, SymmetricEss, OpenemsComponent, EventHandler {

	private final Logger log = LoggerFactory.getLogger(EssKacoBlueplanetGridsave50.class);

	public static final int DEFAULT_UNIT_ID = 1;
	protected static final int MAX_APPARENT_POWER = 52000;

	private CircleConstraint maxApparentPowerConstraint = null;
	private Constraint allowedCharge = null;
	private Constraint allowedDischarge = null;

	private int watchdogInterval = 0;
	private int maxApparentPower = 0;
	private int maxApparentPowerUnscaled = 0;
	private int maxApparentPowerScaleFactor = 0;

	@Reference
	private Power power;
	private Battery battery;

	@Reference
	protected ConfigurationAdmin cm;

	@Reference(policy = ReferencePolicy.STATIC, policyOption = ReferencePolicyOption.GREEDY, cardinality = ReferenceCardinality.MANDATORY)
	protected void setBattery(Battery battery) {
		this.battery = battery;
	}

	public EssKacoBlueplanetGridsave50() {
		Utils.initializeChannels(this).forEach(channel -> this.addChannel(channel));
	}

	@Reference(policy = ReferencePolicy.STATIC, policyOption = ReferencePolicyOption.GREEDY, cardinality = ReferenceCardinality.MANDATORY)
	protected void setModbus(BridgeModbus modbus) {
		super.setModbus(modbus);
	}

	@Activate
	void activate(ComponentContext context, Config config) {
<<<<<<< HEAD
		super.activate(context, config.service_pid(), config.id(), config.enabled(), DEFAULT_UNIT_ID, this.cm, "Modbus",
				config.modbus_id()); //
=======
		super.activate(context, config.service_pid(), config.id(), config.enabled(), DEFAULT_UNIT_ID, this.cm, "Modbus", config.modbus_id()); //
>>>>>>> a1a21e97
		// update filter for 'battery'
		if (OpenemsComponent.updateReferenceFilter(this.cm, config.service_pid(), "battery", config.battery_id())) {
			return;
		}

		watchdogInterval = config.watchdoginterval();
		doChannelMapping();
		initializePower();
	}

	@Deactivate
	protected void deactivate() {
		super.deactivate();
	}

	private void initializePower() {
		/*
		 * Create Power Constraints
		 */
		this.maxApparentPowerConstraint = new CircleConstraint(this, MAX_APPARENT_POWER);
		this.allowedCharge = this.addPowerConstraint(ConstraintType.STATIC, Phase.ALL, Pwr.ACTIVE, Relationship.GEQ, 0);
		this.allowedDischarge = this.addPowerConstraint(ConstraintType.STATIC, Phase.ALL, Pwr.ACTIVE, Relationship.LEQ,
				0);
		this.noPowerOnError = this.addPowerConstraint(ConstraintType.STATIC, Phase.ALL, Pwr.ACTIVE, Relationship.EQ,
				0);
		this.noPowerOnError.setValue(null);

		this.channel(ChannelId.W_MAX).onChange(value -> {
			// TODO unchecked cast
			@SuppressWarnings("unchecked")
			Optional<Integer> valueOpt = (Optional<Integer>) value.asOptional();
			if (!valueOpt.isPresent()) {
				return;
			}
			maxApparentPowerUnscaled = TypeUtils.getAsType(OpenemsType.INTEGER, value);
			refreshPower();
		});
		this.channel(ChannelId.W_MAX_SF).onChange(value -> {
//			TODO unchecked cast
			@SuppressWarnings("unchecked")
			Optional<Integer> valueOpt = (Optional<Integer>) value.asOptional();
			if (!valueOpt.isPresent()) {
				return;
			}
			Integer i = TypeUtils.getAsType(OpenemsType.INTEGER, value);
			maxApparentPowerScaleFactor = (int) Math.pow(10, i);
			refreshPower();
		});
	}

	private void refreshPower() {
		maxApparentPower = maxApparentPowerUnscaled * maxApparentPowerScaleFactor;
		if (maxApparentPower > 0) {
			this.maxApparentPowerConstraint.setRadius(maxApparentPower);
			this.channel(SymmetricEss.ChannelId.MAX_ACTIVE_POWER).setNextValue(maxApparentPower);
		}
	}

	@Override
	public void applyPower(int activePower, int reactivePower) {

		IntegerWriteChannel wSetPctChannel = this.channel(ChannelId.W_SET_PCT);
		IntegerReadChannel wSetPct_SFChannel = this.channel(ChannelId.W_SET_PCT_SF);

		Optional<Integer> wSetPctOpt = wSetPct_SFChannel.value().asOptional();
		if (wSetPctOpt.isPresent()) {

			int scalefactor = wSetPctOpt.get();

			int max = maxApparentPower;
			if (max == 0) {
				max = MAX_APPARENT_POWER;
			}

			/**
			 * according to manual active power has to be set in % of maximum active power
			 * with scale factor see page 10 WSetPct = (WSet_Watt * 100) / ( W_Max_unscaled
			 * * 10^W_Max_SF * 10^WSetPct_SF)
			 */
			int WSetPct = (int) ((activePower * 100) / (max * Math.pow(10, scalefactor)));

			// If the battery system is not ready yet or inverter is not in grid (=normal)
			// mode, set power to zero to avoid damaging or improper system states
			if (!battery.getReadyForWorking().value().orElse(false) || !isSystemInGridmode()) {
				WSetPct = 0;
			}

			try {
				wSetPctChannel.setNextWriteValue(WSetPct);
			} catch (OpenemsException e) {
				log.error("EssKacoBlueplanetGridsave50.applyPower(): Problem occurred while trying so set active power"
						+ e.getMessage());
			}
		}
	}

	private void handleStateMachine() {
		IntegerReadChannel currentStateChannel = this.channel(ChannelId.CURRENT_STATE);
		Optional<Enum<?>> currentStateOpt = currentStateChannel.value().asEnumOptional();
		if (!currentStateOpt.isPresent()) {
			return;
		}

		CurrentState currentState = (CurrentState) currentStateOpt.get();

		switch (currentState) {
		case OFF:
			doOffHandling();
			break;
		case STANDBY:
			doStandbyHandling();
			break;
		case ERROR:
			doErrorHandling();
			break;
		case GRID_CONNECTED:
			doGridConnectedHandling();
			break;
		case PRECHARGE:
		case NO_ERROR_PENDING:
		case SHUTTING_DOWN:
		case STARTING:
		case THROTTLED:
		case CURRENTLY_UNKNOWN:
			// Do nothing because these states are only temporarily reached
			break;
		}
	}

	private void doStandbyHandling() {
		setWatchdog();
		setBatteryRanges();
		startGridMode();
	}

	private void doOffHandling() {
		setWatchdog();
		startSystem();
		setBatteryRanges();
	}

	private void doGridConnectedHandling() {
		setWatchdog();
		setBatteryRanges();
	}

	private void doErrorHandling() {
		// find out the reason what is wrong an react
		// for a first try, switch system off, it will be restarted
		setWatchdog();
		stopSystem();
		this.noPowerOnError.setValue(0);
	}

	private void setBatteryRanges() {
		if (battery == null) {
			return;
		}

		int disMinV = battery.getDischargeMinVoltage().value().orElse(0);
		int chaMaxV = battery.getChargeMaxVoltage().value().orElse(0);
		int disMaxA = battery.getDischargeMaxCurrent().value().orElse(0);
		int chaMaxA = battery.getChargeMaxCurrent().value().orElse(0);
		int batSoC = battery.getSoc().value().orElse(99);
		int batSoH = battery.getSoh().value().orElse(98);
		int batTemp = battery.getBatteryTemp().value().orElse(97);

		// Update Power Constraints
		// TODO: The actual AC allowed charge and discharge should come from the KACO Blueplanet instead of calculating it from DC parameters.
		final double EFFICIENCY_FACTOR = 0.9;
		this.logInfo(log,
				"AllowedCharge [" + (chaMaxA * chaMaxV * -1 * EFFICIENCY_FACTOR) + "] AllowedDischarge [" + (disMaxA * disMinV * EFFICIENCY_FACTOR) + "]");
		this.allowedCharge.setDoubleValue(chaMaxA * chaMaxV * -1 * EFFICIENCY_FACTOR);
		this.allowedDischarge.setDoubleValue(disMaxA * disMinV * EFFICIENCY_FACTOR);

		if (disMinV == 0 || chaMaxV == 0) {
			return; // according to setup manual 64202.DisMinV and 64202.ChaMaxV must not be zero
		}

		IntegerWriteChannel disMinVChannel = this.channel(ChannelId.DIS_MIN_V);
		IntegerWriteChannel disMaxAChannel = this.channel(ChannelId.DIS_MAX_A);
		IntegerWriteChannel chaMaxVChannel = this.channel(ChannelId.CHA_MAX_V);
		IntegerWriteChannel chaMaxAChannel = this.channel(ChannelId.CHA_MAX_A);
		IntegerWriteChannel enLimitChannel = this.channel(ChannelId.EN_LIMIT);
		//battery stats to display on inverter
		IntegerWriteChannel batSoCChannel = this.channel(ChannelId.BAT_SOC);
		IntegerWriteChannel batSoHChannel = this.channel(ChannelId.BAT_SOH);
		IntegerWriteChannel batTempChannel = this.channel(ChannelId.BAT_TEMP);



		try {
			disMinVChannel.setNextWriteValue(disMinV);
			chaMaxVChannel.setNextWriteValue(chaMaxV);
			disMaxAChannel.setNextWriteValue(disMaxA);
			chaMaxAChannel.setNextWriteValue(chaMaxA);
			enLimitChannel.setNextWriteValue(1);

			//battery stats to display on inverter
			batSoCChannel.setNextWriteValue(batSoC);
			batSoHChannel.setNextWriteValue(batSoH);
			batTempChannel.setNextWriteValue(batTemp);
		} catch (OpenemsException e) {
			log.error("Error during setBatteryRanges, " + e.getMessage());
		}
	}

	@Override
	public String debugLog() {
		return "State:" + this.channel(ChannelId.CURRENT_STATE).value().asOptionString() //
				+ ",L:" + this.channel(SymmetricEss.ChannelId.ACTIVE_POWER).value().asString() //
		;
	}

	@Override
	public Power getPower() {
		return this.power;
	}

	private boolean isSystemInGridmode() {
		IntegerReadChannel currentStateChannel = this.channel(ChannelId.CURRENT_STATE);
		Optional<Enum<?>> currentStateOpt = currentStateChannel.value().asEnumOptional();
		return currentStateOpt.isPresent() && currentStateOpt.get() == CurrentState.GRID_CONNECTED;
	}

	@Override
	public int getPowerPrecision() {
		IntegerReadChannel wSetPct_SFChannel = this.channel(ChannelId.W_SET_PCT_SF);
		Optional<Integer> wSetPctOpt = wSetPct_SFChannel.value().asOptional();
		int scalefactor = wSetPctOpt.orElse(0);
		return (int) (MAX_APPARENT_POWER * 0.01 * Math.pow(10, scalefactor));
	}

	@Override
	public void handleEvent(Event event) {
		if (!this.isEnabled()) {
			return;
		}
		switch (event.getTopic()) {
		case EdgeEventConstants.TOPIC_CYCLE_AFTER_PROCESS_IMAGE:
			handleStateMachine();
			break;
		}
	}

	private void startGridMode() {
		IntegerWriteChannel requestedState = this.channel(ChannelId.REQUESTED_STATE);
		try {
			requestedState.setNextWriteValue(RequestedState.GRID_CONNECTED.value);
		} catch (OpenemsException e) {
			log.error("problem occurred while trying to start grid mode" + e.getMessage());
		}
	}

	private void startSystem() {
		IntegerWriteChannel requestedState = this.channel(ChannelId.REQUESTED_STATE);
		try {
			requestedState.setNextWriteValue(RequestedState.STANDBY.value);
		} catch (OpenemsException e) {
			log.error("problem occurred while trying to start inverter" + e.getMessage());
		}
	}

	private void stopSystem() {
		IntegerWriteChannel requestedState = this.channel(ChannelId.REQUESTED_STATE);
		try {
			requestedState.setNextWriteValue(RequestedState.OFF.value);
		} catch (OpenemsException e) {
			log.error("problem occurred while trying to stop system" + e.getMessage());
		}
	}

	private void setWatchdog() {
		// according to 3.5.2.2 in the manual write watchdog register
		IntegerWriteChannel watchdogChannel = this.channel(ChannelId.WATCHDOG);
		try {
			watchdogChannel.setNextWriteValue(watchdogInterval);
		} catch (OpenemsException e) {
			log.error("Watchdog timer could not be written!" + e.getMessage());
		}
	}

	/**
	 * writes current channel values to corresponding values of the channels given
	 * from interfaces
	 */
	private void doChannelMapping() {
		this.channel(ChannelId.CURRENT_STATE).onChange(value -> {
			Optional<Enum<?>> stateOpt = value.asEnumOptional();
			if (!stateOpt.isPresent()) {
				this.channel(SymmetricEss.ChannelId.GRID_MODE).setNextValue(SymmetricEss.GridMode.UNDEFINED.ordinal());
				return;
			}
			CurrentState state = (CurrentState) stateOpt.get();
			switch (state) {
			case GRID_CONNECTED:
				this.channel(SymmetricEss.ChannelId.GRID_MODE).setNextValue(SymmetricEss.GridMode.ON_GRID.ordinal());
				break;
			case ERROR:
			case NO_ERROR_PENDING:
			case OFF:
			case PRECHARGE:
			case SHUTTING_DOWN:
			case STANDBY:
			case STARTING:
			case THROTTLED:
			case CURRENTLY_UNKNOWN:
				this.channel(SymmetricEss.ChannelId.GRID_MODE).setNextValue(SymmetricEss.GridMode.OFF_GRID.ordinal());
				break;
			default:
				break;
			}
		});

		this.battery.getSoc().onChange(value -> {
			this.getSoc().setNextValue(value.get());
			this.channel(ChannelId.BAT_SOC).setNextValue(value.get());
			this.channel(SymmetricEss.ChannelId.SOC).setNextValue(value.get());
		});

		this.battery.getSoh().onChange(value -> {
			this.getSoc().setNextValue(value.get());
			this.channel(ChannelId.BAT_SOH).setNextValue(value.get());
		});

		this.battery.getBatteryTemp().onChange(value -> {
			this.getSoc().setNextValue(value.get());
			this.channel(ChannelId.BAT_TEMP).setNextValue(value.get());
		});
	}

	public enum CurrentState implements OptionsEnum {
		OFF(1, "Off"), // directly addressable
		STANDBY(8, "Standby"), // directly addressable
		GRID_CONNECTED(11, "Grid connected"), // directly addressable
		ERROR(7, "Error"), // can be reached from every state, not directly addressable
		PRECHARGE(9, "Precharge"), // State when system goes from OFF to STANDBY, not directly addressable
		STARTING(3, "Starting"), // State from STANDBY to GRID_CONNECTED, not directly addressable
		SHUTTING_DOWN(6, "Shutting down"), // State when system goes from GRID_CONNECTED to STANDBY, not directly
											// addressable
		CURRENTLY_UNKNOWN(10, "Currently not known"), // State appears sometimes, but currently there exists no
														// documentation
		NO_ERROR_PENDING(12, "No error pending"), // State when system goes from ERROR to OFF, not directly addressable
		THROTTLED(5, "Throttled"); // State that can occur when system is GRID_CONNECTED, not directly addressable

		int value;
		String option;

		private CurrentState(int value, String option) {
			this.value = value;
			this.option = option;
		}

		@Override
		public int getValue() {
			return value;
		}

		@Override
		public String getOption() {
			return option;
		}
	}

	public enum RequestedState implements OptionsEnum {
		// directly addressable states
		OFF(1, "Off"), STANDBY(8, "Standby"), GRID_CONNECTED(11, "Grid connected");

		int value;
		String option;

		private RequestedState(int value, String option) {
			this.value = value;
			this.option = option;
		}

		@Override
		public int getValue() {
			return value;
		}

		@Override
		public String getOption() {
			return option;
		}
	}

	public enum ErrorCode implements OptionsEnum {
		WAITING_FOR_FEED_IN(1, "Self-test: Grid parameters and generator voltage are being checked"),
		BATTERY_VOLTAGE_TOO_LOW(2, "Battery Voltage too low! Transition from or to 'Standby'"),
		YIELD_COUNTER_FOR_DAILY(4, "Yield counter for daily and annual yields are displayed"),
		SELF_TEST_IN_PROGR_CHECK(8,
				"Self test in progr. Check the shutdown of the power electronics as well as the shutdown of the grid relay before the charge process."),
		TEMPERATURE_IN_UNIT_TOO(10,
				"Temperature in unit too high In the event of overheating, the device shuts down. Possible causes: ambient temperature too high, fan covered, device fault."),
		POWER_LIMITATION_IF_THE(11,
				"Power limitation: If the generator power is too high, the device limits itself to the maximum power (e.g. around noon if the generator capacity is too large). "),
		POWADORPROTECT_DISCONNECTION(17,
				"Powador-protect disconnection The activated grid and system protection has been tripped."),
		RESID_CURRENT_SHUTDOWN(18,
				"Resid. current shutdown Residual current was detected. The feed-in was interrupted."),
		GENERATOR_INSULATION(19,
				"Generator insulation fault Insulation fault Insulation resistance from DC-/DC + to PE too low"),
		ACTIVE_RAMP_LIMITATION(20,
				"Active ramp limitation The result when the power is increased with a ramp is country-specific."),
		VOLTAGE_TRANS_FAULT_CURRENT(30,
				"Voltage trans. fault Current and voltage measurement in the device are not plausible."),
		SELF_TEST_ERROR_THE_INTERNAL(32,
				"Self test error The internal grid separation relay test has failed. Notify your authorised electrician if the fault occurs repeatedly!"),
		DC_FEEDIN_ERROR_THE_DC(33,
				"DC feed-in error The DC feed-in has exceeded the permitted value. This DC feed-in can be caused in the device by grid conditions and may not necessarily indicate a fault."),
		INTERNAL_COMMUNICATION(34,
				"Internal communication error A communication error has occurred in the internal data transmission. "),
		PROTECTION_SHUTDOWN_SW(35,
				"Protection shutdown SW Protective shutdown of the software (AC overvoltage, AC overcurrent, DC link overvoltage, DC overvoltage, DC overtemperature). "),
		PROTECTION_SHUTDOWN_HW(36,
				"Protection shutdown HW Protective shutdown of the software (AC overvoltage, AC overcurrent, DC link overvoltage, DC overvoltage, DC overtemperature). "),
		ERROR_GENERATOR_VOLTAGE(38, "Error: Generator Voltage too high Error: Battery overvoltage"),
		LINE_FAILURE_UNDERVOLTAGE_1(41,
				"Line failure undervoltage L1 The voltage of a grid phase is too low; the grid cannot be fed into. The phase experiencing failure is displayed."),
		LINE_FAILURE_OVERVOLTAGE_1(42,
				"Line failure overvoltage L1 The voltage of a grid phase is too low; the grid cannot be fed into. The phase experiencing failure is displayed."),
		LINE_FAILURE_UNDERVOLTAGE_2(43,
				"Line failure undervoltage L2 The voltage of a grid phase is too low; the grid cannot be fed into. The phase experiencing failure is displayed."),
		LINE_FAILURE_OVERVOLTAGE_2(44,
				"Line failure overvoltage L2 The voltage of a grid phase is too low; the grid cannot be fed into. The phase experiencing failure is displayed."),
		LINE_FAILURE_UNDERVOLTAGE_3(45,
				"Line failure undervoltage L3 The voltage of a grid phase is too low; the grid cannot be fed into. The phase experiencing failure is displayed."),
		LINE_FAILURE_OVERVOLTAGE_3(46,
				"Line failure overvoltage L3 The voltage of a grid phase is too low; the grid cannot be fed into. The phase experiencing failure is displayed."),
		GRID_FAILURE_PHASETOPHASE(47, "Grid failure phase-to-phase voltage"),
		LINE_FAILURE_UNDERFREQ(48,
				"Line failure: underfreq. Grid frequency is too low. This fault may be gridrelated."),
		LINE_FAILURE_OVERFREQ(49, "Line failure: overfreq. Grid frequency is too high. This fault may be gridrelated."),
		LINE_FAILURE_AVERAGE(50,
				"Line failure: average voltage The grid voltage measurement according to EN 50160 has exceeded the maximum permitted limit value. This fault may be grid-related."),
		WAITING_FOR_REACTIVATION(57,
				"Waiting for reactivation Waiting time of the device following an error. The devices switches on after a countryspecific waiting period."),
		CONTROL_BOARD_OVERTEMP(58,
				"Control board overtemp. The temperature inside the unit was too high. The device shuts down to avoid hardware damage. "),
		SELF_TEST_ERROR_A_FAULT(59,
				"Self test error A fault occurred during a self-test. Contact a qualified electrician."),
		GENERATOR_VOLTAGE_TOO(60, "Generator voltage too high Battery voltage too high"),
		EXTERNAL_LIMIT_X_THE(61,
				"External limit x% The grid operator has activated the external PowerControl limit. The inverter limits the power."),
		P_F_FREQUENCYDEPENDENT(63,
				"P(f)/frequency-dependent power reduction: When certain country settings are activated, the frequency-dependent power reduction is activated."),
		OUTPUT_CURRENT_LIMITING(64,
				"Output current limiting: The AC current is limited once the specified maximum value has been reached."),
		FAULT_AT_POWER_SECTION(67,
				"Fault at power section 1 There is a fault in the power section. Contact a qualified electrician."),
		FAN_1_ERROR_THE_FAN_IS(70,
				"Fan 1 error The fan is malfunctioning. Replace defective fan See Maintenance and troubleshooting chapter."),
		STANDALONE_GRID_ERR_STANDALONE(73, "Standalone grid err. Standalone mode was detected."),
		EXTERNAL_IDLE_POWER_REQUIREMENT(74,
				"External idle power requirement The grid operator limits the feed-in power of the device via the transmitted reactive power factor."),
		INSULATION_MEASUREMENT(79, "Insulation measurement PV generator's insulation is being measured"),
		INSULATION_MEAS_NOT_POSSIBLE(80,
				"Insulation meas. not possible The insulation measurement cannot be performed because the generator voltage is too volatile. - "),
		PROTECTION_SHUTDOWN_LINE_1(81,
				"Protection shutdown line volt. L1 Overvoltage has been detected on a conductor. An internal protective mechanism has disconnected the device to protect it against damage. In case of repeated occurrence: Contact a qualified electrician."),
		PROTECTION_SHUTDOWN_LINE_2(82,
				"Protection shutdown line volt. L2 Overvoltage has been detected on a conductor. An internal protective mechanism has disconnected the device to protect it against damage. In case of repeated occurrence: Contact a qualified electrician."),
		PROTECTION_SHUTDOWN_LINE_3(83,
				"Protection shutdown line volt. L3 Overvoltage has been detected on a conductor. An internal protective mechanism has disconnected the device to protect it against damage. In case of repeated occurrence: Contact a qualified electrician."),
		PROTECTION_SHUTDOWN_UNDERVOLT(84,
				"Protection shutdown undervolt. DC link A voltage deviation has been found in the DC link. An internal protective mechanism has disconnected the device to protect it against damage. In a TN-C-S grid, the PE must be connected to the device and at the same time the PEN bridge in the device must be removed. In case of repeated occurrence: Contact a qualified electrician."),
		PROTECT_SHUTDOWN_OVERVOLT(85, "Protect. shutdown overvolt. DC link"),
		PROTECT_SHUTDOWN_DC_LINK(86, "Protect. shutdown DC link asymmetry"),
		PROTECT_SHUTDOWN_OVERCURRENT_1(87, "Protect. shutdown overcurrent L1"),
		PROTECT_SHUTDOWN_OVERCURRENT_2(88, "Protect. shutdown overcurrent L2"),
		PROTECT_SHUTDOWN_OVERCURRENT_3(89, "Protect. shutdown overcurrent L3"),
		BUFFER_1_SELF_TEST_ERROR(93,
				"Buffer 1 self test error The control board is defective. Please inform your electrician/system manufacturer's service department."),
		SELF_TEST_ERROR_BUFFER(94,
				"Self test error buffer 2 The control board is defective. Notify authorised electrician / KACO Service!"),
		RELAY_1_SELF_TEST_ERROR(95, "Relay 1 self test error The power section is defective. Notify KACO Service"),
		RELAY_2_SELF_TEST_ERROR(96,
				"Relay 2 self test error The power section is defective. Please inform your electrician/system manufacturer's service department."),
		PROTECTION_SHUTDOWN_OVERCURRENT(97,
				"Protection shutdown overcurrent HW Too much power has been fed into the grid. Complete disconnection of the device. Please inform your electrician/system manufacturer's service department."),
		PROTECT_SHUTDOWN_HW_GATE(98,
				"Protect. shutdown HW gate driver An internal protective mechanism has disconnected the device to protect it against damage. Complete disconnection of the device. Please inform your electrician/system manufacturer's service department."),
		PROTECT_SHUTDOWN_HW_BUFFER(99,
				"Protect. shutdown HW buffer free An internal protective mechanism has disconnected the device to protect it against damage. Complete disconnection of the device. Please inform your electrician/system manufacturer's service department."),
		PROTECT_SHUTDOWN_HW_OVERHEATING(100,
				"Protect. shutdown HW overheating The device has been switched off because the temperatures in the housing were too high. Check to make sure that the fans are working. Replace fan if necessary."),
		PLAUSIBILITY_FAULT_AFI(104,
				"Plausibility fault AFI module The unit has shut down because of implausible internal measured values. Please inform your system manufacturer's service department!"),
		PLAUSIBILITY_FAULT_RELAY(105,
				"Plausibility fault relay The unit has shut down because of implausible internal measured values. Please inform your system manufacturer's service department!"),
		PLAUSIBILITY_ERROR_DCDC(106, "Plausibility error DCDC converter "),
		CHECK_SURGE_PROTECTION(107,
				"Check surge protection device Surge protection device (if present in the device) has tripped and must be reset if appropriate."),
		EXTERNAL_COMMUNICATION(196, "External communication error - - "),
		SYMMETRY_ERROR_PARALLEL(197,
				"Symmetry error parallel connection Circuit currents too high for two or more parallel connected bidirectional feed-in inverters. Synchronise intermediate circuit of the parallel connected devices and synchronise the symmetry."),
		BATTERY_DISCONNECTED(198,
				"Battery disconnected Connection to the battery disconnected. Check connection. The battery voltage may be outside the parameterised battery limits."),
		WAITING_FOR_FAULT_ACKNOWLEDGEMENT(215,
				"Waiting for fault acknowledgement Waiting for fault acknowledgement by EMS"),
		PRECHARGE_UNIT_FAULT(218, "Precharge unit fault Precharge unit: Group fault for precharge unit"),
		READY_FOR_PRECHARGING(219, "Ready for precharging Precharge unit: Ready for precharging"),
		PRECHARGE_PRECHARGE_UNIT(220, "Precharge Precharge unit: Precharge process being carried out"),
		WAIT_FOR_COOLDOWN_TIME(221,
				"Wait for cooldown time Precharge unit: Precharge resistance requires time to cool down");

		private final int value;
		private final String option;

		private ErrorCode(int value, String option) {
			this.value = value;
			this.option = option;
		}

		@Override
		public int getValue() {
			return value;
		}

		@Override
		public String getOption() {
			return option;
		}
	}

	public enum ChannelId implements io.openems.edge.common.channel.doc.ChannelId {
		/*
		 * DEBUG
		 */
		DEBUG_REQUESTED_STATE(new Doc()),
		/*
		 * SUNSPEC_103
		 */
		VENDOR_OPERATING_STATE(new Doc().options(ErrorCode.values())), // see error codes in user manual "10.10
																		// Troubleshooting" (page 48)
		/*
		 * SUNSPEC_121
		 */
		W_MAX(new Doc().unit(Unit.WATT)), //
		W_MAX_SF(new Doc().unit(Unit.NONE)), //
		/*
		 * SUNSPEC_64201
		 */
		@SuppressWarnings("unchecked")
		REQUESTED_STATE(new Doc().options(RequestedState.values()) //
				// on each setNextWrite to the channel -> store the value in the DEBUG-channel
				.onInit(channel -> { //
					((WriteChannel<Integer>) channel).onSetNextWrite(value -> {
						channel.getComponent().channel(ChannelId.DEBUG_REQUESTED_STATE).setNextValue(value);
					});
				})),
		CURRENT_STATE(new Doc().options(CurrentState.values())), //
		WATCHDOG(new Doc().unit(Unit.SECONDS)), //
		W_SET_PCT(new Doc().unit(Unit.PERCENT)), //
		W_SET_PCT_SF(new Doc().unit(Unit.NONE)), //

		/*
		 * SUNSPEC_64202
		 */
		V_SF(new Doc().unit(Unit.NONE)), //
		A_SF(new Doc().unit(Unit.NONE)), //
		DIS_MIN_V(new Doc().unit(Unit.VOLT)), //
		DIS_MAX_A(new Doc().unit(Unit.AMPERE)), //
//		DIS_CUTOFF_A(new Doc().text("Disconnect if discharge current lower than DisCutoffA")), // TODO scale factor
		CHA_MAX_V(new Doc().unit(Unit.VOLT)), //
		CHA_MAX_A(new Doc().unit(Unit.AMPERE)), //
//		CHA_CUTOFF_A(new Doc().text("Disconnect if charge current lower than ChaCuttoffA")), // TODO scale factor
		EN_LIMIT(new Doc().text("new battery limits are activated when EnLimit is 1")), //

		/*
		 * SUNSPEC_64203
		 */
		SOC_SF(new Doc().unit(Unit.NONE)), //
		SOH_SF(new Doc().unit(Unit.NONE)), //
		TEMP_SF(new Doc().unit(Unit.NONE)), //
		BAT_SOC(new Doc().unit(Unit.PERCENT)), //
		BAT_SOH(new Doc().unit(Unit.PERCENT)), //
		BAT_TEMP(new Doc().unit(Unit.DEGREE_CELSIUS)), //
		/*
		 * SUNSPEC_64302
		 */
		COMMAND_ID_REQ(new Doc().unit(Unit.NONE)), //
		REQ_PARAM_0(new Doc().unit(Unit.NONE)), //
		COMMAND_ID_REQ_ENA(new Doc().unit(Unit.NONE)), //
		COMMAND_ID_RES(new Doc().unit(Unit.NONE)), //
		RETURN_CODE(new Doc().unit(Unit.NONE)), //
		;

		private final Doc doc;

		private ChannelId(Doc doc) {
			this.doc = doc;
		}

		public Doc doc() {
			return this.doc;
		}
	}

//	private final static int SUNSPEC_1 = 40003 - 1; // According to setup process pdf currently not used...
	private final static int SUNSPEC_103 = 40071 - 1;
	private final static int SUNSPEC_121 = 40213 - 1;
	private final static int SUNSPEC_64201 = 40823 - 1;
	private final static int SUNSPEC_64202 = 40877 - 1;
	private final static int SUNSPEC_64203 = 40893 - 1;
	private final static int SUNSPEC_64302 = 40931 - 1;
/*	private final static int SUNSPEC_103 = 40071;
	private final static int SUNSPEC_121 = 40213;
	private final static int SUNSPEC_64201 = 40823;
	private final static int SUNSPEC_64202 = 40877;
	private final static int SUNSPEC_64203 = 40893;
	private final static int SUNSPEC_64302 = 40931; */


	@Override
	protected ModbusProtocol defineModbusProtocol(int unitId) {
		return new ModbusProtocol(unitId, //
				new FC3ReadRegistersTask(SUNSPEC_103 + 39, Priority.LOW, //
						m(EssKacoBlueplanetGridsave50.ChannelId.VENDOR_OPERATING_STATE,
								new SignedWordElement(SUNSPEC_103 + 39))), //
				new FC3ReadRegistersTask(SUNSPEC_64201 + 35, Priority.HIGH,
						m(SymmetricEss.ChannelId.ACTIVE_POWER, new SignedWordElement(SUNSPEC_64201 + 35),
								ElementToChannelConverter.SCALE_FACTOR_1), //
						m(SymmetricEss.ChannelId.REACTIVE_POWER, new SignedWordElement(SUNSPEC_64201 + 36),
								ElementToChannelConverter.SCALE_FACTOR_1)), //
				new FC3ReadRegistersTask(SUNSPEC_121 + 2, Priority.LOW,
						m(EssKacoBlueplanetGridsave50.ChannelId.W_MAX, new UnsignedWordElement(SUNSPEC_121 + 2)), //
						new DummyRegisterElement(SUNSPEC_121 + 3, SUNSPEC_121 + 21), //
						m(EssKacoBlueplanetGridsave50.ChannelId.W_MAX_SF, new SignedWordElement(SUNSPEC_121 + 22))), //
				new FC16WriteRegistersTask(SUNSPEC_64201 + 4,
						m(EssKacoBlueplanetGridsave50.ChannelId.REQUESTED_STATE,
								new UnsignedWordElement(SUNSPEC_64201 + 4))), //
				new FC3ReadRegistersTask(SUNSPEC_64201 + 5, Priority.LOW, //
						m(EssKacoBlueplanetGridsave50.ChannelId.CURRENT_STATE,
								new UnsignedWordElement(SUNSPEC_64201 + 5))), //
				new FC16WriteRegistersTask(SUNSPEC_64201 + 8, //
						m(EssKacoBlueplanetGridsave50.ChannelId.WATCHDOG, new UnsignedWordElement(SUNSPEC_64201 + 8))), //
				new FC16WriteRegistersTask(SUNSPEC_64201 + 9, //
						m(EssKacoBlueplanetGridsave50.ChannelId.W_SET_PCT, new SignedWordElement(SUNSPEC_64201 + 9))), //
				new FC3ReadRegistersTask(SUNSPEC_64201 + 46, Priority.LOW, //
						m(EssKacoBlueplanetGridsave50.ChannelId.W_SET_PCT_SF,
								new SignedWordElement(SUNSPEC_64201 + 46))), //
				new FC3ReadRegistersTask(SUNSPEC_64202 + 6, Priority.LOW, //
						m(EssKacoBlueplanetGridsave50.ChannelId.V_SF, new SignedWordElement(SUNSPEC_64202 + 6)), //
						m(EssKacoBlueplanetGridsave50.ChannelId.A_SF, new SignedWordElement(SUNSPEC_64202 + 7))), //
				new FC16WriteRegistersTask(SUNSPEC_64202 + 8,
						m(EssKacoBlueplanetGridsave50.ChannelId.DIS_MIN_V, new UnsignedWordElement(SUNSPEC_64202 + 8),
								ElementToChannelConverter.SCALE_FACTOR_MINUS_1), //
						m(EssKacoBlueplanetGridsave50.ChannelId.DIS_MAX_A, new UnsignedWordElement(SUNSPEC_64202 + 9),
								ElementToChannelConverter.SCALE_FACTOR_MINUS_1), //
						new DummyRegisterElement(SUNSPEC_64202 + 10),
						m(EssKacoBlueplanetGridsave50.ChannelId.CHA_MAX_V, new UnsignedWordElement(SUNSPEC_64202 + 11),
								ElementToChannelConverter.SCALE_FACTOR_MINUS_1), //
						m(EssKacoBlueplanetGridsave50.ChannelId.CHA_MAX_A, new UnsignedWordElement(SUNSPEC_64202 + 12),
								ElementToChannelConverter.SCALE_FACTOR_MINUS_1), //
						new DummyRegisterElement(SUNSPEC_64202 + 13, SUNSPEC_64202 + 14), //
						m(EssKacoBlueplanetGridsave50.ChannelId.EN_LIMIT, new UnsignedWordElement(SUNSPEC_64202 + 15))), //
				new FC3ReadRegistersTask(SUNSPEC_64203 + 5, Priority.LOW, //
						m(EssKacoBlueplanetGridsave50.ChannelId.SOC_SF, new SignedWordElement(SUNSPEC_64203 + 5)), //
						m(EssKacoBlueplanetGridsave50.ChannelId.SOH_SF, new SignedWordElement(SUNSPEC_64203 + 6)), //
						m(EssKacoBlueplanetGridsave50.ChannelId.TEMP_SF, new SignedWordElement(SUNSPEC_64203 + 7))), //
				new FC16WriteRegistersTask(SUNSPEC_64203 + 16, //
						m(EssKacoBlueplanetGridsave50.ChannelId.BAT_SOC, new UnsignedWordElement(SUNSPEC_64203 + 16)), //
						m(EssKacoBlueplanetGridsave50.ChannelId.BAT_SOH, new UnsignedWordElement(SUNSPEC_64203 + 17)), //
						m(EssKacoBlueplanetGridsave50.ChannelId.BAT_TEMP, new SignedWordElement(SUNSPEC_64203 + 18))), //
				new FC16WriteRegistersTask(SUNSPEC_64302 + 12, //
						m(EssKacoBlueplanetGridsave50.ChannelId.COMMAND_ID_REQ, //
								new SignedWordElement(SUNSPEC_64302 + 12)), //
						m(EssKacoBlueplanetGridsave50.ChannelId.REQ_PARAM_0,
								new UnsignedDoublewordElement(SUNSPEC_64302 + 13))), //
				new FC16WriteRegistersTask(SUNSPEC_64302 + 29,
						m(EssKacoBlueplanetGridsave50.ChannelId.COMMAND_ID_REQ_ENA,
								new UnsignedWordElement(SUNSPEC_64302 + 29))), //
				new FC3ReadRegistersTask(SUNSPEC_64302 + 30, Priority.LOW, //
						m(EssKacoBlueplanetGridsave50.ChannelId.COMMAND_ID_RES,
								new SignedWordElement(SUNSPEC_64302 + 30)), //
						m(EssKacoBlueplanetGridsave50.ChannelId.RETURN_CODE,
								new SignedWordElement(SUNSPEC_64302 + 31)))); //
	}
}<|MERGE_RESOLUTION|>--- conflicted
+++ resolved
@@ -89,12 +89,10 @@
 
 	@Activate
 	void activate(ComponentContext context, Config config) {
-<<<<<<< HEAD
+
 		super.activate(context, config.service_pid(), config.id(), config.enabled(), DEFAULT_UNIT_ID, this.cm, "Modbus",
 				config.modbus_id()); //
-=======
-		super.activate(context, config.service_pid(), config.id(), config.enabled(), DEFAULT_UNIT_ID, this.cm, "Modbus", config.modbus_id()); //
->>>>>>> a1a21e97
+
 		// update filter for 'battery'
 		if (OpenemsComponent.updateReferenceFilter(this.cm, config.service_pid(), "battery", config.battery_id())) {
 			return;

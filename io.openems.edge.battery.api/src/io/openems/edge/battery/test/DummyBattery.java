--- conflicted
+++ resolved
@@ -13,11 +13,6 @@
  * together with the OpenEMS Component test framework.
  */
 public class DummyBattery extends AbstractOpenemsComponent implements Battery, OpenemsComponent, StartStoppable {
-<<<<<<< HEAD
-
-	public static final int MAX_APPARENT_POWER = Integer.MAX_VALUE;
-=======
->>>>>>> 0a636579
 
 	public DummyBattery(String id) {
 		super(//

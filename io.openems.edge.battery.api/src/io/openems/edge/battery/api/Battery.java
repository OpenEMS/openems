--- conflicted
+++ resolved
@@ -1,15 +1,17 @@
 package io.openems.edge.battery.api;
+
+import org.osgi.annotation.versioning.ProviderType;
 
 import io.openems.common.types.OpenemsType;
 import io.openems.edge.common.channel.Channel;
 import io.openems.edge.common.channel.doc.Doc;
 import io.openems.edge.common.channel.doc.Unit;
 import io.openems.edge.common.component.OpenemsComponent;
-import org.osgi.annotation.versioning.ProviderType;
 
 @ProviderType
 public interface Battery extends OpenemsComponent {
 
+	// TODO State of Health, Temperature?
 	public enum ChannelId implements io.openems.edge.common.channel.doc.ChannelId {
 		/**
 		 * State of Charge
@@ -35,7 +37,7 @@
 		SOH(new Doc().type(OpenemsType.INTEGER).unit(Unit.PERCENT)),
 		/**
 		 * Max capacity
-		 * 
+		 *
 		 * <ul>
 		 * <li>Interface: Battery
 		 * <li>Type: Integer
@@ -43,28 +45,6 @@
 		 * </ul>
 		 */
 		MAX_CAPACITY(new Doc().type(OpenemsType.INTEGER).unit(Unit.WATT_HOURS)),
-		/**
-		 * State of Health
-		 *
-		 * <ul>
-		 * <li>Interface: Battery
-		 * <li>Type: Integer
-		 * <li>Unit: %
-		 * <li>Range: 0..100
-		 * </ul>
-		 */
-		SOH(new Doc().type(OpenemsType.INTEGER).unit(Unit.PERCENT)),
-		/**
-		 * Battery Temperature
-		 *
-		 * <ul>
-		 * <li>Interface: Battery
-		 * <li>Type: Integer
-		 * <li>Unit: Celsius
-		 * <li>Range: (-50)..100
-		 * </ul>
-		 */
-		BATTERY_TEMP(new Doc().type(OpenemsType.INTEGER).unit(Unit.DEGREE_CELSIUS)),
 		/**
 		 * Min voltage for discharging
 		 * 
@@ -158,10 +138,8 @@
 	}
 
 	/**
-<<<<<<< HEAD
-=======
 	 * Gets the maximum capacity
-	 * 
+	 *
 	 * @return
 	 */
 	default Channel<Integer> getMaxCapacity() {
@@ -169,7 +147,6 @@
 	}
 
 	/**
->>>>>>> a11862ac
 	 * Gets the Battery Temperature in [degC], range (-50)..100
 	 *
 	 * @return

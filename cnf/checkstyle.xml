--- conflicted
+++ resolved
@@ -194,8 +194,6 @@
     </module>
     <module name="CommentsIndentation"/>
     <module name="SuppressionCommentFilter"/>
-<<<<<<< HEAD
-=======
     <module name="JavadocMethod"/>
     <module name="JavadocMissingWhitespaceAfterAsterisk"/>
     <module name="JavadocStyle">
@@ -206,7 +204,6 @@
       <property name="ignoreMethodNamesRegex" value="doc"/>
       <property name="tokens" value="METHOD_DEF,ANNOTATION_FIELD_DEF"/>
     </module>
->>>>>>> 0b133ba4
   </module>
   <module name="LineLength">
     <property name="severity" value="ignore"/>

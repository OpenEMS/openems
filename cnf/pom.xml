--- conflicted
+++ resolved
@@ -310,15 +310,6 @@
 			<version>1.6.4</version>
 		</dependency>
 		<dependency>
-<<<<<<< HEAD
-=======
-			<!-- HTML processing -->
-			<groupId>org.jsoup</groupId>
-			<artifactId>jsoup</artifactId>
-			<version>1.15.4</version>
-		</dependency>
-		<dependency>
->>>>>>> 93a25a1a
 			<groupId>org.osgi</groupId>
 			<artifactId>osgi.annotation</artifactId>
 			<version>8.1.0</version>

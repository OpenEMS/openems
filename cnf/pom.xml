--- conflicted
+++ resolved
@@ -140,11 +140,7 @@
 			<!-- Changelog: https://github.com/apache/felix-dev/commits/master/http -->
 			<groupId>org.apache.felix</groupId>
 			<artifactId>org.apache.felix.http.jetty</artifactId>
-<<<<<<< HEAD
 			<version>4.1.8</version>
-=======
-			<version>4.1.10</version>
->>>>>>> 8dbdb594
 		</dependency>
 		<dependency>
 			<!-- Apache Felix Metatype Service -->

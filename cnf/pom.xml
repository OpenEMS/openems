--- conflicted
+++ resolved
@@ -225,15 +225,6 @@
 			<version>1.5.2</version>
 		</dependency>
 		<dependency>
-<<<<<<< HEAD
-=======
-			<!-- HTML processing -->
-			<groupId>org.jsoup</groupId>
-			<artifactId>jsoup</artifactId>
-			<version>1.14.3</version>
-		</dependency>
-		<dependency>
->>>>>>> 89ddc049
 			<groupId>org.osgi</groupId>
 			<artifactId>org.osgi.framework</artifactId>
 			<version>1.10.0</version>

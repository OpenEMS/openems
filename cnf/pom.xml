--- conflicted
+++ resolved
@@ -310,98 +310,85 @@
 			<version>1.7.3</version>
 		</dependency>
 		<dependency>
-<<<<<<< HEAD
+			<groupId>org.osgi</groupId>
+			<artifactId>osgi.annotation</artifactId>
+			<version>8.1.0</version>
+		</dependency>
+		<dependency>
+			<groupId>org.osgi</groupId>
+			<artifactId>osgi.core</artifactId>
+			<version>8.0.0</version>
+		</dependency>
+		<dependency>
+			<groupId>org.osgi</groupId>
+			<artifactId>org.osgi.framework</artifactId>
+			<version>1.10.0</version>
+		</dependency>
+		<dependency>
+			<groupId>org.osgi</groupId>
+			<artifactId>org.osgi.service.cm</artifactId>
+			<version>1.6.1</version>
+		</dependency>
+		<dependency>
+			<groupId>org.osgi</groupId>
+			<artifactId>org.osgi.service.component</artifactId>
+			<version>1.5.1</version>
+		</dependency>
+		<dependency>
+			<groupId>org.osgi</groupId>
+			<artifactId>org.osgi.service.component.annotations</artifactId>
+			<version>1.5.1</version>
+		</dependency>
+		<dependency>
+			<groupId>org.osgi</groupId>
+			<artifactId>org.osgi.service.event</artifactId>
+			<version>1.4.1</version>
+		</dependency>
+		<dependency>
+			<groupId>org.osgi</groupId>
+			<artifactId>org.osgi.service.metatype</artifactId>
+			<version>1.4.1</version>
+		</dependency>
+		<dependency>
+			<groupId>org.osgi</groupId>
+			<artifactId>org.osgi.service.metatype.annotations</artifactId>
+			<version>1.4.1</version>
+		</dependency>
+		<dependency>
+			<groupId>org.openmuc</groupId>
+			<artifactId>jmbus</artifactId>
+			<version>3.3.0</version>
+		</dependency>
+		<dependency>
+			<groupId>org.ops4j.pax.logging</groupId>
+			<artifactId>pax-logging-api</artifactId>
+			<version>2.2.1</version>
+		</dependency>
+		<dependency>
+			<groupId>org.ops4j.pax.logging</groupId>
+			<artifactId>pax-logging-log4j2</artifactId>
+			<version>2.2.1</version>
+		</dependency>
+		<dependency>
+			<groupId>org.osgi</groupId>
+			<artifactId>org.osgi.service.jdbc</artifactId>
+			<version>1.1.0</version>
+		</dependency>
+		<dependency>
+			<groupId>org.osgi</groupId>
+			<artifactId>org.osgi.util.function</artifactId>
+			<version>1.2.0</version>
+		</dependency>
+		<dependency>
+			<groupId>org.osgi</groupId>
+			<artifactId>org.osgi.util.promise</artifactId>
+			<version>1.3.0</version>
+		</dependency>
+		<dependency>
 			<!-- Used by Apache Felix Web Management Console -->
 			<groupId>org.owasp.encoder</groupId>
 			<artifactId>encoder</artifactId>
 			<version>1.2.3</version>
-=======
-			<!-- HTML processing -->
-			<groupId>org.jsoup</groupId>
-			<artifactId>jsoup</artifactId>
-			<version>1.16.1</version>
->>>>>>> a6d051ba
-		</dependency>
-		<dependency>
-			<groupId>org.osgi</groupId>
-			<artifactId>osgi.annotation</artifactId>
-			<version>8.1.0</version>
-		</dependency>
-		<dependency>
-			<groupId>org.osgi</groupId>
-			<artifactId>osgi.core</artifactId>
-			<version>8.0.0</version>
-		</dependency>
-		<dependency>
-			<groupId>org.osgi</groupId>
-			<artifactId>org.osgi.framework</artifactId>
-			<version>1.10.0</version>
-		</dependency>
-		<dependency>
-			<groupId>org.osgi</groupId>
-			<artifactId>org.osgi.service.cm</artifactId>
-			<version>1.6.1</version>
-		</dependency>
-		<dependency>
-			<groupId>org.osgi</groupId>
-			<artifactId>org.osgi.service.component</artifactId>
-			<version>1.5.1</version>
-		</dependency>
-		<dependency>
-			<groupId>org.osgi</groupId>
-			<artifactId>org.osgi.service.component.annotations</artifactId>
-			<version>1.5.1</version>
-		</dependency>
-		<dependency>
-			<groupId>org.osgi</groupId>
-			<artifactId>org.osgi.service.event</artifactId>
-			<version>1.4.1</version>
-		</dependency>
-		<dependency>
-			<groupId>org.osgi</groupId>
-			<artifactId>org.osgi.service.metatype</artifactId>
-			<version>1.4.1</version>
-		</dependency>
-		<dependency>
-			<groupId>org.osgi</groupId>
-			<artifactId>org.osgi.service.metatype.annotations</artifactId>
-			<version>1.4.1</version>
-		</dependency>
-		<dependency>
-			<groupId>org.openmuc</groupId>
-			<artifactId>jmbus</artifactId>
-			<version>3.3.0</version>
-		</dependency>
-		<dependency>
-			<groupId>org.ops4j.pax.logging</groupId>
-			<artifactId>pax-logging-api</artifactId>
-			<version>2.2.1</version>
-		</dependency>
-		<dependency>
-			<groupId>org.ops4j.pax.logging</groupId>
-			<artifactId>pax-logging-log4j2</artifactId>
-			<version>2.2.1</version>
-		</dependency>
-		<dependency>
-			<groupId>org.osgi</groupId>
-			<artifactId>org.osgi.service.jdbc</artifactId>
-			<version>1.1.0</version>
-		</dependency>
-		<dependency>
-			<groupId>org.osgi</groupId>
-			<artifactId>org.osgi.util.function</artifactId>
-			<version>1.2.0</version>
-		</dependency>
-		<dependency>
-			<groupId>org.osgi</groupId>
-			<artifactId>org.osgi.util.promise</artifactId>
-			<version>1.3.0</version>
-		</dependency>
-		<dependency>
-			<!-- Used by Apache Felix Web Management Console -->
-			<groupId>org.owasp.encoder</groupId>
-			<artifactId>encoder</artifactId>
-			<version>1.2.3</version>
 		</dependency>
 		<dependency>
 			<!-- Used by io.openems.backend.metadata.odoo -->

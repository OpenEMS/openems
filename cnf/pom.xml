--- conflicted
+++ resolved
@@ -284,15 +284,6 @@
 			<version>1.6.4</version>
 		</dependency>
 		<dependency>
-<<<<<<< HEAD
-=======
-			<!-- HTML processing -->
-			<groupId>org.jsoup</groupId>
-			<artifactId>jsoup</artifactId>
-			<version>1.15.3</version>
-		</dependency>
-		<dependency>
->>>>>>> af3bce12
 			<groupId>org.osgi</groupId>
 			<artifactId>org.osgi.framework</artifactId>
 			<version>1.10.0</version>

<project xmlns="http://maven.apache.org/POM/4.0.0"
	xmlns:xsi="http://www.w3.org/2001/XMLSchema-instance"
	xsi:schemaLocation="http://maven.apache.org/POM/4.0.0 http://maven.apache.org/xsd/maven-4.0.0.xsd">
	<modelVersion>4.0.0</modelVersion>

	<groupId>local</groupId>
	<artifactId>central</artifactId>
	<version>0.0.0</version>

	<packaging>pom</packaging>

	<repositories>
		<repository>
			<id>oss-snapshots-repo</id>
			<name>Sonatype OSS Maven Repository</name>
			<url>https://oss.sonatype.org/content/groups/public</url>
			<snapshots>
				<enabled>true</enabled>
				<updatePolicy>always</updatePolicy>
			</snapshots>
		</repository>
	</repositories>


	<dependencies>
		<!-- com -->
		<dependency>
			<groupId>com.fazecast</groupId>
			<artifactId>jSerialComm</artifactId>
			<version>2.5.1</version>
		</dependency>
		<dependency>
			<groupId>com.ghgande</groupId>
			<artifactId>j2mod</artifactId>
			<version>2.5.5</version>
		</dependency>
		<dependency>
			<groupId>com.github.rzymek</groupId>
			<artifactId>opczip</artifactId>
			<version>1.0.2</version>
		</dependency>
		<dependency>
			<groupId>com.google.code.gson</groupId>
			<artifactId>gson</artifactId>
			<version>2.8.5</version>
		</dependency>
		<dependency>
			<groupId>com.google.guava</groupId>
			<artifactId>guava</artifactId>
			<version>28.1-jre</version>
		</dependency>


<!--		<dependency>-->
<!--			<groupId>com.pi4j</groupId>-->
<!--			<artifactId>pi4j-core</artifactId>-->
<!--			<version>1.1</version>-->
<!--		</dependency>-->

		<dependency>
			<groupId>com.pi4j</groupId>
			<artifactId>pi4j-core</artifactId>
			<version>1.2</version>
		</dependency>


		<dependency>
			<groupId>com.pi4j</groupId>
			<artifactId>pi4j-core</artifactId>
			<version>1.3-SNAPSHOT</version>
		</dependency>

<!--
		<dependency>
			<groupId>com.pi4j</groupId>
			<artifactId>pi4j-core</artifactId>
			<version>1.2</version>
		</dependency>
		-->
		<!-- End of Included Line -->

		<dependency>
			<groupId>com.google.guava</groupId>
			<artifactId>failureaccess</artifactId>
			<version>1.0.1</version>
		</dependency>
		<dependency>
			<groupId>com.squareup.moshi</groupId>
			<artifactId>moshi</artifactId>
			<version>1.9.2</version>
		</dependency>
		<dependency>
			<groupId>com.squareup.okhttp3</groupId>
			<artifactId>logging-interceptor</artifactId>
			<version>3.14.4</version>
		</dependency>
		<dependency>
			<!-- https://mvnrepository.com/artifact/com.squareup.okhttp3/okhttp -->
			<groupId>com.squareup.okhttp3</groupId>
			<artifactId>okhttp</artifactId>
			<version>3.14.4</version>
		</dependency>
		<dependency>
			<!-- Used by com.squareup.okhttp3: okhttp -->
			<groupId>com.squareup.okio</groupId>
			<artifactId>okio</artifactId>
			<version>1.17.2</version>
		</dependency>
		<dependency>
			<!-- Used by org.influxdb: influxdb-java -->
			<groupId>com.squareup.retrofit2</groupId>
			<artifactId>converter-moshi</artifactId>
			<version>2.7.0</version>
		</dependency>
		<dependency>
			<groupId>com.squareup.retrofit2</groupId>
			<artifactId>retrofit</artifactId>
			<version>2.6.2</version>
		</dependency>
		<!-- info -->
		<dependency>
			<groupId>info.faljse</groupId>
			<artifactId>SDNotify</artifactId>
			<version>1.3</version>
		</dependency>
		<!-- javax -->
		<dependency>
			<groupId>javax.jmdns</groupId>
			<artifactId>jmdns</artifactId>
			<version>3.4.1</version>
		</dependency>
		<!-- net -->
		<dependency>
			<!-- Used by SDNotify -->
			<groupId>net.java.dev.jna</groupId>
			<artifactId>jna</artifactId>
			<version>5.5.0</version>
		</dependency>
		<!-- org -->
		<dependency>
			<groupId>org.apache.commons</groupId>
			<artifactId>commons-math3</artifactId>
			<version>3.6.1</version>
		</dependency>
		<dependency>
			<groupId>org.apache.servicemix.bundles</groupId>
			<artifactId>org.apache.servicemix.bundles.xmlrpc-client</artifactId>
			<version>3.1.3_1</version>
		</dependency>
		<dependency>
			<groupId>org.apache.servicemix.bundles</groupId>
			<artifactId>org.apache.servicemix.bundles.ws-commons-util</artifactId>
			<version>1.0.2_2</version>
		</dependency>
		<dependency>
			<groupId>org.dhatim</groupId>
			<artifactId>fastexcel</artifactId>
			<version>0.10.11</version>
		</dependency>
		<dependency>
			<!-- https://mvnrepository.com/artifact/org.influxdb/influxdb-java -->
			<groupId>org.influxdb</groupId>
			<artifactId>influxdb-java</artifactId>
			<version>2.17</version>
		</dependency>
		<dependency>
			<groupId>org.java-websocket</groupId>
			<artifactId>Java-WebSocket</artifactId>
			<version>1.4.0</version>
		</dependency>
		<dependency>
			<groupId>org.msgpack</groupId>
			<artifactId>msgpack-core</artifactId>
			<version>0.8.20</version>
		</dependency>
		<dependency>
			<groupId>org.openmuc</groupId>
			<artifactId>jmbus</artifactId>
			<version>3.2.1</version>
		</dependency>
		<dependency>
			<groupId>org.ops4j.pax.logging</groupId>
			<artifactId>pax-logging-api</artifactId>
			<version>1.11.2</version>
		</dependency>
		<dependency>
			<groupId>org.ops4j.pax.logging</groupId>
			<artifactId>pax-logging-service</artifactId>
			<version>1.11.2</version>
		</dependency>
		<dependency>
			<!-- Used by io.openems.backend.metadata.odoo -->
			<groupId>org.postgresql</groupId>
			<artifactId>postgresql</artifactId>
			<version>42.2.9</version>
		</dependency>
		<dependency>
			<!-- Used by io.openems.edge.timedata.rrd4j -->
			<groupId>org.rrd4j</groupId>
			<artifactId>rrd4j</artifactId>
			<version>3.5</version>
		</dependency>
<<<<<<< HEAD

		<dependency>
			<groupId>org.rrd4j</groupId>
			<artifactId>rrd4j</artifactId>
			<version>3.5</version>
		</dependency>
		<dependency>
			<groupId>org.slf4j</groupId>
			<artifactId>slf4j-api</artifactId>
			<version>1.8.0-beta4</version>
		</dependency>


=======
>>>>>>> e3006e51
	</dependencies>
</project><|MERGE_RESOLUTION|>--- conflicted
+++ resolved
@@ -8,19 +8,6 @@
 	<version>0.0.0</version>
 
 	<packaging>pom</packaging>
-
-	<repositories>
-		<repository>
-			<id>oss-snapshots-repo</id>
-			<name>Sonatype OSS Maven Repository</name>
-			<url>https://oss.sonatype.org/content/groups/public</url>
-			<snapshots>
-				<enabled>true</enabled>
-				<updatePolicy>always</updatePolicy>
-			</snapshots>
-		</repository>
-	</repositories>
-
 
 	<dependencies>
 		<!-- com -->
@@ -49,36 +36,6 @@
 			<artifactId>guava</artifactId>
 			<version>28.1-jre</version>
 		</dependency>
-
-
-<!--		<dependency>-->
-<!--			<groupId>com.pi4j</groupId>-->
-<!--			<artifactId>pi4j-core</artifactId>-->
-<!--			<version>1.1</version>-->
-<!--		</dependency>-->
-
-		<dependency>
-			<groupId>com.pi4j</groupId>
-			<artifactId>pi4j-core</artifactId>
-			<version>1.2</version>
-		</dependency>
-
-
-		<dependency>
-			<groupId>com.pi4j</groupId>
-			<artifactId>pi4j-core</artifactId>
-			<version>1.3-SNAPSHOT</version>
-		</dependency>
-
-<!--
-		<dependency>
-			<groupId>com.pi4j</groupId>
-			<artifactId>pi4j-core</artifactId>
-			<version>1.2</version>
-		</dependency>
-		-->
-		<!-- End of Included Line -->
-
 		<dependency>
 			<groupId>com.google.guava</groupId>
 			<artifactId>failureaccess</artifactId>
@@ -200,21 +157,5 @@
 			<artifactId>rrd4j</artifactId>
 			<version>3.5</version>
 		</dependency>
-<<<<<<< HEAD
-
-		<dependency>
-			<groupId>org.rrd4j</groupId>
-			<artifactId>rrd4j</artifactId>
-			<version>3.5</version>
-		</dependency>
-		<dependency>
-			<groupId>org.slf4j</groupId>
-			<artifactId>slf4j-api</artifactId>
-			<version>1.8.0-beta4</version>
-		</dependency>
-
-
-=======
->>>>>>> e3006e51
 	</dependencies>
 </project>
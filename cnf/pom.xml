<project xmlns="http://maven.apache.org/POM/4.0.0" xmlns:xsi="http://www.w3.org/2001/XMLSchema-instance" xsi:schemaLocation="http://maven.apache.org/POM/4.0.0 http://maven.apache.org/xsd/maven-4.0.0.xsd">
	<modelVersion>4.0.0</modelVersion>
	<groupId>local</groupId>
	<artifactId>central</artifactId>
	<version>0.0.0</version>
	<packaging>pom</packaging>
	<dependencies>
		<!-- biz -->
		<dependency>
			<!-- Bnd Gradle Plugin For The Bnd Workspace -->
			<!-- On update: also update gradle.properties file -->
			<groupId>biz.aQute.bnd.workspace</groupId>
			<artifactId>biz.aQute.bnd.workspace.gradle.plugin</artifactId>
			<version>6.4.0</version>
		</dependency>
		<!-- com -->
		<dependency>
			<groupId>com.fazecast</groupId>
			<artifactId>jSerialComm</artifactId>
			<version>2.5.1</version>
		</dependency>
		<dependency>
			<groupId>com.ghgande</groupId>
			<artifactId>j2mod</artifactId>
			<version>2.5.5</version>
		</dependency>
		<dependency>
			<groupId>com.github.rzymek</groupId>
			<artifactId>opczip</artifactId>
			<version>1.2.0</version>
		</dependency>
		<dependency>
			<groupId>com.google.code.gson</groupId>
			<artifactId>gson</artifactId>
			<version>2.10.1</version>
		</dependency>
		<dependency>
			<groupId>com.google.guava</groupId>
			<artifactId>guava</artifactId>
			<version>31.1-jre</version>
		</dependency>
		<dependency>
			<groupId>com.google.guava</groupId>
			<artifactId>failureaccess</artifactId>
			<version>1.0.1</version>
		</dependency>
		<dependency>
			<!-- Used by com.influxdb: influxdb -->
			<groupId>com.squareup.okhttp3</groupId>
			<artifactId>logging-interceptor</artifactId>
			<version>4.10.0</version>
		</dependency>
		<dependency>
			<!-- Used by com.influxdb: influxdb -->
			<groupId>com.squareup.okhttp3</groupId>
			<artifactId>okhttp</artifactId>
			<version>4.10.0</version>
		</dependency>
		<dependency>
			<!-- Used by com.squareup.okhttp3: okhttp -->
			<groupId>com.squareup.okio</groupId>
			<artifactId>okio-jvm</artifactId>
			<version>3.3.0</version>
		</dependency>
		<dependency>
			<!-- Used by com.influxdb: influxdb-client -->
			<groupId>com.squareup.retrofit2</groupId>
			<artifactId>converter-gson</artifactId>
			<version>2.9.0</version>
		</dependency>
		<dependency>
			<!-- Used by com.influxdb: influxdb-client -->
			<groupId>com.squareup.retrofit2</groupId>
			<artifactId>retrofit</artifactId>
			<version>2.9.0</version>
		</dependency>
		<dependency>
			<!-- Used by com.influxdb: influxdb-client -->
			<groupId>com.squareup.retrofit2</groupId>
			<artifactId>converter-scalars</artifactId>
			<version>2.9.0</version>
		</dependency>
		<dependency>
			<!-- Used by com.influxdb: influxdb -->
			<groupId>com.squareup.retrofit2</groupId>
			<artifactId>adapter-rxjava3</artifactId>
			<version>2.9.0</version>
		</dependency>
		<dependency>
			<!-- JavaBeans Activation Framework -->
			<groupId>com.sun.activation</groupId>
			<artifactId>javax.activation</artifactId>
			<version>1.2.0</version>
		</dependency>
		<dependency>
			<!-- HikariCP A solid, high-performance, JDBC connection pool at last. -->
			<groupId>com.zaxxer</groupId>
			<artifactId>HikariCP</artifactId>
			<version>5.0.1</version>
		</dependency>
		<!-- commons -->
		<dependency>
			<groupId>commons-fileupload</groupId>
			<artifactId>commons-fileupload</artifactId>
			<version>1.5</version>
		</dependency>
		<dependency>
			<groupId>commons-io</groupId>
			<artifactId>commons-io</artifactId>
			<version>2.11.0</version>
		</dependency>
		<!-- de -->
		<dependency>
			<!-- PgBulkInsert is a Java library for Bulk Inserts to PostgreSQL using the Binary COPY Protocol. -->
			<!-- Changelog: https://github.com/PgBulkInsert/PgBulkInsert/blob/master/CHANGELOG.md-->
			<groupId>de.bytefish</groupId>
			<artifactId>pgbulkinsert</artifactId>
			<version>8.1.0</version>
		</dependency>
		<!-- eu -->
		<dependency>
			<!-- Used by io.openems.edge.evcs.ocpp. -->
			<groupId>eu.chargetime.ocpp</groupId>
			<artifactId>common</artifactId>
			<version>1.0.2</version>
		</dependency>
		<dependency>
			<!-- Used by io.openems.edge.evcs.ocpp. -->
			<groupId>eu.chargetime.ocpp</groupId>
			<artifactId>OCPP-J</artifactId>
			<version>1.0.2</version>
		</dependency>
		<dependency>
			<!-- Used by io.openems.edge.evcs.ocpp. -->
			<groupId>eu.chargetime.ocpp</groupId>
			<artifactId>v1_6</artifactId>
			<version>1.1.0</version>
		</dependency>
		<!-- fr -->
		<dependency>
			<groupId>fr.turri</groupId>
			<artifactId>aXMLRPC</artifactId>
			<version>1.13.0</version>
		</dependency>
		<!-- info -->
		<dependency>
			<groupId>info.faljse</groupId>
			<artifactId>SDNotify</artifactId>
			<version>1.3</version>
		</dependency>
		<!-- io -->
		<dependency>
			<groupId>io.reactivex.rxjava3</groupId>
			<artifactId>rxjava</artifactId>
			<version>3.1.6</version>
		</dependency>
		<!-- javax -->
		<dependency>
			<groupId>javax.jmdns</groupId>
			<artifactId>jmdns</artifactId>
			<version>3.4.1</version>
		</dependency>
		<!-- net -->
		<dependency>
			<!-- Used by SDNotify -->
			<groupId>net.java.dev.jna</groupId>
			<artifactId>jna</artifactId>
			<version>5.13.0</version>
		</dependency>
		<!-- org -->
		<dependency>
			<groupId>org.apache.commons</groupId>
			<artifactId>commons-math3</artifactId>
			<version>3.6.1</version>
		</dependency>
		<dependency>
			<!-- Apache Felix Configuration Admin Service -->
			<!-- Changelog: https://github.com/apache/felix-dev/blob/master/configadmin/changelog.txt -->
			<groupId>org.apache.felix</groupId>
			<artifactId>org.apache.felix.configadmin</artifactId>
			<version>1.9.26</version>
		</dependency>
		<dependency>
			<!-- Apache Felix EventAdmin -->
			<!-- Changelog: https://github.com/apache/felix-dev/blob/master/eventadmin/impl/changelog.txt -->
			<groupId>org.apache.felix</groupId>
			<artifactId>org.apache.felix.eventadmin</artifactId>
			<version>1.6.4</version>
		</dependency>
		<dependency>
			<!-- Apache Felix File Install -->
			<!-- Changelog: https://github.com/apache/felix-dev/blob/master/fileinstall/doc/changelog.txt -->
			<groupId>org.apache.felix</groupId>
			<artifactId>org.apache.felix.fileinstall</artifactId>
<<<<<<< HEAD
			<version>3.7.4</version>
=======
			<version>3.6.4</version>
>>>>>>> 70e16832
		</dependency>
		<dependency>
			<!-- Apache Felix Framework -->
			<!-- Changelog: https://github.com/apache/felix-dev/blob/master/framework/doc/changelog.txt -->
			<groupId>org.apache.felix</groupId>
			<artifactId>org.apache.felix.framework</artifactId>
			<version>7.0.5</version>
		</dependency>
		<dependency>
			<!-- Apache Felix HTTP Service -->
			<!-- Changelog: https://github.com/apache/felix-dev/commits/master/http -->
			<groupId>org.apache.felix</groupId>
			<artifactId>org.apache.felix.http.jetty</artifactId>
			<version>5.0.4</version>
		</dependency>
		<dependency>
			<!-- Apache Felix Servlet API -->
			<groupId>org.apache.felix</groupId>
			<artifactId>org.apache.felix.http.servlet-api</artifactId>
			<version>2.1.0</version>
		</dependency>
		<dependency>
			<!-- Apache Felix Inventory -->
			<!-- Changelog: https://github.com/apache/felix-dev/blob/master/inventory/changelog.txt -->
			<groupId>org.apache.felix</groupId>
			<artifactId>org.apache.felix.inventory</artifactId>
			<version>1.1.0</version>
		</dependency>
		<dependency>
			<!-- Apache Felix Metatype Service -->
			<!-- Changelog: https://github.com/apache/felix-dev/blob/master/metatype/changelog.txt -->
			<groupId>org.apache.felix</groupId>
			<artifactId>org.apache.felix.metatype</artifactId>
			<version>1.2.4</version>
		</dependency>
		<dependency>
			<!-- Apache Felix Service Component Runtime (SCR) -->
			<!-- Changelog: https://github.com/apache/felix-dev/blob/master/scr/changelog.txt -->
			<groupId>org.apache.felix</groupId>
			<artifactId>org.apache.felix.scr</artifactId>
			<version>2.2.6</version>
		</dependency>
		<dependency>
			<!-- Apache Felix Web Management Console -->
			<!-- Changelog: https://github.com/apache/felix-dev/blob/master/webconsole/changelog.txt -->
			<groupId>org.apache.felix</groupId>
			<artifactId>org.apache.felix.webconsole</artifactId>
			<version>4.7.2</version>
		</dependency>
		<dependency>
			<!-- Apache Felix Web Console Service Component Runtime/Declarative Services Plugin -->
			<!-- Changelog: https://github.com/apache/felix-dev/blob/master/webconsole-plugins/ds/changelog.txt -->
			<groupId>org.apache.felix</groupId>
			<artifactId>org.apache.felix.webconsole.plugins.ds</artifactId>
			<version>2.2.0</version>
		</dependency>
		<dependency>
			<groupId>org.apache.servicemix.bundles</groupId>
			<artifactId>org.apache.servicemix.bundles.junit</artifactId>
			<version>4.13.2_1</version>
		</dependency>
		<dependency>
			<!-- Checker Qual: annotations for type-checking by the Checker Framework -->
			<!-- Changelog: https://github.com/typetools/checker-framework/blob/master/docs/CHANGELOG.md -->
			<groupId>org.checkerframework</groupId>
			<artifactId>checker-qual</artifactId>
			<version>3.32.0</version>
		</dependency>
		<dependency>
			<groupId>org.dhatim</groupId>
			<artifactId>fastexcel</artifactId>
			<version>0.15.2</version>
		</dependency>
		<dependency>
			<!-- Eclipse Paho MQTTv5 Client -->
			<groupId>org.eclipse.paho</groupId>
			<artifactId>org.eclipse.paho.mqttv5.client</artifactId>
			<version>1.2.5</version>
		</dependency>
		<dependency>
			<groupId>com.influxdb</groupId>
			<artifactId>influxdb-client-java</artifactId>
			<version>6.7.0</version>
		</dependency>
		<dependency>
			<groupId>com.influxdb</groupId>
			<artifactId>influxdb-client-core</artifactId>
			<version>6.7.0</version>
		</dependency>
		<dependency>
			<groupId>com.influxdb</groupId>
			<artifactId>influxdb-client-utils</artifactId>
			<version>6.7.0</version>
		</dependency>
		<dependency>
			<groupId>com.influxdb</groupId>
			<artifactId>flux-dsl</artifactId>
			<version>6.7.0</version>
		</dependency>
		<dependency>
			<groupId>org.java-websocket</groupId>
			<artifactId>Java-WebSocket</artifactId>
			<version>1.5.3</version>
		</dependency>
		<dependency>
			<groupId>org.jetbrains.kotlin</groupId>
			<artifactId>kotlin-osgi-bundle</artifactId>
			<version>1.8.10</version>
		</dependency>
		<dependency>
			<groupId>org.jetbrains.kotlinx</groupId>
			<artifactId>kotlinx-coroutines-core-jvm</artifactId>
			<version>1.6.4</version>
		</dependency>
		<dependency>
			<groupId>org.osgi</groupId>
			<artifactId>osgi.annotation</artifactId>
			<version>8.1.0</version>
		</dependency>
		<dependency>
			<groupId>org.osgi</groupId>
			<artifactId>osgi.core</artifactId>
			<version>8.0.0</version>
		</dependency>
		<dependency>
			<groupId>org.osgi</groupId>
			<artifactId>org.osgi.framework</artifactId>
			<version>1.10.0</version>
		</dependency>
		<dependency>
			<groupId>org.osgi</groupId>
			<artifactId>org.osgi.service.cm</artifactId>
			<version>1.6.1</version>
		</dependency>
		<dependency>
			<groupId>org.osgi</groupId>
			<artifactId>org.osgi.service.component</artifactId>
			<version>1.5.1</version>
		</dependency>
		<dependency>
			<groupId>org.osgi</groupId>
			<artifactId>org.osgi.service.component.annotations</artifactId>
			<version>1.5.1</version>
		</dependency>
		<dependency>
			<groupId>org.osgi</groupId>
			<artifactId>org.osgi.service.event</artifactId>
			<version>1.4.1</version>
		</dependency>
		<dependency>
			<groupId>org.osgi</groupId>
			<artifactId>org.osgi.service.metatype</artifactId>
			<version>1.4.1</version>
		</dependency>
		<dependency>
			<groupId>org.osgi</groupId>
			<artifactId>org.osgi.service.metatype.annotations</artifactId>
			<version>1.4.1</version>
		</dependency>
		<dependency>
			<groupId>org.openmuc</groupId>
			<artifactId>jmbus</artifactId>
			<version>3.3.0</version>
		</dependency>
		<dependency>
			<groupId>org.ops4j.pax.logging</groupId>
			<artifactId>pax-logging-api</artifactId>
			<version>2.2.1</version>
		</dependency>
		<dependency>
			<groupId>org.ops4j.pax.logging</groupId>
			<artifactId>pax-logging-log4j2</artifactId>
			<version>2.2.1</version>
		</dependency>
		<dependency>
			<groupId>org.osgi</groupId>
			<artifactId>org.osgi.service.jdbc</artifactId>
			<version>1.1.0</version>
		</dependency>
		<dependency>
			<groupId>org.osgi</groupId>
			<artifactId>org.osgi.util.function</artifactId>
			<version>1.2.0</version>
		</dependency>
		<dependency>
			<groupId>org.osgi</groupId>
			<artifactId>org.osgi.util.promise</artifactId>
			<version>1.3.0</version>
		</dependency>
		<dependency>
			<!-- Used by io.openems.backend.metadata.odoo -->
			<groupId>org.postgresql</groupId>
			<artifactId>postgresql</artifactId>
			<version>42.5.4</version>
		</dependency>
		<dependency>
			<!-- Used by com.influxdb: influxdb -->
			<groupId>org.reactivestreams</groupId>
			<artifactId>reactive-streams</artifactId>
			<version>1.0.4</version>
		</dependency>
		<dependency>
			<!-- Used by io.openems.edge.timedata.rrd4j -->
			<groupId>org.rrd4j</groupId>
			<artifactId>rrd4j</artifactId>
			<version>3.8.2</version>
		</dependency>
	</dependencies>
</project><|MERGE_RESOLUTION|>--- conflicted
+++ resolved
@@ -192,11 +192,7 @@
 			<!-- Changelog: https://github.com/apache/felix-dev/blob/master/fileinstall/doc/changelog.txt -->
 			<groupId>org.apache.felix</groupId>
 			<artifactId>org.apache.felix.fileinstall</artifactId>
-<<<<<<< HEAD
 			<version>3.7.4</version>
-=======
-			<version>3.6.4</version>
->>>>>>> 70e16832
 		</dependency>
 		<dependency>
 			<!-- Apache Felix Framework -->

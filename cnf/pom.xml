--- conflicted
+++ resolved
@@ -157,12 +157,6 @@
 			<artifactId>rrd4j</artifactId>
 			<version>3.5</version>
 		</dependency>
-<<<<<<< HEAD
-		<dependency>
-			<groupId>org.slf4j</groupId>
-			<artifactId>slf4j-api</artifactId>
-			<version>1.8.0-beta4</version>
-		</dependency>
 		<!-- https://mvnrepository.com/artifact/org.mariadb.jdbc/mariadb-java-client -->
 		<dependency>
 			<groupId>org.mariadb.jdbc</groupId>
@@ -174,8 +168,5 @@
 			<artifactId>jmdns</artifactId>
 			<version>3.5.5</version>
 		</dependency>
-
-=======
->>>>>>> be789f6b
 	</dependencies>
 </project>
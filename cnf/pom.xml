<project xmlns="http://maven.apache.org/POM/4.0.0"
	xmlns:xsi="http://www.w3.org/2001/XMLSchema-instance"
	xsi:schemaLocation="http://maven.apache.org/POM/4.0.0 http://maven.apache.org/xsd/maven-4.0.0.xsd">
	<modelVersion>4.0.0</modelVersion>

	<groupId>local</groupId>
	<artifactId>central</artifactId>
	<version>0.0.0</version>

	<packaging>pom</packaging>

	<dependencies>
		<!-- com -->
		<dependency>
			<groupId>com.fazecast</groupId>
			<artifactId>jSerialComm</artifactId>
			<version>2.5.1</version>
		</dependency>
		<dependency>
			<groupId>com.ghgande</groupId>
			<artifactId>j2mod</artifactId>
			<version>2.5.5</version>
		</dependency>
		<dependency>
			<groupId>com.github.rzymek</groupId>
			<artifactId>opczip</artifactId>
			<version>1.0.2</version>
		</dependency>
		<dependency>
			<!-- Used by io.openems.edge.meter.discovergy -->
			<!-- https://mvnrepository.com/artifact/com.github.scribejava/scribejava-core -->
			<groupId>com.github.scribejava</groupId>
			<artifactId>scribejava-core</artifactId>
			<version>6.8.1</version>
		</dependency>
		<dependency>
			<groupId>com.google.code.gson</groupId>
			<artifactId>gson</artifactId>
			<version>2.8.5</version>
		</dependency>
		<dependency>
			<groupId>com.google.guava</groupId>
			<artifactId>guava</artifactId>
			<version>28.0-jre</version>
		</dependency>
		<dependency>
			<groupId>com.google.guava</groupId>
			<artifactId>failureaccess</artifactId>
			<version>1.0.1</version>
		</dependency>
		<dependency>
			<groupId>com.squareup.moshi</groupId>
			<artifactId>moshi</artifactId>
			<version>1.5.0</version>
		</dependency>
		<dependency>
			<groupId>com.squareup.okhttp3</groupId>
			<artifactId>logging-interceptor</artifactId>
			<version>3.13.1</version>
		</dependency>
		<dependency>
			<!-- https://mvnrepository.com/artifact/com.squareup.okhttp3/okhttp/3.13.1 -->
			<groupId>com.squareup.okhttp3</groupId>
			<artifactId>okhttp</artifactId>
			<version>3.13.1</version>
		</dependency>
		<dependency>
			<!-- Used by com.squareup.okhttp3: okhttp -->
			<groupId>com.squareup.okio</groupId>
			<artifactId>okio</artifactId>
			<version>1.17.2</version>
		</dependency>
		<dependency>
			<!-- Used by org.influxdb: influxdb-java -->
			<groupId>com.squareup.retrofit2</groupId>
			<artifactId>converter-moshi</artifactId>
			<version>2.5.0</version>
		</dependency>
		<dependency>
			<groupId>com.squareup.retrofit2</groupId>
			<artifactId>retrofit</artifactId>
			<version>2.5.0</version>
		</dependency>
		<!-- info -->
		<dependency>
			<groupId>info.faljse</groupId>
			<artifactId>SDNotify</artifactId>
			<version>1.3</version>
		</dependency>
		<!-- javax -->
		<dependency>
			<groupId>javax.jmdns</groupId>
			<artifactId>jmdns</artifactId>
			<version>3.4.1</version>
		</dependency>
		<!-- net -->
		<dependency>
			<!-- Used by SDNotify -->
			<groupId>net.java.dev.jna</groupId>
			<artifactId>jna</artifactId>
			<version>5.4.0</version>
		</dependency>
		<!-- org -->
		<dependency>
			<groupId>org.apache.commons</groupId>
			<artifactId>commons-math3</artifactId>
			<version>3.6.1</version>
		</dependency>
		<dependency>
			<groupId>org.apache.servicemix.bundles</groupId>
			<artifactId>org.apache.servicemix.bundles.xmlrpc-client</artifactId>
			<version>3.1.3_1</version>
		</dependency>
		<dependency>
			<groupId>org.apache.servicemix.bundles</groupId>
			<artifactId>org.apache.servicemix.bundles.ws-commons-util</artifactId>
			<version>1.0.2_2</version>
		</dependency>
		<dependency>
			<groupId>org.dhatim</groupId>
			<artifactId>fastexcel</artifactId>
			<version>0.10.9</version>
		</dependency>
		<dependency>
			<!-- https://mvnrepository.com/artifact/org.influxdb/influxdb-java/2.15 -->
			<groupId>org.influxdb</groupId>
			<artifactId>influxdb-java</artifactId>
			<version>2.15</version>
		</dependency>
		<dependency>
			<groupId>org.java-websocket</groupId>
			<artifactId>Java-WebSocket</artifactId>
			<version>1.4.0</version>
		</dependency>
		<dependency>
			<groupId>org.msgpack</groupId>
			<artifactId>msgpack-core</artifactId>
			<version>0.8.17</version>
		</dependency>
		<dependency>
			<groupId>org.ops4j.pax.logging</groupId>
			<artifactId>pax-logging-api</artifactId>
			<version>1.11.0</version>
		</dependency>
		<dependency>
			<groupId>org.ops4j.pax.logging</groupId>
			<artifactId>pax-logging-service</artifactId>
			<version>1.11.0</version>
		</dependency>
		<dependency>
			<!-- Used by io.openems.backend.metadata.odoo -->
			<groupId>org.postgresql</groupId>
			<artifactId>postgresql</artifactId>
<<<<<<< HEAD
			<version>42.2.2</version>
=======
			<version>42.2.6</version>
>>>>>>> dc7778ba
		</dependency>
		<dependency>
			<groupId>org.slf4j</groupId>
			<artifactId>slf4j-api</artifactId>
			<version>1.8.0-beta4</version>
		</dependency>
	</dependencies>
</project><|MERGE_RESOLUTION|>--- conflicted
+++ resolved
@@ -151,11 +151,7 @@
 			<!-- Used by io.openems.backend.metadata.odoo -->
 			<groupId>org.postgresql</groupId>
 			<artifactId>postgresql</artifactId>
-<<<<<<< HEAD
-			<version>42.2.2</version>
-=======
 			<version>42.2.6</version>
->>>>>>> dc7778ba
 		</dependency>
 		<dependency>
 			<groupId>org.slf4j</groupId>

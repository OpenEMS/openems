<project xmlns="http://maven.apache.org/POM/4.0.0" xmlns:xsi="http://www.w3.org/2001/XMLSchema-instance" xsi:schemaLocation="http://maven.apache.org/POM/4.0.0 http://maven.apache.org/xsd/maven-4.0.0.xsd">
	<modelVersion>4.0.0</modelVersion>
	<groupId>local</groupId>
	<artifactId>central</artifactId>
	<version>0.0.0</version>
	<packaging>pom</packaging>
	<repositories>
	    <repository>
	        <id>oss-j2mod-snapshots</id>
	        <url>https://oss.sonatype.org/content/repositories/snapshots</url>
		    <snapshots>
			    <enabled>true</enabled>
			</snapshots>
	    </repository>
	</repositories>
	<dependencies>
		<!-- biz -->
		<dependency>
			<!-- Bnd Gradle Plugin For The Bnd Workspace -->
			<!-- On update: also update gradle.properties file -->
			<groupId>biz.aQute.bnd.workspace</groupId>
			<artifactId>biz.aQute.bnd.workspace.gradle.plugin</artifactId>
			<version>6.4.0</version>
		</dependency>
		<!-- com -->
		<dependency>
			<groupId>com.fazecast</groupId>
			<artifactId>jSerialComm</artifactId>
			<version>2.10.3</version>
		</dependency>
		<dependency>
<<<<<<< HEAD
			<groupId>com.ghgande</groupId>
			<artifactId>j2mod</artifactId>
			<version>3.2.0</version>
=======
		  <groupId>com.ghgande</groupId>
		  <artifactId>j2mod</artifactId>
		  <version>3.2.1-SNAPSHOT</version>
>>>>>>> 0ee02f1f
		</dependency>
		<dependency>
			<groupId>com.github.rzymek</groupId>
			<artifactId>opczip</artifactId>
			<version>1.2.0</version>
		</dependency>
		<dependency>
			<groupId>com.google.code.gson</groupId>
			<artifactId>gson</artifactId>
			<version>2.10.1</version>
		</dependency>
		<dependency>
			<groupId>com.google.guava</groupId>
			<artifactId>guava</artifactId>
			<version>32.1.2-jre</version>
		</dependency>
		<dependency>
			<groupId>com.google.guava</groupId>
			<artifactId>failureaccess</artifactId>
			<version>1.0.1</version>
		</dependency>
		<dependency>
			<!-- Used by com.influxdb: influxdb -->
			<groupId>com.squareup.okhttp3</groupId>
			<artifactId>logging-interceptor</artifactId>
			<version>4.11.0</version>
		</dependency>
		<dependency>
			<!-- Used by com.influxdb: influxdb -->
			<groupId>com.squareup.okhttp3</groupId>
			<artifactId>okhttp</artifactId>
			<version>4.11.0</version>
		</dependency>
		<dependency>
			<!-- Used by com.squareup.okhttp3: okhttp -->
			<groupId>com.squareup.okio</groupId>
			<artifactId>okio-jvm</artifactId>
			<version>3.6.0</version>
		</dependency>
		<dependency>
			<!-- Used by com.influxdb: influxdb-client -->
			<groupId>com.squareup.retrofit2</groupId>
			<artifactId>converter-gson</artifactId>
			<version>2.9.0</version>
		</dependency>
		<dependency>
			<!-- Used by com.influxdb: influxdb-client -->
			<groupId>com.squareup.retrofit2</groupId>
			<artifactId>retrofit</artifactId>
			<version>2.9.0</version>
		</dependency>
		<dependency>
			<!-- Used by com.influxdb: influxdb-client -->
			<groupId>com.squareup.retrofit2</groupId>
			<artifactId>converter-scalars</artifactId>
			<version>2.9.0</version>
		</dependency>
		<dependency>
			<!-- Used by com.influxdb: influxdb -->
			<groupId>com.squareup.retrofit2</groupId>
			<artifactId>adapter-rxjava3</artifactId>
			<version>2.9.0</version>
		</dependency>
		<dependency>
			<!-- JavaBeans Activation Framework -->
			<groupId>com.sun.activation</groupId>
			<artifactId>javax.activation</artifactId>
			<version>1.2.0</version>
		</dependency>
		<dependency>
			<!-- HikariCP A solid, high-performance, JDBC connection pool at last. -->
			<groupId>com.zaxxer</groupId>
			<artifactId>HikariCP</artifactId>
			<version>5.0.1</version>
		</dependency>
		<!-- commons -->
		<dependency>
			<groupId>commons-fileupload</groupId>
			<artifactId>commons-fileupload</artifactId>
			<version>1.5</version>
		</dependency>
		<dependency>
			<!-- Apache Commons IO is a library of utilities to assist with developing IO functionality. -->
			<!-- Changelog: https://commons.apache.org/proper/commons-io/changes-report.html -->
			<groupId>commons-io</groupId>
			<artifactId>commons-io</artifactId>
			<version>2.14.0</version>
		</dependency>
		<!-- de -->
		<dependency>
			<!-- PgBulkInsert is a Java library for Bulk Inserts to PostgreSQL using the Binary COPY Protocol. -->
			<!-- Changelog: https://github.com/PgBulkInsert/PgBulkInsert/blob/master/CHANGELOG.md-->
			<groupId>de.bytefish</groupId>
			<artifactId>pgbulkinsert</artifactId>
			<version>8.1.1</version>
		</dependency>
		<!-- eu -->
		<dependency>
			<!-- Used by io.openems.edge.evcs.ocpp. -->
			<groupId>eu.chargetime.ocpp</groupId>
			<artifactId>common</artifactId>
			<version>1.0.2</version>
		</dependency>
		<dependency>
			<!-- Used by io.openems.edge.evcs.ocpp. -->
			<groupId>eu.chargetime.ocpp</groupId>
			<artifactId>OCPP-J</artifactId>
			<version>1.0.2</version>
		</dependency>
		<dependency>
			<!-- Used by io.openems.edge.evcs.ocpp. -->
			<groupId>eu.chargetime.ocpp</groupId>
			<artifactId>v1_6</artifactId>
			<version>1.1.0</version>
		</dependency>
		<!-- fr -->
		<dependency>
			<groupId>fr.turri</groupId>
			<artifactId>aXMLRPC</artifactId>
			<version>1.13.0</version>
		</dependency>
		<!-- info -->
		<dependency>
			<groupId>info.faljse</groupId>
			<artifactId>SDNotify</artifactId>
			<version>1.5</version>
		</dependency>
		<!-- io -->
		<dependency>
			<groupId>io.reactivex.rxjava3</groupId>
			<artifactId>rxjava</artifactId>
			<version>3.1.8</version>
		</dependency>
		<!-- javax -->
		<dependency>
			<groupId>javax.jmdns</groupId>
			<artifactId>jmdns</artifactId>
			<version>3.4.1</version>
		</dependency>
		<!-- net -->
		<dependency>
			<!-- Used by SDNotify -->
			<groupId>net.java.dev.jna</groupId>
			<artifactId>jna</artifactId>
			<version>5.13.0</version>
		</dependency>
		<!-- org -->
		<dependency>
			<groupId>org.apache.commons</groupId>
			<artifactId>commons-math3</artifactId>
			<version>3.6.1</version>
		</dependency>
		<dependency>
			<!-- Apache Felix Configuration Admin Service -->
			<!-- Changelog: https://github.com/apache/felix-dev/blob/master/configadmin/changelog.txt -->
			<groupId>org.apache.felix</groupId>
			<artifactId>org.apache.felix.configadmin</artifactId>
			<version>1.9.26</version>
		</dependency>
		<dependency>
			<!-- Apache Felix EventAdmin -->
			<!-- Changelog: https://github.com/apache/felix-dev/blob/master/eventadmin/impl/changelog.txt -->
			<groupId>org.apache.felix</groupId>
			<artifactId>org.apache.felix.eventadmin</artifactId>
			<version>1.6.4</version>
		</dependency>
		<dependency>
			<!-- Apache Felix File Install -->
			<!-- Changelog: https://github.com/apache/felix-dev/blob/master/fileinstall/doc/changelog.txt -->
			<groupId>org.apache.felix</groupId>
			<artifactId>org.apache.felix.fileinstall</artifactId>
			<version>3.7.4</version>
		</dependency>
		<dependency>
			<!-- Apache Felix Framework -->
			<!-- Changelog: https://github.com/apache/felix-dev/blob/master/framework/doc/changelog.txt -->
			<groupId>org.apache.felix</groupId>
			<artifactId>org.apache.felix.framework</artifactId>
			<version>7.0.5</version>
		</dependency>
		<dependency>
			<!-- Apache Felix HTTP Service -->
			<!-- Changelog: https://github.com/apache/felix-dev/commits/master/http -->
			<groupId>org.apache.felix</groupId>
			<artifactId>org.apache.felix.http.jetty</artifactId>
			<version>5.1.2</version>
		</dependency>
		<dependency>
			<!-- Apache Felix Servlet API -->
			<groupId>org.apache.felix</groupId>
			<artifactId>org.apache.felix.http.servlet-api</artifactId>
			<version>3.0.0</version>
		</dependency>
		<dependency>
			<!-- Apache Felix Inventory -->
			<!-- Changelog: https://github.com/apache/felix-dev/blob/master/inventory/changelog.txt -->
			<groupId>org.apache.felix</groupId>
			<artifactId>org.apache.felix.inventory</artifactId>
			<version>2.0.0</version>
		</dependency>
		<dependency>
			<!-- Apache Felix Metatype Service -->
			<!-- Changelog: https://github.com/apache/felix-dev/blob/master/metatype/changelog.txt -->
			<groupId>org.apache.felix</groupId>
			<artifactId>org.apache.felix.metatype</artifactId>
			<version>1.2.4</version>
		</dependency>
		<dependency>
			<!-- Apache Felix Service Component Runtime (SCR) -->
			<!-- Changelog: https://github.com/apache/felix-dev/blob/master/scr/changelog.txt -->
			<groupId>org.apache.felix</groupId>
			<artifactId>org.apache.felix.scr</artifactId>
			<version>2.2.6</version>
		</dependency>
		<dependency>
			<!-- Apache Felix Web Management Console -->
			<!-- Changelog: https://github.com/apache/felix-dev/blob/master/webconsole/README.md#releases -->
			<groupId>org.apache.felix</groupId>
			<artifactId>org.apache.felix.webconsole</artifactId>
			<version>4.9.4</version>
		</dependency>
		<dependency>
			<!-- Apache Felix Web Console Service Component Runtime/Declarative Services Plugin -->
			<!-- Changelog: https://github.com/apache/felix-dev/blob/master/webconsole-plugins/ds/changelog.txt -->
			<groupId>org.apache.felix</groupId>
			<artifactId>org.apache.felix.webconsole.plugins.ds</artifactId>
			<version>2.3.0</version>
		</dependency>
		<dependency>
			<groupId>org.apache.servicemix.bundles</groupId>
			<artifactId>org.apache.servicemix.bundles.junit</artifactId>
			<version>4.13.2_1</version>
		</dependency>
		<dependency>
			<!-- Checker Qual: annotations for type-checking by the Checker Framework -->
			<!-- Changelog: https://github.com/typetools/checker-framework/blob/master/docs/CHANGELOG.md -->
			<groupId>org.checkerframework</groupId>
			<artifactId>checker-qual</artifactId>
			<version>3.39.0</version>
		</dependency>
		<dependency>
			<groupId>org.dhatim</groupId>
			<artifactId>fastexcel</artifactId>
			<version>0.15.7</version>
		</dependency>
		<dependency>
			<!-- Eclipse Paho MQTTv5 Client -->
			<groupId>org.eclipse.paho</groupId>
			<artifactId>org.eclipse.paho.mqttv5.client</artifactId>
			<version>1.2.5</version>
		</dependency>
		<dependency>
			<groupId>com.influxdb</groupId>
			<artifactId>influxdb-client-java</artifactId>
			<version>6.10.0</version>
		</dependency>
		<dependency>
			<groupId>com.influxdb</groupId>
			<artifactId>influxdb-client-core</artifactId>
			<version>6.10.0</version>
		</dependency>
		<dependency>
			<groupId>com.influxdb</groupId>
			<artifactId>influxdb-client-utils</artifactId>
			<version>6.10.0</version>
		</dependency>
		<dependency>
			<groupId>com.influxdb</groupId>
			<artifactId>flux-dsl</artifactId>
			<version>6.10.0</version>
		</dependency>
		<dependency>
			<groupId>org.java-websocket</groupId>
			<artifactId>Java-WebSocket</artifactId>
			<version>1.5.4</version>
		</dependency>
		<dependency>
			<groupId>org.jetbrains.kotlin</groupId>
			<artifactId>kotlin-osgi-bundle</artifactId>
			<version>1.9.10</version>
		</dependency>
		<dependency>
			<groupId>org.jetbrains.kotlinx</groupId>
			<artifactId>kotlinx-coroutines-core-jvm</artifactId>
			<version>1.7.3</version>
		</dependency>
		<dependency>
			<!-- HTML processing -->
			<groupId>org.jsoup</groupId>
			<artifactId>jsoup</artifactId>
			<version>1.16.1</version>
		</dependency>
		<dependency>
			<groupId>org.osgi</groupId>
			<artifactId>osgi.annotation</artifactId>
			<version>8.1.0</version>
		</dependency>
		<dependency>
			<groupId>org.osgi</groupId>
			<artifactId>osgi.core</artifactId>
			<version>8.0.0</version>
		</dependency>
		<dependency>
			<groupId>org.osgi</groupId>
			<artifactId>org.osgi.framework</artifactId>
			<version>1.10.0</version>
		</dependency>
		<dependency>
			<groupId>org.osgi</groupId>
			<artifactId>org.osgi.service.cm</artifactId>
			<version>1.6.1</version>
		</dependency>
		<dependency>
			<groupId>org.osgi</groupId>
			<artifactId>org.osgi.service.component</artifactId>
			<version>1.5.1</version>
		</dependency>
		<dependency>
			<groupId>org.osgi</groupId>
			<artifactId>org.osgi.service.component.annotations</artifactId>
			<version>1.5.1</version>
		</dependency>
		<dependency>
			<groupId>org.osgi</groupId>
			<artifactId>org.osgi.service.event</artifactId>
			<version>1.4.1</version>
		</dependency>
		<dependency>
			<groupId>org.osgi</groupId>
			<artifactId>org.osgi.service.metatype</artifactId>
			<version>1.4.1</version>
		</dependency>
		<dependency>
			<groupId>org.osgi</groupId>
			<artifactId>org.osgi.service.metatype.annotations</artifactId>
			<version>1.4.1</version>
		</dependency>
		<dependency>
			<groupId>org.openmuc</groupId>
			<artifactId>jmbus</artifactId>
			<version>3.3.0</version>
		</dependency>
		<dependency>
			<groupId>org.ops4j.pax.logging</groupId>
			<artifactId>pax-logging-api</artifactId>
			<version>2.2.1</version>
		</dependency>
		<dependency>
			<groupId>org.ops4j.pax.logging</groupId>
			<artifactId>pax-logging-log4j2</artifactId>
			<version>2.2.1</version>
		</dependency>
		<dependency>
			<groupId>org.osgi</groupId>
			<artifactId>org.osgi.service.jdbc</artifactId>
			<version>1.1.0</version>
		</dependency>
		<dependency>
			<groupId>org.osgi</groupId>
			<artifactId>org.osgi.util.function</artifactId>
			<version>1.2.0</version>
		</dependency>
		<dependency>
			<groupId>org.osgi</groupId>
			<artifactId>org.osgi.util.promise</artifactId>
			<version>1.3.0</version>
		</dependency>
		<dependency>
			<!-- Used by Apache Felix Web Management Console -->
			<groupId>org.owasp.encoder</groupId>
			<artifactId>encoder</artifactId>
			<version>1.2.3</version>
		</dependency>
		<dependency>
			<!-- Used by io.openems.backend.metadata.odoo -->
			<groupId>org.postgresql</groupId>
			<artifactId>postgresql</artifactId>
			<version>42.6.0</version>
		</dependency>
		<dependency>
			<!-- Used by com.influxdb: influxdb -->
			<groupId>org.reactivestreams</groupId>
			<artifactId>reactive-streams</artifactId>
			<version>1.0.4</version>
		</dependency>
		<dependency>
			<!-- Used by io.openems.edge.timedata.rrd4j -->
			<groupId>org.rrd4j</groupId>
			<artifactId>rrd4j</artifactId>
			<version>3.9</version>
		</dependency>
	</dependencies>
</project><|MERGE_RESOLUTION|>--- conflicted
+++ resolved
@@ -29,15 +29,9 @@
 			<version>2.10.3</version>
 		</dependency>
 		<dependency>
-<<<<<<< HEAD
-			<groupId>com.ghgande</groupId>
-			<artifactId>j2mod</artifactId>
-			<version>3.2.0</version>
-=======
 		  <groupId>com.ghgande</groupId>
 		  <artifactId>j2mod</artifactId>
 		  <version>3.2.1-SNAPSHOT</version>
->>>>>>> 0ee02f1f
 		</dependency>
 		<dependency>
 			<groupId>com.github.rzymek</groupId>

<project xmlns="http://maven.apache.org/POM/4.0.0"
	xmlns:xsi="http://www.w3.org/2001/XMLSchema-instance"
	xsi:schemaLocation="http://maven.apache.org/POM/4.0.0 http://maven.apache.org/xsd/maven-4.0.0.xsd">
	<modelVersion>4.0.0</modelVersion>

	<groupId>local</groupId>
	<artifactId>central</artifactId>
	<version>0.0.0</version>

	<packaging>pom</packaging>

	<dependencies>
		<!-- com -->
		<dependency>
			<groupId>com.fazecast</groupId>
			<artifactId>jSerialComm</artifactId>
			<version>2.5.1</version>
		</dependency>
		<dependency>
			<groupId>com.ghgande</groupId>
			<artifactId>j2mod</artifactId>
			<version>2.5.5</version>
		</dependency>
		<dependency>
			<groupId>com.github.rzymek</groupId>
			<artifactId>opczip</artifactId>
			<version>1.0.2</version>
		</dependency>
		<dependency>
			<groupId>com.google.code.gson</groupId>
			<artifactId>gson</artifactId>
			<version>2.8.5</version>
		</dependency>
		<dependency>
			<groupId>com.google.guava</groupId>
			<artifactId>guava</artifactId>
			<version>28.1-jre</version>
		</dependency>
		<dependency>
			<groupId>com.google.guava</groupId>
			<artifactId>failureaccess</artifactId>
			<version>1.0.1</version>
		</dependency>
		<dependency>
			<groupId>com.squareup.moshi</groupId>
			<artifactId>moshi</artifactId>
			<version>1.9.2</version>
		</dependency>
		<dependency>
			<groupId>com.squareup.okhttp3</groupId>
			<artifactId>logging-interceptor</artifactId>
			<version>3.14.4</version>
		</dependency>
		<dependency>
			<!-- https://mvnrepository.com/artifact/com.squareup.okhttp3/okhttp -->
			<groupId>com.squareup.okhttp3</groupId>
			<artifactId>okhttp</artifactId>
			<version>3.14.4</version>
		</dependency>
		<dependency>
			<!-- Used by com.squareup.okhttp3: okhttp -->
			<groupId>com.squareup.okio</groupId>
			<artifactId>okio</artifactId>
			<version>1.17.2</version>
		</dependency>
		<dependency>
			<!-- Used by org.influxdb: influxdb-java -->
			<groupId>com.squareup.retrofit2</groupId>
			<artifactId>converter-moshi</artifactId>
			<version>2.7.0</version>
		</dependency>
		<dependency>
			<groupId>com.squareup.retrofit2</groupId>
			<artifactId>retrofit</artifactId>
			<version>2.6.2</version>
		</dependency>
		<!-- info -->
		<dependency>
			<groupId>info.faljse</groupId>
			<artifactId>SDNotify</artifactId>
			<version>1.3</version>
		</dependency>
		<!-- javax -->
		<dependency>
			<groupId>javax.jmdns</groupId>
			<artifactId>jmdns</artifactId>
			<version>3.4.1</version>
		</dependency>
		<!-- net -->
		<dependency>
			<!-- Used by SDNotify -->
			<groupId>net.java.dev.jna</groupId>
			<artifactId>jna</artifactId>
			<version>5.5.0</version>
		</dependency>
		<!-- org -->
		<dependency>
			<groupId>org.apache.commons</groupId>
			<artifactId>commons-math3</artifactId>
			<version>3.6.1</version>
		</dependency>
		<dependency>
			<groupId>org.apache.servicemix.bundles</groupId>
			<artifactId>org.apache.servicemix.bundles.xmlrpc-client</artifactId>
			<version>3.1.3_1</version>
		</dependency>
		<dependency>
			<groupId>org.apache.servicemix.bundles</groupId>
			<artifactId>org.apache.servicemix.bundles.ws-commons-util</artifactId>
			<version>1.0.2_2</version>
		</dependency>
		<dependency>
			<groupId>org.dhatim</groupId>
			<artifactId>fastexcel</artifactId>
			<version>0.10.11</version>
		</dependency>
		<dependency>
			<!-- https://mvnrepository.com/artifact/org.influxdb/influxdb-java -->
			<groupId>org.influxdb</groupId>
			<artifactId>influxdb-java</artifactId>
			<version>2.17</version>
		</dependency>
		<dependency>
			<groupId>org.java-websocket</groupId>
			<artifactId>Java-WebSocket</artifactId>
			<version>1.4.0</version>
		</dependency>
		<dependency>
			<groupId>org.msgpack</groupId>
			<artifactId>msgpack-core</artifactId>
			<version>0.8.20</version>
		</dependency>
		<dependency>
			<groupId>org.openmuc</groupId>
			<artifactId>jmbus</artifactId>
			<version>3.2.1</version>
		</dependency>
		<dependency>
			<groupId>org.ops4j.pax.logging</groupId>
			<artifactId>pax-logging-api</artifactId>
			<version>1.11.2</version>
		</dependency>
		<dependency>
			<groupId>org.ops4j.pax.logging</groupId>
			<artifactId>pax-logging-service</artifactId>
			<version>1.11.2</version>
		</dependency>
		<dependency>
			<!-- Used by io.openems.backend.metadata.odoo -->
			<groupId>org.postgresql</groupId>
			<artifactId>postgresql</artifactId>
			<version>42.2.9</version>
		</dependency>
		<dependency>
			<!-- Used by io.openems.edge.timedata.rrd4j -->
			<groupId>org.rrd4j</groupId>
			<artifactId>rrd4j</artifactId>
			<version>3.5</version>
		</dependency>
<<<<<<< HEAD
		<dependency>
			<groupId>org.slf4j</groupId>
			<artifactId>slf4j-api</artifactId>
			<version>1.8.0-beta4</version>
		</dependency>
		<dependency>
			<!-- Used by io.openems.edge.ocpp.core -->
			<groupId>com.sun.net.httpserver</groupId>
			<artifactId>http</artifactId>
			<version>20070405</version>
		</dependency>
=======
>>>>>>> e3006e51
	</dependencies>
</project><|MERGE_RESOLUTION|>--- conflicted
+++ resolved
@@ -73,6 +73,12 @@
 			<groupId>com.squareup.retrofit2</groupId>
 			<artifactId>retrofit</artifactId>
 			<version>2.6.2</version>
+		</dependency>
+		<dependency>
+			<!-- Used by io.openems.edge.ocpp.core -->
+			<groupId>com.sun.net.httpserver</groupId>
+			<artifactId>http</artifactId>
+			<version>20070405</version>
 		</dependency>
 		<!-- info -->
 		<dependency>
@@ -157,19 +163,10 @@
 			<artifactId>rrd4j</artifactId>
 			<version>3.5</version>
 		</dependency>
-<<<<<<< HEAD
 		<dependency>
 			<groupId>org.slf4j</groupId>
 			<artifactId>slf4j-api</artifactId>
 			<version>1.8.0-beta4</version>
 		</dependency>
-		<dependency>
-			<!-- Used by io.openems.edge.ocpp.core -->
-			<groupId>com.sun.net.httpserver</groupId>
-			<artifactId>http</artifactId>
-			<version>20070405</version>
-		</dependency>
-=======
->>>>>>> e3006e51
 	</dependencies>
 </project>
<project xmlns="http://maven.apache.org/POM/4.0.0" xmlns:xsi="http://www.w3.org/2001/XMLSchema-instance" xsi:schemaLocation="http://maven.apache.org/POM/4.0.0 http://maven.apache.org/xsd/maven-4.0.0.xsd">
	<modelVersion>4.0.0</modelVersion>
	<groupId>local</groupId>
	<artifactId>central</artifactId>
	<version>0.0.0</version>
	<packaging>pom</packaging>
	<dependencies>
		<!-- biz -->
		<dependency>
			<!-- Bnd Gradle Plugin For The Bnd Workspace -->
			<!-- On update: also update gradle.properties file -->
			<groupId>biz.aQute.bnd.workspace</groupId>
			<artifactId>biz.aQute.bnd.workspace.gradle.plugin</artifactId>
			<version>6.4.0</version>
		</dependency>
		<!-- com -->
		<dependency>
			<groupId>com.fazecast</groupId>
			<artifactId>jSerialComm</artifactId>
			<version>2.5.1</version>
		</dependency>
		<dependency>
			<groupId>com.ghgande</groupId>
			<artifactId>j2mod</artifactId>
			<version>2.5.5</version>
		</dependency>
		<dependency>
			<groupId>com.github.rzymek</groupId>
			<artifactId>opczip</artifactId>
			<version>1.2.0</version>
		</dependency>
		<dependency>
			<groupId>com.google.code.gson</groupId>
			<artifactId>gson</artifactId>
			<version>2.10.1</version>
		</dependency>
		<dependency>
			<groupId>com.google.guava</groupId>
			<artifactId>guava</artifactId>
			<version>31.1-jre</version>
		</dependency>
		<dependency>
			<groupId>com.google.guava</groupId>
			<artifactId>failureaccess</artifactId>
			<version>1.0.1</version>
		</dependency>
		<dependency>
			<!-- Used by com.influxdb: influxdb -->
			<groupId>com.squareup.okhttp3</groupId>
			<artifactId>logging-interceptor</artifactId>
			<version>4.11.0</version>
		</dependency>
		<dependency>
			<!-- Used by com.influxdb: influxdb -->
			<groupId>com.squareup.okhttp3</groupId>
			<artifactId>okhttp</artifactId>
			<version>4.11.0</version>
		</dependency>
		<dependency>
			<!-- Used by com.squareup.okhttp3: okhttp -->
			<groupId>com.squareup.okio</groupId>
			<artifactId>okio-jvm</artifactId>
			<version>3.3.0</version>
		</dependency>
		<dependency>
			<!-- Used by com.influxdb: influxdb-client -->
			<groupId>com.squareup.retrofit2</groupId>
			<artifactId>converter-gson</artifactId>
			<version>2.9.0</version>
		</dependency>
		<dependency>
			<!-- Used by com.influxdb: influxdb-client -->
			<groupId>com.squareup.retrofit2</groupId>
			<artifactId>retrofit</artifactId>
			<version>2.9.0</version>
		</dependency>
		<dependency>
			<!-- Used by com.influxdb: influxdb-client -->
			<groupId>com.squareup.retrofit2</groupId>
			<artifactId>converter-scalars</artifactId>
			<version>2.9.0</version>
		</dependency>
		<dependency>
			<!-- Used by com.influxdb: influxdb -->
			<groupId>com.squareup.retrofit2</groupId>
			<artifactId>adapter-rxjava3</artifactId>
			<version>2.9.0</version>
		</dependency>
		<dependency>
			<!-- JavaBeans Activation Framework -->
			<groupId>com.sun.activation</groupId>
			<artifactId>javax.activation</artifactId>
			<version>1.2.0</version>
		</dependency>
		<dependency>
			<!-- HikariCP A solid, high-performance, JDBC connection pool at last. -->
			<groupId>com.zaxxer</groupId>
			<artifactId>HikariCP</artifactId>
			<version>5.0.1</version>
		</dependency>
		<!-- commons -->
		<dependency>
			<groupId>commons-fileupload</groupId>
			<artifactId>commons-fileupload</artifactId>
			<version>1.5</version>
		</dependency>
		<dependency>
			<groupId>commons-io</groupId>
			<artifactId>commons-io</artifactId>
			<version>2.11.0</version>
		</dependency>
		<!-- de -->
		<dependency>
			<!-- PgBulkInsert is a Java library for Bulk Inserts to PostgreSQL using the Binary COPY Protocol. -->
			<!-- Changelog: https://github.com/PgBulkInsert/PgBulkInsert/blob/master/CHANGELOG.md-->
			<groupId>de.bytefish</groupId>
			<artifactId>pgbulkinsert</artifactId>
			<version>8.1.0</version>
		</dependency>
		<!-- eu -->
		<dependency>
			<!-- Used by io.openems.edge.evcs.ocpp. -->
			<groupId>eu.chargetime.ocpp</groupId>
			<artifactId>common</artifactId>
			<version>1.0.2</version>
		</dependency>
		<dependency>
			<!-- Used by io.openems.edge.evcs.ocpp. -->
			<groupId>eu.chargetime.ocpp</groupId>
			<artifactId>OCPP-J</artifactId>
			<version>1.0.2</version>
		</dependency>
		<dependency>
			<!-- Used by io.openems.edge.evcs.ocpp. -->
			<groupId>eu.chargetime.ocpp</groupId>
			<artifactId>v1_6</artifactId>
			<version>1.1.0</version>
		</dependency>
		<!-- fr -->
		<dependency>
			<groupId>fr.turri</groupId>
			<artifactId>aXMLRPC</artifactId>
			<version>1.13.0</version>
		</dependency>
		<!-- info -->
		<dependency>
			<groupId>info.faljse</groupId>
			<artifactId>SDNotify</artifactId>
			<version>1.3</version>
		</dependency>
		<!-- io -->
		<dependency>
			<groupId>io.reactivex.rxjava3</groupId>
			<artifactId>rxjava</artifactId>
			<version>3.1.6</version>
		</dependency>
		<!-- javax -->
		<dependency>
			<groupId>javax.jmdns</groupId>
			<artifactId>jmdns</artifactId>
			<version>3.4.1</version>
		</dependency>
		<!-- net -->
		<dependency>
			<!-- Used by SDNotify -->
			<groupId>net.java.dev.jna</groupId>
			<artifactId>jna</artifactId>
			<version>5.13.0</version>
		</dependency>
		<!-- org -->
		<dependency>
			<groupId>org.apache.commons</groupId>
			<artifactId>commons-math3</artifactId>
			<version>3.6.1</version>
		</dependency>
		<dependency>
			<!-- Apache Felix Configuration Admin Service -->
			<!-- Changelog: https://github.com/apache/felix-dev/blob/master/configadmin/changelog.txt -->
			<groupId>org.apache.felix</groupId>
			<artifactId>org.apache.felix.configadmin</artifactId>
			<version>1.9.26</version>
		</dependency>
		<dependency>
			<!-- Apache Felix EventAdmin -->
			<!-- Changelog: https://github.com/apache/felix-dev/blob/master/eventadmin/impl/changelog.txt -->
			<groupId>org.apache.felix</groupId>
			<artifactId>org.apache.felix.eventadmin</artifactId>
			<version>1.6.4</version>
		</dependency>
		<dependency>
			<!-- Apache Felix File Install -->
			<!-- Changelog: https://github.com/apache/felix-dev/blob/master/fileinstall/doc/changelog.txt -->
			<groupId>org.apache.felix</groupId>
			<artifactId>org.apache.felix.fileinstall</artifactId>
			<version>3.7.4</version>
		</dependency>
		<dependency>
			<!-- Apache Felix Framework -->
			<!-- Changelog: https://github.com/apache/felix-dev/blob/master/framework/doc/changelog.txt -->
			<groupId>org.apache.felix</groupId>
			<artifactId>org.apache.felix.framework</artifactId>
			<version>7.0.5</version>
		</dependency>
		<dependency>
			<!-- Apache Felix HTTP Service -->
			<!-- Changelog: https://github.com/apache/felix-dev/commits/master/http -->
			<groupId>org.apache.felix</groupId>
			<artifactId>org.apache.felix.http.jetty</artifactId>
			<version>5.0.4</version>
		</dependency>
		<dependency>
			<!-- Apache Felix Servlet API -->
			<groupId>org.apache.felix</groupId>
			<artifactId>org.apache.felix.http.servlet-api</artifactId>
			<version>2.1.0</version>
		</dependency>
		<dependency>
			<!-- Apache Felix Inventory -->
			<!-- Changelog: https://github.com/apache/felix-dev/blob/master/inventory/changelog.txt -->
			<groupId>org.apache.felix</groupId>
			<artifactId>org.apache.felix.inventory</artifactId>
			<version>1.1.0</version>
		</dependency>
		<dependency>
			<!-- Apache Felix Metatype Service -->
			<!-- Changelog: https://github.com/apache/felix-dev/blob/master/metatype/changelog.txt -->
			<groupId>org.apache.felix</groupId>
			<artifactId>org.apache.felix.metatype</artifactId>
			<version>1.2.4</version>
		</dependency>
		<dependency>
			<!-- Apache Felix Service Component Runtime (SCR) -->
			<!-- Changelog: https://github.com/apache/felix-dev/blob/master/scr/changelog.txt -->
			<groupId>org.apache.felix</groupId>
			<artifactId>org.apache.felix.scr</artifactId>
			<version>2.2.6</version>
		</dependency>
		<dependency>
			<!-- Apache Felix Web Management Console -->
			<!-- Changelog: https://github.com/apache/felix-dev/blob/master/webconsole/changelog.txt -->
			<groupId>org.apache.felix</groupId>
			<artifactId>org.apache.felix.webconsole</artifactId>
			<version>4.7.2</version>
		</dependency>
		<dependency>
			<!-- Apache Felix Web Console Service Component Runtime/Declarative Services Plugin -->
			<!-- Changelog: https://github.com/apache/felix-dev/blob/master/webconsole-plugins/ds/changelog.txt -->
			<groupId>org.apache.felix</groupId>
			<artifactId>org.apache.felix.webconsole.plugins.ds</artifactId>
			<version>2.2.0</version>
		</dependency>
		<dependency>
			<groupId>org.apache.servicemix.bundles</groupId>
			<artifactId>org.apache.servicemix.bundles.junit</artifactId>
			<version>4.13.2_1</version>
		</dependency>
		<dependency>
			<!-- Checker Qual: annotations for type-checking by the Checker Framework -->
			<!-- Changelog: https://github.com/typetools/checker-framework/blob/master/docs/CHANGELOG.md -->
			<groupId>org.checkerframework</groupId>
			<artifactId>checker-qual</artifactId>
			<version>3.32.0</version>
		</dependency>
		<dependency>
			<groupId>org.dhatim</groupId>
			<artifactId>fastexcel</artifactId>
			<version>0.15.3</version>
		</dependency>
		<dependency>
			<!-- Eclipse Paho MQTTv5 Client -->
			<groupId>org.eclipse.paho</groupId>
			<artifactId>org.eclipse.paho.mqttv5.client</artifactId>
			<version>1.2.5</version>
		</dependency>
		<dependency>
			<groupId>com.influxdb</groupId>
			<artifactId>influxdb-client-java</artifactId>
			<version>6.8.0</version>
		</dependency>
		<dependency>
			<groupId>com.influxdb</groupId>
			<artifactId>influxdb-client-core</artifactId>
			<version>6.8.0</version>
		</dependency>
		<dependency>
			<groupId>com.influxdb</groupId>
			<artifactId>influxdb-client-utils</artifactId>
			<version>6.8.0</version>
		</dependency>
		<dependency>
			<groupId>com.influxdb</groupId>
			<artifactId>flux-dsl</artifactId>
			<version>6.8.0</version>
		</dependency>
		<dependency>
			<groupId>org.java-websocket</groupId>
			<artifactId>Java-WebSocket</artifactId>
			<version>1.5.3</version>
		</dependency>
		<dependency>
			<groupId>org.jetbrains.kotlin</groupId>
			<artifactId>kotlin-osgi-bundle</artifactId>
			<version>1.8.21</version>
		</dependency>
		<dependency>
			<groupId>org.jetbrains.kotlinx</groupId>
			<artifactId>kotlinx-coroutines-core-jvm</artifactId>
			<version>1.6.4</version>
		</dependency>
		<dependency>
<<<<<<< HEAD
=======
			<!-- HTML processing -->
			<groupId>org.jsoup</groupId>
			<artifactId>jsoup</artifactId>
			<version>1.16.1</version>
		</dependency>
		<dependency>
>>>>>>> e435fb45
			<groupId>org.osgi</groupId>
			<artifactId>osgi.annotation</artifactId>
			<version>8.1.0</version>
		</dependency>
		<dependency>
			<groupId>org.osgi</groupId>
			<artifactId>osgi.core</artifactId>
			<version>8.0.0</version>
		</dependency>
		<dependency>
			<groupId>org.osgi</groupId>
			<artifactId>org.osgi.framework</artifactId>
			<version>1.10.0</version>
		</dependency>
		<dependency>
			<groupId>org.osgi</groupId>
			<artifactId>org.osgi.service.cm</artifactId>
			<version>1.6.1</version>
		</dependency>
		<dependency>
			<groupId>org.osgi</groupId>
			<artifactId>org.osgi.service.component</artifactId>
			<version>1.5.1</version>
		</dependency>
		<dependency>
			<groupId>org.osgi</groupId>
			<artifactId>org.osgi.service.component.annotations</artifactId>
			<version>1.5.1</version>
		</dependency>
		<dependency>
			<groupId>org.osgi</groupId>
			<artifactId>org.osgi.service.event</artifactId>
			<version>1.4.1</version>
		</dependency>
		<dependency>
			<groupId>org.osgi</groupId>
			<artifactId>org.osgi.service.metatype</artifactId>
			<version>1.4.1</version>
		</dependency>
		<dependency>
			<groupId>org.osgi</groupId>
			<artifactId>org.osgi.service.metatype.annotations</artifactId>
			<version>1.4.1</version>
		</dependency>
		<dependency>
			<groupId>org.openmuc</groupId>
			<artifactId>jmbus</artifactId>
			<version>3.3.0</version>
		</dependency>
		<dependency>
			<groupId>org.ops4j.pax.logging</groupId>
			<artifactId>pax-logging-api</artifactId>
			<version>2.2.1</version>
		</dependency>
		<dependency>
			<groupId>org.ops4j.pax.logging</groupId>
			<artifactId>pax-logging-log4j2</artifactId>
			<version>2.2.1</version>
		</dependency>
		<dependency>
			<groupId>org.osgi</groupId>
			<artifactId>org.osgi.service.jdbc</artifactId>
			<version>1.1.0</version>
		</dependency>
		<dependency>
			<groupId>org.osgi</groupId>
			<artifactId>org.osgi.util.function</artifactId>
			<version>1.2.0</version>
		</dependency>
		<dependency>
			<groupId>org.osgi</groupId>
			<artifactId>org.osgi.util.promise</artifactId>
			<version>1.3.0</version>
		</dependency>
		<dependency>
			<!-- Used by io.openems.backend.metadata.odoo -->
			<groupId>org.postgresql</groupId>
			<artifactId>postgresql</artifactId>
			<version>42.6.0</version>
		</dependency>
		<dependency>
			<!-- Used by com.influxdb: influxdb -->
			<groupId>org.reactivestreams</groupId>
			<artifactId>reactive-streams</artifactId>
			<version>1.0.4</version>
		</dependency>
		<dependency>
			<!-- Used by io.openems.edge.timedata.rrd4j -->
			<groupId>org.rrd4j</groupId>
			<artifactId>rrd4j</artifactId>
			<version>3.8.2</version>
		</dependency>
	</dependencies>
</project><|MERGE_RESOLUTION|>--- conflicted
+++ resolved
@@ -308,15 +308,6 @@
 			<version>1.6.4</version>
 		</dependency>
 		<dependency>
-<<<<<<< HEAD
-=======
-			<!-- HTML processing -->
-			<groupId>org.jsoup</groupId>
-			<artifactId>jsoup</artifactId>
-			<version>1.16.1</version>
-		</dependency>
-		<dependency>
->>>>>>> e435fb45
 			<groupId>org.osgi</groupId>
 			<artifactId>osgi.annotation</artifactId>
 			<version>8.1.0</version>

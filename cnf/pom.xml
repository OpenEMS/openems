--- conflicted
+++ resolved
@@ -274,15 +274,6 @@
 			<version>1.4.3</version>
 		</dependency>
 		<dependency>
-<<<<<<< HEAD
-=======
-			<!-- HTML processing -->
-			<groupId>org.jsoup</groupId>
-			<artifactId>jsoup</artifactId>
-			<version>1.15.1</version>
-		</dependency>
-		<dependency>
->>>>>>> 4aad6cf6
 			<groupId>org.osgi</groupId>
 			<artifactId>org.osgi.framework</artifactId>
 			<version>1.10.0</version>

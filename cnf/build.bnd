--- conflicted
+++ resolved
@@ -1,10 +1,3 @@
-<<<<<<< HEAD
-#
-# This file is left open for you to define your macros
-#
-javac.source: 			1.8
-javac.target: 			1.8
-=======
 buildpath: osgi.enroute.base.api;version=2.1
 testpath:\
 	osgi.enroute.junit.wrapper;version=4.12,\
@@ -87,5 +80,4 @@
         aQute.bnd.deployer.repository.LocalIndexedRepo; \
             name                =       Release ; \
             pretty              =       true ; \
-            local               =       ${build}/release
->>>>>>> a2c62921
+            local               =       ${build}/release
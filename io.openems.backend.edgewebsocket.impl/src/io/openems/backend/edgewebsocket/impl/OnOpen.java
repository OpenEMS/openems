--- conflicted
+++ resolved
@@ -38,22 +38,9 @@
 			wsData.setApikey(apikey);
 
 			// get edgeId for apikey
-<<<<<<< HEAD
-			int[] edgeIds = this.parent.parent.metadataService.getEdgeIdsForApikey(apikey);
-
-			// verify apikey (is also empty, when Odoo is not initialized)
-			if (edgeIds.length == 0) {
-				
-				
-				
-				throw new OpenemsException("Unable to authenticate this Apikey. key: " + apikey);
-				
-				
-=======
 			Optional<String> edgeIdOpt = this.parent.metadata.getEdgeIdForApikey(apikey);
 			if (!edgeIdOpt.isPresent()) {
 				throw new OpenemsException("Unable to authenticate this Apikey.");
->>>>>>> 7207fc47
 			}
 			String edgeId = edgeIdOpt.get();
 			wsData.setEdgeId(edgeId);
@@ -75,16 +62,8 @@
 
 			// TODO send notification to UI
 		} catch (OpenemsException e) {
-<<<<<<< HEAD
-			log.warn(e.getMessage());
-			log.warn("Catch exception");
-			// send connection failed to OpenEMS
-			JsonObject jReply = DefaultMessages.openemsConnectionFailedReply(e.getMessage());
-			WebSocketUtils.sendOrLogError(websocket, jReply);
-=======
 			this.parent.logWarn(this.log, "Error in Websocket.OnOpen. Apikey [" + apikey + "]: " + e.getMessage());
 
->>>>>>> 7207fc47
 			// close websocket
 			ws.closeConnection(CloseFrame.REFUSE,
 					"Connection to backend failed. Apikey [" + apikey + "]. Error: " + e.getMessage());

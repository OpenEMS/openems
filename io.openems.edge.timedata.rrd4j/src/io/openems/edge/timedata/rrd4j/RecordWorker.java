--- conflicted
+++ resolved
@@ -176,35 +176,24 @@
 	private static final ToDoubleFunction<? super Object> MAP_TO_DOUBLE_NOT_SUPPORTED = value -> 0d;
 
 	private ToDoubleFunction<? super Object> getChannelMapFunction(OpenemsType openemsType) {
-		var value = switch (openemsType) {
-		  case BOOLEAN -> MAP_BOOLEAN_TO_DOUBLE;			
-		  case SHORT ->  MAP_SHORT_TO_DOUBLE;			
-		  case INTEGER-> MAP_INTEGER_TO_DOUBLE;			 
-    	  case LONG -> MAP_LONG_TO_DOUBLE;			 
-		  case FLOAT -> MAP_FLOAT_TO_DOUBLE;			 
-		  case DOUBLE -> MAP_DOUBLE_TO_DOUBLE;			
-		  case STRING -> MAP_TO_DOUBLE_NOT_SUPPORTED;// Strings are not supported by RRD4J	
-		};
-		throw new IllegalArgumentException("Type [" + value + "] is not supported.");
+		switch (openemsType) {
+		case BOOLEAN:
+			return MAP_BOOLEAN_TO_DOUBLE;
+		case SHORT:
+			return MAP_SHORT_TO_DOUBLE;
+		case INTEGER:
+			return MAP_INTEGER_TO_DOUBLE;
+		case LONG:
+			return MAP_LONG_TO_DOUBLE;
+		case FLOAT:
+			return MAP_FLOAT_TO_DOUBLE;
+		case DOUBLE:
+			return MAP_DOUBLE_TO_DOUBLE;
+		case STRING:
+			// Strings are not supported by RRD4J
+			return MAP_TO_DOUBLE_NOT_SUPPORTED;
+		}
+		throw new IllegalArgumentException("Type [" + openemsType + "] is not supported.");
 	}
 
-<<<<<<< HEAD
-	private Function<DoubleStream, OptionalDouble> getChannelAggregateFunction(Unit channelUnit) {
-		return switch (channelUnit) {
-		
-		case AMPERE,AMPERE_HOURS ,DEGREE_CELSIUS ,DEZIDEGREE_CELSIUS ,EUROS_PER_MEGAWATT_HOUR ,HERTZ , HOUR,KILOAMPERE_HOURS ,KILOOHM,
-		 KILOVOLT_AMPERE, KILOVOLT_AMPERE_REACTIVE, KILOWATT, MICROOHM, MICROAMPERE,MICROVOLT, MILLIAMPERE_HOURS,MILLIAMPERE,
-		 MILLIHERTZ,MILLIOHM,MILLISECONDS, MILLIVOLT, MILLIWATT, MINUTE, NONE, WATT, VOLT, VOLT_AMPERE, VOLT_AMPERE_REACTIVE,
-		 WATT_HOURS_BY_WATT_PEAK, OHM, SECONDS, THOUSANDTH, PERCENT, ON_OFF ->			
-			 DoubleStream::average;		
-			 
-		case CUMULATED_SECONDS, WATT_HOURS, KILOWATT_HOURS, VOLT_AMPERE_HOURS, VOLT_AMPERE_REACTIVE_HOURS,
-		 KILOVOLT_AMPERE_REACTIVE_HOURS -> 
-			 DoubleStream::max;
-			 
-		default -> throw new IllegalArgumentException("Channel Unit [" + channelUnit + "] is not supported.");			 
-		};		
-	}
-=======
->>>>>>> 2c36e41d
 }
--- conflicted
+++ resolved
@@ -68,19 +68,9 @@
 			return;
 		}
 
-<<<<<<< HEAD
 		// RRD4j requires us to write one value per DEFAULT_HEARTBEAT_SECONDS
 		if (Duration.between(this.lastTimestamp, timestamp).getSeconds() //
-				< Rrd4jTimedataImpl.DEFAULT_HEARTBEAT_SECONDS - 1) {
-=======
-		if (
-		// No need to persist data, as it is still stored by the Channel itself. The
-		// Channel keeps the last NO_OF_PAST_VALUES values
-		this.cycleCount < Channel.NO_OF_PAST_VALUES
-				// RRD4j requires us to write one value per DEFAULT_HEARTBEAT_SECONDS
-				&& Duration.between(this.lastTimestamp, timestamp)
-						.getSeconds() < TimedataRrd4jImpl.DEFAULT_HEARTBEAT_SECONDS - 1) {
->>>>>>> 2c36e41d
+				< TimedataRrd4jImpl.DEFAULT_HEARTBEAT_SECONDS - 1) {
 			return;
 		}
 		this.lastTimestamp = timestamp;

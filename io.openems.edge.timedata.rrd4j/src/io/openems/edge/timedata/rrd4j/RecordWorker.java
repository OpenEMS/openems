--- conflicted
+++ resolved
@@ -3,10 +3,6 @@
 import java.io.IOException;
 import java.time.Instant;
 import java.time.LocalDateTime;
-<<<<<<< HEAD
-import java.time.ZonedDateTime;
-=======
->>>>>>> 2beb272b
 import java.time.temporal.ChronoUnit;
 import java.util.OptionalDouble;
 import java.util.concurrent.LinkedBlockingQueue;
@@ -86,10 +82,6 @@
 			return;
 		}
 
-<<<<<<< HEAD
-		long timestamp = ZonedDateTime.now().toEpochSecond();
-=======
->>>>>>> 2beb272b
 		for (OpenemsComponent component : this.parent.componentManager.getEnabledComponents()) {
 			for (Channel<?> channel : component.channels()) {
 				if (channel.channelDoc().getAccessMode() != AccessMode.READ_ONLY
@@ -126,12 +118,7 @@
 				}
 			}
 		}
-<<<<<<< HEAD
-		this.cycleCount = 0;
-		this.lastRecordedTimestamp = recordTimestamp;
-=======
 		this.readChannelValuesSince = nextReadChannelValuesSince;
->>>>>>> 2beb272b
 		this.triggerNextRun();
 	}
 

package io.openems.edge.timedata.rrd4j;

import io.openems.common.channel.Level;
import io.openems.edge.common.channel.Doc;
import io.openems.edge.common.channel.StateChannel;
import io.openems.edge.common.channel.value.Value;
import io.openems.edge.common.component.OpenemsComponent;
import io.openems.edge.timedata.api.Timedata;

public interface Rrd4jTimedata extends Timedata, OpenemsComponent {

	public enum ChannelId implements io.openems.edge.common.channel.ChannelId {
		QUEUE_IS_FULL(Doc.of(Level.WARNING)), //
		UNABLE_TO_INSERT_SAMPLE(Doc.of(Level.WARNING));

		private final Doc doc;

		private ChannelId(Doc doc) {
			this.doc = doc;
		}

		@Override
		public Doc doc() {
			return this.doc;
		}
	}

<<<<<<< HEAD
	public Rrd4jTimedata() {
		super(//
				OpenemsComponent.ChannelId.values(), //
				Timedata.ChannelId.values(), //
				ChannelId.values() //
		);
		this.worker = new RecordWorker(this);
		this.factory = new RrdRandomAccessFileBackendFactory();
	}

	@Reference
	protected ComponentManager componentManager;

	@Activate
	void activate(ComponentContext context, Config config) throws Exception {
		super.activate(context, config.id(), config.alias(), config.enabled());

		if (config.enabled()) {
			this.worker.setNoOfCycles(config.noOfCycles());
			this.worker.activate(config.id());
		}
	}

	@Deactivate
	protected void deactivate() {
		this.worker.deactivate();
		super.deactivate();
	}

	@Override
	public SortedMap<ZonedDateTime, SortedMap<ChannelAddress, JsonElement>> queryHistoricData(String edgeId,
			ZonedDateTime fromDate, ZonedDateTime toDate, Set<ChannelAddress> channels, int resolution)
			throws OpenemsNamedException {
		ZoneId timezone = fromDate.getZone();
		SortedMap<ZonedDateTime, SortedMap<ChannelAddress, JsonElement>> table = new TreeMap<>();

		try {
			long fromTimestamp = fromDate.toEpochSecond();
			long toTimeStamp = toDate.toEpochSecond();

			for (ChannelAddress channelAddress : channels) {
				Channel<?> channel = this.componentManager.getChannel(channelAddress);
				RrdDb database = this.getExistingRrdDb(channel.address());
				if (database == null) {
					continue; // not existing -> abort
				}

				FetchRequest request = database.createFetchRequest(ConsolFun.AVERAGE, fromTimestamp, toTimeStamp,
						resolution);
				FetchData data = request.fetchData();
				for (int i = 0; i < data.getTimestamps().length; i++) {
					Instant timestampInstant = Instant.ofEpochSecond(data.getTimestamps()[i]);
					ZonedDateTime dateTime = ZonedDateTime.ofInstant(timestampInstant, timezone);
					SortedMap<ChannelAddress, JsonElement> tableRow = table.get(dateTime);
					if (tableRow == null) {
						tableRow = new TreeMap<>();
					}
					double value = data.getValues(0)[i];
					if (Double.isNaN(value)) {
						tableRow.put(channelAddress, JsonNull.INSTANCE);
					} else {
						tableRow.put(channelAddress, new JsonPrimitive(value));
					}
					table.put(dateTime, tableRow);
				}
			}
		} catch (IOException | IllegalArgumentException e) {
			throw new OpenemsException("Unable to read historic data: " + e.getMessage());
		}
		return table;
	}

	@Override
	public SortedMap<ChannelAddress, JsonElement> queryHistoricEnergy(String edgeId, ZonedDateTime fromDate,
			ZonedDateTime toDate, Set<ChannelAddress> channels) throws OpenemsNamedException {
		// TODO implement Energy calculation
		// throw new OpenemsException("This method is not implemented");

		SortedMap<ChannelAddress, JsonElement> table = new TreeMap<>();

		try {
			long fromTimestamp = fromDate.toEpochSecond();
			long toTimeStamp = toDate.toEpochSecond();

			for (ChannelAddress channelAddress : channels) {
				Channel<?> channel = this.componentManager.getChannel(channelAddress);
				RrdDb database = this.getExistingRrdDb(channel.address());
				if (database == null) {
					continue; // not existing -> abort
				}

				ChannelDef chDef = this.getDsDefForChannel(channel.channelDoc().getUnit());

				FetchRequest request = database.createFetchRequest(chDef.consolFun, fromTimestamp, toTimeStamp);

				FetchData data = request.fetchData();
				// data.exportXml("/usr/lib/hy-control/" + channelAddress.getChannelId() +
				// ".xml");

				double first = Double.NaN;
				double last = Double.NaN;

				for (Double tmp : data.getValues(0)) {
					if (Double.isNaN(first) && !Double.isNaN(tmp)) {
						first = tmp;
					}
					if (!Double.isNaN(tmp)) {
						last = tmp;
					}
				}

				double value = last - first;

				if (Double.isNaN(value)) {
					table.put(channelAddress, JsonNull.INSTANCE);
				} else {
					table.put(channelAddress, new JsonPrimitive(value));
				}

			}
		} catch (IOException | IllegalArgumentException e) {
			throw new OpenemsException("Unable to read historic data: " + e.getMessage());
		}
		return table;
	}

	@Override
	public CompletableFuture<Optional<Object>> getLatestValue(ChannelAddress channelAddress) {
		// Prepare result
		final CompletableFuture<Optional<Object>> result = new CompletableFuture<>();

		CompletableFuture.runAsync(() -> {
			RrdDb database = this.getExistingRrdDb(channelAddress);
			if (database == null) {
				result.complete(Optional.empty());
			}
			try {
				result.complete(Optional.of(database.getLastDatasourceValues()[0]));
			} catch (IOException | ArrayIndexOutOfBoundsException e) {
				result.complete(Optional.empty());
			}
		});

		return result;
	}

=======
>>>>>>> 2beb272b
	/**
	 * Gets the Channel for {@link ChannelId#QUEUE_IS_FULL}.
	 * 
	 * @return the Channel
	 */
<<<<<<< HEAD
	protected synchronized RrdDb getRrdDb(ChannelAddress channelAddress, Unit channelUnit, long startTime)
			throws IOException, URISyntaxException {
		RrdDb rrdDb = this.getExistingRrdDb(channelAddress);
		if (rrdDb != null) {
			/*
			 * Open existing DB
			 */
			return rrdDb;

		} else {
			/*
			 * Create new DB
			 */
			ChannelDef channelDef = this.getDsDefForChannel(channelUnit);
			RrdDef rrdDef = new RrdDef(//
					this.getDbFile(channelAddress).toURI(), //
					startTime, // Start-Time
					DEFAULT_STEP_SECONDS // Step in [s], default: 60 = 1 minute
			);
			rrdDef.addDatasource(//
					new DsDef(DEFAULT_DATASOURCE_NAME, //
							channelDef.dsType, //
							DEFAULT_HEARTBEAT_SECONDS, // Heartbeat in [s], default 60 = 1 minute
							channelDef.minValue, channelDef.maxValue));
			// detailed recordings
			rrdDef.addArchive(channelDef.consolFun, 0.5, 1, 1_440); // 1 step (1 minute), 1440 rows (1 day)
			rrdDef.addArchive(channelDef.consolFun, 0.5, 15, 360); // 15 steps (15 minutes), 360 rows (1 day)
			rrdDef.addArchive(channelDef.consolFun, 0.5, 5, 2_880); // 5 steps (5 minutes), 2880 rows (10 days)
			// hourly values for a very long time
			rrdDef.addArchive(channelDef.consolFun, 0.5, 60, 87_600); // 60 steps (1 hour), 87600 rows (10 years)

			return RrdDb.getBuilder() //
					.setBackendFactory(this.factory) //
					.usePool() //
					.setRrdDef(rrdDef) //
					.build();
		}
=======
	public default StateChannel getQueueIsFullChannel() {
		return this.channel(ChannelId.QUEUE_IS_FULL);
>>>>>>> 2beb272b
	}

	/**
	 * Gets the {@link StateChannel} for {@link ChannelId#QUEUE_IS_FULL}.
	 * 
	 * @return the Channel {@link Value}
	 */
	public default Value<Boolean> getQueueIsFull() {
		return this.getQueueIsFullChannel().value();
	}

	/**
	 * Internal method to set the 'nextValue' on {@link ChannelId#QUEUE_IS_FULL}
	 * Channel.
	 * 
	 * @param value the next value
	 */
<<<<<<< HEAD
	private ChannelDef getDsDefForChannel(Unit channelUnit) {
		switch (channelUnit) {
		case AMPERE:
		case AMPERE_HOURS:
		case DEGREE_CELSIUS:
		case DEZIDEGREE_CELSIUS:
		case HERTZ:
		case HOUR:
		case KILOAMPERE_HOURS:
		case KILOOHM:
		case KILOVOLT_AMPERE:
		case KILOVOLT_AMPERE_REACTIVE:
		case KILOWATT:
		case MICROOHM:
		case MILLIAMPERE_HOURS:
		case MILLIAMPERE:
		case MILLIHERTZ:
		case MILLIOHM:
		case MILLISECONDS:
		case MILLIVOLT:
		case MILLIWATT:
		case MINUTE:
		case NONE:
		case WATT:
		case VOLT:
		case VOLT_AMPERE:
		case VOLT_AMPERE_REACTIVE:
		case WATT_HOURS_BY_WATT_PEAK:
		case OHM:
		case SECONDS:
		case THOUSANDTH:
			return new ChannelDef(DsType.GAUGE, Double.NaN, Double.NaN, ConsolFun.AVERAGE);
		case PERCENT:
			return new ChannelDef(DsType.GAUGE, Double.NaN, 100, ConsolFun.AVERAGE);
		case ON_OFF:
			return new ChannelDef(DsType.GAUGE, Double.NaN, 1, ConsolFun.AVERAGE);
		case WATT_HOURS:
		case KILOWATT_HOURS:
		case VOLT_AMPERE_HOURS:
		case VOLT_AMPERE_REACTIVE_HOURS:
		case KILOVOLT_AMPERE_REACTIVE_HOURS:
			return new ChannelDef(DsType.GAUGE, Double.NaN, Double.NaN, ConsolFun.MAX);
		}
		throw new IllegalArgumentException("Unhandled Channel unit [" + channelUnit + "]");
	}

	@Override
	protected void logInfo(Logger log, String message) {
		super.logInfo(log, message);
	}

	@Override
	protected void logWarn(Logger log, String message) {
		super.logWarn(log, message);
=======
	public default void _setQueueIsFull(Boolean value) {
		this.getQueueIsFullChannel().setNextValue(value);
>>>>>>> 2beb272b
	}

	/**
	 * Gets the Channel for {@link ChannelId#UNABLE_TO_INSERT_SAMPLE}.
	 * 
	 * @return the Channel
	 */
	public default StateChannel getUnableToInsertSampleChannel() {
		return this.channel(ChannelId.UNABLE_TO_INSERT_SAMPLE);
	}

	/**
	 * Gets the {@link StateChannel} for {@link ChannelId#UNABLE_TO_INSERT_SAMPLE}.
	 * 
	 * @return the Channel {@link Value}
	 */
	public default Value<Boolean> getUnableToInsertSample() {
		return this.getUnableToInsertSampleChannel().value();
	}

	/**
	 * Internal method to set the 'nextValue' on
	 * {@link ChannelId#UNABLE_TO_INSERT_SAMPLE} Channel.
	 * 
	 * @param value the next value
	 */
	public default void _setUnableToInsertSample(Boolean value) {
		this.getUnableToInsertSampleChannel().setNextValue(value);
	}
}<|MERGE_RESOLUTION|>--- conflicted
+++ resolved
@@ -25,202 +25,13 @@
 		}
 	}
 
-<<<<<<< HEAD
-	public Rrd4jTimedata() {
-		super(//
-				OpenemsComponent.ChannelId.values(), //
-				Timedata.ChannelId.values(), //
-				ChannelId.values() //
-		);
-		this.worker = new RecordWorker(this);
-		this.factory = new RrdRandomAccessFileBackendFactory();
-	}
-
-	@Reference
-	protected ComponentManager componentManager;
-
-	@Activate
-	void activate(ComponentContext context, Config config) throws Exception {
-		super.activate(context, config.id(), config.alias(), config.enabled());
-
-		if (config.enabled()) {
-			this.worker.setNoOfCycles(config.noOfCycles());
-			this.worker.activate(config.id());
-		}
-	}
-
-	@Deactivate
-	protected void deactivate() {
-		this.worker.deactivate();
-		super.deactivate();
-	}
-
-	@Override
-	public SortedMap<ZonedDateTime, SortedMap<ChannelAddress, JsonElement>> queryHistoricData(String edgeId,
-			ZonedDateTime fromDate, ZonedDateTime toDate, Set<ChannelAddress> channels, int resolution)
-			throws OpenemsNamedException {
-		ZoneId timezone = fromDate.getZone();
-		SortedMap<ZonedDateTime, SortedMap<ChannelAddress, JsonElement>> table = new TreeMap<>();
-
-		try {
-			long fromTimestamp = fromDate.toEpochSecond();
-			long toTimeStamp = toDate.toEpochSecond();
-
-			for (ChannelAddress channelAddress : channels) {
-				Channel<?> channel = this.componentManager.getChannel(channelAddress);
-				RrdDb database = this.getExistingRrdDb(channel.address());
-				if (database == null) {
-					continue; // not existing -> abort
-				}
-
-				FetchRequest request = database.createFetchRequest(ConsolFun.AVERAGE, fromTimestamp, toTimeStamp,
-						resolution);
-				FetchData data = request.fetchData();
-				for (int i = 0; i < data.getTimestamps().length; i++) {
-					Instant timestampInstant = Instant.ofEpochSecond(data.getTimestamps()[i]);
-					ZonedDateTime dateTime = ZonedDateTime.ofInstant(timestampInstant, timezone);
-					SortedMap<ChannelAddress, JsonElement> tableRow = table.get(dateTime);
-					if (tableRow == null) {
-						tableRow = new TreeMap<>();
-					}
-					double value = data.getValues(0)[i];
-					if (Double.isNaN(value)) {
-						tableRow.put(channelAddress, JsonNull.INSTANCE);
-					} else {
-						tableRow.put(channelAddress, new JsonPrimitive(value));
-					}
-					table.put(dateTime, tableRow);
-				}
-			}
-		} catch (IOException | IllegalArgumentException e) {
-			throw new OpenemsException("Unable to read historic data: " + e.getMessage());
-		}
-		return table;
-	}
-
-	@Override
-	public SortedMap<ChannelAddress, JsonElement> queryHistoricEnergy(String edgeId, ZonedDateTime fromDate,
-			ZonedDateTime toDate, Set<ChannelAddress> channels) throws OpenemsNamedException {
-		// TODO implement Energy calculation
-		// throw new OpenemsException("This method is not implemented");
-
-		SortedMap<ChannelAddress, JsonElement> table = new TreeMap<>();
-
-		try {
-			long fromTimestamp = fromDate.toEpochSecond();
-			long toTimeStamp = toDate.toEpochSecond();
-
-			for (ChannelAddress channelAddress : channels) {
-				Channel<?> channel = this.componentManager.getChannel(channelAddress);
-				RrdDb database = this.getExistingRrdDb(channel.address());
-				if (database == null) {
-					continue; // not existing -> abort
-				}
-
-				ChannelDef chDef = this.getDsDefForChannel(channel.channelDoc().getUnit());
-
-				FetchRequest request = database.createFetchRequest(chDef.consolFun, fromTimestamp, toTimeStamp);
-
-				FetchData data = request.fetchData();
-				// data.exportXml("/usr/lib/hy-control/" + channelAddress.getChannelId() +
-				// ".xml");
-
-				double first = Double.NaN;
-				double last = Double.NaN;
-
-				for (Double tmp : data.getValues(0)) {
-					if (Double.isNaN(first) && !Double.isNaN(tmp)) {
-						first = tmp;
-					}
-					if (!Double.isNaN(tmp)) {
-						last = tmp;
-					}
-				}
-
-				double value = last - first;
-
-				if (Double.isNaN(value)) {
-					table.put(channelAddress, JsonNull.INSTANCE);
-				} else {
-					table.put(channelAddress, new JsonPrimitive(value));
-				}
-
-			}
-		} catch (IOException | IllegalArgumentException e) {
-			throw new OpenemsException("Unable to read historic data: " + e.getMessage());
-		}
-		return table;
-	}
-
-	@Override
-	public CompletableFuture<Optional<Object>> getLatestValue(ChannelAddress channelAddress) {
-		// Prepare result
-		final CompletableFuture<Optional<Object>> result = new CompletableFuture<>();
-
-		CompletableFuture.runAsync(() -> {
-			RrdDb database = this.getExistingRrdDb(channelAddress);
-			if (database == null) {
-				result.complete(Optional.empty());
-			}
-			try {
-				result.complete(Optional.of(database.getLastDatasourceValues()[0]));
-			} catch (IOException | ArrayIndexOutOfBoundsException e) {
-				result.complete(Optional.empty());
-			}
-		});
-
-		return result;
-	}
-
-=======
->>>>>>> 2beb272b
 	/**
 	 * Gets the Channel for {@link ChannelId#QUEUE_IS_FULL}.
 	 * 
 	 * @return the Channel
 	 */
-<<<<<<< HEAD
-	protected synchronized RrdDb getRrdDb(ChannelAddress channelAddress, Unit channelUnit, long startTime)
-			throws IOException, URISyntaxException {
-		RrdDb rrdDb = this.getExistingRrdDb(channelAddress);
-		if (rrdDb != null) {
-			/*
-			 * Open existing DB
-			 */
-			return rrdDb;
-
-		} else {
-			/*
-			 * Create new DB
-			 */
-			ChannelDef channelDef = this.getDsDefForChannel(channelUnit);
-			RrdDef rrdDef = new RrdDef(//
-					this.getDbFile(channelAddress).toURI(), //
-					startTime, // Start-Time
-					DEFAULT_STEP_SECONDS // Step in [s], default: 60 = 1 minute
-			);
-			rrdDef.addDatasource(//
-					new DsDef(DEFAULT_DATASOURCE_NAME, //
-							channelDef.dsType, //
-							DEFAULT_HEARTBEAT_SECONDS, // Heartbeat in [s], default 60 = 1 minute
-							channelDef.minValue, channelDef.maxValue));
-			// detailed recordings
-			rrdDef.addArchive(channelDef.consolFun, 0.5, 1, 1_440); // 1 step (1 minute), 1440 rows (1 day)
-			rrdDef.addArchive(channelDef.consolFun, 0.5, 15, 360); // 15 steps (15 minutes), 360 rows (1 day)
-			rrdDef.addArchive(channelDef.consolFun, 0.5, 5, 2_880); // 5 steps (5 minutes), 2880 rows (10 days)
-			// hourly values for a very long time
-			rrdDef.addArchive(channelDef.consolFun, 0.5, 60, 87_600); // 60 steps (1 hour), 87600 rows (10 years)
-
-			return RrdDb.getBuilder() //
-					.setBackendFactory(this.factory) //
-					.usePool() //
-					.setRrdDef(rrdDef) //
-					.build();
-		}
-=======
 	public default StateChannel getQueueIsFullChannel() {
 		return this.channel(ChannelId.QUEUE_IS_FULL);
->>>>>>> 2beb272b
 	}
 
 	/**
@@ -238,65 +49,8 @@
 	 * 
 	 * @param value the next value
 	 */
-<<<<<<< HEAD
-	private ChannelDef getDsDefForChannel(Unit channelUnit) {
-		switch (channelUnit) {
-		case AMPERE:
-		case AMPERE_HOURS:
-		case DEGREE_CELSIUS:
-		case DEZIDEGREE_CELSIUS:
-		case HERTZ:
-		case HOUR:
-		case KILOAMPERE_HOURS:
-		case KILOOHM:
-		case KILOVOLT_AMPERE:
-		case KILOVOLT_AMPERE_REACTIVE:
-		case KILOWATT:
-		case MICROOHM:
-		case MILLIAMPERE_HOURS:
-		case MILLIAMPERE:
-		case MILLIHERTZ:
-		case MILLIOHM:
-		case MILLISECONDS:
-		case MILLIVOLT:
-		case MILLIWATT:
-		case MINUTE:
-		case NONE:
-		case WATT:
-		case VOLT:
-		case VOLT_AMPERE:
-		case VOLT_AMPERE_REACTIVE:
-		case WATT_HOURS_BY_WATT_PEAK:
-		case OHM:
-		case SECONDS:
-		case THOUSANDTH:
-			return new ChannelDef(DsType.GAUGE, Double.NaN, Double.NaN, ConsolFun.AVERAGE);
-		case PERCENT:
-			return new ChannelDef(DsType.GAUGE, Double.NaN, 100, ConsolFun.AVERAGE);
-		case ON_OFF:
-			return new ChannelDef(DsType.GAUGE, Double.NaN, 1, ConsolFun.AVERAGE);
-		case WATT_HOURS:
-		case KILOWATT_HOURS:
-		case VOLT_AMPERE_HOURS:
-		case VOLT_AMPERE_REACTIVE_HOURS:
-		case KILOVOLT_AMPERE_REACTIVE_HOURS:
-			return new ChannelDef(DsType.GAUGE, Double.NaN, Double.NaN, ConsolFun.MAX);
-		}
-		throw new IllegalArgumentException("Unhandled Channel unit [" + channelUnit + "]");
-	}
-
-	@Override
-	protected void logInfo(Logger log, String message) {
-		super.logInfo(log, message);
-	}
-
-	@Override
-	protected void logWarn(Logger log, String message) {
-		super.logWarn(log, message);
-=======
 	public default void _setQueueIsFull(Boolean value) {
 		this.getQueueIsFullChannel().setNextValue(value);
->>>>>>> 2beb272b
 	}
 
 	/**

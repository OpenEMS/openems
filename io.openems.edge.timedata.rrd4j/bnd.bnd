Bundle-Name: OpenEMS Edge Timedata RRD4J
Bundle-Vendor: FENECON GmbH
Bundle-License: https://opensource.org/licenses/EPL-2.0
Bundle-Version: 1.0.0.${tstamp}

-buildpath: \
	${buildpath},\
	com.google.gson,\
	com.google.guava,\
<<<<<<< HEAD
	slf4j.api,\
	rrd4j,\

-testpath: ${testpath}
=======
	io.openems.common,\
	io.openems.edge.common,\
	io.openems.edge.timedata.api,\
	rrd4j,\
	slf4j.api
>>>>>>> e3006e51

-testpath: \
	${testpath}<|MERGE_RESOLUTION|>--- conflicted
+++ resolved
@@ -7,18 +7,11 @@
 	${buildpath},\
 	com.google.gson,\
 	com.google.guava,\
-<<<<<<< HEAD
-	slf4j.api,\
-	rrd4j,\
-
--testpath: ${testpath}
-=======
 	io.openems.common,\
 	io.openems.edge.common,\
 	io.openems.edge.timedata.api,\
 	rrd4j,\
 	slf4j.api
->>>>>>> e3006e51
 
 -testpath: \
 	${testpath}
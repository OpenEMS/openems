package io.openems.edge.ess.byd.container;

import org.osgi.service.cm.ConfigurationAdmin;
import org.osgi.service.component.ComponentContext;
import org.osgi.service.component.annotations.Activate;
import org.osgi.service.component.annotations.Component;
import org.osgi.service.component.annotations.ConfigurationPolicy;
import org.osgi.service.component.annotations.Deactivate;
import org.osgi.service.component.annotations.Reference;
import org.osgi.service.component.annotations.ReferenceCardinality;
import org.osgi.service.component.annotations.ReferencePolicy;
import org.osgi.service.component.annotations.ReferencePolicyOption;
import org.osgi.service.metatype.annotations.Designate;

import io.openems.common.channel.AccessMode;
import io.openems.common.channel.Level;
import io.openems.common.channel.Unit;
import io.openems.common.exceptions.OpenemsError.OpenemsNamedException;
import io.openems.common.types.OpenemsType;
import io.openems.edge.bridge.modbus.api.AbstractOpenemsModbusComponent;
import io.openems.edge.bridge.modbus.api.BridgeModbus;
import io.openems.edge.bridge.modbus.api.ElementToChannelConverter;
import io.openems.edge.bridge.modbus.api.ModbusProtocol;
import io.openems.edge.bridge.modbus.api.element.BitsWordElement;
import io.openems.edge.bridge.modbus.api.element.DummyRegisterElement;
import io.openems.edge.bridge.modbus.api.element.SignedWordElement;
import io.openems.edge.bridge.modbus.api.element.UnsignedDoublewordElement;
import io.openems.edge.bridge.modbus.api.element.UnsignedWordElement;
import io.openems.edge.bridge.modbus.api.element.WordOrder;
import io.openems.edge.bridge.modbus.api.task.FC16WriteRegistersTask;
import io.openems.edge.bridge.modbus.api.task.FC3ReadRegistersTask;
import io.openems.edge.common.channel.Doc;
import io.openems.edge.common.channel.EnumWriteChannel;
import io.openems.edge.common.channel.IntegerWriteChannel;
import io.openems.edge.common.component.OpenemsComponent;
import io.openems.edge.common.sum.GridMode;
import io.openems.edge.common.taskmanager.Priority;
import io.openems.edge.ess.api.ManagedSymmetricEss;
import io.openems.edge.ess.api.SymmetricEss;
import io.openems.edge.ess.power.api.Constraint;
import io.openems.edge.ess.power.api.Phase;
import io.openems.edge.ess.power.api.Power;
import io.openems.edge.ess.power.api.Pwr;
import io.openems.edge.ess.power.api.Relationship;

@Designate(ocd = Config.class, factory = true)
@Component(//
		name = "Ess.Fenecon.BydContainer", //
		immediate = true, //
		configurationPolicy = ConfigurationPolicy.REQUIRE)
public class EssFeneconBydContainer extends AbstractOpenemsModbusComponent
		implements ManagedSymmetricEss, SymmetricEss, OpenemsComponent {

	//private final Logger log = LoggerFactory.getLogger(EssFeneconBydContainer.class);

<<<<<<< HEAD
	private static final int MAX_APPARENT_POWER = 480_000;
=======
	private static final int MAX_APPARENT_POWER = 100_000;
>>>>>>> 5b9824ea
	private static final int UNIT_ID = 100;
	private boolean readonly = false;	

	@Reference
	protected ConfigurationAdmin cm;

	@Reference
	private Power power;

	public EssFeneconBydContainer() {
		super(//
				OpenemsComponent.ChannelId.values(), //
				SymmetricEss.ChannelId.values(), //
				ManagedSymmetricEss.ChannelId.values(), //
				ChannelId.values() //
		);
		this.channel(SymmetricEss.ChannelId.MAX_APPARENT_POWER).setNextValue(EssFeneconBydContainer.MAX_APPARENT_POWER);
		this.channel(SymmetricEss.ChannelId.GRID_MODE).setNextValue(GridMode.ON_GRID);
	}

	@Reference(policy = ReferencePolicy.STATIC, policyOption = ReferencePolicyOption.GREEDY, cardinality = ReferenceCardinality.MANDATORY)
	protected void setModbus(BridgeModbus modbus) {
		super.setModbus(modbus);
	}

	@Reference(policy = ReferencePolicy.STATIC, policyOption = ReferencePolicyOption.GREEDY, cardinality = ReferenceCardinality.MANDATORY)
	protected BridgeModbus modbus1;

	@Reference(policy = ReferencePolicy.STATIC, policyOption = ReferencePolicyOption.GREEDY, cardinality = ReferenceCardinality.MANDATORY)
	protected BridgeModbus modbus2;

	@Activate	
	void activate(ComponentContext context, Config config) {
		super.activate(context, config.id(), config.alias(), config.enabled(), UNIT_ID, this.cm, "Modbus",
				config.modbus_id0());

		// Configure Modbus 1
		if (OpenemsComponent.updateReferenceFilter(cm, this.servicePid(), "modbus1", config.modbus_id1())) {
			return;
		}
		if (this.isEnabled() && this.modbus1 != null) {
			this.modbus1.addProtocol(this.id(), this.defineModbus1Protocol());
		}

		// Configure Modbus 2
		if (OpenemsComponent.updateReferenceFilter(cm, this.servicePid(), "modbus2", config.modbus_id2())) {
			return;
		}
		if (this.isEnabled() && this.modbus2 != null) {
			this.modbus2.addProtocol(this.id(), this.defineModbus2Protocol());
		}

		// Handle Read-Only mode
		this.readonly = config.readonly();
		this.channel(ChannelId.READ_ONLY_MODE).setNextValue(config.readonly());
	}

	@Deactivate
	protected void deactivate() {
		if (this.modbus1 != null) {
			this.modbus1.removeProtocol(this.id());
		}
		if (this.modbus2 != null) {
			this.modbus2.removeProtocol(this.id());
		}
		super.deactivate();
	}

	@Override
	public void applyPower(int activePower, int reactivePower) throws OpenemsNamedException {
		if (this.readonly) {
			return;
		}

		IntegerWriteChannel setActivePowerChannel = this.channel(ChannelId.SET_ACTIVE_POWER);
		IntegerWriteChannel setReactivePowerChannel = this.channel(ChannelId.SET_REACTIVE_POWER);
		setActivePowerChannel.setNextWriteValue(activePower / 1000);
		setReactivePowerChannel.setNextWriteValue(reactivePower / 1000);
	}

	@Override
	public Power getPower() {
		return this.power;
	}

	@Override
	public int getPowerPrecision() {
		return 1000;
	}

	@Override
	public Constraint[] getStaticConstraints() throws OpenemsNamedException {
		// Handle Read-Only mode -> no charge/discharge
		if (this.readonly) {
			return new Constraint[] { //
					this.createPowerConstraint("Read-Only-Mode", Phase.ALL, Pwr.ACTIVE, Relationship.EQUALS, 0), //
					this.createPowerConstraint("Read-Only-Mode", Phase.ALL, Pwr.REACTIVE, Relationship.EQUALS, 0) //
			};
		}

		// System is not running -> no charge/discharge
		SystemWorkmode systemWorkmode = this.channel(ChannelId.SYSTEM_WORKMODE).value().asEnum(); //
		SystemWorkstate systemWorkstate = this.channel(ChannelId.SYSTEM_WORKSTATE).value().asEnum();//

		if (systemWorkmode != SystemWorkmode.PQ_MODE) {			
			return new Constraint[] { //
					this.createPowerConstraint("WorkMode invalid", //
							Phase.ALL, Pwr.ACTIVE, Relationship.EQUALS, 0),
					this.createPowerConstraint("WorkMode invalid", //
							Phase.ALL, Pwr.REACTIVE, Relationship.EQUALS, 0) };
		}
		
		if (systemWorkstate != SystemWorkstate.RUNNING) {
			//this.logInfo(this.log, "System is currently in ["+systemWorkstate.getName() 
			//+ "] state. Setting it to RUNNING. Not applying Power.");
			EnumWriteChannel setSystemWorkstateChannel = this.channel(ChannelId.SET_SYSTEM_WORKSTATE);
			setSystemWorkstateChannel.setNextWriteValue(SetSystemWorkstate.RUN);

			return new Constraint[] { //
					this.createPowerConstraint("WorkState invalid", //
							Phase.ALL, Pwr.ACTIVE, Relationship.EQUALS, 0),
					this.createPowerConstraint("WorkState invalid", //
							Phase.ALL, Pwr.REACTIVE, Relationship.EQUALS, 0) };
		}

		// TODO set the positive and negative power limit in Constraints
		// IntegerReadChannel posReactivePowerLimit =
		// this.channel(ChannelId.POSITIVE_REACTIVE_POWER_LIMIT);//
		// int positiveReactivePowerLimit = TypeUtils.getAsType(OpenemsType.INTEGER,
		// posReactivePowerLimit);
		// IntegerReadChannel negReactivePowerLimit =
		// this.channel(ChannelId.NEGATIVE_REACTIVE_POWER_LIMIT);//
		// int negativeReactivePowerLimit = TypeUtils.getAsType(OpenemsType.INTEGER,
		// posReactivePowerLimit);
		// return new Constraint[] { //
		// this.createPowerConstraint("Positive Reactive Power Limit", Phase.ALL,
		// Pwr.REACTIVE,//
		// Relationship.LESS_OR_EQUALS, positiveReactivePowerLimit), //
		// this.createPowerConstraint("Negative Reactive Power Limit", Phase.ALL,
		// Pwr.REACTIVE, //
		// Relationship.GREATER_OR_EQUALS, negativeReactivePowerLimit) //
		// };
		// TODO set reactive power limit from limitInductiveReactivePower +
		// limitCapacitiveReactivePower
		// IntegerReadChannel limitInductiveReactivePower =
		// this.channel(ChannelId.LIMIT_INDUCTIVE_REACTIVE_POWER);
		// IntegerReadChannel limitCapacitiveReactivePower =
		// this.channel(ChannelId.LIMIT_CAPACITIVE_REACTIVE_POWER);
		return Power.NO_CONSTRAINTS;
	}

	public enum ChannelId implements io.openems.edge.common.channel.ChannelId {
		READ_ONLY_MODE(Doc.of(Level.INFO)),
		// RTU registers
		SYSTEM_WORKSTATE(Doc.of(SystemWorkstate.values())), //
		SYSTEM_WORKMODE(Doc.of(SystemWorkmode.values())), //
		LIMIT_INDUCTIVE_REACTIVE_POWER(Doc.of(OpenemsType.INTEGER)//
				.unit(Unit.KILOVOLT_AMPERE_REACTIVE)),
		LIMIT_CAPACITIVE_REACTIVE_POWER(Doc.of(OpenemsType.INTEGER)//
				.unit(Unit.KILOVOLT_AMPERE_REACTIVE)),
		CONTAINER_RUN_NUMBER(Doc.of(OpenemsType.INTEGER)//
				.unit(Unit.NONE)),
		SET_SYSTEM_WORKSTATE(Doc.of(SetSystemWorkstate.values())//
				.accessMode(AccessMode.WRITE_ONLY)),
		SET_ACTIVE_POWER(Doc.of(OpenemsType.INTEGER)//
				.unit(Unit.KILOWATT)//
				.accessMode(AccessMode.WRITE_ONLY)), //
		SET_REACTIVE_POWER(Doc.of(OpenemsType.INTEGER)//
				.unit(Unit.KILOVOLT_AMPERE_REACTIVE)//
				.accessMode(AccessMode.WRITE_ONLY)), //
		// PCS registers
		PCS_SYSTEM_WORKSTATE(Doc.of(SystemWorkstate.values())), //
		PCS_SYSTEM_WORKMODE(Doc.of(SystemWorkmode.values())), //
		PHASE3_ACTIVE_POWER(Doc.of(OpenemsType.INTEGER)//
				.unit(Unit.KILOWATT)), //
		PHASE3_REACTIVE_POWER(Doc.of(OpenemsType.INTEGER)//
				.unit(Unit.KILOVOLT_AMPERE_REACTIVE)), //
		PHASE3_INSPECTING_POWER(Doc.of(OpenemsType.INTEGER)//
				.unit(Unit.KILOVOLT_AMPERE)), //
		PCS_DISCHARGE_LIMIT_ACTIVE_POWER(Doc.of(OpenemsType.INTEGER)//
				.unit(Unit.KILOWATT)), //
		PCS_CHARGE_LIMIT_ACTIVE_POWER(Doc.of(OpenemsType.INTEGER)//
				.unit(Unit.KILOWATT)), //
		POSITIVE_REACTIVE_POWER_LIMIT(Doc.of(OpenemsType.INTEGER)//
				.unit(Unit.KILOVOLT_AMPERE_REACTIVE)), //
		NEGATIVE_REACTIVE_POWER_LIMIT(Doc.of(OpenemsType.INTEGER)//
				.unit(Unit.KILOVOLT_AMPERE_REACTIVE)), //
		CURRENT_L1(Doc.of(OpenemsType.INTEGER)//
				.unit(Unit.AMPERE)), //
		CURRENT_L2(Doc.of(OpenemsType.INTEGER)//
				.unit(Unit.AMPERE)), //
		CURRENT_L3(Doc.of(OpenemsType.INTEGER)//
				.unit(Unit.AMPERE)), //
		VOLTAGE_L1(Doc.of(OpenemsType.INTEGER)//
				.unit(Unit.VOLT)), //
		VOLTAGE_L2(Doc.of(OpenemsType.INTEGER)//
				.unit(Unit.VOLT)), //
		VOLTAGE_L3(Doc.of(OpenemsType.INTEGER)//
				.unit(Unit.VOLT)), //
		VOLTAGE_L12(Doc.of(OpenemsType.INTEGER)//
				.unit(Unit.VOLT)), //
		VOLTAGE_L23(Doc.of(OpenemsType.INTEGER)//
				.unit(Unit.VOLT)), //
		VOLTAGE_L31(Doc.of(OpenemsType.INTEGER)//
				.unit(Unit.VOLT)), //
		SYSTEM_FREQUENCY(Doc.of(OpenemsType.INTEGER)//
				.unit(Unit.HERTZ)),
		DC_VOLTAGE(Doc.of(OpenemsType.INTEGER)//
				.unit(Unit.VOLT)), //
		DC_CURRENT(Doc.of(OpenemsType.INTEGER)//
				.unit(Unit.AMPERE)), //
		DC_POWER(Doc.of(OpenemsType.INTEGER)//
				.unit(Unit.KILOWATT)), //
		IGBT_TEMPERATURE_L1(Doc.of(OpenemsType.INTEGER)//
				.unit(Unit.DEGREE_CELSIUS)),
		IGBT_TEMPERATURE_L2(Doc.of(OpenemsType.INTEGER)//
				.unit(Unit.DEGREE_CELSIUS)),
		IGBT_TEMPERATURE_L3(Doc.of(OpenemsType.INTEGER)//
				.unit(Unit.DEGREE_CELSIUS)),
		// PCS_WARNING_0
		STATE_0(Doc.of(Level.WARNING).text("DC pre-charging contactor checkback abnormal")),
		STATE_1(Doc.of(Level.WARNING).text("AC pre-charging contactor checkback abnormal")),
		STATE_2(Doc.of(Level.WARNING).text("AC main contactor checkback abnormal")),
		STATE_3(Doc.of(Level.WARNING).text("AC circuit breaker checkback abnormal")),
		STATE_4(Doc.of(Level.WARNING).text("Container door open")), //
		STATE_5(Doc.of(Level.WARNING).text("Reserved")),
		STATE_6(Doc.of(Level.WARNING).text("AC circuit breaker is not closed")),
		STATE_7(Doc.of(Level.WARNING).text("Reserved")),
		// PCS_WARNING_1
		STATE_8(Doc.of(Level.WARNING).text("General overload")), //
		STATE_9(Doc.of(Level.WARNING).text("Severe overload")),
		STATE_10(Doc.of(Level.WARNING).text("Over temperature drop power")),
		STATE_11(Doc.of(Level.WARNING).text("AC three-phase current imbalance alarm")),
		STATE_12(Doc.of(Level.WARNING).text("Failed to reset factory settings")),
		STATE_13(Doc.of(Level.WARNING).text("Hardware board invalidation")),
		STATE_14(Doc.of(Level.WARNING).text("Self-test failure alarm")),
		STATE_15(Doc.of(Level.WARNING).text("Receive BMS stop signal")),
		STATE_16(Doc.of(Level.WARNING).text("Air-conditioner")),
		STATE_17(Doc.of(Level.WARNING).text("IGBT Three phase temperature difference is large")),
		STATE_18(Doc.of(Level.WARNING).text("EEPROM Input data overrun")),
		STATE_19(Doc.of(Level.WARNING).text("Back up EEPROM data failure")),
		STATE_20(Doc.of(Level.WARNING).text("DC circuit breaker checkback abnormal")),
		STATE_21(Doc.of(Level.WARNING).text("DC main contactor checkback abnormal")),
		// PCS_WARNING_2
		STATE_22(Doc.of(Level.WARNING).text("Interruption of communication between PCS and Master")),
		STATE_23(Doc.of(Level.WARNING).text("Interruption of communication between PCS and unit controller")),
		STATE_24(Doc.of(Level.WARNING).text("Excessive temperature")),
		STATE_25(Doc.of(Level.WARNING).text("Excessive humidity")),
		STATE_26(Doc.of(Level.WARNING).text("Accept H31 control board signal shutdown")),
		STATE_27(Doc.of(Level.WARNING).text("Radiator A temperature sampling failure")),
		STATE_28(Doc.of(Level.WARNING).text("Radiator B temperature sampling failure")),
		STATE_29(Doc.of(Level.WARNING).text("Radiator C temperature sampling failure")),
		STATE_30(Doc.of(Level.WARNING).text("Reactor temperature sampling failure")),
		STATE_31(Doc.of(Level.WARNING).text("PCS cabinet environmental temperature sampling failure")),
		STATE_32(Doc.of(Level.WARNING).text("DC circuit breaker not engaged")),
		STATE_33(Doc.of(Level.WARNING).text("Controller of receive system shutdown because of abnormal command")),
		// PCS_WARNING_3
		STATE_34(Doc.of(Level.WARNING).text("Interruption of communication between PCS and RTU0 ")),
		STATE_35(Doc.of(Level.WARNING).text("Interruption of communication between PCS and RTU1AN")),
		STATE_36(Doc.of(Level.WARNING).text("Interruption of communication between PCS and MasterCAN")),
		STATE_37(Doc.of(Level.WARNING).text("Short-term access too many times to hot standby status in a short term")),
		STATE_38(Doc.of(Level.WARNING).text("entry and exit dynamic monitoring too many times in a short term")),
		STATE_39(Doc.of(Level.WARNING).text("AC preload contactor delay closure ")),
		// PCS_FAULTS_0
		STATE_40(Doc.of(Level.FAULT).text("DC pre-charge contactor cannot pull in")),
		STATE_41(Doc.of(Level.FAULT).text("AC pre-charge contactor cannot pull in")),
		STATE_42(Doc.of(Level.FAULT).text("AC main contactor cannot pull in")),
		STATE_43(Doc.of(Level.FAULT).text("AC breaker is abnormally disconnected during operation")),
		STATE_44(Doc.of(Level.FAULT).text("AC main contactor disconnected during operation")),
		STATE_45(Doc.of(Level.FAULT).text("AC main contactor cannot be disconnected")),
		STATE_46(Doc.of(Level.FAULT).text("Hardware PDP failure")),
		STATE_47(Doc.of(Level.FAULT).text("DC midpoint 1 high voltage protection")),
		STATE_48(Doc.of(Level.FAULT).text("DC midpoint 2 high voltage protection")),
		// PCS_FAULTS_1
		STATE_49(Doc.of(Level.FAULT).text("Radiator A over-temperature protection")),
		STATE_50(Doc.of(Level.FAULT).text("Radiator B over-temperature protection")),
		STATE_51(Doc.of(Level.FAULT).text("Radiator C over-temperature protection")),
		STATE_52(Doc.of(Level.FAULT).text("Electric reactor core over temperature protection")),
		STATE_53(Doc.of(Level.FAULT).text("DC breaker disconnected abnormally in operation")),
		STATE_54(Doc.of(Level.FAULT).text("DC main contactor disconnected abnormally in operation")),
		// PCS_FAULTS_2
		STATE_55(Doc.of(Level.FAULT).text("DC short-circuit protection")),
		STATE_56(Doc.of(Level.FAULT).text("DC overvoltage protection")),
		STATE_57(Doc.of(Level.FAULT).text("DC undervoltage protection")),
		STATE_58(Doc.of(Level.FAULT).text("DC reverse or missed connection protection")),
		STATE_59(Doc.of(Level.FAULT).text("DC disconnection protection")),
		STATE_60(Doc.of(Level.FAULT).text("DC overcurrent protection")),
		STATE_61(Doc.of(Level.FAULT).text("AC Phase A Peak Protection")),
		STATE_62(Doc.of(Level.FAULT).text("AC Phase B Peak Protection")),
		STATE_63(Doc.of(Level.FAULT).text("AC Phase C Peak Protection")),
		STATE_64(Doc.of(Level.FAULT).text("AC phase A effective value high protection")),
		STATE_65(Doc.of(Level.FAULT).text("AC phase B effective value high protection")),
		STATE_66(Doc.of(Level.FAULT).text("AC phase C effective value high protection")),
		STATE_67(Doc.of(Level.FAULT).text("A-phase voltage sampling Failure")),
		STATE_68(Doc.of(Level.FAULT).text("B-phase voltage sampling Failure")),
		STATE_69(Doc.of(Level.FAULT).text("C-phase voltage sampling Failure")),
		// PCS_FAULTS_3
		STATE_70(Doc.of(Level.FAULT).text("Inverted Phase A Voltage Sampling Failure")),
		STATE_71(Doc.of(Level.FAULT).text("Inverted Phase B Voltage Sampling Failure")),
		STATE_72(Doc.of(Level.FAULT).text("Inverted Phase C Voltage Sampling Failure")),
		STATE_73(Doc.of(Level.FAULT).text("AC current sampling failure")),
		STATE_74(Doc.of(Level.FAULT).text("DC current sampling failure")),
		STATE_75(Doc.of(Level.FAULT).text("Phase A over-temperature protection")),
		STATE_76(Doc.of(Level.FAULT).text("Phase B over-temperature protection")),
		STATE_77(Doc.of(Level.FAULT).text("Phase C over-temperature protection")),
		STATE_78(Doc.of(Level.FAULT).text("A phase temperature sampling failure")),
		STATE_79(Doc.of(Level.FAULT).text("B phase temperature sampling failure")),
		STATE_80(Doc.of(Level.FAULT).text("C phase temperature sampling failure")),
		STATE_81(Doc.of(Level.FAULT).text("AC Phase A not fully pre-charged under-protection")),
		STATE_82(Doc.of(Level.FAULT).text("AC Phase B not fully pre-charged under-protection")),
		STATE_83(Doc.of(Level.FAULT).text("AC Phase C not fully pre-charged under-protection")),
		STATE_84(Doc.of(Level.FAULT).text("Non-adaptable phase sequence error protection")),
		STATE_85(Doc.of(Level.FAULT).text("DSP protection")),
		// PCS_FAULTS_4
		STATE_86(Doc.of(Level.FAULT).text("A-phase grid voltage serious high protection")),
		STATE_87(Doc.of(Level.FAULT).text("A-phase grid voltage general high protection")),
		STATE_88(Doc.of(Level.FAULT).text("B-phase grid voltage serious high protection")),
		STATE_89(Doc.of(Level.FAULT).text("B-phase grid voltage general high protection")),
		STATE_90(Doc.of(Level.FAULT).text("C-phase grid voltage serious high protection")),
		STATE_91(Doc.of(Level.FAULT).text("C-phase grid voltage general high protection")),
		STATE_92(Doc.of(Level.FAULT).text("A-phase grid voltage serious low  protection")),
		STATE_93(Doc.of(Level.FAULT).text("A-phase grid voltage general low protection")),
		STATE_94(Doc.of(Level.FAULT).text("B-phase grid voltage serious low  protection")),
		STATE_95(Doc.of(Level.FAULT).text("B-phase grid voltage general low protection")),
		STATE_96(Doc.of(Level.FAULT).text("C-phase grid voltage serious low  protection")),
		STATE_97(Doc.of(Level.FAULT).text("C-phase grid voltage general low protection")),
		STATE_98(Doc.of(Level.FAULT).text("serious high frequency")),
		STATE_99(Doc.of(Level.FAULT).text("general high frequency")),
		STATE_100(Doc.of(Level.FAULT).text("serious low frequency")),
		STATE_101(Doc.of(Level.FAULT).text("general low frequency")),
		// PCS_FAULTS_5
		STATE_102(Doc.of(Level.FAULT).text("Grid A phase loss")),
		STATE_103(Doc.of(Level.FAULT).text("Grid B phase loss")),
		STATE_104(Doc.of(Level.FAULT).text("Grid C phase loss")),
		STATE_105(Doc.of(Level.FAULT).text("Island protection")),
		STATE_106(Doc.of(Level.FAULT).text("A-phase low voltage ride through")),
		STATE_107(Doc.of(Level.FAULT).text("B-phase low voltage ride through")),
		STATE_108(Doc.of(Level.FAULT).text("C-phase low voltage ride through")),
		STATE_109(Doc.of(Level.FAULT).text("A phase inverter voltage serious high protection")),
		STATE_110(Doc.of(Level.FAULT).text("A phase inverter voltage general high protection")),
		STATE_111(Doc.of(Level.FAULT).text("B phase inverter voltage serious high protection")),
		STATE_112(Doc.of(Level.FAULT).text("B phase inverter voltage general high protection")),
		STATE_113(Doc.of(Level.FAULT).text("C phase inverter voltage serious high protection")),
		STATE_114(Doc.of(Level.FAULT).text("C phase inverter voltage general high protection")),
		STATE_115(Doc.of(Level.FAULT).text("Inverter peak voltage high protection cause by AC disconnection")),
		// BECU registers
		BATTERY_STRING_WORK_STATE(Doc.of(BatteryStringWorkState.values())),
		BATTERY_STRING_TOTAL_VOLTAGE(Doc.of(OpenemsType.INTEGER)//
				.unit(Unit.VOLT)), //
		BATTERY_STRING_CURRENT(Doc.of(OpenemsType.INTEGER)//
				.unit(Unit.AMPERE)),
		BATTERY_STRING_SOC(Doc.of(OpenemsType.INTEGER)//
				.unit(Unit.NONE)),
		BATTERY_STRING_AVERAGE_TEMPERATURE(Doc.of(OpenemsType.INTEGER)//
				.unit(Unit.DEGREE_CELSIUS)),
		BATTERY_NUMBER_MAX_STRING_VOLTAGE(Doc.of(OpenemsType.INTEGER)//
				.unit(Unit.NONE)),
		BATTERY_STRING_MAX_VOLTAGE(Doc.of(OpenemsType.INTEGER)//
				.unit(Unit.VOLT)),
		BATTERY_STRING_MAX_VOLTAGE_TEMPARATURE(Doc.of(OpenemsType.INTEGER)//
				.unit(Unit.DEGREE_CELSIUS)),
		BATTERY_NUMBER_MIN_STRING_VOLTAGE(Doc.of(OpenemsType.INTEGER)//
				.unit(Unit.NONE)),
		BATTERY_STRING_MIN_VOLTAGE(Doc.of(OpenemsType.INTEGER)//
				.unit(Unit.VOLT)),
		BATTERY_STRING_MIN_VOLTAGE_TEMPARATURE(Doc.of(OpenemsType.INTEGER)//
				.unit(Unit.DEGREE_CELSIUS)),
		BATTERY_NUMBER_MAX_STRING_TEMPERATURE(Doc.of(OpenemsType.INTEGER)//
				.unit(Unit.NONE)),
		BATTERY_STRING_MAX_TEMPERATURE(Doc.of(OpenemsType.INTEGER)//
				.unit(Unit.DEGREE_CELSIUS)),
		BATTERY_STRING_MAX_TEMPARATURE_VOLTAGE(Doc.of(OpenemsType.INTEGER)//
				.unit(Unit.VOLT)),
		BATTERY_NUMBER_MIN_STRING_TEMPERATURE(Doc.of(OpenemsType.INTEGER)//
				.unit(Unit.NONE)),
		BATTERY_STRING_MIN_TEMPERATURE(Doc.of(OpenemsType.INTEGER)//
				.unit(Unit.DEGREE_CELSIUS)),
		BATTERY_STRING_MIN_TEMPARATURE_VOLTAGE(Doc.of(OpenemsType.INTEGER)//
				.unit(Unit.VOLT)),
		BATTERY_STRING_CHARGE_CURRENT_LIMIT(Doc.of(OpenemsType.INTEGER)//
				.unit(Unit.AMPERE)),
		BATTERY_STRING_DISCHARGE_CURRENT_LIMIT(Doc.of(OpenemsType.INTEGER)//
				.unit(Unit.AMPERE)),
		// BATTERY_STRING_WARNING_0_0
		STATE_116(Doc.of(Level.WARNING).text("Charging overcurrent general alarm")), //
		STATE_117(Doc.of(Level.WARNING).text("discharging overcurrent general alarm")), //
		STATE_118(Doc.of(Level.WARNING).text("Charge current over-limit alarm")), //
		STATE_119(Doc.of(Level.WARNING).text("discharge current over-limit alarm")), //
		STATE_120(Doc.of(Level.WARNING).text("General high voltage alarm")), //
		STATE_121(Doc.of(Level.WARNING).text("General low voltage alarm")), //
		STATE_122(Doc.of(Level.WARNING).text("Abnormal voltage change alarm")), //
		STATE_123(Doc.of(Level.WARNING).text("General high temperature alarm")), //
		STATE_124(Doc.of(Level.WARNING).text("General low temperature alarm")), //
		STATE_125(Doc.of(Level.WARNING).text("Abnormal temperature change alarm")), //
		STATE_126(Doc.of(Level.WARNING).text("Severe high voltage alarm")), //
		STATE_127(Doc.of(Level.WARNING).text("Severe low voltage alarm")), //
		STATE_128(Doc.of(Level.WARNING).text("Severe low temperature alarm")), //
		STATE_129(Doc.of(Level.WARNING).text("Charge current severe over-limit alarm")), //
		STATE_130(Doc.of(Level.WARNING).text("Discharge current severe over-limit alarm")), //
		STATE_131(Doc.of(Level.WARNING).text("Total voltage over limit alarm")), //
		// BATTERY_STRING_WARNING_0_1
		STATE_132(Doc.of(Level.WARNING).text("Balanced sampling abnormal alarm")), //
		STATE_133(Doc.of(Level.WARNING).text("Balanced control abnormal alarm")), //
		STATE_134(Doc.of(Level.WARNING).text("Isolation switch is not closed")), //
		STATE_135(Doc.of(Level.WARNING).text("Pre-charge current abnormal")), //
		STATE_136(Doc.of(Level.WARNING).text("Disconnected contactor current is not safe")), //
		STATE_137(Doc.of(Level.WARNING).text("Value of the current limit reduce")), //
		STATE_138(Doc.of(Level.WARNING).text("Isolation Switch Checkback Abnormal")), //
		STATE_139(Doc.of(Level.WARNING).text("Over temperature drop power")), //
		STATE_140(Doc.of(Level.WARNING).text("Pulse charge approaching maximum load time")), //
		STATE_141(Doc.of(Level.WARNING).text("Pulse charge timeout alarm")), //
		STATE_142(Doc.of(Level.WARNING).text("Pulse discharge approaching maximum load time")), //
		STATE_143(Doc.of(Level.WARNING).text("Pulse discharge timeout alarm")), //
		STATE_144(Doc.of(Level.WARNING).text("Battery string undervoltage")), //
		STATE_145(Doc.of(Level.WARNING).text("High voltage offset")), //
		STATE_146(Doc.of(Level.WARNING).text("Low pressure offset")), //
		STATE_147(Doc.of(Level.WARNING).text("High temperature offset")), //
		// BATTERY_STRING_WARNING_1_0
		STATE_148(Doc.of(Level.FAULT).text("Start timeout")), //
		STATE_149(Doc.of(Level.FAULT).text("Total operating voltage sampling abnormal")), //
		STATE_150(Doc.of(Level.FAULT).text("BMU Sampling circuit abnormal")), //
		STATE_151(Doc.of(Level.FAULT).text("Stop total voltage sampling abnormal")), //
		STATE_152(Doc.of(Level.FAULT).text("voltage sampling line open")), //
		STATE_153(Doc.of(Level.FAULT).text("Temperature sample line open")), //
		STATE_154(Doc.of(Level.FAULT).text("Main-auxiliary internal CAN open")), //
		STATE_155(Doc.of(Level.FAULT).text("Interruption with system controller communication")), //
		// BATTERY_STRING_WARNING_1_1
		STATE_156(Doc.of(Level.FAULT).text("Severe high temperature failure")), //
		STATE_157(Doc.of(Level.FAULT).text("Smoke alarm")), //
		STATE_158(Doc.of(Level.FAULT).text("Fuse failure")), //
		STATE_159(Doc.of(Level.FAULT).text("General leakage")), //
		STATE_160(Doc.of(Level.FAULT).text("Severe leakage")), //
		STATE_161(Doc.of(Level.FAULT).text("Repair switch disconnected")), //
		STATE_162(Doc.of(Level.FAULT).text("Emergency stop pressed down")), //
		// ADAS register addresses
		CONTAINER_IMMERSION_STATE(Doc.of(OpenemsType.INTEGER)//
				.unit(Unit.NONE)), //
		CONTAINER_FIRE_STATUS(Doc.of(OpenemsType.INTEGER)//
				.unit(Unit.NONE)), //
		CONTROL_CABINET_STATE(Doc.of(OpenemsType.INTEGER)//
				.unit(Unit.NONE)), //
		CONTAINER_GROUNDING_FAULT(Doc.of(OpenemsType.INTEGER)//
				.unit(Unit.NONE)),
		CONTAINER_DOOR_STATUS_0(Doc.of(OpenemsType.INTEGER)//
				.unit(Unit.NONE)), //
		CONTAINER_DOOR_STATUS_1(Doc.of(OpenemsType.INTEGER)//
				.unit(Unit.NONE)),
		CONTAINER_AIRCONDITION_POWER_SUPPLY_STATE(Doc.of(OpenemsType.INTEGER)//
				.unit(Unit.NONE)),
		// ADAS_WARNING_0_0
		STATE_163(Doc.of(Level.WARNING).text("ups1 Power down")), //
		STATE_164(Doc.of(Level.WARNING).text("Immersion sensor abnormal")), //
		STATE_165(Doc.of(Level.WARNING).text("switch 2 (battery room door) abnormal")), //
		STATE_166(Doc.of(Level.WARNING).text("switch 1 (PCS room door) abnormal")), //
		STATE_167(Doc.of(Level.WARNING).text("Firefighting fault")), //
		STATE_168(Doc.of(Level.WARNING).text("Lightning arrester abnormal")), //
		STATE_169(Doc.of(Level.WARNING).text("Fire alarm")), //
		STATE_170(Doc.of(Level.WARNING).text("Fire detector works")), //
		STATE_171(Doc.of(Level.WARNING).text("pcs1 Ground fault alarm signal")), //
		STATE_172(Doc.of(Level.WARNING).text("Integrated fire extinguishing")), //
		STATE_173(Doc.of(Level.WARNING).text("Emergency stop signal")), //
		STATE_174(Doc.of(Level.WARNING).text("Air conditioning fault contactor signal")), //
		STATE_175(Doc.of(Level.WARNING).text("pcs1 Ground fault shutdown signal")), //
		// ADAS_WARNING_0_1
		STATE_176(Doc.of(Level.WARNING).text("PCS room ambient temperature sensor failure")), //
		STATE_177(Doc.of(Level.WARNING).text("Battery room ambient temperature sensor failure")), //
		STATE_178(Doc.of(Level.WARNING).text("container external ambient temperature sensor failure")), //
		STATE_179(Doc.of(Level.WARNING).text("The temperature sensor on the top of the control cabinet failed")), //
		STATE_180(Doc.of(Level.WARNING).text("PCS room ambient humidity sensor failure")), //
		STATE_181(Doc.of(Level.WARNING).text("Battery room ambient humidity sensor failure")), //
		STATE_182(Doc.of(Level.WARNING).text("container external humidity sensor failure")), //
		STATE_183(Doc.of(Level.WARNING).text("SD card failure")), //
		STATE_184(Doc.of(Level.WARNING).text("PCS room ambient humidity alarm")), //
		STATE_185(Doc.of(Level.WARNING).text("battery room ambient humidity alarm")), //
		STATE_186(Doc.of(Level.WARNING).text("container external humidity alarm")), //
		// ADAS_WARNING_0_2
		STATE_187(Doc.of(Level.WARNING).text("Master Firefighting fault")), //
		STATE_188(Doc.of(Level.WARNING).text("Harmonic protection")), //
		STATE_189(Doc.of(Level.WARNING).text("Battery emergency stop")), //
		// ADAS_WARNING_1_0
		STATE_190(Doc.of(Level.FAULT).text("Reserved")),
		// ADAS_WARNING_1_1
		STATE_191(Doc.of(Level.FAULT).text("Serious overheating of ambient temperature in PCS room")), //
		STATE_192(Doc.of(Level.FAULT).text("Serious overheating of ambient temperature in Battery room")), //
		STATE_193(Doc.of(Level.FAULT).text("Serious overheating of ambient temperature outside the container")), //
		STATE_194(Doc.of(Level.FAULT).text("Serious overheating on the top of the electric control cabinet ")), //
		STATE_195(Doc.of(Level.FAULT).text("Serious overheating of transformer")), //
		// ADAS_WARNING_1_2
		STATE_196(Doc.of(Level.FAULT).text("DCAC module 1 Communication disconnected")), //
		STATE_197(Doc.of(Level.FAULT).text("DCAC module 2 Communication disconnected")), //
		STATE_198(Doc.of(Level.FAULT).text("DCAC module 3 Communication disconnected")), //
		STATE_199(Doc.of(Level.FAULT).text("DCAC module 4 Communication disconnected")), //
		STATE_200(Doc.of(Level.FAULT).text("BECU1 Communication disconnected")), //
		STATE_201(Doc.of(Level.FAULT).text("BECU2 Communication disconnected")), //
		STATE_202(Doc.of(Level.FAULT).text("BECU3 Communication disconnected")), //
		STATE_203(Doc.of(Level.FAULT).text("BECU4 Communication disconnected"));//

		private final Doc doc;

		private ChannelId(Doc doc) {
			this.doc = doc;
		}

		@Override
		public Doc doc() {
			return this.doc;
		}
	}

	@Override
	protected ModbusProtocol defineModbusProtocol() {
		return new ModbusProtocol(this, new FC3ReadRegistersTask(0x1001, Priority.LOW,
				// TODO check each channels id's for scaling factor
				m(EssFeneconBydContainer.ChannelId.PCS_SYSTEM_WORKSTATE, new UnsignedWordElement(0x1001)),
				m(EssFeneconBydContainer.ChannelId.PCS_SYSTEM_WORKMODE, new UnsignedWordElement(0x1002)),
				m(EssFeneconBydContainer.ChannelId.PHASE3_ACTIVE_POWER, new SignedWordElement(0x1003)),
				m(EssFeneconBydContainer.ChannelId.PHASE3_REACTIVE_POWER, new SignedWordElement(0x1004)),
				m(EssFeneconBydContainer.ChannelId.PHASE3_INSPECTING_POWER, new UnsignedWordElement(0x1005)),
				m(EssFeneconBydContainer.ChannelId.PCS_DISCHARGE_LIMIT_ACTIVE_POWER, new UnsignedWordElement(0x1006)),
				m(EssFeneconBydContainer.ChannelId.PCS_CHARGE_LIMIT_ACTIVE_POWER, new SignedWordElement(0x1007)),
				m(EssFeneconBydContainer.ChannelId.POSITIVE_REACTIVE_POWER_LIMIT, new UnsignedWordElement(0x1008)),
				m(EssFeneconBydContainer.ChannelId.NEGATIVE_REACTIVE_POWER_LIMIT, new SignedWordElement(0x1009)),
				m(EssFeneconBydContainer.ChannelId.CURRENT_L1, new SignedWordElement(0x100A),
						ElementToChannelConverter.SCALE_FACTOR_2),
				m(EssFeneconBydContainer.ChannelId.CURRENT_L2, new SignedWordElement(0x100B),
						ElementToChannelConverter.SCALE_FACTOR_2),
				m(EssFeneconBydContainer.ChannelId.CURRENT_L3, new SignedWordElement(0x100C),
						ElementToChannelConverter.SCALE_FACTOR_2),
				m(EssFeneconBydContainer.ChannelId.VOLTAGE_L1, new UnsignedWordElement(0x100D),
						ElementToChannelConverter.SCALE_FACTOR_2),
				m(EssFeneconBydContainer.ChannelId.VOLTAGE_L2, new UnsignedWordElement(0x100E),
						ElementToChannelConverter.SCALE_FACTOR_2),
				m(EssFeneconBydContainer.ChannelId.VOLTAGE_L3, new UnsignedWordElement(0x100F),
						ElementToChannelConverter.SCALE_FACTOR_2),
				m(EssFeneconBydContainer.ChannelId.VOLTAGE_L12, new UnsignedWordElement(0x1010),
						ElementToChannelConverter.SCALE_FACTOR_2),
				m(EssFeneconBydContainer.ChannelId.VOLTAGE_L23, new UnsignedWordElement(0x1011),
						ElementToChannelConverter.SCALE_FACTOR_2),
				m(EssFeneconBydContainer.ChannelId.VOLTAGE_L31, new UnsignedWordElement(0x1012),
						ElementToChannelConverter.SCALE_FACTOR_2),
				m(EssFeneconBydContainer.ChannelId.SYSTEM_FREQUENCY, new UnsignedWordElement(0x1013)),
				m(EssFeneconBydContainer.ChannelId.DC_VOLTAGE, new SignedWordElement(0x1014)),
				m(EssFeneconBydContainer.ChannelId.DC_CURRENT, new SignedWordElement(0x1015)),
				m(EssFeneconBydContainer.ChannelId.DC_POWER, new SignedWordElement(0x1016)),
				m(EssFeneconBydContainer.ChannelId.IGBT_TEMPERATURE_L1, new SignedWordElement(0x1017)),
				m(EssFeneconBydContainer.ChannelId.IGBT_TEMPERATURE_L2, new SignedWordElement(0x1018)),
				m(EssFeneconBydContainer.ChannelId.IGBT_TEMPERATURE_L3, new SignedWordElement(0x1019)),
				new DummyRegisterElement(0x101A, 0x103F), //
				// PCS_WARNING_0
				m(new BitsWordElement(0x1040, this) //
						.bit(0, EssFeneconBydContainer.ChannelId.STATE_0) //
						.bit(3, EssFeneconBydContainer.ChannelId.STATE_1) //
						.bit(4, EssFeneconBydContainer.ChannelId.STATE_2) //
						.bit(5, EssFeneconBydContainer.ChannelId.STATE_3) //
						.bit(12, EssFeneconBydContainer.ChannelId.STATE_4) //
						.bit(13, EssFeneconBydContainer.ChannelId.STATE_5) //
						.bit(14, EssFeneconBydContainer.ChannelId.STATE_6) //
						.bit(15, EssFeneconBydContainer.ChannelId.STATE_7) //
				),
				// PCS_WARNING_1
				m(new BitsWordElement(0x1041, this) //
						.bit(0, EssFeneconBydContainer.ChannelId.STATE_8) //
						.bit(1, EssFeneconBydContainer.ChannelId.STATE_9) //
						.bit(3, EssFeneconBydContainer.ChannelId.STATE_10) //
						.bit(5, EssFeneconBydContainer.ChannelId.STATE_11) //
						.bit(6, EssFeneconBydContainer.ChannelId.STATE_12) //
						.bit(7, EssFeneconBydContainer.ChannelId.STATE_13) //
						.bit(8, EssFeneconBydContainer.ChannelId.STATE_14) //
						.bit(9, EssFeneconBydContainer.ChannelId.STATE_15) //
						.bit(10, EssFeneconBydContainer.ChannelId.STATE_16) //
						.bit(11, EssFeneconBydContainer.ChannelId.STATE_17) //
						.bit(12, EssFeneconBydContainer.ChannelId.STATE_18) //
						.bit(13, EssFeneconBydContainer.ChannelId.STATE_19) //
						.bit(14, EssFeneconBydContainer.ChannelId.STATE_20) //
						.bit(15, EssFeneconBydContainer.ChannelId.STATE_21) //
				),
				// PCS_WARNING_2
				m(new BitsWordElement(0x1042, this) //
						.bit(1, EssFeneconBydContainer.ChannelId.STATE_22) //
						.bit(2, EssFeneconBydContainer.ChannelId.STATE_23) //
						.bit(5, EssFeneconBydContainer.ChannelId.STATE_24) //
						.bit(6, EssFeneconBydContainer.ChannelId.STATE_25) //
						.bit(7, EssFeneconBydContainer.ChannelId.STATE_26) //
						.bit(8, EssFeneconBydContainer.ChannelId.STATE_27) //
						.bit(9, EssFeneconBydContainer.ChannelId.STATE_28) //
						.bit(10, EssFeneconBydContainer.ChannelId.STATE_29) //
						.bit(11, EssFeneconBydContainer.ChannelId.STATE_30) //
						.bit(12, EssFeneconBydContainer.ChannelId.STATE_31) //
						.bit(13, EssFeneconBydContainer.ChannelId.STATE_32) //
						.bit(14, EssFeneconBydContainer.ChannelId.STATE_33) //
				),
				// PCS_WARNING_3
				m(new BitsWordElement(0x1043, this) //
						.bit(1, EssFeneconBydContainer.ChannelId.STATE_34) //
						.bit(2, EssFeneconBydContainer.ChannelId.STATE_35) //
						.bit(3, EssFeneconBydContainer.ChannelId.STATE_36) //
						.bit(4, EssFeneconBydContainer.ChannelId.STATE_37) //
						.bit(5, EssFeneconBydContainer.ChannelId.STATE_38) //
						.bit(6, EssFeneconBydContainer.ChannelId.STATE_39) //
				), //
				new DummyRegisterElement(0x1044, 0X104F), //
				// PCS_FAULTS_0
				m(new BitsWordElement(0x1050, this) //
						.bit(0, EssFeneconBydContainer.ChannelId.STATE_40) //
						.bit(1, EssFeneconBydContainer.ChannelId.STATE_41) //
						.bit(2, EssFeneconBydContainer.ChannelId.STATE_42) //
						.bit(5, EssFeneconBydContainer.ChannelId.STATE_43) //
						.bit(6, EssFeneconBydContainer.ChannelId.STATE_44) //
						.bit(8, EssFeneconBydContainer.ChannelId.STATE_45) //
						.bit(11, EssFeneconBydContainer.ChannelId.STATE_46) //
						.bit(12, EssFeneconBydContainer.ChannelId.STATE_47) //
						.bit(13, EssFeneconBydContainer.ChannelId.STATE_48) //
				),
				// PCS_FAULTS_1
				m(new BitsWordElement(0x1051, this) //
						.bit(1, EssFeneconBydContainer.ChannelId.STATE_49) //
						.bit(2, EssFeneconBydContainer.ChannelId.STATE_50) //
						.bit(3, EssFeneconBydContainer.ChannelId.STATE_51) //
						.bit(4, EssFeneconBydContainer.ChannelId.STATE_52) //
						.bit(7, EssFeneconBydContainer.ChannelId.STATE_53) //
						.bit(8, EssFeneconBydContainer.ChannelId.STATE_54) //
				), m(new BitsWordElement(0x1052, this) //
						.bit(0, EssFeneconBydContainer.ChannelId.STATE_55) //
						.bit(1, EssFeneconBydContainer.ChannelId.STATE_56) //
						.bit(2, EssFeneconBydContainer.ChannelId.STATE_57) //
						.bit(3, EssFeneconBydContainer.ChannelId.STATE_58) //
						.bit(4, EssFeneconBydContainer.ChannelId.STATE_59) //
						.bit(6, EssFeneconBydContainer.ChannelId.STATE_60) //
						.bit(7, EssFeneconBydContainer.ChannelId.STATE_61) //
						.bit(8, EssFeneconBydContainer.ChannelId.STATE_62) //
						.bit(9, EssFeneconBydContainer.ChannelId.STATE_63) //
						.bit(10, EssFeneconBydContainer.ChannelId.STATE_64) //
						.bit(11, EssFeneconBydContainer.ChannelId.STATE_65) //
						.bit(12, EssFeneconBydContainer.ChannelId.STATE_66) //
						.bit(13, EssFeneconBydContainer.ChannelId.STATE_67) //
						.bit(14, EssFeneconBydContainer.ChannelId.STATE_68) //
						.bit(15, EssFeneconBydContainer.ChannelId.STATE_69) //
				),
				// PCS_FAULTS_3
				m(new BitsWordElement(0x1053, this) //
						.bit(0, EssFeneconBydContainer.ChannelId.STATE_70) //
						.bit(1, EssFeneconBydContainer.ChannelId.STATE_71) //
						.bit(2, EssFeneconBydContainer.ChannelId.STATE_72) //
						.bit(3, EssFeneconBydContainer.ChannelId.STATE_73) //
						.bit(4, EssFeneconBydContainer.ChannelId.STATE_74) //
						.bit(5, EssFeneconBydContainer.ChannelId.STATE_75) //
						.bit(6, EssFeneconBydContainer.ChannelId.STATE_76) //
						.bit(7, EssFeneconBydContainer.ChannelId.STATE_77) //
						.bit(8, EssFeneconBydContainer.ChannelId.STATE_78) //
						.bit(9, EssFeneconBydContainer.ChannelId.STATE_79) //
						.bit(10, EssFeneconBydContainer.ChannelId.STATE_80) //
						.bit(11, EssFeneconBydContainer.ChannelId.STATE_81) //
						.bit(12, EssFeneconBydContainer.ChannelId.STATE_82) //
						.bit(13, EssFeneconBydContainer.ChannelId.STATE_83) //
						.bit(14, EssFeneconBydContainer.ChannelId.STATE_84) //
						.bit(15, EssFeneconBydContainer.ChannelId.STATE_85) //
				),
				// PCS_FAULTS_4
				m(new BitsWordElement(0x1054, this) //
						.bit(0, EssFeneconBydContainer.ChannelId.STATE_86) //
						.bit(1, EssFeneconBydContainer.ChannelId.STATE_87) //
						.bit(2, EssFeneconBydContainer.ChannelId.STATE_88) //
						.bit(3, EssFeneconBydContainer.ChannelId.STATE_89) //
						.bit(4, EssFeneconBydContainer.ChannelId.STATE_90) //
						.bit(5, EssFeneconBydContainer.ChannelId.STATE_91) //
						.bit(6, EssFeneconBydContainer.ChannelId.STATE_92) //
						.bit(7, EssFeneconBydContainer.ChannelId.STATE_93) //
						.bit(8, EssFeneconBydContainer.ChannelId.STATE_94) //
						.bit(9, EssFeneconBydContainer.ChannelId.STATE_95) //
						.bit(10, EssFeneconBydContainer.ChannelId.STATE_96) //
						.bit(11, EssFeneconBydContainer.ChannelId.STATE_97) //
						.bit(12, EssFeneconBydContainer.ChannelId.STATE_98) //
						.bit(13, EssFeneconBydContainer.ChannelId.STATE_99) //
						.bit(14, EssFeneconBydContainer.ChannelId.STATE_100) //
						.bit(15, EssFeneconBydContainer.ChannelId.STATE_101) //
				),
				// PCS_FAULTS_5
				m(new BitsWordElement(0x1055, this) //
						.bit(0, EssFeneconBydContainer.ChannelId.STATE_102) //
						.bit(1, EssFeneconBydContainer.ChannelId.STATE_103) //
						.bit(2, EssFeneconBydContainer.ChannelId.STATE_104) //
						.bit(3, EssFeneconBydContainer.ChannelId.STATE_105) //
						.bit(4, EssFeneconBydContainer.ChannelId.STATE_106) //
						.bit(5, EssFeneconBydContainer.ChannelId.STATE_107) //
						.bit(6, EssFeneconBydContainer.ChannelId.STATE_108) //
						.bit(7, EssFeneconBydContainer.ChannelId.STATE_109) //
						.bit(8, EssFeneconBydContainer.ChannelId.STATE_110) //
						.bit(9, EssFeneconBydContainer.ChannelId.STATE_111) //
						.bit(10, EssFeneconBydContainer.ChannelId.STATE_112) //
						.bit(11, EssFeneconBydContainer.ChannelId.STATE_113) //
						.bit(12, EssFeneconBydContainer.ChannelId.STATE_114) //
						.bit(13, EssFeneconBydContainer.ChannelId.STATE_115) //
				)),
				// BECU registers
				new FC3ReadRegistersTask(0x6001, Priority.LOW,
						m(EssFeneconBydContainer.ChannelId.BATTERY_STRING_WORK_STATE, new UnsignedWordElement(0x6001)),
						m(EssFeneconBydContainer.ChannelId.BATTERY_STRING_TOTAL_VOLTAGE,
								new UnsignedWordElement(0x6002)),
						m(EssFeneconBydContainer.ChannelId.BATTERY_STRING_CURRENT, new SignedWordElement(0x6003)),
						m(EssFeneconBydContainer.ChannelId.BATTERY_STRING_SOC, new UnsignedWordElement(0x6004)),
						new DummyRegisterElement(0x6005),
						m(EssFeneconBydContainer.ChannelId.BATTERY_STRING_AVERAGE_TEMPERATURE,
								new SignedWordElement(0x6006)),
						m(EssFeneconBydContainer.ChannelId.BATTERY_NUMBER_MAX_STRING_VOLTAGE,
								new UnsignedWordElement(0x6007)),
						m(EssFeneconBydContainer.ChannelId.BATTERY_STRING_MAX_VOLTAGE, new UnsignedWordElement(0x6008)),
						m(EssFeneconBydContainer.ChannelId.BATTERY_STRING_MAX_VOLTAGE_TEMPARATURE,
								new SignedWordElement(0x6009)),
						m(EssFeneconBydContainer.ChannelId.BATTERY_NUMBER_MIN_STRING_VOLTAGE,
								new UnsignedWordElement(0x600A)),
						m(EssFeneconBydContainer.ChannelId.BATTERY_STRING_MIN_VOLTAGE, new UnsignedWordElement(0x600B)),
						m(EssFeneconBydContainer.ChannelId.BATTERY_STRING_MIN_VOLTAGE_TEMPARATURE,
								new SignedWordElement(0x600C)),
						m(EssFeneconBydContainer.ChannelId.BATTERY_NUMBER_MAX_STRING_TEMPERATURE,
								new UnsignedWordElement(0x600D)),
						m(EssFeneconBydContainer.ChannelId.BATTERY_STRING_MAX_TEMPERATURE,
								new SignedWordElement(0x600E)),
						m(EssFeneconBydContainer.ChannelId.BATTERY_STRING_MAX_TEMPARATURE_VOLTAGE,
								new UnsignedWordElement(0x600F)),
						m(EssFeneconBydContainer.ChannelId.BATTERY_NUMBER_MIN_STRING_TEMPERATURE,
								new UnsignedWordElement(0x6010)),
						m(EssFeneconBydContainer.ChannelId.BATTERY_STRING_MIN_TEMPERATURE,
								new SignedWordElement(0x6011)),
						m(EssFeneconBydContainer.ChannelId.BATTERY_STRING_MIN_TEMPARATURE_VOLTAGE,
								new UnsignedWordElement(0x6012)),
						m(EssFeneconBydContainer.ChannelId.BATTERY_STRING_CHARGE_CURRENT_LIMIT,
								new UnsignedWordElement(0x6013)),
						m(EssFeneconBydContainer.ChannelId.BATTERY_STRING_DISCHARGE_CURRENT_LIMIT,
								new UnsignedWordElement(0x6014)),
						m(SymmetricEss.ChannelId.ACTIVE_CHARGE_ENERGY,
								new UnsignedDoublewordElement(0x6015).wordOrder(WordOrder.LSWMSW)),
						m(SymmetricEss.ChannelId.ACTIVE_DISCHARGE_ENERGY,
								new UnsignedDoublewordElement(0x6017).wordOrder(WordOrder.LSWMSW)),
						new DummyRegisterElement(0X6019, 0X603F),
						// BATTERY_STRING_WARNING_0_0
						m(new BitsWordElement(0x6040, this) //
								.bit(0, EssFeneconBydContainer.ChannelId.STATE_116) //
								.bit(1, EssFeneconBydContainer.ChannelId.STATE_117) //
								.bit(2, EssFeneconBydContainer.ChannelId.STATE_118) //
								.bit(3, EssFeneconBydContainer.ChannelId.STATE_119) //
								.bit(4, EssFeneconBydContainer.ChannelId.STATE_120) //
								.bit(5, EssFeneconBydContainer.ChannelId.STATE_121) //
								.bit(6, EssFeneconBydContainer.ChannelId.STATE_122) //
								.bit(7, EssFeneconBydContainer.ChannelId.STATE_123) //
								.bit(8, EssFeneconBydContainer.ChannelId.STATE_124) //
								.bit(9, EssFeneconBydContainer.ChannelId.STATE_125) //
								.bit(10, EssFeneconBydContainer.ChannelId.STATE_126) //
								.bit(11, EssFeneconBydContainer.ChannelId.STATE_127) //
								.bit(12, EssFeneconBydContainer.ChannelId.STATE_128) //
								.bit(13, EssFeneconBydContainer.ChannelId.STATE_129) //
								.bit(14, EssFeneconBydContainer.ChannelId.STATE_130) //
								.bit(15, EssFeneconBydContainer.ChannelId.STATE_131) //
						),
						// BATTERY_STRING_WARNING_0_1
						m(new BitsWordElement(0x6041, this) //
								.bit(0, EssFeneconBydContainer.ChannelId.STATE_132) //
								.bit(1, EssFeneconBydContainer.ChannelId.STATE_133) //
								.bit(2, EssFeneconBydContainer.ChannelId.STATE_134) //
								.bit(3, EssFeneconBydContainer.ChannelId.STATE_135) //
								.bit(4, EssFeneconBydContainer.ChannelId.STATE_136) //
								.bit(5, EssFeneconBydContainer.ChannelId.STATE_137) //
								.bit(6, EssFeneconBydContainer.ChannelId.STATE_138) //
								.bit(7, EssFeneconBydContainer.ChannelId.STATE_139) //
								.bit(8, EssFeneconBydContainer.ChannelId.STATE_140) //
								.bit(9, EssFeneconBydContainer.ChannelId.STATE_141) //
								.bit(10, EssFeneconBydContainer.ChannelId.STATE_142) //
								.bit(11, EssFeneconBydContainer.ChannelId.STATE_143) //
								.bit(12, EssFeneconBydContainer.ChannelId.STATE_144) //
								.bit(13, EssFeneconBydContainer.ChannelId.STATE_145) //
								.bit(14, EssFeneconBydContainer.ChannelId.STATE_146) //
								.bit(15, EssFeneconBydContainer.ChannelId.STATE_147) //
						),
						// BATTERY_STRING_WARNING_1_0
						m(new BitsWordElement(0x6042, this) //
								.bit(0, EssFeneconBydContainer.ChannelId.STATE_148) //
								.bit(1, EssFeneconBydContainer.ChannelId.STATE_149) //
								.bit(2, EssFeneconBydContainer.ChannelId.STATE_150) //
								.bit(3, EssFeneconBydContainer.ChannelId.STATE_151) //
								.bit(4, EssFeneconBydContainer.ChannelId.STATE_152) //
								.bit(5, EssFeneconBydContainer.ChannelId.STATE_153) //
								.bit(6, EssFeneconBydContainer.ChannelId.STATE_154) //
								.bit(7, EssFeneconBydContainer.ChannelId.STATE_155) //
						),
						// BATTERY_STRING_WARNING_1_1
						m(new BitsWordElement(0x6043, this) //
								.bit(2, EssFeneconBydContainer.ChannelId.STATE_156) //
								.bit(7, EssFeneconBydContainer.ChannelId.STATE_157) //
								.bit(8, EssFeneconBydContainer.ChannelId.STATE_158) //
								.bit(10, EssFeneconBydContainer.ChannelId.STATE_159) //
								.bit(11, EssFeneconBydContainer.ChannelId.STATE_160) //
								.bit(13, EssFeneconBydContainer.ChannelId.STATE_161) //
								.bit(14, EssFeneconBydContainer.ChannelId.STATE_162) //
						)));
	}

	private ModbusProtocol defineModbus1Protocol() {
		return new ModbusProtocol(this,
				new FC3ReadRegistersTask(0x3410, Priority.LOW,
						m(EssFeneconBydContainer.ChannelId.CONTAINER_IMMERSION_STATE, new UnsignedWordElement(0x3410)),
						m(EssFeneconBydContainer.ChannelId.CONTAINER_FIRE_STATUS, new UnsignedWordElement(0x3411)),
						m(EssFeneconBydContainer.ChannelId.CONTROL_CABINET_STATE, new UnsignedWordElement(0x3412)),
						m(EssFeneconBydContainer.ChannelId.CONTAINER_GROUNDING_FAULT, new UnsignedWordElement(0x3413)),
						m(EssFeneconBydContainer.ChannelId.CONTAINER_DOOR_STATUS_0, new UnsignedWordElement(0x3414)),
						m(EssFeneconBydContainer.ChannelId.CONTAINER_DOOR_STATUS_1, new UnsignedWordElement(0x3415)),
						m(EssFeneconBydContainer.ChannelId.CONTAINER_AIRCONDITION_POWER_SUPPLY_STATE,
								new UnsignedWordElement(0x3416)),
						new DummyRegisterElement(0X3417, 0X343F),
						// ADAS_WARNING_0_0
						m(new BitsWordElement(0x3440, this) //
								.bit(0, EssFeneconBydContainer.ChannelId.STATE_163) //
								.bit(2, EssFeneconBydContainer.ChannelId.STATE_164) //
								.bit(4, EssFeneconBydContainer.ChannelId.STATE_165) //
								.bit(5, EssFeneconBydContainer.ChannelId.STATE_166) //
								.bit(6, EssFeneconBydContainer.ChannelId.STATE_167) //
								.bit(7, EssFeneconBydContainer.ChannelId.STATE_168) //
								.bit(8, EssFeneconBydContainer.ChannelId.STATE_169) //
								.bit(9, EssFeneconBydContainer.ChannelId.STATE_170) //
								.bit(10, EssFeneconBydContainer.ChannelId.STATE_171) //
								.bit(11, EssFeneconBydContainer.ChannelId.STATE_172) //
								.bit(12, EssFeneconBydContainer.ChannelId.STATE_173) //
								.bit(13, EssFeneconBydContainer.ChannelId.STATE_174) //
								.bit(14, EssFeneconBydContainer.ChannelId.STATE_175) //
						),
						// ADAS_WARNING_0_1
						m(new BitsWordElement(0x3441, this) //
								.bit(3, EssFeneconBydContainer.ChannelId.STATE_176) //
								.bit(4, EssFeneconBydContainer.ChannelId.STATE_177) //
								.bit(5, EssFeneconBydContainer.ChannelId.STATE_178) //
								.bit(6, EssFeneconBydContainer.ChannelId.STATE_179) //
								.bit(9, EssFeneconBydContainer.ChannelId.STATE_180) //
								.bit(10, EssFeneconBydContainer.ChannelId.STATE_181) //
								.bit(11, EssFeneconBydContainer.ChannelId.STATE_182) //
								.bit(12, EssFeneconBydContainer.ChannelId.STATE_183) //
								.bit(13, EssFeneconBydContainer.ChannelId.STATE_184) //
								.bit(14, EssFeneconBydContainer.ChannelId.STATE_185) //
								.bit(15, EssFeneconBydContainer.ChannelId.STATE_186) //
						),
						// ADAS_WARNING_0_2
						m(new BitsWordElement(0x3442, this) //
								.bit(0, EssFeneconBydContainer.ChannelId.STATE_187) //
								.bit(2, EssFeneconBydContainer.ChannelId.STATE_188) //
								.bit(3, EssFeneconBydContainer.ChannelId.STATE_189) //
						), //
						new DummyRegisterElement(0X3443, 0X344F),
						// ADAS_WARNING_1_0
						m(new BitsWordElement(0x3450, this) //
								.bit(0, EssFeneconBydContainer.ChannelId.STATE_190) //
						), //
							// ADAS_WARNING_1_1
						m(new BitsWordElement(0x3451, this) //
								.bit(3, EssFeneconBydContainer.ChannelId.STATE_190) //
								.bit(4, EssFeneconBydContainer.ChannelId.STATE_191) //
								.bit(5, EssFeneconBydContainer.ChannelId.STATE_192) //
								.bit(6, EssFeneconBydContainer.ChannelId.STATE_193) //
								.bit(9, EssFeneconBydContainer.ChannelId.STATE_194) //
						),
						// ADAS_WARNING_1_2
						m(new BitsWordElement(0x3452, this) //
								.bit(0, EssFeneconBydContainer.ChannelId.STATE_195) //
								.bit(1, EssFeneconBydContainer.ChannelId.STATE_196) //
								.bit(2, EssFeneconBydContainer.ChannelId.STATE_197) //
								.bit(3, EssFeneconBydContainer.ChannelId.STATE_198) //
								.bit(8, EssFeneconBydContainer.ChannelId.STATE_199) //
								.bit(9, EssFeneconBydContainer.ChannelId.STATE_200) //
								.bit(10, EssFeneconBydContainer.ChannelId.STATE_201) //
								.bit(11, EssFeneconBydContainer.ChannelId.STATE_202) //
						)));
	}

	protected ModbusProtocol defineModbus2Protocol() {
		return new ModbusProtocol(this, new FC3ReadRegistersTask(0x38A0, Priority.LOW, //
				// RTU registers
				m(EssFeneconBydContainer.ChannelId.SYSTEM_WORKSTATE, new UnsignedWordElement(0x38A0)),
				m(EssFeneconBydContainer.ChannelId.SYSTEM_WORKMODE, new UnsignedWordElement(0x38A1)),
				m(ManagedSymmetricEss.ChannelId.ALLOWED_DISCHARGE_POWER, new SignedWordElement(0x38A2),
						ElementToChannelConverter.SCALE_FACTOR_3),
				m(ManagedSymmetricEss.ChannelId.ALLOWED_CHARGE_POWER, new SignedWordElement(0x38A3),
						ElementToChannelConverter.SCALE_FACTOR_3),
				m(EssFeneconBydContainer.ChannelId.LIMIT_INDUCTIVE_REACTIVE_POWER, new SignedWordElement(0x38A4)),
				m(EssFeneconBydContainer.ChannelId.LIMIT_CAPACITIVE_REACTIVE_POWER, new SignedWordElement(0x38A5)),
				m(SymmetricEss.ChannelId.ACTIVE_POWER, new SignedWordElement(0x38A6),
						ElementToChannelConverter.SCALE_FACTOR_2),
				m(SymmetricEss.ChannelId.REACTIVE_POWER, new SignedWordElement(0x38A7),
						ElementToChannelConverter.SCALE_FACTOR_2),
				m(SymmetricEss.ChannelId.SOC, new UnsignedWordElement(0x38A8)),
				m(EssFeneconBydContainer.ChannelId.CONTAINER_RUN_NUMBER, new UnsignedWordElement(0x38A9))),
				new FC16WriteRegistersTask(0x0500,
						m(EssFeneconBydContainer.ChannelId.SET_SYSTEM_WORKSTATE, new UnsignedWordElement(0x0500)),
						m(EssFeneconBydContainer.ChannelId.SET_ACTIVE_POWER, new SignedWordElement(0x0501)),
						m(EssFeneconBydContainer.ChannelId.SET_REACTIVE_POWER, new SignedWordElement(0x0502))));
	}

	@Override
	public String debugLog() {
		return "SoC:" + this.getSoc().value().asString() //
				+ "|L:" + this.getActivePower().value().asString() //
				+ "|Allowed:"
				+ this.channel(ManagedSymmetricEss.ChannelId.ALLOWED_CHARGE_POWER).value().asStringWithoutUnit() + ";"
				+ this.channel(ManagedSymmetricEss.ChannelId.ALLOWED_DISCHARGE_POWER).value().asString() //
				+ "|" + this.getGridMode().value().asOptionString();
	}

}<|MERGE_RESOLUTION|>--- conflicted
+++ resolved
@@ -53,11 +53,8 @@
 
 	//private final Logger log = LoggerFactory.getLogger(EssFeneconBydContainer.class);
 
-<<<<<<< HEAD
 	private static final int MAX_APPARENT_POWER = 480_000;
-=======
-	private static final int MAX_APPARENT_POWER = 100_000;
->>>>>>> 5b9824ea
+
 	private static final int UNIT_ID = 100;
 	private boolean readonly = false;	
 

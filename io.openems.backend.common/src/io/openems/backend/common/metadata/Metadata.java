--- conflicted
+++ resolved
@@ -388,7 +388,6 @@
 	 */
 	public EdgeMetadata getEdgeMetadataForUser(User user, String edgeId) throws OpenemsNamedException;
 
-<<<<<<< HEAD
 	/**
 	 * Get the SumState of the edge with the given edgeId.
 	 *
@@ -396,7 +395,7 @@
 	 * @return sumState as {@link Optional} of {@link Level}
 	 */
 	public Optional<Level> getSumState(String edgeId);
-=======
+
 	public interface GenericSystemLog {
 
 		/**
@@ -434,6 +433,5 @@
 	 * @param systemLog the log
 	 */
 	public void logGenericSystemLog(GenericSystemLog systemLog);
->>>>>>> fb6d1dd1
 
 }
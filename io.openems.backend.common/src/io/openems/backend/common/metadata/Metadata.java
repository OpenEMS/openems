--- conflicted
+++ resolved
@@ -43,11 +43,8 @@
 
 	/**
 	 * See {@link #isInitialized()}.
-<<<<<<< HEAD
-=======
 	 * 
 	 * @param callback the callback on 'isInitialized'
->>>>>>> 62a2554b
 	 */
 	public void removeOnIsInitializedListener(Runnable callback);
 

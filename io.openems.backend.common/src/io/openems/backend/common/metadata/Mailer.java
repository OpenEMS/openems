--- conflicted
+++ resolved
@@ -12,15 +12,9 @@
 	/**
 	 * Send alerting mail at stamp to users.
 	 *
-<<<<<<< HEAD
 	 * @param sendAt     time stamp at which the mail was sent
 	 * @param templateId Id of the Template to use
 	 * @param params     mail data (e.g. recipients, subject, ...)
-=======
-	 * @param sendAt   time stamp at which the mail was sent
-	 * @param template mail template to use
-	 * @param params   mail data (e.g. recipients, subject, ...)
->>>>>>> e8e6036a
 	 */
 	public void sendMail(ZonedDateTime sendAt, String templateId, JsonElement params);
 

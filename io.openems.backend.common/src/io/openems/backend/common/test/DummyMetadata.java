package io.openems.backend.common.test;

import java.util.Collection;
import java.util.List;
import java.util.Map;
import java.util.Optional;
import java.util.function.Consumer;
import java.util.function.Function;

import org.osgi.service.event.Event;
import org.osgi.service.event.EventAdmin;

import com.google.gson.JsonObject;

import io.openems.backend.common.alerting.OfflineEdgeAlertingSetting;
import io.openems.backend.common.alerting.SumStateAlertingSetting;
import io.openems.backend.common.alerting.UserAlertingSettings;
import io.openems.backend.common.metadata.Edge;
import io.openems.backend.common.metadata.EdgeHandler;
import io.openems.backend.common.metadata.Metadata;
import io.openems.backend.common.metadata.User;
import io.openems.common.OpenemsOEM;
import io.openems.common.channel.Level;
import io.openems.common.exceptions.OpenemsError.OpenemsNamedException;
import io.openems.common.exceptions.OpenemsException;
import io.openems.common.jsonrpc.request.GetEdgesRequest.PaginationOptions;
import io.openems.common.jsonrpc.response.GetEdgesResponse.EdgeMetadata;
import io.openems.common.session.Language;

public class DummyMetadata implements Metadata {

	private final DummyEventAdmin eventAdmin;

	public DummyMetadata() {
		this.eventAdmin = null;
	}

	public DummyMetadata(Consumer<Event> event) {
		this.eventAdmin = new DummyEventAdmin(event);
	}

	public DummyMetadata(Function<Event, Boolean> eventFilter, Consumer<Event> event) {
		this.eventAdmin = new DummyEventAdmin(eventFilter, event);
	}

	@Override
	public boolean isInitialized() {
		return false;
	}

	@Override
	public Optional<Edge> getEdge(String edgeId) {
		throw new UnsupportedOperationException("Unsupported by Dummy Class");
	}

	@Override
	public Collection<Edge> getAllOfflineEdges() {
		throw new UnsupportedOperationException("Unsupported by Dummy Class");
	}

	@Override
	public UserAlertingSettings getUserAlertingSettings(String edgeId, String userId) throws OpenemsException {
		throw new UnsupportedOperationException("Unsupported by Dummy Class");
	}
	
	@Override
	public List<UserAlertingSettings> getUserAlertingSettings(String edgeId) {
		throw new UnsupportedOperationException("Unsupported by Dummy Class");
	}

	@Override
	public List<OfflineEdgeAlertingSetting> getEdgeOfflineAlertingSettings(String edgeId) throws OpenemsException {
		throw new UnsupportedOperationException("Unsupported by Dummy Class");
	}

	@Override
	public List<SumStateAlertingSetting> getSumStateAlertingSettings(String edgeId) throws OpenemsException {
		throw new UnsupportedOperationException("Unsupported by Dummy Class");
	}

	@Override
	public void setUserAlertingSettings(User user, String edgeId, List<UserAlertingSettings> settings) {
		throw new UnsupportedOperationException("Unsupported by Dummy Class");
	}

	@Override
	public User authenticate(String username, String password) throws OpenemsNamedException {
		throw new UnsupportedOperationException("Unsupported by Dummy Class");
	}

	@Override
	public User authenticate(String token) throws OpenemsNamedException {
		throw new UnsupportedOperationException("Unsupported by Dummy Class");
	}

	@Override
	public void logout(User user) {
		throw new UnsupportedOperationException("Unsupported by Dummy Class");
	}

	@Override
	public Optional<String> getEdgeIdForApikey(String apikey) {
		throw new UnsupportedOperationException("Unsupported by Dummy Class");
	}

	@Override
	public Optional<Edge> getEdgeBySetupPassword(String setupPassword) {
		throw new UnsupportedOperationException("Unsupported by Dummy Class");
	}

	@Override
	public Optional<User> getUser(String userId) {
		throw new UnsupportedOperationException("Unsupported by Dummy Class");
	}

	@Override
	public void addEdgeToUser(User user, Edge edge) throws OpenemsNamedException {
		throw new UnsupportedOperationException("Unsupported by Dummy Class");
	}

	@Override
	public Map<String, Object> getUserInformation(User user) throws OpenemsNamedException {
		throw new UnsupportedOperationException("Unsupported by Dummy Class");
	}

	@Override
	public void setUserInformation(User user, JsonObject jsonObject) throws OpenemsNamedException {
		throw new UnsupportedOperationException("Unsupported by Dummy Class");
	}

	@Override
	public byte[] getSetupProtocol(User user, int setupProtocolId) throws OpenemsNamedException {
		throw new UnsupportedOperationException("Unsupported by Dummy Class");
	}

	@Override
	public JsonObject getSetupProtocolData(User user, String edgeId) throws OpenemsNamedException {
		throw new UnsupportedOperationException("Unsupported by Dummy Class");
	}

	@Override
	public int submitSetupProtocol(User user, JsonObject jsonObject) throws OpenemsNamedException {
		throw new UnsupportedOperationException("Unsupported by Dummy Class");
	}

	@Override
	public void registerUser(JsonObject user, OpenemsOEM.Manufacturer oem) throws OpenemsNamedException {
		throw new UnsupportedOperationException("Unsupported by Dummy Class");
	}

	@Override
	public void updateUserLanguage(User user, Language language) throws OpenemsNamedException {
		throw new UnsupportedOperationException("Unsupported by Dummy Class");
	}

	@Override
	public EventAdmin getEventAdmin() {
		if (this.eventAdmin == null) {
			throw new UnsupportedOperationException("Unsupported by Dummy Class");
		} else {
			return this.eventAdmin;
		}
	}

	@Override
	public EdgeHandler edge() {
		throw new UnsupportedOperationException("Unsupported by Dummy Class");
	}

	@Override
	public Optional<String> getSerialNumberForEdge(Edge edge) {
		throw new UnsupportedOperationException("Unsupported by Dummy Class");
	}

	@Override
	public List<EdgeMetadata> getPageDevice(User user, PaginationOptions paginationOptions)
			throws OpenemsNamedException {
		throw new UnsupportedOperationException("Unsupported by Dummy Class");
	}

	@Override
	public EdgeMetadata getEdgeMetadataForUser(User user, String edgeId) throws OpenemsNamedException {
		throw new UnsupportedOperationException("Unsupported by Dummy Class");
	}

	@Override
<<<<<<< HEAD
	public Optional<Level> getSumState(String edgeId) {
		throw new UnsupportedOperationException("Unsupported by Dummy Class");
	}
=======
	public void logGenericSystemLog(GenericSystemLog systemLog) {
		throw new UnsupportedOperationException("Unsupported by Dummy Class");
	}

>>>>>>> fb6d1dd1
}<|MERGE_RESOLUTION|>--- conflicted
+++ resolved
@@ -184,14 +184,12 @@
 	}
 
 	@Override
-<<<<<<< HEAD
 	public Optional<Level> getSumState(String edgeId) {
 		throw new UnsupportedOperationException("Unsupported by Dummy Class");
 	}
-=======
+
 	public void logGenericSystemLog(GenericSystemLog systemLog) {
 		throw new UnsupportedOperationException("Unsupported by Dummy Class");
 	}
 
->>>>>>> fb6d1dd1
 }
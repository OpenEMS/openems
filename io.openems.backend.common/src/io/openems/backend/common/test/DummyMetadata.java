--- conflicted
+++ resolved
@@ -203,16 +203,12 @@
 	}
 
 	@Override
-<<<<<<< HEAD
-	public Optional<SetupProtocolCoreInfo> getLatestSetupProtocolCoreInfo(String edgeId) throws OpenemsNamedException {
-=======
 	public SetupProtocolCoreInfo getLatestSetupProtocolCoreInfo(String edgeId) throws OpenemsNamedException {
 		throw new UnsupportedOperationException("Unsupported by Dummy Class");
 	}
 
 	@Override
 	public List<SetupProtocolCoreInfo> getProtocolsCoreInfo(String edgeId) throws OpenemsNamedException {
->>>>>>> 0f7119c2
 		throw new UnsupportedOperationException("Unsupported by Dummy Class");
 	}
 

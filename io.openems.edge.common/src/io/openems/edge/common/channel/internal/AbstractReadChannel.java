--- conflicted
+++ resolved
@@ -119,13 +119,9 @@
 			if (!Objects.equals(oldValue.get(), newValue.get())) {
 				this.onChangeCallbacks.forEach(callback -> callback.accept(oldValue, newValue));
 			}
-<<<<<<< HEAD
-			this.appendPastValue(this.activeValue);
-=======
-
-			// Additionally store value in 'pastValues'
-			this.pastValues.put(this.activeValue.getTimestamp(), newValue);
->>>>>>> 7f0e1510
+
+			// Additionally append to 'pastValues'
+			this.appendPastValue(newValue);
 
 		} catch (RuntimeException e) {
 			this.log.error("Error while updating process image for [" + this.address() + "]: " + e.getMessage());

package io.openems.edge.common.channel;

import io.openems.common.channel.AccessMode;
import io.openems.common.channel.ChannelCategory;
import io.openems.common.channel.Level;
import io.openems.common.channel.PersistencePriority;
import io.openems.common.channel.Unit;
import io.openems.common.types.OpenemsType;
import io.openems.common.types.OptionsEnum;
import io.openems.edge.common.channel.internal.AbstractDoc;
import io.openems.edge.common.channel.internal.OpenemsTypeDoc;
import io.openems.edge.common.component.OpenemsComponent;

/**
 * Provides static meta information for a {@link Channel}.
 * 
 * <p>
 * Possible meta information include:
 * 
 * <ul>
 * <li>access-mode (read-only/read-write/write-only) flag
 * {@link Doc#accessMode(AccessMode)}. Defaults to Read-Only.
 * <li>expected OpenemsType via {@link Doc#getType()}
 * <li>descriptive text via {@link Doc#getText()}
 * <li>is debug mode activated via {@link Doc#isDebug()}
 * <li>callback on initialization of a Channel via
 * {@link Doc#getOnInitCallback()}
 * </ul>
 */
public interface Doc {

	/**
	 * Create a Channel-Doc with a specific OpenemsType.
	 * 
	 * <p>
	 * use like this:
	 * 
	 * <pre>
	 * Doc.of(OpenemsType.INTEGER)
	 * </pre>
	 * 
	 * 
	 * @param type the OpenemsType
	 * @return an instance of {@link OpenemsTypeDoc}
	 */
	public static OpenemsTypeDoc<?> of(OpenemsType type) {
		return OpenemsTypeDoc.of(type);
	}

	/**
	 * Create a Channel-Doc with specific options defined by an {@link OptionsEnum}.
	 * 
	 * <p>
	 * use like this:
	 * 
	 * <pre>
	 * Doc.of([YourOptionsEnum].values())
	 * </pre>
	 * 
	 * @param options the possible options as an OptionsEnum
	 * @return an instance of {@link EnumDoc}
	 */
	public static EnumDoc of(OptionsEnum[] options) {
		return new EnumDoc(options);
	}

	/**
	 * Create a Channel-Doc for a {@link StateChannel} with a given {@link Level}.
	 * 
	 * <p>
	 * use like this:
	 * 
	 * <pre>
	 * Doc.of(Level.FAULT)
	 * </pre>
	 * 
	 * @param level the Level
	 * @return an instance of {@link StateChannelDoc}
	 */
	public static StateChannelDoc of(Level level) {
		return new StateChannelDoc(level);
	}

	/**
	 * Gets the {@link ChannelCategory} of the Channel of this Doc.
	 * 
	 * @return the ChannelCategory
	 */
	public ChannelCategory getChannelCategory();

	/**
	 * Gets the OpenemsType.
	 * 
	 * @return the OpenemsType
	 */
	public OpenemsType getType();

	/**
	 * Gets the 'Access-Mode' information.
	 * 
	 * @return the {@link AccessMode}
	 */
	public AccessMode getAccessMode();

	/**
	 * Gets the Unit. Defaults to NONE.
	 * 
	 * @return the unit
	 */
	public Unit getUnit();

	/**
	 * Gets the Persistence Priority. Defaults to VERY_LOW.
	 * 
	 * <p>
	 * This parameter may be used by persistence services to decide, if the Channel
	 * should be persisted to the hard disk.
	 * 
	 * @return the {@link PersistencePriority}
	 */
	public PersistencePriority getPersistencePriority();

	/**
	 * Sets the descriptive text. Defaults to an empty string.
	 * 
	 * @param text the text
	 * @return myself
	 */
	public Doc text(String text);

	/**
	 * Gets the descriptive text. Defaults to empty String.
	 * 
	 * @return the text
	 */
	public String getText();

	/**
	 * Sets an object that holds information about the source of this Channel, i.e.
	 * a Modbus Register or REST-Api endpoint address. Defaults to null.
	 * 
<<<<<<< HEAD
	 * @param source the source object
=======
	 * @param <SOURCE> the type of the source attachment
	 * @param source   the source object
>>>>>>> c328b248
	 * @return myself
	 */
	public <SOURCE> Doc source(SOURCE source);

	/**
	 * Gets the source information object. Defaults to empty String.
	 * 
<<<<<<< HEAD
=======
	 * @param <SOURCE> the type of the source attachment
>>>>>>> c328b248
	 * @return the soure information object
	 */
	public <SOURCE> SOURCE getSource();

	/**
<<<<<<< HEAD
	 * Is the more verbose debug mode activated?
=======
	 * Is the more verbose debug mode activated?.
>>>>>>> c328b248
	 * 
	 * @return true for debug mode
	 */
	public boolean isDebug();

	/**
	 * Creates an instance of {@link Channel} for the given Channel-ID using its
	 * Channel-{@link AbstractDoc}.
	 * 
	 * @param <C>       the type of the Channel
	 * @param component the {@link OpenemsComponent}
	 * @param channelId the Channel-ID
	 * @return the Channel
	 */
	public <C extends Channel<?>> C createChannelInstance(OpenemsComponent component,
			io.openems.edge.common.channel.ChannelId channelId);

}<|MERGE_RESOLUTION|>--- conflicted
+++ resolved
@@ -139,12 +139,8 @@
 	 * Sets an object that holds information about the source of this Channel, i.e.
 	 * a Modbus Register or REST-Api endpoint address. Defaults to null.
 	 * 
-<<<<<<< HEAD
-	 * @param source the source object
-=======
 	 * @param <SOURCE> the type of the source attachment
 	 * @param source   the source object
->>>>>>> c328b248
 	 * @return myself
 	 */
 	public <SOURCE> Doc source(SOURCE source);
@@ -152,20 +148,13 @@
 	/**
 	 * Gets the source information object. Defaults to empty String.
 	 * 
-<<<<<<< HEAD
-=======
 	 * @param <SOURCE> the type of the source attachment
->>>>>>> c328b248
 	 * @return the soure information object
 	 */
 	public <SOURCE> SOURCE getSource();
 
 	/**
-<<<<<<< HEAD
-	 * Is the more verbose debug mode activated?
-=======
 	 * Is the more verbose debug mode activated?.
->>>>>>> c328b248
 	 * 
 	 * @return true for debug mode
 	 */

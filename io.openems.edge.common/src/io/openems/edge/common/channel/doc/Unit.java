package io.openems.edge.common.channel.doc;

import com.google.common.base.CaseFormat;

import io.openems.common.types.OpenemsType;

public enum Unit {
	/*
	 * Generic
	 */

	/**
	 * No Unit
	 */
	NONE(""),
	/**
	 * Percentage [%], 0-100
	 */
	PERCENT("%"),
	/**
	 * On or Off
	 */
	ON_OFF(""),

	/*
	 * Power
	 */

	/**
	 * Unit of Active Power [W]
	 */
	WATT("W"),
	/**
	 * Unit of Active Power [mW]
	 */
	MILLIWATT("mW", WATT, -3),
	/**
	 * Unit of Active Power [kW]
	 */
	KILOWATT("kW", WATT, 3),

	/**
	 * Unit of Reactive Power [var]
	 */
	VOLT_AMPERE_REACTIVE("var"),
	/**
	 * Unit of Reactive Power [kvar]
	 */
<<<<<<< HEAD
	KILOVOLT_AMPERE_REACTIVE("kvar", VOLT_AMPERE_REACTIVE, -3),
=======
	KILO_VOLT_AMPERE_REACTIVE("kvar", VOLT_AMPERE_REACTIVE, 3),

>>>>>>> ee8f83d9
	/**
	 * Unit of Apparent Power [VA]
	 */
	VOLT_AMPERE("VA"),
	/**
	 * Unit of kilo Apparent Power [kVA]
	 */
	KILO_VOLT_AMPERE("kVA", VOLT_AMPERE, 3),

	/*
	 * Voltage
	 */

	/**
	 * Unit of Voltage [V]
	 */
	VOLT("V"),

	/**
	 * Unit of Voltage [mV]
	 */
	MILLIVOLT("mV", VOLT, -3),

	/*
	 * Current
	 */

	/**
	 * Unit of Current [A]
	 */
	AMPERE("A"),
	/**
	 * Unit of Current [mA]
	 */
	MILLIAMPERE("mA", AMPERE, -3),

	/*
	 * Energy
	 */

	/**
	 * Unit of Energy [Wh]
	 */
	WATT_HOURS("Wh"),
	/**
	 * Unit of Energy [kWh]
	 */
	KILOWATT_HOURS("kWh", WATT_HOURS, 3),

	/**
	 * Unit of Reactive Energy [varh]
	 */
	VOLT_AMPERE_REACTIVE_HOURS("varh"),
	/**
	 * Unit of Reactive Energy [kVArh]
	 */
	KILOVOLT_AMPERE_REACTIVE_HOURS("kvarh", VOLT_AMPERE_REACTIVE_HOURS, 3),

	/**
	 * Unit of Energy [Wh/Wp]
	 */
	WATT_HOURS_BY_WATT_PEAK("Wh/Wp"),

	/*
	 * Frequency
	 */

	/**
	 * Unit of Frequency [Hz]
	 */
	HERTZ("Hz"),
	/**
	 * Unit of Frequency [mHz]
	 */
	MILLIHERTZ("mHz", HERTZ, -3),

	/*
	 * Temperature
	 */

	/**
	 * Unit of Temperature [�C]
	 */
	DEGREE_CELSIUS("�C"),
	/**
	 * Unit of Temperature [d�C]
	 */
	DEZIDEGREE_CELSIUS("d�C", DEGREE_CELSIUS, -1),

	/*
	 * Time
	 */
	/**
	 * Unit of Time in Seconds [s]
	 */
	SECONDS("sec"),
	/**
	 * Unit of Frequency [mHz]
	 */
	MILLISECONDS("ms", SECONDS, -3),

	/*
	 * Resistance
	 */

	/**
	 * Unit of Resistance [Ohm]
	 */
	OHM("Ohm"),

	/**
	 * Unit of Resistance [kOhm]
	 */
	KILOOHM("kOhm", OHM, 3);

	private final Unit baseUnit;
	private final int scaleFactor;
	private final String symbol;

	private Unit(String symbol) {
		this(symbol, null, 0);
	}

	private Unit(String symbol, Unit baseUnit, int scaleFactor) {
		this.symbol = symbol;
		this.baseUnit = baseUnit;
		this.scaleFactor = scaleFactor;
	}

	public Unit getBaseUnit() {
		return baseUnit;
	}

	public int getAsBaseUnit(int value) {
		return (int) (value * Math.pow(10, this.scaleFactor));
	}

	public String getSymbol() {
		return symbol;
	}

	public String format(Object value, OpenemsType type) {
		switch (this) {
		case NONE:
			return value.toString();
		case AMPERE:
		case DEGREE_CELSIUS:
		case DEZIDEGREE_CELSIUS:
		case HERTZ:
		case MILLIAMPERE:
		case MILLIHERTZ:
		case MILLIVOLT:
		case PERCENT:
		case VOLT:
		case VOLT_AMPERE:
		case VOLT_AMPERE_REACTIVE:
		case WATT:
		case KILOWATT:
		case MILLIWATT:
		case WATT_HOURS:
		case OHM:
		case KILOOHM:
		case SECONDS:
			return value + " " + this.symbol;
		case ON_OFF:
			boolean booleanValue = (Boolean) value;
			return booleanValue ? "ON" : "OFF";
		default:
			break;
		}
		return "FORMAT_ERROR"; // should never happen, if 'switch' is complete
	}

	public String formatAsBaseUnit(Object value, OpenemsType type) {
		if (this.baseUnit != null) {
			switch (type) {
			case SHORT:
			case INTEGER:
			case LONG:
			case FLOAT:
			case DOUBLE:
				return this.baseUnit.formatAsBaseUnit(this.getAsBaseUnit((int) value), type);
			case BOOLEAN:
			case STRING:
				return this.baseUnit.formatAsBaseUnit(value, type);
			}
		} else {
			this.format(value, type);
		}
		return "FORMAT_ERROR"; // should never happen, if 'switch' is complete
	}

	@Override
	public String toString() {
		return CaseFormat.UPPER_UNDERSCORE.to(CaseFormat.UPPER_CAMEL, this.name()) + //
				(this.symbol.isEmpty() ? "" : " [" + this.symbol + "]");
	}
}<|MERGE_RESOLUTION|>--- conflicted
+++ resolved
@@ -46,12 +46,7 @@
 	/**
 	 * Unit of Reactive Power [kvar]
 	 */
-<<<<<<< HEAD
-	KILOVOLT_AMPERE_REACTIVE("kvar", VOLT_AMPERE_REACTIVE, -3),
-=======
-	KILO_VOLT_AMPERE_REACTIVE("kvar", VOLT_AMPERE_REACTIVE, 3),
-
->>>>>>> ee8f83d9
+	KILOVOLT_AMPERE_REACTIVE("kvar", VOLT_AMPERE_REACTIVE, 3),
 	/**
 	 * Unit of Apparent Power [VA]
 	 */
@@ -59,7 +54,7 @@
 	/**
 	 * Unit of kilo Apparent Power [kVA]
 	 */
-	KILO_VOLT_AMPERE("kVA", VOLT_AMPERE, 3),
+	KILOVOLT_AMPERE("kVA", VOLT_AMPERE, 3),
 
 	/*
 	 * Voltage

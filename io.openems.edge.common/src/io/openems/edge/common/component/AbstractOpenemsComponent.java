--- conflicted
+++ resolved
@@ -127,11 +127,7 @@
 			this.logMessage("Activate DISABLED");
 		}
 
-<<<<<<< HEAD
-//		this.addChannelsForProperties(context.getProperties());
-=======
 		this.addChannelsForProperties(context);
->>>>>>> 197ac60d
 	}
 
 	/**

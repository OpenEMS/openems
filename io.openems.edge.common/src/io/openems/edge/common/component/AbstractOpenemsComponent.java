--- conflicted
+++ resolved
@@ -127,13 +127,9 @@
 			this.logMessage("Activate DISABLED");
 		}
 
-<<<<<<< HEAD
 //	TODO fix type of property channels to avoid errors like 
 //		[backend.timedata.influx.Influx] [Timedata.InfluxDB] Unable to write to InfluxDB: partial write: field type conflict: input field "ctrlApiRest0/_PropertyApiTimeout" on measurement "
 //		this.addChannelsForProperties(context.getProperties());
-=======
-		this.addChannelsForProperties(context);
->>>>>>> 878d06b8
 	}
 
 	/**

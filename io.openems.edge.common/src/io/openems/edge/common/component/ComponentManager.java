package io.openems.edge.common.component;

import java.util.List;

import io.openems.common.OpenemsConstants;
import io.openems.common.channel.Level;
import io.openems.common.exceptions.OpenemsError;
import io.openems.common.exceptions.OpenemsError.OpenemsNamedException;
import io.openems.common.types.ChannelAddress;
import io.openems.common.types.EdgeConfig;
import io.openems.edge.common.channel.Channel;
import io.openems.edge.common.channel.Doc;
import org.slf4j.Logger;

/**
 * A Service that provides access to OpenEMS-Components.
 */
public interface ComponentManager extends OpenemsComponent {

	// TODO extend interface with roles and stuff

	enum ChannelId implements io.openems.edge.common.channel.ChannelId {
		CONFIG_NOT_ACTIVATED(Doc.of(Level.WARNING) //
				.text("A configured OpenEMS Component was not activated")), //
		WAS_OUT_OF_MEMORY(Doc.of(Level.FAULT) //
				.text("OutOfMemory had happened. Found heap dump files."));

		private final Doc doc;

		private ChannelId(Doc doc) {
			this.doc = doc;
		}

		public Doc doc() {
			return this.doc;
		}
	}

	/**
	 * Gets all enabled OpenEMS-Components.
	 *
	 * @return a List of OpenEMS-Components
	 * @throws IllegalArgumentException if the Component was not found
	 */
<<<<<<< HEAD
	List<OpenemsComponent> getComponents();

	/**
	 * Gets a OpenEMS-Component by its Component-ID.
	 *
=======
	public List<OpenemsComponent> getEnabledComponents();

	/**
	 * Gets all OpenEMS-Components.
	 * 
	 * @return a List of OpenEMS-Components
	 * @throws IllegalArgumentException if the Component was not found
	 */
	public List<OpenemsComponent> getAllComponents();

	/**
	 * Gets a OpenEMS-Component by its Component-ID. The Component is guaranteed to
	 * be enabled.
	 * 
>>>>>>> 53e06a98
	 * @param componentId the Component-ID (e.g. "_sum")
	 * @param <T>         the typed Component
	 * @return the OpenEMS-Component
	 * @throws OpenemsNamedException if the Component was not found
	 */
	@SuppressWarnings("unchecked")
	default <T extends OpenemsComponent> T getComponent(String componentId) throws OpenemsNamedException {
		if (componentId == OpenemsConstants.COMPONENT_MANAGER_ID) {
			return (T) this;
		}
		List<OpenemsComponent> components = this.getEnabledComponents();
		for (OpenemsComponent component : components) {
			if (component.id().equals(componentId)) {
				return (T) component;
			}
		}
		throw OpenemsError.EDGE_NO_COMPONENT_WITH_ID.exception(componentId);
	}

	/**
	 * Gets a OpenEMS-Component by its Component-ID. Be careful, that the Component
	 * might not be 'enabled'. If in doubt, use {@link #getComponent(String)}
	 * instead.
	 * 
	 * @param componentId the Component-ID (e.g. "_sum")
	 * @param <T>         the typed Component
	 * @return the OpenEMS-Component
	 * @throws OpenemsNamedException if the Component was not found
	 */
	@SuppressWarnings("unchecked")
	public default <T extends OpenemsComponent> T getPossiblyDisabledComponent(String componentId)
			throws OpenemsNamedException {
		if (componentId == OpenemsConstants.COMPONENT_MANAGER_ID) {
			return (T) this;
		}
		List<OpenemsComponent> components = this.getAllComponents();
		for (OpenemsComponent component : components) {
			if (component.id().equals(componentId)) {
				return (T) component;
			}
		}
		throw OpenemsError.EDGE_NO_COMPONENT_WITH_ID.exception(componentId);
	}

	/**
	 * Gets a Channel by its Channel-Address.
	 *
	 * @param channelAddress the Channel-Address
	 * @param <T>            the typed Channel
	 * @return the Channel
	 * @throws IllegalArgumentException if the Channel is not available
	 * @throws OpenemsNamedException    on error
	 */
	default <T extends Channel<?>> T getChannel(ChannelAddress channelAddress)
			throws IllegalArgumentException, OpenemsNamedException {
		OpenemsComponent component = this.getComponent(channelAddress.getComponentId());
		return component.channel(channelAddress.getChannelId());
	}

	/**
	 * Gets the complete configuration of this OpenEMS Edge.
	 *
	 * @return the EdgeConfig object
	 */
	EdgeConfig getEdgeConfig();

	/**
	 * Checks whether the corresponding component to the given information is activated
	 * @param componentId
	 * @param pid
	 * @return
	 */
	boolean isComponentActivated(String componentId, String pid);

	void logWarn(Logger log, String s);

	void logError(Logger log, String message);

	List<String> checkForNotActivatedComponents();
}<|MERGE_RESOLUTION|>--- conflicted
+++ resolved
@@ -17,7 +17,7 @@
  */
 public interface ComponentManager extends OpenemsComponent {
 
-	// TODO extend interface with roles and stuff
+	// FIXME extend interface with roles and stuff
 
 	enum ChannelId implements io.openems.edge.common.channel.ChannelId {
 		CONFIG_NOT_ACTIVATED(Doc.of(Level.WARNING) //
@@ -42,13 +42,6 @@
 	 * @return a List of OpenEMS-Components
 	 * @throws IllegalArgumentException if the Component was not found
 	 */
-<<<<<<< HEAD
-	List<OpenemsComponent> getComponents();
-
-	/**
-	 * Gets a OpenEMS-Component by its Component-ID.
-	 *
-=======
 	public List<OpenemsComponent> getEnabledComponents();
 
 	/**
@@ -63,7 +56,6 @@
 	 * Gets a OpenEMS-Component by its Component-ID. The Component is guaranteed to
 	 * be enabled.
 	 * 
->>>>>>> 53e06a98
 	 * @param componentId the Component-ID (e.g. "_sum")
 	 * @param <T>         the typed Component
 	 * @return the OpenEMS-Component
@@ -117,7 +109,7 @@
 	 * @throws IllegalArgumentException if the Channel is not available
 	 * @throws OpenemsNamedException    on error
 	 */
-	default <T extends Channel<?>> T getChannel(ChannelAddress channelAddress)
+	public default <T extends Channel<?>> T getChannel(ChannelAddress channelAddress)
 			throws IllegalArgumentException, OpenemsNamedException {
 		OpenemsComponent component = this.getComponent(channelAddress.getComponentId());
 		return component.channel(channelAddress.getChannelId());
@@ -128,7 +120,7 @@
 	 *
 	 * @return the EdgeConfig object
 	 */
-	EdgeConfig getEdgeConfig();
+	public EdgeConfig getEdgeConfig();
 
 	/**
 	 * Checks whether the corresponding component to the given information is activated
@@ -136,11 +128,13 @@
 	 * @param pid
 	 * @return
 	 */
+	// FIXME
 	boolean isComponentActivated(String componentId, String pid);
 
 	void logWarn(Logger log, String s);
 
 	void logError(Logger log, String message);
 
+	// FIXME
 	List<String> checkForNotActivatedComponents();
 }
package io.openems.edge.common.component;

import java.io.IOException;
import java.util.Collection;
import java.util.Dictionary;

import org.osgi.framework.Constants;
import org.osgi.service.cm.Configuration;
import org.osgi.service.cm.ConfigurationAdmin;
import org.osgi.service.component.ComponentContext;

import io.openems.common.channel.AccessMode;
import io.openems.common.channel.Level;
import io.openems.edge.common.channel.Channel;
import io.openems.edge.common.channel.Doc;
import io.openems.edge.common.channel.StateChannel;
import io.openems.edge.common.channel.internal.StateCollectorChannel;
import io.openems.edge.common.channel.internal.StateCollectorChannelDoc;
import io.openems.edge.common.modbusslave.ModbusSlaveNatureTable;
import io.openems.edge.common.modbusslave.ModbusType;

/**
 * This is the base interface for and should be implemented by every service
 * component in OpenEMS Edge.
 * 
 * <p>
 * Every OpenEMS service has:
 * <ul>
 * <li>a unique ID (see {@link #id()})
 * <li>an enabled/disabled state (see {@link #isEnabled()})
 * <li>an OSGi service PID (see {@link #servicePid()}
 * <li>Channels (see {@link Channel}), identified by {@link ChannelId} or
 * String-ID and provided via {@link #channel(String)},
 * {@link #channel(io.openems.edge.common.channel.ChannelId)} and
 * {@link #channels()}
 * <li>a kind of 'toString' method which provides the most important info about
 * the component. (see {@link #debugLog()})
 * </ul>
 * 
 * <p>
 * The recommended implementation of an OpenEMS component is via
 * {@link AbstractOpenemsComponent}.
 */
public interface OpenemsComponent {

	/**
	 * Returns a unique ID for this OpenEMS component.
	 * 
	 * @return the unique ID
	 */
	public String id();

	/**
	 * Returns a human-readable name of this Component..
	 * 
	 * @return the human-readable name
	 */
	public String alias();

	/**
	 * Returns whether this component is enabled.
	 * 
	 * @return true if the component is enabled
	 */
	public boolean isEnabled();

	/**
	 * Returns the Service PID.
	 * 
	 * @return the OSGi Service PID
	 */
	default String servicePid() {
		ComponentContext context = this.getComponentContext();
		if (context != null) {
			Dictionary<String, Object> properties = context.getProperties();
			Object servicePid = properties.get(Constants.SERVICE_PID);
			if (servicePid != null) {
				return servicePid.toString();
			}
		}
		return "";
	}

	/**
	 * Returns the Service Factory-PID.
	 * 
	 * @return the OSGi Service Factory-PID
	 */
	default String serviceFactoryPid() {
		ComponentContext context = this.getComponentContext();
		if (context != null) {
			Dictionary<String, Object> properties = context.getProperties();

			Object servicePid = properties.get("service.factoryPid");
			if (servicePid != null) {
				return servicePid.toString();
			}

			// Singleton?
			servicePid = properties.get("component.name");
			if (servicePid != null) {
				return servicePid.toString();
			}
		}
		return "";
	}

	/**
	 * Returns the ComponentContext.
	 * 
	 * @return the OSGi ComponentContext
	 */
	public ComponentContext getComponentContext();

	/**
	 * Returns an undefined Channel defined by its ChannelId string representation.
	 * 
	 * <p>
	 * Note: It is preferred to use the typed channel()-method, that's why it is
	 * marked as @Deprecated.
	 * 
	 * @param channelName the Channel-ID as a string
	 * @return the Channel or null
	 */
	@Deprecated
	public Channel<?> _channel(String channelName);

	/**
	 * Returns a Channel defined by its ChannelId string representation.
	 * 
	 * @param channelName the Channel-ID as a string
	 * @param <T>         the expected typed Channel
	 * @throws IllegalArgumentException on error
	 * @return the Channel or throw Exception
	 */
	@SuppressWarnings("unchecked")
	default <T extends Channel<?>> T channel(String channelName) throws IllegalArgumentException {
		Channel<?> channel = this._channel(channelName);
		// check for null
		if (channel == null) {
			throw new IllegalArgumentException(
					"Channel [" + channelName + "] is not defined for ID [" + this.id() + "].");
		}
		// check correct type
		T typedChannel;
		try {
			typedChannel = (T) channel;
		} catch (ClassCastException e) {
			throw new IllegalArgumentException(
					"Channel [" + this.id() + "/" + channelName + "] is not of expected type.");
		}
		return typedChannel;
	}

	/**
	 * Returns a Channel defined by its ChannelId.
	 * 
	 * @param <T>       the Type of the Channel. See {@link Doc#getType()}
	 * @param channelId the Channel-ID
	 * @return the Channel
	 * @throws IllegalArgumentException on error
	 */
	default <T extends Channel<?>> T channel(io.openems.edge.common.channel.ChannelId channelId)
			throws IllegalArgumentException {
		T channel = this.<T>channel(channelId.id());
		return channel;
	}

	/**
	 * Returns all Channels.
	 * 
	 * @return a Collection of Channels
	 */
	public Collection<Channel<?>> channels();

	public enum ChannelId implements io.openems.edge.common.channel.ChannelId {
		// Running State of the component. Keep values in sync with 'Level' enum!
		STATE(new StateCollectorChannelDoc());

		private final Doc doc;

		private ChannelId(Doc doc) {
			this.doc = doc;
		}

		@Override
		public Doc doc() {
			return this.doc;
		}
	}

	public static ModbusSlaveNatureTable getModbusSlaveNatureTable(AccessMode accessMode) {
		return ModbusSlaveNatureTable.of(OpenemsComponent.class, accessMode, 80) //
				.channel(0, ChannelId.STATE, ModbusType.UINT16) //
				.build();
	}

	/**
	 * Gets the Component State-Channel.
	 * 
	 * @return the StateCollectorChannel
	 */
	public default StateCollectorChannel getStateChannel() {
		return this._getChannelAs(ChannelId.STATE, StateCollectorChannel.class);
	}

	/**
	 * Gets the Component State {@link Level}.
	 * 
	 * @return the StateCollectorChannel
	 */
	public default Level getState() {
		return this.getStateChannel().value().asEnum();
	}

	@SuppressWarnings("unchecked")
	/**
	 * Gets the Channel as the given Type.
	 * 
	 * @param channelId the Channel-ID
	 * @param type      the expected Type
	 * @return the Channel
	 */
	default <T extends Channel<?>> T _getChannelAs(ChannelId channelId, Class<T> type) {
		Channel<?> channel = this.channel(channelId);
		if (channel == null) {
			throw new IllegalArgumentException("Channel [" + channelId + "] is not defined.");
		}
		if (!type.isAssignableFrom(channel.getClass())) {
			throw new IllegalArgumentException(
					"Channel [" + channelId + "] must be of type '" + type.getSimpleName() + "'.");
		}
		return (T) channel;
	}

	/**
	 * Gets some output that is suitable for a continuous Debug log. Returns 'null'
	 * by default which causes no output.
	 * 
	 * @return the debug log output
	 */
	public default String debugLog() {
		return null;
	}

	/**
	 * Does this OpenEMS Component report any Faults?
	 * 
	 * <p>
	 * Evaluates all {@link StateChannel}s and returns true if any Channel with
	 * {@link Level#FAULT} is set.
	 * 
	 * @return true if there is a Fault.
	 */
	public default boolean hasFaults() {
<<<<<<< HEAD
		Level level = this.getState().value().asEnum();
=======
		Level level = this.getState();
>>>>>>> 0a636579
		return level.isAtLeast(Level.FAULT);
	}

	/**
	 * Sets a target filter for a Declarative Service @Reference member.
	 * 
	 * <p>
	 * Usage:
	 * 
	 * <pre>
	 * updateReferenceFilter(config.service_pid(), "Controllers", controllersIds);
	 * </pre>
	 * 
	 * <p>
	 * Generates a 'target' filter on the 'Controllers' member so, that the target
	 * component 'id' is in 'controllerIds'.
	 * 
	 * @param cm     a ConfigurationAdmin instance. Get one using
	 * 
	 *               <pre>
	 *               &#64;Reference
	 *               ConfigurationAdmin cm;
	 *               </pre>
	 * 
	 * @param pid    PID of the calling component (use 'config.service_pid()' or
	 *               '(String)prop.get(Constants.SERVICE_PID)'
	 * @param member Name of the Method or Field with the Reference annotation, e.g.
	 *               'Controllers' for 'addControllers()' method
	 * @param ids    Component IDs to be filtered for
	 * 
	 * @return true if the filter was updated. You may use it to abort the
	 *         activate() method.
	 */
	public static boolean updateReferenceFilter(ConfigurationAdmin cm, String pid, String member, String... ids) {
		final String targetProperty = member + ".target";
		/*
		 * generate required target filter
		 */
		// target component must be enabled
		StringBuilder targetBuilder = new StringBuilder("(&(enabled=true)");
		// target component must not be the same as the calling component
		targetBuilder.append("(!(service.pid=" + pid + "))");
		// add filter for given Component-IDs
		targetBuilder.append("(|");
		for (String id : ids) {
			targetBuilder.append("(id=" + id + ")");
		}
		targetBuilder.append("))");
		String requiredTarget = targetBuilder.toString();
		/*
		 * read existing target filter
		 */
		Configuration c;
		try {
			c = cm.getConfiguration(pid, "?");
			Dictionary<String, Object> properties = c.getProperties();
			String existingTarget = (String) properties.get(targetProperty);
			/*
			 * update target filter if required
			 */
			if (!requiredTarget.equals(existingTarget)) {
				properties.put(targetProperty, requiredTarget);
				c.update(properties);
				return true;
			}
		} catch (IOException | SecurityException e) {
			System.out.println("ERROR: " + e.getMessage());
		}
		return false;
	}

	/**
	 * Update a configuration property.
	 * 
	 * <p>
	 * Usage:
	 * 
	 * <pre>
	 * updateConfigurationProperty(cm, servicePid, "propertyName", "propertyValue");
	 * </pre>
	 * 
	 * <p>
	 * 
	 * @param cm       a ConfigurationAdmin instance. Get one using
	 * 
	 *                 <pre>
	 *                 &#64;Reference
	 *                 ConfigurationAdmin cm;
	 *                 </pre>
	 * 
	 * @param pid      PID of the calling component (use 'config.service_pid()' or
	 *                 '(String)prop.get(Constants.SERVICE_PID)'
	 * @param property Name of the configuration property
	 * @param value    New configuration value
	 */
	public static void updateConfigurationProperty(ConfigurationAdmin cm, String pid, String property, Object value) {
		Configuration c;
		try {
			c = cm.getConfiguration(pid, "?");
			Dictionary<String, Object> properties = c.getProperties();
			properties.put(property, value);
			c.update(properties);
		} catch (IOException | SecurityException e) {
			System.out.println("ERROR: " + e.getMessage());
		}
	}
}<|MERGE_RESOLUTION|>--- conflicted
+++ resolved
@@ -253,11 +253,7 @@
 	 * @return true if there is a Fault.
 	 */
 	public default boolean hasFaults() {
-<<<<<<< HEAD
-		Level level = this.getState().value().asEnum();
-=======
 		Level level = this.getState();
->>>>>>> 0a636579
 		return level.isAtLeast(Level.FAULT);
 	}
 

package io.openems.edge.common.type;

import java.util.Arrays;
import java.util.Optional;

import com.google.gson.JsonElement;
import com.google.gson.JsonNull;
import com.google.gson.JsonPrimitive;

import io.openems.common.types.OpenemsType;
import io.openems.common.types.OptionsEnum;
import io.openems.edge.common.channel.value.Value;

/**
 * Handles implicit conversions between {@link OpenemsType}s
 */
public class TypeUtils {

	@SuppressWarnings("unchecked")
	public static <T> T getAsType(OpenemsType type, Object value) throws IllegalArgumentException {
		// Extract Value containers
		if (value instanceof Value<?>) {
			value = ((Value<?>) value).get();
		}
		// Extract Optionals
		if (value instanceof Optional<?>) {
			value = ((Optional<?>) value).orElse(null);
		}
		// Extract OptionsEnum
		if (value instanceof OptionsEnum) {
			value = ((OptionsEnum) value).getValue();
		}
		// Extract Enum (lower priority than OptionsEnum)
		if (value instanceof Enum<?>) {
			value = ((Enum<?>) value).ordinal();
		}
		switch (type) {
		case BOOLEAN:
			if (value == null) {
				return (T) (Boolean) value;

			} else if (value instanceof Boolean) {
				return (T) (Boolean) value;

			} else if (value instanceof Short) {
				return (T) ((Short) value == 0 ? Boolean.FALSE : Boolean.TRUE);

			} else if (value instanceof Integer) {
				return (T) ((Integer) value == 0 ? Boolean.FALSE : Boolean.TRUE);

			} else if (value instanceof Long) {
				return (T) ((Long) value == 0 ? Boolean.FALSE : Boolean.TRUE);

			} else if (value instanceof Float) {
				return (T) ((Float) value == 0 ? Boolean.FALSE : Boolean.TRUE);

			} else if (value instanceof Double) {
				return (T) ((Double) value == 0 ? Boolean.FALSE : Boolean.TRUE);

			} else if (value instanceof String) {
				String stringValue = (String) value;
				if (stringValue.equalsIgnoreCase("false")) {
					return (T) Boolean.FALSE;
				} else if (stringValue.equalsIgnoreCase("true")) {
					return (T) Boolean.TRUE;
				} else {
					throw new IllegalArgumentException("Cannot convert String [" + value + "] to Boolean.");
				}
			}

		case SHORT:
			if (value == null) {
				return (T) (Short) value;

			} else if (value instanceof Boolean) {
				boolean boolValue = (Boolean) value;
				return (T) Short.valueOf((boolValue ? (short) 1 : (short) 0));

			} else if (value instanceof Short) {
				return (T) (Short) value;

			} else if (value instanceof Integer) {
				int intValue = (Integer) value;
				if (intValue >= Short.MIN_VALUE && intValue <= Short.MAX_VALUE) {
					return (T) Short.valueOf((short) intValue);
				} else {
					throw new IllegalArgumentException(
							"Cannot convert. Integer [" + value + "] is not fitting in Short range.");
				}

			} else if (value instanceof Long) {
				long longValue = (Long) value;
				if (longValue >= Short.MIN_VALUE && longValue <= Short.MAX_VALUE) {
					return (T) Short.valueOf((short) longValue);
				} else {
					throw new IllegalArgumentException(
							"Cannot convert. Long [" + value + "] is not fitting in Short range.");
				}

			} else if (value instanceof Float) {
				float floatValue = (Float) value;
				int intValue = Math.round(floatValue);
				if (intValue >= Short.MIN_VALUE && intValue <= Short.MAX_VALUE) {
					return (T) Short.valueOf((short) intValue);
				} else {
					throw new IllegalArgumentException(
							"Cannot convert. Float [" + value + "] is not fitting in Short range.");
				}

			} else if (value instanceof Double) {
				double doubleValue = (Double) value;
				long longValue = Math.round(doubleValue);
				if (longValue >= Integer.MIN_VALUE && longValue <= Integer.MAX_VALUE) {
					return (T) Integer.valueOf((int) longValue);
				} else {
					throw new IllegalArgumentException(
							"Cannot convert. Double [" + value + "] is not fitting in Short range.");
				}

			} else if (value instanceof String) {
				String stringValue = (String) value;
				return (T) Short.valueOf(Short.parseShort(stringValue));
			}
			break;

		case INTEGER:
			if (value == null) {
				return (T) ((Integer) value);

			} else if (value instanceof Boolean) {
				boolean boolValue = (Boolean) value;
				return (T) Integer.valueOf((boolValue ? 1 : 0));

			} else if (value instanceof Short) {
				return (T) Integer.valueOf((Short) value);

			} else if (value instanceof Integer) {
				return (T) (Integer) value;

			} else if (value instanceof Long) {
				long longValue = (Long) value;
				if (longValue >= Integer.MIN_VALUE && longValue <= Integer.MAX_VALUE) {
					return (T) Integer.valueOf((int) longValue);
				} else {
					throw new IllegalArgumentException(
							"Cannot convert. Long [" + value + "] is not fitting in Integer range.");
				}

			} else if (value instanceof Float) {
				float floatValue = (Float) value;
				return (T) (Integer) Math.round(floatValue);

			} else if (value instanceof Double) {
				double doubleValue = (Double) value;
				long longValue = Math.round(doubleValue);
				if (longValue >= Integer.MIN_VALUE && longValue <= Integer.MAX_VALUE) {
					return (T) Integer.valueOf((int) longValue);
				} else {
					throw new IllegalArgumentException(
							"Cannot convert. Double [" + value + "] is not fitting in Integer range.");
				}

			} else if (value instanceof String) {
				String stringValue = (String) value;
				return (T) Integer.valueOf(Integer.parseInt(stringValue));
			}
			break;

		case LONG:
			if (value == null) {
				return (T) (Long) value;

			} else if (value instanceof Boolean) {
				boolean boolValue = (Boolean) value;
				return (T) Long.valueOf((boolValue ? 1l : 0l));

			} else if (value instanceof Short) {
				return (T) (Long) ((Short) value).longValue();

			} else if (value instanceof Integer) {
				return (T) (Long) ((Integer) value).longValue();

			} else if (value instanceof Long) {
				return (T) (Long) value;

			} else if (value instanceof Float) {
				return (T) (Long) Math.round(Double.valueOf((Float) value));

			} else if (value instanceof Double) {
				return (T) (Long) Math.round((Double) value);

			} else if (value instanceof String) {
				String stringValue = (String) value;
				return (T) Long.valueOf(Long.parseLong(stringValue));
			}
			break;

		case FLOAT:
			if (value == null) {
				return (T) (Float) value;

			} else if (value instanceof Boolean) {
				boolean boolValue = (Boolean) value;
				return (T) Float.valueOf((boolValue ? 1f : 0f));

			} else if (value instanceof Short) {
				return (T) (Float) ((Short) value).floatValue();

			} else if (value instanceof Integer) {
				return (T) (Float) ((Integer) value).floatValue();

			} else if (value instanceof Long) {
				long longValue = (Long) value;
				if (longValue >= Integer.MIN_VALUE && longValue <= Integer.MAX_VALUE) {
					return (T) (Float) Float.valueOf((int) longValue);
				} else {
					throw new IllegalArgumentException(
							"Cannot convert. Long [" + value + "] is not fitting in Float range.");
				}

			} else if (value instanceof Float) {
				return (T) (Float) value;

			} else if (value instanceof Double) {
				double doubleValue = (Double) value;
				if (doubleValue >= Float.MIN_VALUE && doubleValue <= Float.MAX_VALUE) {
					return (T) (Float) Float.valueOf((float) doubleValue);
				} else {
					throw new IllegalArgumentException(
							"Cannot convert. Double [" + value + "] is not fitting in Integer range.");
				}

			} else if (value instanceof String) {
				String stringValue = (String) value;
				return (T) Float.valueOf(Float.parseFloat(stringValue));
			}
			break;

		case DOUBLE:
			if (value == null) {
				return (T) (Double) value;

			} else if (value instanceof Boolean) {
				boolean boolValue = (Boolean) value;
				return (T) Double.valueOf((boolValue ? 1l : 0l));

			} else if (value instanceof Short) {
				return (T) Double.valueOf((Short) value);

			} else if (value instanceof Integer) {
				return (T) Double.valueOf((Integer) value);

			} else if (value instanceof Long) {
				return (T) Double.valueOf((Long) value);

			} else if (value instanceof Float) {
				return (T) Double.valueOf((Float) value);

			} else if (value instanceof Double) {
				return (T) (Double) value;

			} else if (value instanceof String) {
				String stringValue = (String) value;
				return (T) Double.valueOf(Double.parseDouble(stringValue));
			}
			break;

		case STRING:
			if (value == null) {
				return (T) ((String) value);

			} else if (value instanceof Object[]) {
				return (T) Arrays.deepToString((Object[]) value);

			} else if (value.getClass().isArray()) {
				if (value instanceof boolean[]) {
					return (T) Arrays.toString((boolean[]) value);
				} else if (value instanceof byte[]) {
					return (T) Arrays.toString((byte[]) value);
				} else if (value instanceof char[]) {
					return (T) Arrays.toString((char[]) value);
				} else if (value instanceof double[]) {
					return (T) Arrays.toString((double[]) value);
				} else if (value instanceof float[]) {
					return (T) Arrays.toString((float[]) value);
				} else if (value instanceof int[]) {
					return (T) Arrays.toString((int[]) value);
				} else if (value instanceof long[]) {
					return (T) Arrays.toString((long[]) value);
				} else if (value instanceof short[]) {
					return (T) Arrays.toString((short[]) value);
				} else {
					return (T) value.toString();
				}

			} else {
				return (T) value.toString();
			}

		}
		throw new IllegalArgumentException("Converter for value [" + value + "] of type [" + value.getClass()
				+ "] to type [" + type + "] is not implemented.");

	}

	public static JsonElement getAsJson(OpenemsType type, Object originalValue) {
		if (originalValue == null) {
			return JsonNull.INSTANCE;
		}
		Object value = TypeUtils.getAsType(type, originalValue);
		switch (type) {
		case BOOLEAN:
			return new JsonPrimitive(((Boolean) value) ? 1 : 0);
		case SHORT:
			return new JsonPrimitive((Short) value);
		case INTEGER:
			return new JsonPrimitive((Integer) value);
		case LONG:
			return new JsonPrimitive((Long) value);
		case FLOAT:
			return new JsonPrimitive((Float) value);
		case DOUBLE:
			return new JsonPrimitive((Double) value);
		case STRING:
			return new JsonPrimitive((String) value);
		}
		throw new IllegalArgumentException("Converter for value [" + value + "] to JSON is not implemented.");
	}

	/**
	 * Safely add Integers. If one of them is null it is considered '0'. If all of
	 * them are null, 'null' is returned.
	 * 
	 * @param values
	 * @return
	 */
	public static Integer sum(Integer... values) {
		Integer result = null;
		for (Integer value : values) {
			if (value == null) {
				continue;
			}
			if (result == null) {
				result = value;
			} else {
				result += value;
			}
		}
		return result;
	}

	/**
	 * Safely add Longs. If one of them is null it is considered '0'. If all of them
	 * are null, 'null' is returned.
	 * 
	 * @param values
	 * @return
	 */
	public static Long sum(Long... values) {
		Long result = null;
		for (Long value : values) {
			if (value == null) {
				continue;
			}
			if (result == null) {
				result = value;
			} else {
				result += value;
			}
		}
		return result;
	}

	/**
	 * Safely subtract Integers.
	 * 
	 * <ul>
	 * <li>if minuend is null -&gt; result is null
	 * <li>if subtrahend is null -&gt; result is minuend
	 * <li>if both are null -&gt; result is null
	 * </ul>
	 * 
	 * @param minuend    the minuend of the subtraction
	 * @param subtrahend the subtrahend of the subtraction
	 * @return the result, possibly null
	 */
	public static Integer subtract(Integer minuend, Integer subtrahend) {
		if (minuend == null) {
			return null;
		}
		if (subtrahend == null) {
			return minuend;
		}
		return minuend - subtrahend;
	}

	/**
	 * Safely subtract Longs.
	 * 
	 * <ul>
	 * <li>if minuend is null -&gt; result is null
	 * <li>if subtrahend is null -&gt; result is minuend
	 * <li>if both are null -&gt; result is null
	 * </ul>
	 * 
	 * @param minuend    the minuend of the subtraction
	 * @param subtrahend the subtrahend of the subtraction
	 * @return the result, possibly null
	 */
	public static Long subtract(Long minuend, Long subtrahend) {
		if (minuend == null) {
			return null;
		}
		if (subtrahend == null) {
			return minuend;
		}
		return minuend - subtrahend;
	}

	/**
	 * Safely multiply Integers.
	 * 
	 * @param factors the factors of the multiplication
	 * @return the result, possibly null if all factors are null
	 */
	public static Integer multiply(Integer... factors) {
		Integer result = null;
		for (Integer factor : factors) {
			if (result == null) {
				result = factor;
			} else if (factor != null) {
				result *= factor;
			}
		}
		return result;
	}

	/**
	 * Safely multiply Doubles.
	 * 
	 * @param factors the factors of the multiplication
	 * @return the result, possibly null if all factors are null
	 */
	public static Double multiply(Double... factors) {
		Double result = null;
		for (Double factor : factors) {
			if (result == null) {
				result = factor;
			} else if (factor != null) {
				result *= factor;
			}
		}
		return result;
	}

	/**
	 * Safely divides Integers.
	 * 
	 * <ul>
	 * <li>if dividend is null -&gt; result is null
	 * </ul>
	 * 
	 * @param dividend the dividend of the division
	 * @param divisor  the divisor of the division
	 * @return the result, possibly null
	 */
	public static Integer divide(Integer dividend, int divisor) {
		if (dividend == null) {
			return null;
		}
		return dividend / divisor;
	}

	/**
	 * Safely divides Longs.
	 * 
	 * <ul>
	 * <li>if dividend is null -&gt; result is null
	 * </ul>
	 * 
	 * @param dividend the dividend of the division
	 * @param divisor  the divisor of the division
	 * @return the result, possibly null
	 */
	public static Long divide(Long dividend, long divisor) {
		if (dividend == null) {
			return null;
		}
		return dividend / divisor;
	}

	/**
	 * Safely finds the max value of all values.
	 * 
	 * @return the max value; or null if all values are null
	 */
	public static Integer max(Integer... values) {
		Integer result = null;
		for (Integer value : values) {
			if (value != null) {
				if (result == null) {
					result = value;
				} else {
					result = Math.max(result, value);
				}
			}
		}
		return result;
	}

	/**
	 * Safely finds the min value of all values.
	 * 
	 * @return the min value; or null if all values are null
	 */
	public static Double min(Double... values) {
		Double result = null;
		for (Double value : values) {
			if (value != null) {
				if (result == null) {
					result = value;
				} else {
					result = Math.min(result, value);
				}
			}
		}
		return result;
	}

	/**
	 * Safely finds the average value of all values.
	 * 
	 * @return the average value; or null if all values are null
	 */
	public static Float average(Integer... values) {
		int count = 0;
		float sum = 0.f;
		for (Integer value : values) {
			if (value != null) {
				count++;
				sum += value;
			}
		}
		if (count == 0) {
			return null;
		}
		return sum / count;
	}

	/**
	 * Safely finds the average value of all values.
	 * 
	 * @return the average value; or Double.NaN if all values are invalid.
	 */
	public static double average(double... values) {
		int count = 0;
		double sum = 0.;
		for (double value : values) {
			if (Double.isNaN(value)) {
				continue;
			} else {
				count++;
				sum += value;
			}
		}
		if (count == 0) {
			return Double.NaN;
		}
		return sum / count;
	}

	/**
	 * Safely finds the average value of all values and rounds the result to an
	 * Integer using {@link Math#round(float)}.
	 * 
	 * @return the rounded average value; or null if all values are null
	 */
	public static Integer averageRounded(Integer... values) {
		Float result = average(values);
		if (result == null) {
			return null;
		} else {
			return Math.round(result);
		}
	}

	/**
<<<<<<< HEAD
	 * Safely finds the min value of all values.
	 * 
	 * @return the min value; or null if all values are null
	 */
	public static Integer min(Integer... values) {
		Integer result = null;
		for (Integer value : values) {
			if (result != null && value != null) {
				result = Math.min(result, value);
			} else if (value != null) {
				result = value;
			}
		}
		return result;
	}

	/**
	 * Throws an descriptive exception if the object is null.
=======
	 * Throws a descriptive exception if any of the objects is null.
>>>>>>> b077195f
	 * 
	 * @param description text that is added to the exception
	 * @param objects     the objects
	 * @throws IllegalArgumentException if any object is null
	 */
	public static void assertNull(String description, Object... objects) throws IllegalArgumentException {
		for (Object object : objects) {
			if (object == null) {
				throw new IllegalArgumentException(description + ": value is null!");
			}
		}
	}

	/**
	 * Safely convert from {@link Integer} to {@link Double}
	 * 
	 * @param value the Integer value, possibly null
	 * @return the Double value, possibly null
	 */
	public static Double toDouble(Integer value) {
		if (value == null) {
			return (Double) null;
		} else {
			return Double.valueOf(value);
		}
	}

	/**
	 * Safely convert from {@link Float} to {@link Double}
	 * 
	 * @param value the Float value, possibly null
	 * @return the Double value, possibly null
	 */
	public static Double toDouble(Float value) {
		if (value == null) {
			return (Double) null;
		} else {
			return Double.valueOf(value);
		}
	}

}<|MERGE_RESOLUTION|>--- conflicted
+++ resolved
@@ -585,7 +585,6 @@
 	}
 
 	/**
-<<<<<<< HEAD
 	 * Safely finds the min value of all values.
 	 * 
 	 * @return the min value; or null if all values are null
@@ -604,9 +603,6 @@
 
 	/**
 	 * Throws an descriptive exception if the object is null.
-=======
-	 * Throws a descriptive exception if any of the objects is null.
->>>>>>> b077195f
 	 * 
 	 * @param description text that is added to the exception
 	 * @param objects     the objects

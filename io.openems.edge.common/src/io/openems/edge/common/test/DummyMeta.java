--- conflicted
+++ resolved
@@ -59,8 +59,6 @@
 	public int getGridConnectionPointFuseLimit() {
 		return 32; // [A]
 	}
-<<<<<<< HEAD
-=======
 
 	@Override
 	public Optional<Coordinates> getCoordinates() {
@@ -78,5 +76,4 @@
 		this.coordinates = Optional.of(coordinates);
 		return this.self();
 	}
->>>>>>> 0f7119c2
 }
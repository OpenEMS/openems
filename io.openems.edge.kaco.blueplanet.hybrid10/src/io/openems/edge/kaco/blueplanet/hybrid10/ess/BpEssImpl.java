package io.openems.edge.kaco.blueplanet.hybrid10.ess;

import java.io.IOException;
import java.time.Duration;
import java.time.Instant;
import java.util.List;
import java.util.stream.Stream;

import org.osgi.service.cm.ConfigurationAdmin;
import org.osgi.service.component.ComponentContext;
import org.osgi.service.component.annotations.Activate;
import org.osgi.service.component.annotations.Component;
import org.osgi.service.component.annotations.ConfigurationPolicy;
import org.osgi.service.component.annotations.Deactivate;
import org.osgi.service.component.annotations.Reference;
import org.osgi.service.component.annotations.ReferenceCardinality;
import org.osgi.service.component.annotations.ReferencePolicy;
import org.osgi.service.component.annotations.ReferencePolicyOption;
import org.osgi.service.event.Event;
import org.osgi.service.event.EventHandler;
import org.osgi.service.event.propertytypes.EventTopics;
import org.osgi.service.metatype.annotations.Designate;

import io.openems.common.channel.AccessMode;
import io.openems.common.exceptions.OpenemsException;
import io.openems.common.types.ChannelAddress;
import io.openems.common.types.OpenemsType;
import io.openems.edge.common.component.AbstractOpenemsComponent;
import io.openems.edge.common.component.OpenemsComponent;
import io.openems.edge.common.cycle.Cycle;
import io.openems.edge.common.event.EdgeEventConstants;
import io.openems.edge.common.modbusslave.ModbusSlave;
import io.openems.edge.common.modbusslave.ModbusSlaveNatureTable;
import io.openems.edge.common.modbusslave.ModbusSlaveTable;
import io.openems.edge.common.sum.GridMode;
import io.openems.edge.common.type.TypeUtils;
import io.openems.edge.ess.api.HybridEss;
import io.openems.edge.ess.api.ManagedSymmetricEss;
import io.openems.edge.ess.api.SymmetricEss;
import io.openems.edge.ess.power.api.Constraint;
import io.openems.edge.ess.power.api.Phase;
import io.openems.edge.ess.power.api.Power;
import io.openems.edge.ess.power.api.Pwr;
import io.openems.edge.ess.power.api.Relationship;
import io.openems.edge.kaco.blueplanet.hybrid10.ErrorChannelId;
import io.openems.edge.kaco.blueplanet.hybrid10.core.BpCore;
import io.openems.edge.timedata.api.Timedata;
import io.openems.edge.timedata.api.TimedataProvider;
import io.openems.edge.timedata.api.utils.CalculateEnergyFromPower;

@Designate(ocd = Config.class, factory = true)
@Component(//
		name = "Kaco.BlueplanetHybrid10.Ess", //
		immediate = true, //
		configurationPolicy = ConfigurationPolicy.REQUIRE //
)
@EventTopics({ //
		EdgeEventConstants.TOPIC_CYCLE_BEFORE_PROCESS_IMAGE //
})
public class BpEssImpl extends AbstractOpenemsComponent implements BpEss, HybridEss, ManagedSymmetricEss, SymmetricEss,
		OpenemsComponent, TimedataProvider, EventHandler, ModbusSlave {

	private static final int WATCHDOG_SECONDS = 8;
	private static final int MAX_POWER_RAMP = 500; // [W/sec]

	@Reference(policy = ReferencePolicy.STATIC, policyOption = ReferencePolicyOption.GREEDY, cardinality = ReferenceCardinality.MANDATORY)
	protected BpCore core;

	@Reference
	protected Cycle cycle;

	@Reference
	protected ConfigurationAdmin cm;

	@Reference
	private Timedata timedata;

	@Reference
	private Power power;

	private final CalculateEnergyFromPower calculateAcChargeEnergy = new CalculateEnergyFromPower(this,
			SymmetricEss.ChannelId.ACTIVE_CHARGE_ENERGY);
	private final CalculateEnergyFromPower calculateAcDischargeEnergy = new CalculateEnergyFromPower(this,
			SymmetricEss.ChannelId.ACTIVE_DISCHARGE_ENERGY);
	private final CalculateEnergyFromPower calculateDcChargeEnergy = new CalculateEnergyFromPower(this,
			HybridEss.ChannelId.DC_CHARGE_ENERGY);
	private final CalculateEnergyFromPower calculateDcDischargeEnergy = new CalculateEnergyFromPower(this,
			HybridEss.ChannelId.DC_DISCHARGE_ENERGY);

	private Config config;

	public BpEssImpl() {
		super(//
				OpenemsComponent.ChannelId.values(), //
				SymmetricEss.ChannelId.values(), //
				ManagedSymmetricEss.ChannelId.values(), //
				HybridEss.ChannelId.values(), //
				ErrorChannelId.values(), //
				BpEss.ChannelId.values() //
		);
	}

	@Activate
	void activate(ComponentContext context, Config config) throws IOException {
		super.activate(context, config.id(), config.alias(), config.enabled());
		// update filter for 'datasource'
		if (OpenemsComponent.updateReferenceFilter(this.cm, this.servicePid(), "core", config.core_id())) {
			return;
		}

		this.config = config;
		this._setCapacity(config.capacity());

		// Set Max-Apparent-Power
		this.timedata.getLatestValue(new ChannelAddress(config.id(), SymmetricEss.ChannelId.MAX_APPARENT_POWER.id()))
				.thenAccept(latestValue -> {
					Integer lastMaxApparentPower = TypeUtils.getAsType(OpenemsType.INTEGER, latestValue);
					if (lastMaxApparentPower != null
							&& lastMaxApparentPower != 10_000 /* throw away value that was previously fixed */) {
						this._setMaxApparentPower(lastMaxApparentPower);
					} else {
						this._setMaxApparentPower(MAX_POWER_RAMP); // start low
					}
				});
	}

	@Deactivate
	protected void deactivate() {
		super.deactivate();
	}

	@Override
	public void handleEvent(Event event) {
		switch (event.getTopic()) {
		case EdgeEventConstants.TOPIC_CYCLE_BEFORE_PROCESS_IMAGE:
			this.updateChannels();
			break;
		}
	}

	private void updateChannels() {
		Integer soc = null;
		Integer activePower = null;
		Integer dcDischargePower = null;
		Integer reactivePower = null;
		GridMode gridMode = GridMode.UNDEFINED;
		Float bmsVoltage = null;
		Float riso = null;
		Integer inverterStatus = null;
		Integer batteryStatus = null;
		PowerManagementConfiguration powerManagementConfiguration = PowerManagementConfiguration.UNDEFINED;

		var bpData = this.core.getBpData();
		this._setCommunicationFailed(bpData == null);

		if (bpData != null) {
			soc = Math.round(bpData.battery.getSOE());
			float batteryPower = bpData.battery.getPower();
			activePower = Math.round(batteryPower - bpData.inverter.getPvPower()) * -1; // invert
			dcDischargePower = Math.round(batteryPower) * -1; // invert
			bmsVoltage = bpData.battery.getBmsVoltage();

			// Handle MaxApparentPower
			if (Math.abs(activePower) + MAX_POWER_RAMP > this.getMaxApparentPower().orElse(Integer.MAX_VALUE)) {
				this._setMaxApparentPower(Math.abs(activePower) + MAX_POWER_RAMP);
			}

			switch (bpData.status.getInverterStatus()) {
			case 12:
				gridMode = GridMode.OFF_GRID;
				break;
			case 13:
			case 14:
				gridMode = GridMode.ON_GRID;
				break;
			}

			inverterStatus = bpData.status.getInverterStatus();
			batteryStatus = bpData.status.getBatteryStatus();

			// Read Power Management Configuration, i.e. External EMS, Charging,...
			powerManagementConfiguration = Stream.of(PowerManagementConfiguration.values()) //
					.filter(e -> e.getValue() == bpData.status.getPowerConfig()) //
					.findFirst() //
					.orElse(null);

			// Set error channels
			List<String> errors = bpData.status.getErrors();
			Stream.of(ErrorChannelId.values()) //
					.forEach(c -> this.channel(c).setNextValue(errors.contains(c.getErrorCode())));

			reactivePower = Math.round(//
					/* L1 */ bpData.inverter.getReactivPower(0) //
							/* L2 */ + bpData.inverter.getReactivPower(1) //
							/* L3 */ + bpData.inverter.getReactivPower(2)) //
					* -1;
			riso = bpData.inverter.getRIso();
		}

		this._setSoc(soc);
		this._setActivePower(activePower);
		this._setDcDischargePower(dcDischargePower);
		this._setReactivePower(reactivePower);
		this._setGridMode(gridMode);

		if (soc == null || soc >= 99) {
			this._setAllowedChargePower(0);
		} else {
			this._setAllowedChargePower(this.config.capacity() * -1);
		}
		if (soc == null || soc <= 0) {
			this._setAllowedDischargePower(0);
		} else {
			this._setAllowedDischargePower(this.config.capacity());
		}

		this.channel(BpEss.ChannelId.BMS_VOLTAGE).setNextValue(bmsVoltage);
		this.channel(BpEss.ChannelId.RISO).setNextValue(riso);
		this.channel(BpEss.ChannelId.INVERTER_STATUS).setNextValue(inverterStatus);
		this.channel(BpEss.ChannelId.BATTERY_STATUS).setNextValue(batteryStatus);
		this.channel(BpEss.ChannelId.POWER_MANAGEMENT_CONFIGURATION).setNextValue(powerManagementConfiguration);

		// Evaluate ExternalControlFault State-Channel
		switch (powerManagementConfiguration) {
		case UNDEFINED:
		case EXTERNAL_EMS:
			this._setExternalControlFault(false);
			break;
		case BATTERY_CHARGING:
		case MAX_YIELD:
		case SELF_CONSUMPTION:
			if (this.config.readOnly()) {
				this._setExternalControlFault(false);
			} else {
				this._setExternalControlFault(true);
			}
			break;
		}

		// Calculate AC Energy
		if (activePower == null) {
			// Not available
			this.calculateAcChargeEnergy.update(null);
			this.calculateAcDischargeEnergy.update(null);
		} else if (activePower > 0) {
			// Discharge
			this.calculateAcChargeEnergy.update(0);
			this.calculateAcDischargeEnergy.update(activePower);
		} else {
			// Charge
			this.calculateAcChargeEnergy.update(activePower * -1);
			this.calculateAcDischargeEnergy.update(0);
		}

		// Calculate DC Energy
		if (dcDischargePower == null) {
			// Not available
			this.calculateDcChargeEnergy.update(null);
			this.calculateDcDischargeEnergy.update(null);
		} else if (dcDischargePower > 0) {
			// Discharge
			this.calculateDcChargeEnergy.update(0);
			this.calculateDcDischargeEnergy.update(dcDischargePower);
		} else {
			// Charge
			this.calculateDcChargeEnergy.update(dcDischargePower * -1);
			this.calculateDcDischargeEnergy.update(0);
		}
	}

	@Override
	public String debugLog() {
		return "SoC:" + this.getSoc().asString() //
				+ "|L:" + this.getActivePower().asString() //
				+ "|Allowed:" + this.getAllowedChargePower().asStringWithoutUnit() + ";"
				+ this.getAllowedDischargePower().asString() //
				+ "|" + this.getGridModeChannel().value().asOptionString() //
				+ (this.config.readOnly() ? "|Read-Only-Mode" : "");
	}

	@Override
	public Power getPower() {
		return this.power;
	}

	private Instant lastApplyPower = Instant.MIN;
	private int lastSetActivePower = Integer.MIN_VALUE;

	@Override
	public void applyPower(int activePower, int reactivePower) {
		var bpData = this.core.getBpData();
		if (bpData == null) {
			return;
		}

		// Detect if hy-switch Grid-Meter is available for Read-Only mode
		if (this.config.readOnly() && bpData.status.getPowerGridConfig() == 0 /* VECTIS disabled */) {
			this._setNoGridMeterDetected(true);
		} else {
			this._setNoGridMeterDetected(false);
		}

		// The "setPacSetPoint" method of the edcom version 8, has no effect
		// if the default user password is configured
<<<<<<< HEAD
		if (!this.config.readOnly()) {
			switch (this.core.getStableVersion()) {
			case VERSION_8:
				this._setUserPasswordNotChangedWithExternalKacoVersion8(true);
				if (this.core.isDefaultUser()) {
					return;
				}
				if (!this.core.getUserAccessDenied().orElse(true)) {
					// If the system is at least running, it should not remain in fault state
					this._setUserPasswordNotChangedWithExternalKacoVersion8(false);
				}
				break;
			case UNDEFINED:
			case VERSION_7_OR_OLDER:
				this._setUserPasswordNotChangedWithExternalKacoVersion8(false);
				break;
			}
=======
		switch (this.core.getStableVersion()) {
		case VERSION_8:
			if (!this.config.readOnly() //
					&& (/* power has been set */ activePower != 0 || reactivePower != 0) //
					&& this.core.isDefaultUser()) {
				this._setUserPasswordNotChangedWithExternalKacoVersion8(true);
				return;
			}
			break;
		case UNDEFINED:
		case VERSION_7_OR_OLDER:
			this._setUserPasswordNotChangedWithExternalKacoVersion8(false);
			break;
>>>>>>> 1d621770
		}

		Instant now = Instant.now();
		if (this.lastSetActivePower == activePower
				&& Duration.between(this.lastApplyPower, now).getSeconds() < WATCHDOG_SECONDS) {
			// no need to apply to new set-point
			return;
		}

		final float pacSetPoint;
		if (this.config.readOnly()) {
			activePower = 0;
			// read-only: activates 'compensator normal operation'
			pacSetPoint = 0;

		} else if (activePower == 0) {
			// avoid setting active power to zero, because this activates 'compensator
			// normal operation'
			pacSetPoint = 0.0001f;

		} else {
			// apply power
			pacSetPoint = activePower;
		}
		bpData.settings.setPacSetPoint(pacSetPoint);

		this.lastApplyPower = Instant.now();
		this.lastSetActivePower = activePower;
	}

	@Override
	public int getPowerPrecision() {
		return 1;
	}

	@Override
	public Constraint[] getStaticConstraints() throws OpenemsException {
		// Read-Only-Mode
		if (this.config.readOnly()) {
			return new Constraint[] {
					this.createPowerConstraint("Read-Only-Mode", Phase.ALL, Pwr.ACTIVE, Relationship.EQUALS, 0),
					this.createPowerConstraint("Read-Only-Mode", Phase.ALL, Pwr.REACTIVE, Relationship.EQUALS, 0) };
		}
		// Apply Power-Ramp for version > 5
		if (this.core.getVersionCom().orElse(0F) > 5F) {
			float maxDelta = MAX_POWER_RAMP * this.cycle.getCycleTime() / 1000;
			int activePower = this.getActivePower().orElse(0);
			return new Constraint[] {
					this.createPowerConstraint(MAX_POWER_RAMP + "W/sec Ramp", Phase.ALL, Pwr.ACTIVE,
							Relationship.LESS_OR_EQUALS, activePower + maxDelta),
					this.createPowerConstraint(MAX_POWER_RAMP + "W/sec Ramp", Phase.ALL, Pwr.ACTIVE,
							Relationship.GREATER_OR_EQUALS, activePower - maxDelta) };
		}
		return Power.NO_CONSTRAINTS;
	}

	@Override
	public Timedata getTimedata() {
		return this.timedata;
	}

	@Override
	public Integer getSurplusPower() {
		var bpData = this.core.getBpData();

		// Is data available?
		if (bpData == null) {
			return null;
		}

		// Is battery full?
		if (bpData.battery.getSOE() < 99) {
			return null;
		}
		// Is PV producing?
		int pvPower = Math.round(bpData.inverter.getPvPower());
		if (pvPower < 10) {
			return null;
		}
		// Active Surplus feed-in
		return pvPower;
	}

	@Override
	public boolean isManaged() {
		return !this.config.readOnly();
	}

	@Override
	public ModbusSlaveTable getModbusSlaveTable(AccessMode accessMode) {
		return new ModbusSlaveTable(//
				OpenemsComponent.getModbusSlaveNatureTable(accessMode), //
				SymmetricEss.getModbusSlaveNatureTable(accessMode), //
				ManagedSymmetricEss.getModbusSlaveNatureTable(accessMode), //
				HybridEss.getModbusSlaveNatureTable(accessMode), //
				ModbusSlaveNatureTable.of(BpEss.class, accessMode, 100) //
						.build());
	}
}<|MERGE_RESOLUTION|>--- conflicted
+++ resolved
@@ -302,25 +302,6 @@
 
 		// The "setPacSetPoint" method of the edcom version 8, has no effect
 		// if the default user password is configured
-<<<<<<< HEAD
-		if (!this.config.readOnly()) {
-			switch (this.core.getStableVersion()) {
-			case VERSION_8:
-				this._setUserPasswordNotChangedWithExternalKacoVersion8(true);
-				if (this.core.isDefaultUser()) {
-					return;
-				}
-				if (!this.core.getUserAccessDenied().orElse(true)) {
-					// If the system is at least running, it should not remain in fault state
-					this._setUserPasswordNotChangedWithExternalKacoVersion8(false);
-				}
-				break;
-			case UNDEFINED:
-			case VERSION_7_OR_OLDER:
-				this._setUserPasswordNotChangedWithExternalKacoVersion8(false);
-				break;
-			}
-=======
 		switch (this.core.getStableVersion()) {
 		case VERSION_8:
 			if (!this.config.readOnly() //
@@ -334,7 +315,6 @@
 		case VERSION_7_OR_OLDER:
 			this._setUserPasswordNotChangedWithExternalKacoVersion8(false);
 			break;
->>>>>>> 1d621770
 		}
 
 		Instant now = Instant.now();

--- conflicted
+++ resolved
@@ -10,10 +10,6 @@
 		private String serialnumber;
 		private String ip;
 		private String userkey;
-<<<<<<< HEAD
-=======
-		private String identkey;
->>>>>>> 2c36e41d
 
 		private Builder() {
 		}

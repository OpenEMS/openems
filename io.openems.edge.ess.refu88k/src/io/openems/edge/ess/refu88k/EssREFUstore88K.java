--- conflicted
+++ resolved
@@ -156,11 +156,7 @@
 		// FIXME no good coding style; use direct mapping in ModbusProtocol-definition
 		// instead
 		this.battery.getSocChannel().onChange((oldValue, newValue) -> {
-<<<<<<< HEAD
-			this.getSoc().setNextValue(newValue.get()); // FIXME why?
-=======
 			this._setSoc(newValue.get());
->>>>>>> c6bab9b8
 			this.channel(REFUStore88KChannelId.BAT_SOC).setNextValue(newValue.get());
 		});
 

package io.openems.edge.bosch.bpts5hybrid.meter;

import io.openems.edge.common.channel.Doc;
import io.openems.edge.common.component.OpenemsComponent;
<<<<<<< HEAD
import io.openems.edge.common.event.EdgeEventConstants;
import io.openems.edge.meter.api.ElectricityMeter;
import io.openems.edge.meter.api.MeterType;

@Designate(ocd = Config.class, factory = true)
@Component(//
		name = "Bosch.BPTS5Hybrid.Meter", //
		immediate = true, //
		configurationPolicy = ConfigurationPolicy.REQUIRE, //
		property = { //
				EventConstants.EVENT_TOPIC + "=" + EdgeEventConstants.TOPIC_CYCLE_EXECUTE_WRITE //
		} //
)
public class BoschBpts5HybridMeter extends AbstractOpenemsComponent implements ElectricityMeter, OpenemsComponent {

	@Reference(policy = ReferencePolicy.STATIC, policyOption = ReferencePolicyOption.GREEDY, cardinality = ReferenceCardinality.MANDATORY)
	private BoschBpts5HybridCore core;

	@Reference
	private ConfigurationAdmin cm;

	public BoschBpts5HybridMeter() {
		super(//
				OpenemsComponent.ChannelId.values(), //
				ElectricityMeter.ChannelId.values(), //
				ChannelId.values() //
		);
	}

	@Activate
	void activate(ComponentContext context, Config config)
			throws OpenemsNamedException, ConfigurationException, IOException {
		super.activate(context, config.id(), config.alias(), config.enabled());

		// update filter for 'core'
		if (OpenemsComponent.updateReferenceFilter(this.cm, this.servicePid(), "core", config.core_id())) {
			return;
		}
		this.core.setMeter(this);
	}

	@Override
	@Deactivate
	protected void deactivate() {
		if (this.core != null) {
			this.core.setMeter(null);
		}
		super.deactivate();
	}

	@Override
	public String debugLog() {
		return "Meter: Power:" + this.getActivePower().get();
	}
=======
import io.openems.edge.meter.api.SymmetricMeter;

public interface BoschBpts5HybridMeter extends SymmetricMeter, OpenemsComponent {
>>>>>>> 2c36e41d

	public enum ChannelId implements io.openems.edge.common.channel.ChannelId {
		;
		private final Doc doc;

		private ChannelId(Doc doc) {
			this.doc = doc;
		}

		@Override
		public Doc doc() {
			return this.doc;
		}
	}
}<|MERGE_RESOLUTION|>--- conflicted
+++ resolved
@@ -2,66 +2,9 @@
 
 import io.openems.edge.common.channel.Doc;
 import io.openems.edge.common.component.OpenemsComponent;
-<<<<<<< HEAD
-import io.openems.edge.common.event.EdgeEventConstants;
 import io.openems.edge.meter.api.ElectricityMeter;
-import io.openems.edge.meter.api.MeterType;
 
-@Designate(ocd = Config.class, factory = true)
-@Component(//
-		name = "Bosch.BPTS5Hybrid.Meter", //
-		immediate = true, //
-		configurationPolicy = ConfigurationPolicy.REQUIRE, //
-		property = { //
-				EventConstants.EVENT_TOPIC + "=" + EdgeEventConstants.TOPIC_CYCLE_EXECUTE_WRITE //
-		} //
-)
-public class BoschBpts5HybridMeter extends AbstractOpenemsComponent implements ElectricityMeter, OpenemsComponent {
-
-	@Reference(policy = ReferencePolicy.STATIC, policyOption = ReferencePolicyOption.GREEDY, cardinality = ReferenceCardinality.MANDATORY)
-	private BoschBpts5HybridCore core;
-
-	@Reference
-	private ConfigurationAdmin cm;
-
-	public BoschBpts5HybridMeter() {
-		super(//
-				OpenemsComponent.ChannelId.values(), //
-				ElectricityMeter.ChannelId.values(), //
-				ChannelId.values() //
-		);
-	}
-
-	@Activate
-	void activate(ComponentContext context, Config config)
-			throws OpenemsNamedException, ConfigurationException, IOException {
-		super.activate(context, config.id(), config.alias(), config.enabled());
-
-		// update filter for 'core'
-		if (OpenemsComponent.updateReferenceFilter(this.cm, this.servicePid(), "core", config.core_id())) {
-			return;
-		}
-		this.core.setMeter(this);
-	}
-
-	@Override
-	@Deactivate
-	protected void deactivate() {
-		if (this.core != null) {
-			this.core.setMeter(null);
-		}
-		super.deactivate();
-	}
-
-	@Override
-	public String debugLog() {
-		return "Meter: Power:" + this.getActivePower().get();
-	}
-=======
-import io.openems.edge.meter.api.SymmetricMeter;
-
-public interface BoschBpts5HybridMeter extends SymmetricMeter, OpenemsComponent {
->>>>>>> 2c36e41d
+public interface BoschBpts5HybridMeter extends ElectricityMeter, OpenemsComponent {
 
 	public enum ChannelId implements io.openems.edge.common.channel.ChannelId {
 		;

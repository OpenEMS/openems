--- conflicted
+++ resolved
@@ -257,22 +257,6 @@
 				.unit(Unit.VOLT_AMPERE) //
 				.persistencePriority(PersistencePriority.HIGH)),
 		
-<<<<<<< HEAD
-				
-		
-		
-		/**
-		 * Phase Sequence.
-		 * 
-		 * <ul>
-		 * <li>Interface: Meter Algo2 UEM1P5_4DS_E
-		 * <li>Type: Integer
-		 * <li>Unit: -
-		 * </ul>
-		 */
-		PHASE_SEQUENCE(Doc.of(OpenemsType.LONG) //
-				.unit(Unit.WATT_HOURS) //
-=======
 		ENERGY_EXP_FEREAIND1(Doc.of(OpenemsType.FLOAT) //
 				.unit(Unit.VOLT_AMPERE) //
 				.persistencePriority(PersistencePriority.HIGH)), //
@@ -284,7 +268,6 @@
 				.persistencePriority(PersistencePriority.HIGH)), //
 		ENERGY_EXP_FEREAINDSYS(Doc.of(OpenemsType.FLOAT) //
 				.unit(Unit.VOLT_AMPERE) //
->>>>>>> 551e9e4e
 				.persistencePriority(PersistencePriority.HIGH)),
 		
 		ENERGY_EXP_FEREACAP1(Doc.of(OpenemsType.FLOAT) //
@@ -301,6 +284,7 @@
 				.persistencePriority(PersistencePriority.HIGH)),
 		
 		
+
 		
 		
 		

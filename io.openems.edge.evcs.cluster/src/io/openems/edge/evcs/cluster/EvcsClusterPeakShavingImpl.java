package io.openems.edge.evcs.cluster;

import static io.openems.edge.common.type.Phase.SingleOrAllPhase.ALL;
import static io.openems.edge.ess.power.api.Pwr.ACTIVE;
import static io.openems.edge.evcs.api.Phases.THREE_PHASE;
import static io.openems.edge.evcs.api.Phases.TWO_PHASE;
import static java.lang.Math.round;

import java.util.ArrayList;
import java.util.List;
import java.util.Map;
import java.util.Optional;
import java.util.concurrent.ConcurrentHashMap;

import org.osgi.service.cm.ConfigurationAdmin;
import org.osgi.service.component.ComponentContext;
import org.osgi.service.component.annotations.Activate;
import org.osgi.service.component.annotations.Component;
import org.osgi.service.component.annotations.ConfigurationPolicy;
import org.osgi.service.component.annotations.Deactivate;
import org.osgi.service.component.annotations.Reference;
import org.osgi.service.component.annotations.ReferenceCardinality;
import org.osgi.service.component.annotations.ReferencePolicy;
import org.osgi.service.component.annotations.ReferencePolicyOption;
import org.osgi.service.event.Event;
import org.osgi.service.event.EventHandler;
import org.osgi.service.event.propertytypes.EventTopics;
import org.osgi.service.metatype.annotations.Designate;
import org.slf4j.Logger;
import org.slf4j.LoggerFactory;

import io.openems.common.exceptions.OpenemsError.OpenemsNamedException;
import io.openems.common.types.MeterType;
import io.openems.edge.common.channel.calculate.CalculateIntegerSum;
import io.openems.edge.common.component.AbstractOpenemsComponent;
import io.openems.edge.common.component.ComponentManager;
import io.openems.edge.common.component.OpenemsComponent;
import io.openems.edge.common.event.EdgeEventConstants;
import io.openems.edge.common.sum.Sum;
import io.openems.edge.common.type.TypeUtils;
import io.openems.edge.controller.api.Controller;
import io.openems.edge.ess.api.ManagedSymmetricEss;
import io.openems.edge.ess.api.SymmetricEss;
import io.openems.edge.evcs.api.ChargeState;
import io.openems.edge.evcs.api.Evcs;
import io.openems.edge.evcs.api.ManagedEvcs;
import io.openems.edge.evcs.api.ManagedEvcsCluster;
import io.openems.edge.evcs.api.MetaEvcs;
import io.openems.edge.evcs.api.PhaseRotation;
import io.openems.edge.meter.api.ElectricityMeter;

@Designate(ocd = Config.class, factory = true)
@Component(//
		name = "Evcs.Cluster.PeakShaving", //
		immediate = true, //
		configurationPolicy = ConfigurationPolicy.REQUIRE //
)
@EventTopics({ //
		EdgeEventConstants.TOPIC_CYCLE_AFTER_CONTROLLERS, //
		EdgeEventConstants.TOPIC_CYCLE_EXECUTE_WRITE, //
})
public class EvcsClusterPeakShavingImpl extends AbstractOpenemsComponent
		implements MetaEvcs, OpenemsComponent, ManagedEvcsCluster, Evcs, ElectricityMeter, EventHandler, EvcsClusterPeakShaving,
		/*
		 * Cluster is not a Controller, but we need to be placed at the correct position
		 * in the Cycle by the Scheduler to be able to read the actually available ESS
		 * power
		 */
		Controller {

	private final Logger log = LoggerFactory.getLogger(EvcsClusterPeakShavingImpl.class);

	// Used EVCSs
	private String[] evcsIds = {};
	private final List<Evcs> sortedEvcss = new ArrayList<>();
	private final Map<String, Evcs> evcss = new ConcurrentHashMap<>();

	private Config config;

	// Total status calculated from the individual EVCSs
	private EvcsClusterStatus currentEvcsClusterState;

	// Last used limit to reduce this limit by unavailable grid power as a fallback.
	private Integer lastLimit = null;

	// The maximum discharge power of the energy storage system
	private int maxEssDischargePower = 0;

	@Reference
	private ConfigurationAdmin cm;

	@Reference
	private ComponentManager componentManager;

	@Reference
	private Sum sum;

	@Reference(cardinality = ReferenceCardinality.OPTIONAL)
	private SymmetricEss ess;

	@Reference
	private ElectricityMeter meter;

	public EvcsClusterPeakShavingImpl() {
		super(//
				OpenemsComponent.ChannelId.values(), //
				ElectricityMeter.ChannelId.values(), //
				Evcs.ChannelId.values(), //
				EvcsClusterPeakShaving.ChannelId.values(), //
				ManagedEvcsCluster.ChannelId.values(), //
				Controller.ChannelId.values() //
		);
	}

	@Reference(policy = ReferencePolicy.DYNAMIC, policyOption = ReferencePolicyOption.GREEDY, cardinality = ReferenceCardinality.MULTIPLE)
	protected void addEvcs(Evcs evcs) {
		if (evcs == this) {
			return;
		}
		this.setClusteredState(evcs);
		this.evcss.put(evcs.id(), evcs);
		this.updateSortedEvcss();
	}

	protected void removeEvcs(Evcs evcs) {
		if (evcs == this) {
			return;
		}
		this.resetClusteredState(evcs);
		this.evcss.remove(evcs.id());
		this.updateSortedEvcss();
	}

	@Activate
	private void activate(ComponentContext context, Config config) throws OpenemsNamedException {
		this.evcsIds = config.evcs_ids();
		this.updateSortedEvcss();
		super.activate(context, config.id(), config.alias(), config.enabled());

		this.config = config;

		// update filter for 'evcs' component
		if (OpenemsComponent.updateReferenceFilter(this.cm, this.servicePid(), "Evcs", config.evcs_ids())) {
			return;
		}
		if (OpenemsComponent.updateReferenceFilter(this.cm, this.servicePid(), "ess", config.ess_id())) {
			return;
		}
		if (OpenemsComponent.updateReferenceFilter(this.cm, this.servicePid(), "meter", config.meter_id())) {
			return;
		}
	}

	@Override
	@Deactivate
	protected void deactivate() {
		for (Evcs evcs : this.sortedEvcss) {
			this.resetClusteredState(evcs);
			evcs._setMaximumPower(null);
		}
		super.deactivate();
	}

	@Override
	public MeterType getMeterType() {
		return MeterType.MANAGED_CONSUMPTION_METERED;
	}

	@Override
	public PhaseRotation getPhaseRotation() {
		// TODO implement handling for rotated Phases
		return PhaseRotation.L1_L2_L3;
	}

	/**
	 * Fills sortedEvcss using the order of evcs_ids property in the configuration.
	 */
	private synchronized void updateSortedEvcss() {
		this.sortedEvcss.clear();
		for (String id : this.evcsIds) {
			var evcs = this.evcss.get(id);
			if (evcs == null) {
				this.logWarn(this.log, "Required Evcs [" + id + "] is not available.");
			} else {
				this.sortedEvcss.add(evcs);
			}
		}
		this._setEvcsCount(this.evcsIds.length);
	}

	/**
	 * Sets the cluster channel to false and resets all depending channels.
	 *
	 * @param evcs Electric Vehicle Charging Station
	 */
	private void resetClusteredState(Evcs evcs) {
		if (evcs instanceof ManagedEvcs me) {
			me._setIsClustered(false);
			me._setSetChargePowerRequest(null);
		}
		evcs._setMaximumPower(null);
	}

	/**
	 * Sets the cluster channel to true.
	 *
	 * @param evcs Electric Vehicle Charging Station
	 */
	private void setClusteredState(Evcs evcs) {
		if (evcs instanceof ManagedEvcs me) {
			me._setIsClustered(true);
		}
	}

	@Override
	public void handleEvent(Event event) {
		if (!this.isEnabled()) {
			return;
		}
		switch (event.getTopic()) {
		case EdgeEventConstants.TOPIC_CYCLE_EXECUTE_WRITE:
			this.updateChannels();
			break;

		case EdgeEventConstants.TOPIC_CYCLE_AFTER_CONTROLLERS:
			this.calculateChannelValues();
			this.limitEvcss();
			break;

		default:
			break;
		}
	}

	private void updateChannels() {
		Optional<Integer> maximumAllowedPowerToDistribute = this.getMaximumAllowedPowerToDistributeChannel().getNextWriteValueAndReset();
		if (maximumAllowedPowerToDistribute.isPresent()) {

			// We have to treat values below 0 as no limit and set channel to null.
			// null cannot be transported over an optional in this case, as null
			// means no new value.

			int value = maximumAllowedPowerToDistribute.get();
			this._setMaximumAllowedPowerToDistribute(value < 0 ? null : value);
		}
	}

	/**
	 * Calculates the sum of all EVCS values and set it to this EVCS Cluster.
	 */
	private void calculateChannelValues() {
		this.currentEvcsClusterState = EvcsClusterStatus.REGULAR;
		final var activePower = new CalculateIntegerSum();
		final var blockedActivePower = new CalculateIntegerSum();
		final var minHardwarePower = new CalculateIntegerSum();
		final var maxHardwarePowerOfAll = new CalculateIntegerSum();
		final var minFixedHardwarePower = new CalculateIntegerSum();
		final var maxFixedHardwarePower = new CalculateIntegerSum();
		final var minPower = new CalculateIntegerSum();
		final var evcsClusterStatus = new CalculateEvcsClusterStatus();

		for (var evcs : this.getSortedEvcss()) {
			activePower.addValue(evcs.getActivePowerChannel());
			blockedActivePower.addValue(evcs.getActivePowerChannel(), value -> {
				// Calculate the blocked power using all 3 phases for now
				if (value != null) {
					return switch (evcs.getPhases()) {
					case ONE_PHASE -> value * THREE_PHASE.getValue();
					case TWO_PHASE -> round(value / TWO_PHASE.getValue() * THREE_PHASE.getValue());
					case THREE_PHASE -> value;
					};
				}
				return null;
			});
			minHardwarePower.addValue(evcs.getMinimumHardwarePowerChannel());
			maxHardwarePowerOfAll.addValue(evcs.getMaximumHardwarePowerChannel());
			minFixedHardwarePower.addValue(evcs.getFixedMinimumHardwarePowerChannel());
			maxFixedHardwarePower.addValue(evcs.getFixedMaximumHardwarePowerChannel());
			minPower.addValue(evcs.getMinimumPowerChannel());
			if (evcs instanceof ManagedEvcs me) {
				evcsClusterStatus.addValue(me.getChargeState().asEnum());
			}
		}

		this._setActivePower(activePower.calculate());
		this._setEvcsBlockedChargePower(blockedActivePower.calculate());
		this._setFixedMinimumHardwarePower(minFixedHardwarePower.calculate());
		this._setFixedMaximumHardwarePower(maxFixedHardwarePower.calculate());
		this.channel(Evcs.ChannelId.MINIMUM_HARDWARE_POWER).setNextValue(minHardwarePower.calculate());
		var maximalUsedHardwarePower = maxHardwarePowerOfAll.calculate();
		if (maximalUsedHardwarePower == null) {
			maximalUsedHardwarePower = this.getMaximumPowerToDistribute();
		}
		this.channel(Evcs.ChannelId.MAXIMUM_HARDWARE_POWER).setNextValue(maximalUsedHardwarePower);
		this._setMinimumPower(minPower.calculate());
		this.currentEvcsClusterState = evcsClusterStatus.calculate();
		this._setEvcsClusterStatus(this.currentEvcsClusterState);
	}

	/**
	 * Depending on the excess power, the EVCSs will be charged. Distributing the
	 * maximum allowed charge distribution power (given by the implementation) to
	 * each evcs.
	 */
	protected void limitEvcss() {

		// Wait at least the EVCS-specific response time, required to increase and
		// decrease the charging power
		if (awaitLastChanges(this.currentEvcsClusterState, this.getAvailableGridPower())) {
			// Still waiting for increasing, decreasing the power or undefined
			return;
		}

		var totalPowerLimit = this.getMaximumPowerToDistribute();

		/*
		 * Make sure that only the allowed power at the grid meter is used.
		 *
		 * TODO:
		 * 
		 * Could be shifted to EvcsClusterPeakshaving and needs a more intelligent way
		 * of reducing the last limit. e.g. States, representing the current "risk"
		 * level with a defined buffer.
		 * 
		 * The lastLimit should not reduce every cycle (EVCSs cannot react that fast)
		 * unless the available Power is reducing further.
		 */
		int unavailablePower = this.getAvailableGridPower() * -1;
		if (unavailablePower > 0 && this.lastLimit != null) {
			this.logInfoInDebugmode("Reducing last limit by " + unavailablePower + " W");
			totalPowerLimit = this.lastLimit.intValue() - unavailablePower;
		}

		int maximumAllowedPowerToDistribute = getMaximumAllowedPowerToDistribute().orElse(-1);
		if (maximumAllowedPowerToDistribute >= 0) {
			totalPowerLimit = Math.min(totalPowerLimit, maximumAllowedPowerToDistribute);
		}

		this.lastLimit = Integer.valueOf(totalPowerLimit);
		this.channel(EvcsClusterPeakShaving.ChannelId.MAXIMUM_POWER_TO_DISTRIBUTE)
				.setNextValue(Integer.valueOf(totalPowerLimit));

		// Minimum of the current limit and the maximum power if present, e.g. from
		// another cluster
		totalPowerLimit = Math.min(totalPowerLimit, this.getMaximumPower().orElse(Integer.MAX_VALUE));

		this.logInfoInDebugmode("Maximum total power to distribute: " + totalPowerLimit);

		// Total Power that can be distributed to EVCSs minus the guaranteed power.
		var totalPowerLeftMinusGuarantee = totalPowerLimit;

		// ChargePower that is used for the initial charge in this cycle
		int initialChargePower = 0;

		try {

			/*
			 * Defines the active charging stations that are charging.
			 */
			List<ManagedEvcs> activeEvcss = new ArrayList<>();
			for (var evcs : this.getSortedEvcss()) {
				if (evcs instanceof ManagedEvcs managedEvcs) {
					int requestedPower = managedEvcs.getSetChargePowerRequestChannel().getNextWriteValue().orElse(0);

					// Ignore evcs with no request
					if (requestedPower <= 0) {
						managedEvcs.setChargePowerLimit(0);
						continue;
					}

					var guaranteedPower = this.getGuaranteedPower(managedEvcs);
					var status = managedEvcs.getStatus();
					switch (status) {
					case ERROR, STARTING, UNDEFINED, NOT_READY_FOR_CHARGING, ENERGY_LIMIT_REACHED ->
						managedEvcs.setChargePowerLimit(0);
					case READY_FOR_CHARGING -> {
						// Check if there is enough power for an initial charge
						if (totalPowerLimit - initialChargePower - this.getActivePower().orElse(0) >= guaranteedPower) {

							this.logInfoInDebugmode("Set initial power " + guaranteedPower + " to " + evcs.id());
							managedEvcs.setChargePowerLimit(guaranteedPower);
							initialChargePower += guaranteedPower;

							// TODO: managedEvcs._setStatus(Status.UNCONFIRMED_CHARGING); or put this in the
							// setChargePowerLimit
						} else {
							managedEvcs.getChargeStateHandler()
									.applyNewChargeState(ChargeState.WAITING_FOR_AVAILABLE_POWER);
							managedEvcs.setDisplayText("Warte auf Leistung");
							managedEvcs.setChargePowerLimit(0);
						}

						// Reduce the total power by the initial power to be able to send an initial
						// charge request in the next cycles
						totalPowerLeftMinusGuarantee -= guaranteedPower;
					}
					// EVCS is active.
					case CHARGING_REJECTED, CHARGING -> {

						/*
						 * Reduces the available power by the guaranteed power of each charging station.
						 * Sets the minimum power depending on the guaranteed and the maximum Power.
						 */
						if (totalPowerLeftMinusGuarantee - guaranteedPower >= 0) {
							totalPowerLeftMinusGuarantee -= guaranteedPower;
							managedEvcs._setMinimumPower(guaranteedPower);
							activeEvcss.add(managedEvcs);
						} else {
							managedEvcs.setChargePowerLimit(0);
						}
					}
					}
				}
			}

			/*
			 * Distributes the available Power to the active EVCSs
			 */
			for (var evcs : activeEvcss) {

				// int guaranteedPower = evcs.getMinimumPowerChannel().getNextValue().orElse(0);
				int guaranteedPower = evcs.getMinimumPowerChannel().getNextValue().orElse(0);

				// Power left for the this EVCS including its guaranteed power
				final var powerLeft = totalPowerLeftMinusGuarantee + guaranteedPower;

				int maximumHardwareLimit = evcs.getMaximumHardwarePower().orElse(Evcs.DEFAULT_MAXIMUM_HARDWARE_POWER);

				int nextChargePower;
				var requestedPower = evcs.getSetChargePowerRequestChannel().getNextWriteValue();

				// Power requested by the controller
				if (requestedPower.isPresent()) {
					this.logInfoInDebugmode("Requested power ( for " + evcs.alias() + "): " + requestedPower.get());
					nextChargePower = requestedPower.get();
				} else {
					nextChargePower = maximumHardwareLimit;
				}

				// Total power should be only reduced by the maximum power, that EV is charging.
				int maximumChargePower = evcs.getMaximumPower().orElse(nextChargePower);

				nextChargePower = nextChargePower > maximumHardwareLimit ? maximumHardwareLimit : nextChargePower;

				// Checks if there is enough power left and sets the charge power
				if (maximumChargePower < powerLeft) {
					totalPowerLeftMinusGuarantee = totalPowerLeftMinusGuarantee
							- (maximumChargePower - guaranteedPower);
				} else {
					nextChargePower = powerLeft;
					totalPowerLeftMinusGuarantee = 0;
				}

				/**
				 * Set the next charge power of the EVCS
				 */
				evcs.setChargePowerLimitWithFilter(nextChargePower);
				this.logInfoInDebugmode("Next charge power: " + nextChargePower + "; Max charge power: "
						+ maximumChargePower + "; Power left: " + totalPowerLeftMinusGuarantee);
			}
		} catch (OpenemsNamedException e) {
			e.printStackTrace();
		}
	}

	/**
	 * Sorted list of the EVCSs in the cluster.
	 *
	 * <p>List of EVCSs that should be considered in the cluster sorted by
	 * prioritisation.
	 *
	 * @return Sorted EVCS list
	 */
	public List<Evcs> getSortedEvcss() {
		return this.sortedEvcss;
	}

	/**
	 * Maximum power to distribute.
	 *
	 * <p>Calculate the maximum power to distribute, like excess power or excess power
	 * + storage.
	 *
	 * @return Maximum Power in Watt
	 */
	public int getMaximumPowerToDistribute() {

		// Calculate maximum ess power
		var essDischargePower = (this.ess == null) ? 0 : this.sum.getEssActivePower().orElse(0);
		var essActivePowerDC = (this.ess == null) ? 0 : this.sum.getProductionDcActualPower().orElse(0);
		var maxAvailableStoragePower = this.maxEssDischargePower - (essDischargePower - essActivePowerDC);
		this.channel(EvcsClusterPeakShaving.ChannelId.MAXIMUM_AVAILABLE_ESS_POWER)
				.setNextValue(maxAvailableStoragePower);

		// Calculate maximum grid power
		var gridPower = this.getGridPower();

		var maxAvailableGridPower = (this.config.hardwarePowerLimitPerPhase() * THREE_PHASE.getValue()) - gridPower;
		this.channel(EvcsClusterPeakShaving.ChannelId.MAXIMUM_AVAILABLE_GRID_POWER).setNextValue(maxAvailableGridPower);

		// Current charge power blocked by all EVCS's
		int evcsCharge = this.getEvcsBlockedChargePowerChannel().getNextValue().orElse(0);

		var allowedChargePower = (int) (evcsCharge + maxAvailableStoragePower + maxAvailableGridPower);

		this.logInfoInDebugmode(this.log,
				"Calculation of the maximum charge Power: EVCS Charge [" + evcsCharge
						+ "]  +  Max. available storage power [" + maxAvailableStoragePower
						+ "]  +  ( Configured Hardware Limit * 3 ["
						+ this.config.hardwarePowerLimitPerPhase() * THREE_PHASE.getValue()
						+ "]  -  Maximum of all three phases * 3 [" + gridPower + "]");

		int maximumPowerToDistribute =  allowedChargePower > 0 ? allowedChargePower : 0;

		this.logInfoInDebugmode(this.log, "EVCS Charge maximum power to distribute: " + maximumPowerToDistribute);

		return maximumPowerToDistribute;
	}

	/**
	 * Calculates the current grid power depending on the phases if possible.
	 *
	 * @return calculated grid power
	 */
	private int getGridPower() {
		var maxPowerOnPhase = TypeUtils.max(//
				this.meter.getActivePowerL1().get(), //
				this.meter.getActivePowerL2().get(), //
				this.meter.getActivePowerL3().get());
		if (maxPowerOnPhase != null) {
			return maxPowerOnPhase * 3;
		} else {
			return this.meter.getActivePower().orElse(0);
		}
	}

	/**
	 * Maximum available grid power.
	 * 
	 * <p>Calculate the maximum available power from the grid. This value is used as a
	 * fallback option when it becomes negative.
	 * 
	 * @return Current grid power in W
	 */
	public int getAvailableGridPower() {
		// Calculate maximum grid power
		int gridPower = this.getGridPower();
		int maxAvailableGridPower = (this.config.hardwarePowerLimitPerPhase() * THREE_PHASE.getValue()) - gridPower;
		return maxAvailableGridPower;
	}

	/**
	 * Check if the cluster should wait for last changes.
	 * 
	 * <p>Since the charging stations and each car have their own response time until
	 * they charge at the set power, the cluster waits until everything runs
	 * normally or exceptionally wrong.
	 * 
	 * @param clusterState       current evcs cluster state
	 * @param availableGridPower available grid power
	 * @return The cluster should await or not
	 */
	private static boolean awaitLastChanges(EvcsClusterStatus clusterState, int availableGridPower) {
		if (availableGridPower < 0 || clusterState.equals(EvcsClusterStatus.REGULAR)) {
			return false;
		}
		// Still waiting for increasing, decreasing the power or undefined
		return true;
	}

	/**
	 * Results the power that should be guaranteed for one EVCS.
	 *
	 * @param evcs EVCS whose limits should be used.
	 * @return Guaranteed power that should/can be used.
	 */
	private int getGuaranteedPower(Evcs evcs) {
		var minGuarantee = this.config.minimumGuaranteeChargePower();
		int minHW = evcs.getMinimumHardwarePower().orElse(minGuarantee);
		int evcsMaxPower = evcs.getMaximumPower().orElse(//
				evcs.getMaximumHardwarePower().orElse(Evcs.DEFAULT_MAXIMUM_HARDWARE_POWER));
		minGuarantee = evcsMaxPower > minGuarantee ? minGuarantee : evcsMaxPower;
		return minHW > minGuarantee ? minHW : minGuarantee;
	}

	protected void logInfoInDebugmode(Logger log, String string) {
		if (this.config.debugMode()) {
			this.logInfo(log, string);
		}
	}

	private void logInfoInDebugmode(String string) {
		this.logInfoInDebugmode(this.log, string);
	}

	@Override
	public void run() throws OpenemsNamedException {
<<<<<<< HEAD
		if (this.ess != null) {
			// Read maximum ESS Discharge power at the current position in the Cycle
			this.maxEssDischargePower = switch (this.ess) {
			case ManagedSymmetricEss e //
				-> e.getPower().getMaxPower(e, Phase.ALL, Pwr.ACTIVE);
			case SymmetricEss e //
				-> e.getMaxApparentPower().orElse(0);
			};
		}
=======
		// Read maximum ESS Discharge power at the current position in the Cycle
		this.maxEssDischargePower = switch (this.ess) {
		case ManagedSymmetricEss e //
			-> e.getPower().getMaxPower(e, ALL, ACTIVE);
		case SymmetricEss e //
			-> e.getMaxApparentPower().orElse(0);
		};
>>>>>>> 001db411
	}
}<|MERGE_RESOLUTION|>--- conflicted
+++ resolved
@@ -595,24 +595,14 @@
 
 	@Override
 	public void run() throws OpenemsNamedException {
-<<<<<<< HEAD
 		if (this.ess != null) {
 			// Read maximum ESS Discharge power at the current position in the Cycle
 			this.maxEssDischargePower = switch (this.ess) {
 			case ManagedSymmetricEss e //
-				-> e.getPower().getMaxPower(e, Phase.ALL, Pwr.ACTIVE);
+				-> e.getPower().getMaxPower(e, ALL, ACTIVE);
 			case SymmetricEss e //
 				-> e.getMaxApparentPower().orElse(0);
 			};
 		}
-=======
-		// Read maximum ESS Discharge power at the current position in the Cycle
-		this.maxEssDischargePower = switch (this.ess) {
-		case ManagedSymmetricEss e //
-			-> e.getPower().getMaxPower(e, ALL, ACTIVE);
-		case SymmetricEss e //
-			-> e.getMaxApparentPower().orElse(0);
-		};
->>>>>>> 001db411
 	}
 }
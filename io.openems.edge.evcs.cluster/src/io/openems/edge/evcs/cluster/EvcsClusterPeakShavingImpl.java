package io.openems.edge.evcs.cluster;

import java.util.ArrayList;
import java.util.List;
import java.util.Map;
import java.util.concurrent.ConcurrentHashMap;

import org.osgi.service.cm.ConfigurationAdmin;
import org.osgi.service.component.ComponentContext;
import org.osgi.service.component.annotations.Activate;
import org.osgi.service.component.annotations.Component;
import org.osgi.service.component.annotations.ConfigurationPolicy;
import org.osgi.service.component.annotations.Deactivate;
import org.osgi.service.component.annotations.Reference;
import org.osgi.service.component.annotations.ReferenceCardinality;
import org.osgi.service.component.annotations.ReferencePolicy;
import org.osgi.service.component.annotations.ReferencePolicyOption;
import org.osgi.service.event.Event;
import org.osgi.service.event.EventHandler;
import org.osgi.service.event.propertytypes.EventTopics;
import org.osgi.service.metatype.annotations.Designate;
import org.slf4j.Logger;
import org.slf4j.LoggerFactory;

import io.openems.common.channel.AccessMode;
import io.openems.common.exceptions.OpenemsError.OpenemsNamedException;
import io.openems.edge.common.channel.calculate.CalculateIntegerSum;
import io.openems.edge.common.component.AbstractOpenemsComponent;
import io.openems.edge.common.component.ComponentManager;
import io.openems.edge.common.component.OpenemsComponent;
import io.openems.edge.common.event.EdgeEventConstants;
import io.openems.edge.common.sum.Sum;
import io.openems.edge.common.type.TypeUtils;
import io.openems.edge.controller.api.Controller;
import io.openems.edge.ess.api.ManagedSymmetricEss;
import io.openems.edge.ess.api.SymmetricEss;
import io.openems.edge.ess.power.api.Phase;
import io.openems.edge.ess.power.api.Pwr;
import io.openems.edge.evcs.api.ChargeState;
import io.openems.edge.evcs.api.Evcs;
import io.openems.edge.evcs.api.ManagedEvcs;
import io.openems.edge.evcs.api.Phases;
import io.openems.edge.meter.api.ElectricityMeter;

import io.openems.edge.common.modbusslave.ModbusSlave;
import io.openems.edge.common.modbusslave.ModbusSlaveNatureTable;
import io.openems.edge.common.modbusslave.ModbusSlaveTable;
import io.openems.edge.common.modbusslave.ModbusType;

@Designate(ocd = Config.class, factory = true)
@Component(//
		name = "Evcs.Cluster.PeakShaving", //
		immediate = true, //
		configurationPolicy = ConfigurationPolicy.REQUIRE //
)
@EventTopics({ //
		EdgeEventConstants.TOPIC_CYCLE_AFTER_CONTROLLERS, //
})
public class EvcsClusterPeakShavingImpl extends AbstractOpenemsComponent
		implements OpenemsComponent, Evcs, EventHandler, EvcsClusterPeakShaving, ModbusSlave,
		/*
		 * Cluster is not a Controller, but we need to be placed at the correct position
		 * in the Cycle by the Scheduler to be able to read the actually available ESS
		 * power
		 */
		Controller {

	/**
	 * Guaranteed minimum charge power.
	 *
	 * <p>
	 * Minimum charge power that will be used by every EV that is able to charge
	 * with that minimum.
	 *
	 * @return Minimum guaranteed power in Watt
	 */
	private static final int MINIMUM_CHARGE_POWER_GUARANTEE = 4500;

	private final Logger log = LoggerFactory.getLogger(EvcsClusterPeakShavingImpl.class);

	// Used EVCSs
	private String[] evcsIds = {};
	private final List<Evcs> sortedEvcss = new ArrayList<>();
	private final Map<String, Evcs> evcss = new ConcurrentHashMap<>();

	private Config config;

	// Total status calculated from the individual EVCSs
	private EvcsClusterStatus currentEvcsClusterState;

	// Last used limit to reduce this limit by unavailable grid power as a fallback.
	private Integer lastLimit = null;

	// The maximum discharge power of the energy storage system
	private int maxEssDischargePower = 0;

	@Reference
	private ConfigurationAdmin cm;

	@Reference
	private ComponentManager componentManager;

	@Reference
	private Sum sum;

	@Reference(policy = ReferencePolicy.STATIC, policyOption = ReferencePolicyOption.GREEDY, cardinality = ReferenceCardinality.OPTIONAL)
	private SymmetricEss ess;

	@Reference
	private ElectricityMeter meter;

	public EvcsClusterPeakShavingImpl() {
		super(//
				OpenemsComponent.ChannelId.values(), //
				Evcs.ChannelId.values(), //
				EvcsClusterPeakShaving.ChannelId.values(), //
				Controller.ChannelId.values() //
		);
	}

	@Reference(policy = ReferencePolicy.DYNAMIC, policyOption = ReferencePolicyOption.GREEDY, cardinality = ReferenceCardinality.MULTIPLE)
	protected void addEvcs(Evcs evcs) {
		if (evcs == this) {
			return;
		}
		this.setClusteredState(evcs);
		this.evcss.put(evcs.id(), evcs);
		this.updateSortedEvcss();
	}

	protected void removeEvcs(Evcs evcs) {
		if (evcs == this) {
			return;
		}
		this.resetClusteredState(evcs);
		this.evcss.remove(evcs.id());
		this.updateSortedEvcss();
	}

	@Activate
	private void activate(ComponentContext context, Config config) throws OpenemsNamedException {
		this.evcsIds = config.evcs_ids();
		this.updateSortedEvcss();
		super.activate(context, config.id(), config.alias(), config.enabled());

		this.config = config;
		
		// update filter for 'evcs' component
		if (OpenemsComponent.updateReferenceFilter(this.cm, this.servicePid(), "Evcs", config.evcs_ids())) {
			return;
		}
		
		if (!this.config.ess_id().isEmpty()) {
			if (OpenemsComponent.updateReferenceFilter(this.cm, this.servicePid(), "ess", config.ess_id())) {
				return;
			}
		}
		
		if (OpenemsComponent.updateReferenceFilter(this.cm, this.servicePid(), "meter", config.meter_id())) {
			return;
		}
	}

	@Override
	@Deactivate
	protected void deactivate() {
		for (Evcs evcs : this.sortedEvcss) {
			this.resetClusteredState(evcs);
			evcs._setMaximumPower(null);
		}
		super.deactivate();
	}

	/**
	 * Fills sortedEvcss using the order of evcs_ids property in the configuration.
	 */
	private synchronized void updateSortedEvcss() {
		this.sortedEvcss.clear();
		for (String id : this.evcsIds) {
			var evcs = this.evcss.get(id);
			if (evcs == null) {
				this.logWarn(this.log, "Required Evcs [" + id + "] is not available.");
			} else {
				this.sortedEvcss.add(evcs);
			}
		}
	}

	/**
	 * Sets the cluster channel to false and resets all depending channels.
	 *
	 * @param evcs Electric Vehicle Charging Station
	 */
	private void resetClusteredState(Evcs evcs) {
		if (evcs instanceof ManagedEvcs) {
			((ManagedEvcs) evcs)._setIsClustered(false);
			((ManagedEvcs) evcs)._setSetChargePowerRequest(null);
		}
		evcs._setMaximumPower(null);
	}

	/**
	 * Sets the cluster channel to true.
	 *
	 * @param evcs Electric Vehicle Charging Station
	 */
	private void setClusteredState(Evcs evcs) {
		if (evcs instanceof ManagedEvcs) {
			((ManagedEvcs) evcs)._setIsClustered(true);
		}
	}

	@Override
	public void handleEvent(Event event) {
		if (!this.isEnabled()) {
			return;
		}
		switch (event.getTopic()) {

		case EdgeEventConstants.TOPIC_CYCLE_AFTER_CONTROLLERS:
			this.calculateChannelValues();
			this.limitEvcss();
			break;
		default:
			break;
		}
	}

	/**
	 * Calculates the sum of all EVCS values and set it to this EVCS Cluster.
	 */
	private void calculateChannelValues() {
		this.currentEvcsClusterState = EvcsClusterStatus.REGULAR;
		final var chargePower = new CalculateIntegerSum();
		final var blockedChargePower = new CalculateIntegerSum();
		final var minHardwarePower = new CalculateIntegerSum();
		final var maxHardwarePowerOfAll = new CalculateIntegerSum();
		final var minFixedHardwarePower = new CalculateIntegerSum();
		final var maxFixedHardwarePower = new CalculateIntegerSum();
		final var minPower = new CalculateIntegerSum();
		final var evcsClusterStatus = new CalculateEvcsClusterStatus();

		for (Evcs evcs : this.getSortedEvcss()) {
			chargePower.addValue(evcs.getChargePowerChannel());
			blockedChargePower.addValue(evcs.getChargePowerChannel(), value -> {

				// Calculate the blocked power using all 3 phases for now
				if (value != null) {
					switch (evcs.getPhases()) {
					case ONE_PHASE:
						return value * Phases.THREE_PHASE.getValue();
					case TWO_PHASE:
						return Math.round(value / Phases.TWO_PHASE.getValue() * Phases.THREE_PHASE.getValue());
					case THREE_PHASE:
						return value;
					}
				}
				return null;
			});
			minHardwarePower.addValue(evcs.getMinimumHardwarePowerChannel());
			maxHardwarePowerOfAll.addValue(evcs.getMaximumHardwarePowerChannel());
			minFixedHardwarePower.addValue(evcs.getFixedMinimumHardwarePowerChannel());
			maxFixedHardwarePower.addValue(evcs.getFixedMaximumHardwarePowerChannel());
			minPower.addValue(evcs.getMinimumPowerChannel());
			if (evcs instanceof ManagedEvcs) {
				evcsClusterStatus.addValue(((ManagedEvcs) evcs).getChargeState().asEnum());
			}
		}

		this._setChargePower(chargePower.calculate());
		this._setEvcsBlockedChargePower(blockedChargePower.calculate());
		this._setFixedMinimumHardwarePower(minFixedHardwarePower.calculate());
		this._setFixedMaximumHardwarePower(maxFixedHardwarePower.calculate());
		this.channel(Evcs.ChannelId.MINIMUM_HARDWARE_POWER).setNextValue(minHardwarePower.calculate());
		var maximalUsedHardwarePower = maxHardwarePowerOfAll.calculate();
		if (maximalUsedHardwarePower == null) {
			maximalUsedHardwarePower = this.getMaximumPowerToDistribute();
		}
		this.channel(Evcs.ChannelId.MAXIMUM_HARDWARE_POWER).setNextValue(maximalUsedHardwarePower);
		this._setMinimumPower(minPower.calculate());
		this.currentEvcsClusterState = evcsClusterStatus.calculate();
		this._setEvcsClusterStatus(this.currentEvcsClusterState);
	}

	/**
	 * Depending on the excess power, the EVCSs will be charged. Distributing the
	 * maximum allowed charge distribution power (given by the implementation) to
	 * each evcs.
	 */
	protected void limitEvcss() {

		// Wait at least the EVCS-specific response time, required to increase and
		// decrease the charging power
		if (awaitLastChanges(this.currentEvcsClusterState, this.getAvailableGridPower())) {
			// Still waiting for increasing, decreasing the power or undefined
			return;
		}

		var totalPowerLimit = this.getMaximumPowerToDistribute();

		/*
		 * Make sure that only the allowed power at the grid meter is used.
		 *
		 * TODO:
		 * 
		 * Could be shifted to EvcsClusterPeakshaving and needs a more intelligent way
		 * of reducing the last limit. e.g. States, representing the current "risk"
		 * level with a defined buffer.
		 * 
		 * The lastLimit should not reduce every cycle (EVCSs cannot react that fast)
		 * unless the available Power is reducing further.
		 */
		int unavailablePower = this.getAvailableGridPower() * -1;
		if (unavailablePower > 0 && this.lastLimit != null) {
			this.logInfoInDebugmode("Reducing last limit by " + unavailablePower + " W");
			totalPowerLimit = this.lastLimit.intValue() - unavailablePower;
		}

		this.lastLimit = Integer.valueOf(totalPowerLimit);
		this.channel(EvcsClusterPeakShaving.ChannelId.MAXIMUM_POWER_TO_DISTRIBUTE)
				.setNextValue(Integer.valueOf(totalPowerLimit));

		// Minimum of the current limit and the maximum power if present, e.g. from
		// another cluster
		totalPowerLimit = Math.min(totalPowerLimit, this.getMaximumPower().orElse(Integer.MAX_VALUE));

		this.logInfoInDebugmode("Maximum total power to distribute: " + totalPowerLimit);

		// Total Power that can be distributed to EVCSs minus the guaranteed power.
		var totalPowerLeftMinusGuarantee = totalPowerLimit;

		// ChargePower that is used for the initial charge in this cycle
		int initialChargePower = 0;

		try {

			/*
			 * Defines the active charging stations that are charging.
			 */
			List<ManagedEvcs> activeEvcss = new ArrayList<>();
			for (Evcs evcs : this.getSortedEvcss()) {
				if (evcs instanceof ManagedEvcs) {
					var managedEvcs = (ManagedEvcs) evcs;
					int requestedPower = managedEvcs.getSetChargePowerRequestChannel().getNextWriteValue().orElse(0);

					// Ignore evcs with no request
					if (requestedPower <= 0) {
						managedEvcs.setChargePowerLimit(0);
						continue;
					}

					var guaranteedPower = this.getGuaranteedPower(managedEvcs);
					var status = managedEvcs.getStatus();
					switch (status) {
					case CHARGING_FINISHED:
						managedEvcs.setChargePowerLimitWithFilter(requestedPower);
						/*
						 * TODO: Change state from CHARGING_FINISHED to CHARGING should increase the
						 * minimumPower. e.g. ZOE that is nearly on 100 percent, does not charge with a
						 * set point of 13kW, but 22kW by charging with less power.
						 */
						break;
					case ERROR:
					case STARTING:
					case UNDEFINED:
					case NOT_READY_FOR_CHARGING:
					case ENERGY_LIMIT_REACHED:
						managedEvcs.setChargePowerLimit(0);
						break;
					case READY_FOR_CHARGING:

						// Check if there is enough power for an initial charge
						// if (totalPowerLimit - this.getChargePower().orElse(0) >= guaranteedPower) {
						if (totalPowerLimit - initialChargePower - this.getChargePower().orElse(0) >= guaranteedPower) {

							this.logInfoInDebugmode("Set initial power " + guaranteedPower + " to " + evcs.id());
							managedEvcs.setChargePowerLimit(guaranteedPower);
							initialChargePower += guaranteedPower;

							// TODO: managedEvcs._setStatus(Status.UNCONFIRMED_CHARGING); or put this in the
							// setChargePowerLimit
						} else {
							managedEvcs.getChargeStateHandler()
									.applyNewChargeState(ChargeState.WAITING_FOR_AVAILABLE_POWER);
							managedEvcs.setDisplayText("Warte auf Leistung");
							managedEvcs.setChargePowerLimit(0);
						}

						// Reduce the total power by the initial power to be able to send an initial
						// charge request in the next cycles
						totalPowerLeftMinusGuarantee -= guaranteedPower;
						break;

					// EVCS is active.
					case CHARGING_REJECTED:
					case CHARGING:
						/*
						 * Reduces the available power by the guaranteed power of each charging station.
						 * Sets the minimum power depending on the guaranteed and the maximum Power.
						 */
						if (totalPowerLeftMinusGuarantee - guaranteedPower >= 0) {
							totalPowerLeftMinusGuarantee -= guaranteedPower;
							managedEvcs._setMinimumPower(guaranteedPower);
							activeEvcss.add(managedEvcs);
						} else {
							managedEvcs.setChargePowerLimit(0);
						}
						break;
					}
				}
			}

			/*
			 * Distributes the available Power to the active EVCSs
			 */
			for (ManagedEvcs evcs : activeEvcss) {

				// int guaranteedPower = evcs.getMinimumPowerChannel().getNextValue().orElse(0);
				int guaranteedPower = evcs.getMinimumPowerChannel().getNextValue().orElse(0);

				// Power left for the this EVCS including its guaranteed power
				final var powerLeft = totalPowerLeftMinusGuarantee + guaranteedPower;

				int maximumHardwareLimit = evcs.getMaximumHardwarePower().orElse(Evcs.DEFAULT_MAXIMUM_HARDWARE_POWER);

				int nextChargePower;
				var requestedPower = evcs.getSetChargePowerRequestChannel().getNextWriteValue();

				// Power requested by the controller
				if (requestedPower.isPresent()) {
					this.logInfoInDebugmode("Requested power ( for " + evcs.alias() + "): " + requestedPower.get());
					nextChargePower = requestedPower.get();
				} else {
					nextChargePower = maximumHardwareLimit;
				}

				// Total power should be only reduced by the maximum power, that EV is charging.
				int maximumChargePower = evcs.getMaximumPower().orElse(nextChargePower);

				nextChargePower = nextChargePower > maximumHardwareLimit ? maximumHardwareLimit : nextChargePower;

				// Checks if there is enough power left and sets the charge power
				if (maximumChargePower < powerLeft) {
					totalPowerLeftMinusGuarantee = totalPowerLeftMinusGuarantee
							- (maximumChargePower - guaranteedPower);
				} else {
					nextChargePower = powerLeft;
					totalPowerLeftMinusGuarantee = 0;
				}

				/**
				 * Set the next charge power of the EVCS
				 */
				evcs.setChargePowerLimitWithFilter(nextChargePower);
				this.logInfoInDebugmode("Next charge power: " + nextChargePower + "; Max charge power: "
						+ maximumChargePower + "; Power left: " + totalPowerLeftMinusGuarantee);
			}
		} catch (OpenemsNamedException e) {
			e.printStackTrace();
		}
	}

	/**
	 * Sorted list of the EVCSs in the cluster.
	 *
	 * <p>
	 * List of EVCSs that should be considered in the cluster sorted by
	 * prioritisation.
	 *
	 * @return Sorted EVCS list
	 */
	public List<Evcs> getSortedEvcss() {
		return this.sortedEvcss;
	}

	/**
	 * Maximum power to distribute.
	 *
	 * <p>
	 * Calculate the maximum power to distribute, like excess power or excess power
	 * + storage.
	 *
	 * @return Maximum Power in Watt
	 */
	public int getMaximumPowerToDistribute() {
		int essDischargePower = 0;
		int essActivePowerDC = 0;
		
		/**
		 * If ESS is present calculate maximum power.
		 */
		if (!this.config.ess_id().isEmpty()) {
			essDischargePower = this.sum.getEssActivePower().orElse(0);
			essActivePowerDC = this.sum.getProductionDcActualPower().orElse(0);
		}

		var maxAvailableStoragePower = this.maxEssDischargePower - (essDischargePower - essActivePowerDC);
		this.channel(EvcsClusterPeakShaving.ChannelId.MAXIMUM_AVAILABLE_ESS_POWER)
				.setNextValue(maxAvailableStoragePower);

		// Calculate maximum grid power
		var gridPower = this.getGridPower();
		var maxAvailableGridPower = (this.config.hardwarePowerLimitPerPhase() * Phases.THREE_PHASE.getValue())
				- gridPower;
		this.channel(EvcsClusterPeakShaving.ChannelId.MAXIMUM_AVAILABLE_GRID_POWER).setNextValue(maxAvailableGridPower);

		// Current charge power blocked by all EVCS's
		int evcsCharge = this.getEvcsBlockedChargePowerChannel().getNextValue().orElse(0);

		var allowedChargePower = (int) (evcsCharge + maxAvailableStoragePower + maxAvailableGridPower);

		this.logInfoInDebugmode(this.log,
				"Calculation of the maximum charge Power: EVCS Charge [" + evcsCharge
						+ "]  +  Max. available storage power [" + maxAvailableStoragePower
						+ "]  +  ( Configured Hardware Limit * 3 ["
						+ this.config.hardwarePowerLimitPerPhase() * Phases.THREE_PHASE.getValue()
						+ "]  -  Maximum of all three phases * 3 [" + gridPower + "]");

		return allowedChargePower > 0 ? allowedChargePower : 0;
	}

	/**
	 * Calculates the current grid power depending on the phases if possible.
	 *
	 * @return calculated grid power
	 */
	private int getGridPower() {
		var maxPowerOnPhase = TypeUtils.max(//
				this.meter.getActivePowerL1().get(), //
				this.meter.getActivePowerL2().get(), //
				this.meter.getActivePowerL3().get());
		if (maxPowerOnPhase != null) {
			return maxPowerOnPhase * 3;
		} else {
			return this.meter.getActivePower().orElse(0);
		}
	}

	/**
	 * Maximum available grid power.
	 * 
	 * <p>
	 * Calculate the maximum available power from the grid. This value is used as a
	 * fallback option when it becomes negative.
	 * 
	 * @return Current grid power in W
	 */
	public int getAvailableGridPower() {
		// Calculate maximum grid power
		int gridPower = this.getGridPower();
		int maxAvailableGridPower = (this.config.hardwarePowerLimitPerPhase() * Phases.THREE_PHASE.getValue())
				- gridPower;
		return maxAvailableGridPower;
	}

	/**
	 * Check if the cluster should wait for last changes.
	 * 
	 * <p>
	 * Since the charging stations and each car have their own response time until
	 * they charge at the set power, the cluster waits until everything runs
	 * normally or exceptionally wrong.
	 * 
	 * @param clusterState       current evcs cluster state
	 * @param availableGridPower available grid power
	 * @return The cluster should await or not
	 */
	private static boolean awaitLastChanges(EvcsClusterStatus clusterState, int availableGridPower) {
		if (availableGridPower < 0 || clusterState.equals(EvcsClusterStatus.REGULAR)) {
			return false;
		}
		// Still waiting for increasing, decreasing the power or undefined
		return true;
	}

	/**
	 * Results the power that should be guaranteed for one EVCS.
	 *
	 * @param evcs EVCS whose limits should be used.
	 * @return Guaranteed power that should/can be used.
	 */
	private int getGuaranteedPower(Evcs evcs) {
		var minGuarantee = MINIMUM_CHARGE_POWER_GUARANTEE;
		int minHW = evcs.getMinimumHardwarePower().orElse(minGuarantee);
		int evcsMaxPower = evcs.getMaximumPower().orElse(//
				evcs.getMaximumHardwarePower().orElse(Evcs.DEFAULT_MAXIMUM_HARDWARE_POWER));
		minGuarantee = evcsMaxPower > minGuarantee ? minGuarantee : evcsMaxPower;
		return minHW > minGuarantee ? minHW : minGuarantee;
	}

	protected void logInfoInDebugmode(Logger log, String string) {
		if (this.config.debugMode()) {
			this.logInfo(log, string);
		}
	}

	private void logInfoInDebugmode(String string) {
		this.logInfoInDebugmode(this.log, string);
	}

	
	@Override
	public void run() throws OpenemsNamedException {
<<<<<<< HEAD
		
			if (!this.config.ess_id().isEmpty()) {
			// Read maximum ESS Discharge power at the current position in the Cycle
			if (this.ess instanceof ManagedSymmetricEss) {
				var e = (ManagedSymmetricEss) this.ess;
				this.maxEssDischargePower = e.getPower().getMaxPower(e, Phase.ALL, Pwr.ACTIVE);
=======
		// Read maximum ESS Discharge power at the current position in the Cycle
		if (this.ess instanceof ManagedSymmetricEss e) {
			this.maxEssDischargePower = e.getPower().getMaxPower(e, Phase.ALL, Pwr.ACTIVE);
>>>>>>> 4adec6c8

			} else {
				this.maxEssDischargePower = this.ess.getMaxApparentPower().orElse(0);
			}
		}
		 
	}
	
	@Override
	public ModbusSlaveTable getModbusSlaveTable(AccessMode accessMode) {
		return new ModbusSlaveTable(
				OpenemsComponent.getModbusSlaveNatureTable(accessMode), //				
				ModbusSlaveNatureTable.of(EvcsClusterPeakShaving.class, accessMode, 100) //
					.channel(0, EvcsClusterPeakShaving.ChannelId.EVCS_BLOCKED_CHARGE_POWER, ModbusType.FLOAT32)
					.build()
		);

	}	
	
}<|MERGE_RESOLUTION|>--- conflicted
+++ resolved
@@ -601,21 +601,15 @@
 	
 	@Override
 	public void run() throws OpenemsNamedException {
-<<<<<<< HEAD
+
 		
 			if (!this.config.ess_id().isEmpty()) {
-			// Read maximum ESS Discharge power at the current position in the Cycle
-			if (this.ess instanceof ManagedSymmetricEss) {
-				var e = (ManagedSymmetricEss) this.ess;
-				this.maxEssDischargePower = e.getPower().getMaxPower(e, Phase.ALL, Pwr.ACTIVE);
-=======
-		// Read maximum ESS Discharge power at the current position in the Cycle
-		if (this.ess instanceof ManagedSymmetricEss e) {
-			this.maxEssDischargePower = e.getPower().getMaxPower(e, Phase.ALL, Pwr.ACTIVE);
->>>>>>> 4adec6c8
-
-			} else {
-				this.maxEssDischargePower = this.ess.getMaxApparentPower().orElse(0);
+        // Read maximum ESS Discharge power at the current position in the Cycle
+        if (this.ess instanceof ManagedSymmetricEss) {
+          var e = (ManagedSymmetricEss) this.ess;
+          this.maxEssDischargePower = e.getPower().getMaxPower(e, Phase.ALL, Pwr.ACTIVE);
+        } else {
+          this.maxEssDischargePower = this.ess.getMaxApparentPower().orElse(0);
 			}
 		}
 		 

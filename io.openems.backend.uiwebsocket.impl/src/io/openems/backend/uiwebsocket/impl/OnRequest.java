--- conflicted
+++ resolved
@@ -1,14 +1,8 @@
 package io.openems.backend.uiwebsocket.impl;
 
 import java.time.ZonedDateTime;
-<<<<<<< HEAD
 import java.util.*;
-=======
-import java.util.Map;
-import java.util.Optional;
 import java.util.SortedMap;
-import java.util.UUID;
->>>>>>> 8d869683
 import java.util.concurrent.CompletableFuture;
 
 import io.openems.common.access_control.*;
@@ -49,7 +43,6 @@
 
 public class OnRequest implements io.openems.common.websocket.OnRequest {
 
-<<<<<<< HEAD
     private final Logger log = LoggerFactory.getLogger(OnRequest.class);
     private final UiWebsocketImpl parent;
 
@@ -134,140 +127,34 @@
                         QueryHistoricTimeseriesEnergyRequest.from(request));
                 break;
 
-            case GetEdgeConfigRequest.METHOD:
-                resultFuture = this.handleGetEdgeConfigRequest(wsData, edgeId, user, GetEdgeConfigRequest.from(request));
-                break;
-
-            case CreateComponentConfigRequest.METHOD:
-                resultFuture = this.handleCreateComponentConfigRequest(wsData, edgeId, user,
-                        CreateComponentConfigRequest.from(request));
-                break;
-
-            case UpdateComponentConfigRequest.METHOD:
-                resultFuture = this.handleUpdateComponentConfigRequest(wsData, edgeId, user,
-                        UpdateComponentConfigRequest.from(request));
-                break;
-
-            case DeleteComponentConfigRequest.METHOD:
-                resultFuture = this.handleDeleteComponentConfigRequest(wsData, edgeId, user,
-                        DeleteComponentConfigRequest.from(request));
-                break;
-=======
-	private final Logger log = LoggerFactory.getLogger(OnRequest.class);
-	private final UiWebsocketImpl parent;
-
-	public OnRequest(UiWebsocketImpl parent) {
-		this.parent = parent;
-	}
-
-	@Override
-	public CompletableFuture<? extends JsonrpcResponseSuccess> run(WebSocket ws, JsonrpcRequest request)
-			throws OpenemsNamedException {
-		WsData wsData = ws.getAttachment();
-		BackendUser user = this.assertUser(wsData, request);
-
-		switch (request.getMethod()) {
-		case EdgeRpcRequest.METHOD:
-			return this.handleEdgeRpcRequest(wsData, user, EdgeRpcRequest.from(request));
-
-		default:
-			this.parent.logWarn(this.log, "Unhandled Request: " + request);
-			throw OpenemsError.JSONRPC_UNHANDLED_METHOD.exception(request.getMethod());
-		}
-	}
-
-	/**
-	 * Gets the authenticated User or throws an Exception if User is not
-	 * authenticated.
-	 * 
-	 * @param wsData  the WebSocket attachment
-	 * @param request the JsonrpcRequest
-	 * @return the User
-	 * @throws OpenemsNamedException if User is not authenticated
-	 */
-	private BackendUser assertUser(WsData wsData, JsonrpcRequest request) throws OpenemsNamedException {
-		Optional<String> userIdOpt = wsData.getUserId();
-		if (!userIdOpt.isPresent()) {
-			throw OpenemsError.COMMON_USER_NOT_AUTHENTICATED
-					.exception("User-ID is empty. Ignoring request [" + request.getMethod() + "]");
-		}
-		Optional<BackendUser> userOpt = this.parent.metadata.getUser(userIdOpt.get());
-		if (!userOpt.isPresent()) {
-			throw OpenemsError.COMMON_USER_NOT_AUTHENTICATED.exception("User with ID [" + userIdOpt.get()
-					+ "] is unknown. Ignoring request [" + request.getMethod() + "]");
-		}
-		return userOpt.get();
-	}
-
-	/**
-	 * Handles an EdgeRpcRequest.
-	 * 
-	 * @param wsData         the WebSocket attachment
-	 * @param backendUser    the authenticated User
-	 * @param edgeRpcRequest the EdgeRpcRequest
-	 * @return the JSON-RPC Success Response Future
-	 * @throws OpenemsNamedException on error
-	 */
-	private CompletableFuture<EdgeRpcResponse> handleEdgeRpcRequest(WsData wsData, BackendUser backendUser,
-			EdgeRpcRequest edgeRpcRequest) throws OpenemsNamedException {
-		String edgeId = edgeRpcRequest.getEdgeId();
-		JsonrpcRequest request = edgeRpcRequest.getPayload();
-		User user = backendUser.getAsCommonUser(edgeId);
-		user.assertRoleIsAtLeast(EdgeRpcRequest.METHOD, Role.GUEST);
-
-		CompletableFuture<JsonrpcResponseSuccess> resultFuture;
-		switch (request.getMethod()) {
-
-		case SubscribeChannelsRequest.METHOD:
-			resultFuture = this.handleSubscribeChannelsRequest(wsData, edgeId, user,
-					SubscribeChannelsRequest.from(request));
-			break;
-
-		case SubscribeSystemLogRequest.METHOD:
-			resultFuture = this.handleSubscribeSystemLogRequest(wsData, edgeId, user,
-					SubscribeSystemLogRequest.from(request));
-			break;
-
-		case QueryHistoricTimeseriesDataRequest.METHOD:
-			resultFuture = this.handleQueryHistoricDataRequest(edgeId, user,
-					QueryHistoricTimeseriesDataRequest.from(request));
-			break;
-
-		case QueryHistoricTimeseriesEnergyRequest.METHOD:
-			resultFuture = this.handleQueryHistoricEnergyRequest(edgeId, user,
-					QueryHistoricTimeseriesEnergyRequest.from(request));
-			break;
-
 		case QueryHistoricTimeseriesExportXlxsRequest.METHOD:
 			resultFuture = this.handleQueryHistoricTimeseriesExportXlxsRequest(edgeId, user,
 					QueryHistoricTimeseriesExportXlxsRequest.from(request));
 			break;
 
-		case GetEdgeConfigRequest.METHOD:
-			resultFuture = this.handleGetEdgeConfigRequest(edgeId, user, GetEdgeConfigRequest.from(request));
-			break;
-
-		case CreateComponentConfigRequest.METHOD:
-			resultFuture = this.handleCreateComponentConfigRequest(edgeId, user,
-					CreateComponentConfigRequest.from(request));
-			break;
-
-		case UpdateComponentConfigRequest.METHOD:
-			resultFuture = this.handleUpdateComponentConfigRequest(edgeId, user,
-					UpdateComponentConfigRequest.from(request));
-			break;
-
-		case DeleteComponentConfigRequest.METHOD:
-			resultFuture = this.handleDeleteComponentConfigRequest(edgeId, user,
-					DeleteComponentConfigRequest.from(request));
-			break;
->>>>>>> 8d869683
+            case GetEdgeConfigRequest.METHOD:
+                resultFuture = this.handleGetEdgeConfigRequest(wsData, edgeId, user, GetEdgeConfigRequest.from(request));
+                break;
+
+            case CreateComponentConfigRequest.METHOD:
+                resultFuture = this.handleCreateComponentConfigRequest(wsData, edgeId, user,
+                        CreateComponentConfigRequest.from(request));
+                break;
+
+            case UpdateComponentConfigRequest.METHOD:
+                resultFuture = this.handleUpdateComponentConfigRequest(wsData, edgeId, user,
+                        UpdateComponentConfigRequest.from(request));
+                break;
+
+            case DeleteComponentConfigRequest.METHOD:
+                resultFuture = this.handleDeleteComponentConfigRequest(wsData, edgeId, user,
+                        DeleteComponentConfigRequest.from(request));
+                break;
 
 		case SetChannelValueRequest.METHOD:
 			resultFuture = this.handleSetChannelValueRequest(edgeId, user, SetChannelValueRequest.from(request));
 			break;
 
-<<<<<<< HEAD
             case ComponentJsonApiRequest.METHOD:
                 resultFuture = this.handleComponentJsonApiRequest(edgeId, user, ComponentJsonApiRequest.from(request));
                 break;
@@ -337,7 +224,7 @@
     }
 
     /**
-     * Handles a QueryHistoricDataRequest.
+     * Handles a QueryHistoricTimeseriesDataRequest.
      *
      * @param wsData
      * @param edgeId  the Edge-ID
@@ -350,20 +237,21 @@
                                                                                      QueryHistoricTimeseriesDataRequest request) throws OpenemsNamedException {
         // TODO test
         this.parent.accessControl.assertExecutePermission(wsData.getRoleId(), edgeId, QueryHistoricTimeseriesDataRequest.METHOD);
-
-        TreeBasedTable<ZonedDateTime, ChannelAddress, JsonElement> data;
-        data = this.parent.timeData.queryHistoricData(//
-                edgeId, //
-                request.getFromDate(), //
-                request.getToDate(), //
-                request.getChannels());
+		SortedMap<ZonedDateTime, SortedMap<ChannelAddress, JsonElement>> historicData = this.parent.timeData
+				.queryHistoricData(//
+
+						edgeId, //
+						request.getFromDate(), //
+						request.getToDate(), //
+						request.getChannels());
 
         // JSON-RPC response
-        return CompletableFuture.completedFuture(new QueryHistoricTimeseriesDataResponse(request.getId(), data));
-    }
-
-    /**
-     * Handles a QueryHistoricEnergyequest.
+		return CompletableFuture
+				.completedFuture(new QueryHistoricTimeseriesDataResponse(request.getId(), historicData));
+    }
+
+    /**
+     * Handles a QueryHistoricTimeseriesEnergyRequest.
      *
      * @param wsData
      * @param edgeId  the Edge-ID
@@ -383,178 +271,6 @@
 
         // JSON-RPC response
         return CompletableFuture.completedFuture(new QueryHistoricTimeseriesEnergyResponse(request.getId(), data));
-    }
-
-    /**
-     * Handles a GetEdgeConfigRequest.
-     *
-     * @param wsData
-     * @param edgeId  the Edge-ID
-     * @param user    the User - no specific level required
-     * @param request the GetEdgeConfigRequest
-     * @return the Future JSON-RPC Response
-     * @throws OpenemsNamedException on error
-     */
-    private CompletableFuture<JsonrpcResponseSuccess> handleGetEdgeConfigRequest(WsData wsData, String edgeId, User user,
-                                                                                 GetEdgeConfigRequest request) throws OpenemsNamedException {
-        this.parent.accessControl.assertExecutePermission(wsData.getRoleId(), edgeId, GetEdgeConfigRequest.METHOD);
-        EdgeConfig config = this.parent.metadata.getEdgeOrError(edgeId).getConfig();
-
-        // JSON-RPC response
-        return CompletableFuture.completedFuture(new GetEdgeConfigResponse(request.getId(), config));
-    }
-
-    /**
-     * Handles a CreateComponentConfigRequest.
-     *
-     * @param wsData
-     * @param edgeId                       the Edge-ID
-     * @param user                         the User - Installer-level required
-     * @param createComponentConfigRequest the CreateComponentConfigRequest
-     * @return the Future JSON-RPC Response
-     * @throws OpenemsNamedException on error
-     */
-    private CompletableFuture<JsonrpcResponseSuccess> handleCreateComponentConfigRequest(WsData wsData, String edgeId, User user,
-                                                                                         CreateComponentConfigRequest createComponentConfigRequest) throws OpenemsNamedException {
-        //user.assertRoleIsAtLeast(CreateComponentConfigRequest.METHOD, Role.INSTALLER);
-        this.parent.accessControl.assertExecutePermission(wsData.getRoleId(), edgeId, CreateComponentConfigRequest.METHOD);
-
-        return this.parent.edgeWebsocket.send(edgeId, user, createComponentConfigRequest);
-    }
-
-    /**
-     * Handles a UpdateComponentConfigRequest.
-     *
-     * @param wsData
-     * @param edgeId                       the Edge-ID
-     * @param user                         the User - Installer-level required
-     * @param updateComponentConfigRequest the UpdateComponentConfigRequest
-     * @return the Future JSON-RPC Response
-     * @throws OpenemsNamedException on error
-     */
-    private CompletableFuture<JsonrpcResponseSuccess> handleUpdateComponentConfigRequest(WsData wsData, String edgeId, User user,
-                                                                                         UpdateComponentConfigRequest updateComponentConfigRequest) throws OpenemsNamedException {
-//		user.assertRoleIsAtLeast(UpdateComponentConfigRequest.METHOD, Role.INSTALLER);
-        this.parent.accessControl.assertExecutePermission(wsData.getRoleId(), edgeId, UpdateComponentConfigRequest.METHOD);
-
-        return this.parent.edgeWebsocket.send(edgeId, user, updateComponentConfigRequest);
-    }
-
-    /**
-     * Handles a DeleteComponentConfigRequest.
-     *
-     * @param wsData
-     * @param edgeId                       the Edge-ID
-     * @param user                         the User - Installer-level required
-     * @param deleteComponentConfigRequest the DeleteComponentConfigRequest
-     * @return the Future JSON-RPC Response
-     * @throws OpenemsNamedException on error
-     */
-    private CompletableFuture<JsonrpcResponseSuccess> handleDeleteComponentConfigRequest(WsData wsData, String edgeId, User user,
-                                                                                         DeleteComponentConfigRequest deleteComponentConfigRequest) throws OpenemsNamedException {
-        // user.assertRoleIsAtLeast(DeleteComponentConfigRequest.METHOD, Role.INSTALLER);
-        this.parent.accessControl.assertExecutePermission(wsData.getRoleId(), edgeId, DeleteComponentConfigRequest.METHOD);
-
-		return this.parent.edgeWebsocket.send(edgeId, user, deleteComponentConfigRequest);
-=======
-		case ComponentJsonApiRequest.METHOD:
-			resultFuture = this.handleComponentJsonApiRequest(edgeId, user, ComponentJsonApiRequest.from(request));
-			break;
-
-		default:
-			this.parent.logWarn(this.log, "Unhandled EdgeRpcRequest: " + request);
-			throw OpenemsError.JSONRPC_UNHANDLED_METHOD.exception(request.getMethod());
-		}
-
-		// Wrap reply in EdgeRpcResponse
-		CompletableFuture<EdgeRpcResponse> result = new CompletableFuture<EdgeRpcResponse>();
-		resultFuture.thenAccept(r -> {
-			result.complete(new EdgeRpcResponse(edgeRpcRequest.getId(), r));
-		});
-		return result;
-	}
-
-	/**
-	 * Handles a SubscribeChannelsRequest.
-	 * 
-	 * @param wsData  the WebSocket attachment
-	 * @param edgeId  the Edge-ID
-	 * @param user    the User - no specific level required
-	 * @param request the SubscribeChannelsRequest
-	 * @return the JSON-RPC Success Response Future
-	 * @throws OpenemsNamedException on error
-	 */
-	private CompletableFuture<JsonrpcResponseSuccess> handleSubscribeChannelsRequest(WsData wsData, String edgeId,
-			User user, SubscribeChannelsRequest request) throws OpenemsNamedException {
-		// activate SubscribedChannelsWorker
-		SubscribedChannelsWorker worker = wsData.getSubscribedChannelsWorker();
-		worker.setEdgeId(edgeId);
-		worker.handleSubscribeChannelsRequest(user.getRole(), request);
-
-		// JSON-RPC response
-		return CompletableFuture.completedFuture(new GenericJsonrpcResponseSuccess(request.getId()));
-	}
-
-	/**
-	 * Handles a SubscribeSystemLogRequest.
-	 * 
-	 * @param wsData  the WebSocket attachment
-	 * @param edgeId  the Edge-ID
-	 * @param user    the User
-	 * @param request the SubscribeSystemLogRequest
-	 * @return the JSON-RPC Success Response Future
-	 * @throws OpenemsNamedException on error
-	 */
-	private CompletableFuture<JsonrpcResponseSuccess> handleSubscribeSystemLogRequest(WsData wsData, String edgeId,
-			User user, SubscribeSystemLogRequest request) throws OpenemsNamedException {
-		user.assertRoleIsAtLeast(SubscribeSystemLogRequest.METHOD, Role.OWNER);
-		UUID token = wsData.assertToken();
-
-		// Forward to Edge
-		return this.parent.edgeWebsocket.handleSubscribeSystemLogRequest(edgeId, user, token, request);
-	}
-
-	/**
-	 * Handles a QueryHistoricTimeseriesDataRequest.
-	 * 
-	 * @param edgeId  the Edge-ID
-	 * @param user    the User - no specific level required
-	 * @param request the QueryHistoricDataRequest
-	 * @return the Future JSON-RPC Response
-	 * @throws OpenemsNamedException on error
-	 */
-	private CompletableFuture<JsonrpcResponseSuccess> handleQueryHistoricDataRequest(String edgeId, User user,
-			QueryHistoricTimeseriesDataRequest request) throws OpenemsNamedException {
-		SortedMap<ZonedDateTime, SortedMap<ChannelAddress, JsonElement>> historicData = this.parent.timeData
-				.queryHistoricData(//
-						edgeId, //
-						request.getFromDate(), //
-						request.getToDate(), //
-						request.getChannels());
-
-		// JSON-RPC response
-		return CompletableFuture
-				.completedFuture(new QueryHistoricTimeseriesDataResponse(request.getId(), historicData));
-	}
-
-	/**
-	 * Handles a QueryHistoricTimeseriesEnergyRequest.
-	 * 
-	 * @param edgeId  the Edge-ID
-	 * @param user    the User - no specific level required
-	 * @param request the QueryHistoricEnergyRequest
-	 * @return the Future JSON-RPC Response
-	 * @throws OpenemsNamedException on error
-	 */
-	private CompletableFuture<JsonrpcResponseSuccess> handleQueryHistoricEnergyRequest(String edgeId, User user,
-			QueryHistoricTimeseriesEnergyRequest request) throws OpenemsNamedException {
-		Map<ChannelAddress, JsonElement> data;
-		data = this.parent.timeData.queryHistoricEnergy(//
-				edgeId, /* ignore Edge-ID */
-				request.getFromDate(), request.getToDate(), request.getChannels());
-
-		// JSON-RPC response
-		return CompletableFuture.completedFuture(new QueryHistoricTimeseriesEnergyResponse(request.getId(), data));
 	}
 
 	/**
@@ -569,72 +285,79 @@
 			User user, QueryHistoricTimeseriesExportXlxsRequest request) throws OpenemsNamedException {
 		return CompletableFuture
 				.completedFuture(this.parent.timeData.handleQueryHistoricTimeseriesExportXlxsRequest(edgeId, request));
-	}
-
-	/**
-	 * Handles a GetEdgeConfigRequest.
-	 * 
-	 * @param edgeId  the Edge-ID
-	 * @param user    the User - no specific level required
-	 * @param request the GetEdgeConfigRequest
-	 * @return the Future JSON-RPC Response
-	 * @throws OpenemsNamedException on error
-	 */
-	private CompletableFuture<JsonrpcResponseSuccess> handleGetEdgeConfigRequest(String edgeId, User user,
-			GetEdgeConfigRequest request) throws OpenemsNamedException {
-		EdgeConfig config = this.parent.metadata.getEdgeOrError(edgeId).getConfig();
-
-		// JSON-RPC response
-		return CompletableFuture.completedFuture(new GetEdgeConfigResponse(request.getId(), config));
-	}
-
-	/**
-	 * Handles a CreateComponentConfigRequest.
-	 * 
-	 * @param edgeId                       the Edge-ID
-	 * @param user                         the User - Installer-level required
-	 * @param createComponentConfigRequest the CreateComponentConfigRequest
-	 * @return the Future JSON-RPC Response
-	 * @throws OpenemsNamedException on error
-	 */
-	private CompletableFuture<JsonrpcResponseSuccess> handleCreateComponentConfigRequest(String edgeId, User user,
-			CreateComponentConfigRequest request) throws OpenemsNamedException {
-		user.assertRoleIsAtLeast(CreateComponentConfigRequest.METHOD, Role.INSTALLER);
-
-		return this.parent.edgeWebsocket.send(edgeId, user, request);
-	}
-
-	/**
-	 * Handles a UpdateComponentConfigRequest.
-	 * 
-	 * @param edgeId                       the Edge-ID
-	 * @param user                         the User - Installer-level required
-	 * @param updateComponentConfigRequest the UpdateComponentConfigRequest
-	 * @return the Future JSON-RPC Response
-	 * @throws OpenemsNamedException on error
-	 */
-	private CompletableFuture<JsonrpcResponseSuccess> handleUpdateComponentConfigRequest(String edgeId, User user,
-			UpdateComponentConfigRequest request) throws OpenemsNamedException {
-		user.assertRoleIsAtLeast(UpdateComponentConfigRequest.METHOD, Role.OWNER);
-
-		return this.parent.edgeWebsocket.send(edgeId, user, request);
-	}
-
-	/**
-	 * Handles a DeleteComponentConfigRequest.
-	 * 
-	 * @param edgeId                       the Edge-ID
-	 * @param user                         the User - Installer-level required
-	 * @param updateComponentConfigRequest the DeleteComponentConfigRequest
-	 * @return the Future JSON-RPC Response
-	 * @throws OpenemsNamedException on error
-	 */
-	private CompletableFuture<JsonrpcResponseSuccess> handleDeleteComponentConfigRequest(String edgeId, User user,
-			DeleteComponentConfigRequest request) throws OpenemsNamedException {
-		user.assertRoleIsAtLeast(DeleteComponentConfigRequest.METHOD, Role.INSTALLER);
-
-		return this.parent.edgeWebsocket.send(edgeId, user, request);
->>>>>>> 8d869683
+    }
+
+    /**
+     * Handles a GetEdgeConfigRequest.
+     *
+     * @param wsData
+     * @param edgeId  the Edge-ID
+     * @param user    the User - no specific level required
+     * @param request the GetEdgeConfigRequest
+     * @return the Future JSON-RPC Response
+     * @throws OpenemsNamedException on error
+     */
+    private CompletableFuture<JsonrpcResponseSuccess> handleGetEdgeConfigRequest(WsData wsData, String edgeId, User user,
+                                                                                 GetEdgeConfigRequest request) throws OpenemsNamedException {
+        this.parent.accessControl.assertExecutePermission(wsData.getRoleId(), edgeId, GetEdgeConfigRequest.METHOD);
+        EdgeConfig config = this.parent.metadata.getEdgeOrError(edgeId).getConfig();
+
+        // JSON-RPC response
+        return CompletableFuture.completedFuture(new GetEdgeConfigResponse(request.getId(), config));
+    }
+
+    /**
+     * Handles a CreateComponentConfigRequest.
+     *
+     * @param wsData
+     * @param edgeId                       the Edge-ID
+     * @param user                         the User - Installer-level required
+     * @param createComponentConfigRequest the CreateComponentConfigRequest
+     * @return the Future JSON-RPC Response
+     * @throws OpenemsNamedException on error
+     */
+    private CompletableFuture<JsonrpcResponseSuccess> handleCreateComponentConfigRequest(WsData wsData, String edgeId, User user,
+                                                                                         CreateComponentConfigRequest createComponentConfigRequest) throws OpenemsNamedException {
+        //user.assertRoleIsAtLeast(CreateComponentConfigRequest.METHOD, Role.INSTALLER);
+        this.parent.accessControl.assertExecutePermission(wsData.getRoleId(), edgeId, CreateComponentConfigRequest.METHOD);
+
+        return this.parent.edgeWebsocket.send(edgeId, user, createComponentConfigRequest);
+    }
+
+    /**
+     * Handles a UpdateComponentConfigRequest.
+     *
+     * @param wsData
+     * @param edgeId                       the Edge-ID
+     * @param user                         the User - Installer-level required
+     * @param updateComponentConfigRequest the UpdateComponentConfigRequest
+     * @return the Future JSON-RPC Response
+     * @throws OpenemsNamedException on error
+     */
+    private CompletableFuture<JsonrpcResponseSuccess> handleUpdateComponentConfigRequest(WsData wsData, String edgeId, User user,
+                                                                                         UpdateComponentConfigRequest updateComponentConfigRequest) throws OpenemsNamedException {
+//		user.assertRoleIsAtLeast(UpdateComponentConfigRequest.METHOD, Role.INSTALLER);
+        this.parent.accessControl.assertExecutePermission(wsData.getRoleId(), edgeId, UpdateComponentConfigRequest.METHOD);
+
+        return this.parent.edgeWebsocket.send(edgeId, user, updateComponentConfigRequest);
+    }
+
+    /**
+     * Handles a DeleteComponentConfigRequest.
+     *
+     * @param wsData
+     * @param edgeId                       the Edge-ID
+     * @param user                         the User - Installer-level required
+     * @param deleteComponentConfigRequest the DeleteComponentConfigRequest
+     * @return the Future JSON-RPC Response
+     * @throws OpenemsNamedException on error
+     */
+    private CompletableFuture<JsonrpcResponseSuccess> handleDeleteComponentConfigRequest(WsData wsData, String edgeId, User user,
+                                                                                         DeleteComponentConfigRequest deleteComponentConfigRequest) throws OpenemsNamedException {
+        // user.assertRoleIsAtLeast(DeleteComponentConfigRequest.METHOD, Role.INSTALLER);
+        this.parent.accessControl.assertExecutePermission(wsData.getRoleId(), edgeId, DeleteComponentConfigRequest.METHOD);
+
+		return this.parent.edgeWebsocket.send(edgeId, user, deleteComponentConfigRequest);
 	}
 
 	/**

--- conflicted
+++ resolved
@@ -2,22 +2,8 @@
 Bundle-Vendor: FENECON GmbH
 Bundle-License: https://opensource.org/licenses/EPL-2.0
 Bundle-Version: 1.0.0.${tstamp}
-<<<<<<< HEAD
-Bundle-Description: The provider bundle for io.openems.edge.controller.chp.soc. This controller\
-	is to signal CHP to turn ON when the battery is empty and turn OFF when\
-	the battery is full.
-Export-Package:\
-	io.openems.edge.controller.api
 
--privatepackage:\
-	io.openems.edge.controller.chp.soc	
-
--includeresource:\
-	{readme.adoc}
-=======
->>>>>>> acd741cc
-
--buildpath:\
+-buildpath: \
 	${buildpath},\
 	com.google.gson,\
 	com.google.guava,\
@@ -28,9 +14,5 @@
 	io.openems.edge.io.api,\
 	slf4j.api
 
-<<<<<<< HEAD
--testpath:\
-=======
 -testpath: \
->>>>>>> acd741cc
 	${testpath}
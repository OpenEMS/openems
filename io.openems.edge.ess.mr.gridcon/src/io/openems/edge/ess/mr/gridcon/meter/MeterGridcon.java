package io.openems.edge.ess.mr.gridcon.meter;

import org.osgi.service.event.EventHandler;

import io.openems.edge.common.channel.Doc;
import io.openems.edge.common.component.OpenemsComponent;
import io.openems.edge.common.modbusslave.ModbusSlave;
<<<<<<< HEAD
import io.openems.edge.common.modbusslave.ModbusSlaveTable;
import io.openems.edge.ess.mr.gridcon.GridconPcs;
import io.openems.edge.meter.api.ElectricityMeter;
import io.openems.edge.meter.api.MeterType;

/**
 * Implements a meter using values from a gridcon.
 */
@Designate(ocd = Config.class, factory = true)
@Component(//
		name = "Meter.Gridcon", //
		immediate = true, //
		configurationPolicy = ConfigurationPolicy.REQUIRE //
)
@EventTopics({ //
		EdgeEventConstants.TOPIC_CYCLE_BEFORE_PROCESS_IMAGE //
})
public class MeterGridcon extends AbstractOpenemsComponent
		implements ElectricityMeter, OpenemsComponent, ModbusSlave, EventHandler {

	private MeterType meterType = MeterType.GRID;

	@Reference
	protected ConfigurationAdmin cm;

	@Reference
	ComponentManager componentManager;

	String gridconId;

	public MeterGridcon() {
		super(//
				OpenemsComponent.ChannelId.values(), //
				ElectricityMeter.ChannelId.values(), //
				ChannelId.values() //
		);
	}

	@Activate
	void activate(ComponentContext context, Config config) {
		this.meterType = config.type();
		super.activate(context, config.id(), config.alias(), config.enabled());
		this.gridconId = config.gridcon_id();
	}

	@Deactivate
	protected void deactivate() {
		super.deactivate();
	}
=======
import io.openems.edge.meter.api.AsymmetricMeter;
import io.openems.edge.meter.api.SymmetricMeter;

public interface MeterGridcon extends SymmetricMeter, AsymmetricMeter, OpenemsComponent, ModbusSlave, EventHandler {
>>>>>>> 2c36e41d

	public enum ChannelId implements io.openems.edge.common.channel.ChannelId {
		;
		private final Doc doc;

		private ChannelId(Doc doc) {
			this.doc = doc;
		}

		public Doc doc() {
			return this.doc;
		}
	}
<<<<<<< HEAD

	@Override
	public MeterType getMeterType() {
		return this.meterType;
	}

	@Override
	public void handleEvent(Event event) {
		if (!isEnabled()) {
			return;
		}
		switch (event.getTopic()) {
		case EdgeEventConstants.TOPIC_CYCLE_BEFORE_PROCESS_IMAGE:
			this.fillChannels();
			break;
		}
	}

	private void fillChannels() {
		try {
			GridconPcs gridconPcs = this.componentManager.getComponent(this.gridconId);

			if (gridconPcs == null) {
				return;
			}

			_setCurrentL1((int) (gridconPcs.getCurrentL1Grid() * 1000.0));
			_setCurrentL2((int) (gridconPcs.getCurrentL2Grid() * 1000.0));
			_setCurrentL3((int) (gridconPcs.getCurrentL3Grid() * 1000.0));
			_setCurrent((int) (gridconPcs.getCurrentLNGrid() * 1000.0)); // TODO correct?! ;)

			_setActivePowerL1((int) (gridconPcs.getActivePowerL1Grid()));
			_setActivePowerL2((int) (gridconPcs.getActivePowerL2Grid()));
			_setActivePowerL3((int) (gridconPcs.getActivePowerL3Grid()));
			_setActivePower((int) (gridconPcs.getActivePowerSumGrid()));

			_setReactivePowerL1((int) (gridconPcs.getReactivePowerL1Grid()));
			_setReactivePowerL2((int) (gridconPcs.getReactivePowerL2Grid()));
			_setReactivePowerL3((int) (gridconPcs.getReactivePowerL3Grid()));
			_setReactivePower((int) (gridconPcs.getReactivePowerSumGrid()));

		} catch (OpenemsNamedException e) {
			System.out.println("Error while reading meter values from gridcon!\n" + e.getMessage());
		}

	}

	@Override
	public String debugLog() {
		return "L:" + this.getActivePower().asString();
	}

	@Override
	public ModbusSlaveTable getModbusSlaveTable(AccessMode accessMode) {
		return new ModbusSlaveTable(//
				OpenemsComponent.getModbusSlaveNatureTable(accessMode), //
				ElectricityMeter.getModbusSlaveNatureTable(accessMode) //
		);

	}
=======
>>>>>>> 2c36e41d
}<|MERGE_RESOLUTION|>--- conflicted
+++ resolved
@@ -5,62 +5,9 @@
 import io.openems.edge.common.channel.Doc;
 import io.openems.edge.common.component.OpenemsComponent;
 import io.openems.edge.common.modbusslave.ModbusSlave;
-<<<<<<< HEAD
-import io.openems.edge.common.modbusslave.ModbusSlaveTable;
-import io.openems.edge.ess.mr.gridcon.GridconPcs;
 import io.openems.edge.meter.api.ElectricityMeter;
-import io.openems.edge.meter.api.MeterType;
 
-/**
- * Implements a meter using values from a gridcon.
- */
-@Designate(ocd = Config.class, factory = true)
-@Component(//
-		name = "Meter.Gridcon", //
-		immediate = true, //
-		configurationPolicy = ConfigurationPolicy.REQUIRE //
-)
-@EventTopics({ //
-		EdgeEventConstants.TOPIC_CYCLE_BEFORE_PROCESS_IMAGE //
-})
-public class MeterGridcon extends AbstractOpenemsComponent
-		implements ElectricityMeter, OpenemsComponent, ModbusSlave, EventHandler {
-
-	private MeterType meterType = MeterType.GRID;
-
-	@Reference
-	protected ConfigurationAdmin cm;
-
-	@Reference
-	ComponentManager componentManager;
-
-	String gridconId;
-
-	public MeterGridcon() {
-		super(//
-				OpenemsComponent.ChannelId.values(), //
-				ElectricityMeter.ChannelId.values(), //
-				ChannelId.values() //
-		);
-	}
-
-	@Activate
-	void activate(ComponentContext context, Config config) {
-		this.meterType = config.type();
-		super.activate(context, config.id(), config.alias(), config.enabled());
-		this.gridconId = config.gridcon_id();
-	}
-
-	@Deactivate
-	protected void deactivate() {
-		super.deactivate();
-	}
-=======
-import io.openems.edge.meter.api.AsymmetricMeter;
-import io.openems.edge.meter.api.SymmetricMeter;
-
-public interface MeterGridcon extends SymmetricMeter, AsymmetricMeter, OpenemsComponent, ModbusSlave, EventHandler {
->>>>>>> 2c36e41d
+public interface MeterGridcon extends ElectricityMeter, OpenemsComponent, ModbusSlave, EventHandler {
 
 	public enum ChannelId implements io.openems.edge.common.channel.ChannelId {
 		;
@@ -74,67 +21,4 @@
 			return this.doc;
 		}
 	}
-<<<<<<< HEAD
-
-	@Override
-	public MeterType getMeterType() {
-		return this.meterType;
-	}
-
-	@Override
-	public void handleEvent(Event event) {
-		if (!isEnabled()) {
-			return;
-		}
-		switch (event.getTopic()) {
-		case EdgeEventConstants.TOPIC_CYCLE_BEFORE_PROCESS_IMAGE:
-			this.fillChannels();
-			break;
-		}
-	}
-
-	private void fillChannels() {
-		try {
-			GridconPcs gridconPcs = this.componentManager.getComponent(this.gridconId);
-
-			if (gridconPcs == null) {
-				return;
-			}
-
-			_setCurrentL1((int) (gridconPcs.getCurrentL1Grid() * 1000.0));
-			_setCurrentL2((int) (gridconPcs.getCurrentL2Grid() * 1000.0));
-			_setCurrentL3((int) (gridconPcs.getCurrentL3Grid() * 1000.0));
-			_setCurrent((int) (gridconPcs.getCurrentLNGrid() * 1000.0)); // TODO correct?! ;)
-
-			_setActivePowerL1((int) (gridconPcs.getActivePowerL1Grid()));
-			_setActivePowerL2((int) (gridconPcs.getActivePowerL2Grid()));
-			_setActivePowerL3((int) (gridconPcs.getActivePowerL3Grid()));
-			_setActivePower((int) (gridconPcs.getActivePowerSumGrid()));
-
-			_setReactivePowerL1((int) (gridconPcs.getReactivePowerL1Grid()));
-			_setReactivePowerL2((int) (gridconPcs.getReactivePowerL2Grid()));
-			_setReactivePowerL3((int) (gridconPcs.getReactivePowerL3Grid()));
-			_setReactivePower((int) (gridconPcs.getReactivePowerSumGrid()));
-
-		} catch (OpenemsNamedException e) {
-			System.out.println("Error while reading meter values from gridcon!\n" + e.getMessage());
-		}
-
-	}
-
-	@Override
-	public String debugLog() {
-		return "L:" + this.getActivePower().asString();
-	}
-
-	@Override
-	public ModbusSlaveTable getModbusSlaveTable(AccessMode accessMode) {
-		return new ModbusSlaveTable(//
-				OpenemsComponent.getModbusSlaveNatureTable(accessMode), //
-				ElectricityMeter.getModbusSlaveNatureTable(accessMode) //
-		);
-
-	}
-=======
->>>>>>> 2c36e41d
 }
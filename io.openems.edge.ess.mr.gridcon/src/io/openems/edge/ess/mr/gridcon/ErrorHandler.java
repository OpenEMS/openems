package io.openems.edge.ess.mr.gridcon;

import java.time.LocalDateTime;
import java.util.HashMap;
import java.util.Map;
import java.util.Optional;

import org.slf4j.Logger;
import org.slf4j.LoggerFactory;

import io.openems.common.exceptions.OpenemsError.OpenemsNamedException;
import io.openems.common.types.OptionsEnum;
import io.openems.edge.common.channel.ChannelId;
import io.openems.edge.common.channel.IntegerReadChannel;
import io.openems.edge.common.channel.StateChannel;
import io.openems.edge.ess.mr.gridcon.enums.ErrorCodeChannelId0;
import io.openems.edge.ess.mr.gridcon.enums.ErrorCodeChannelId1;
import io.openems.edge.ess.mr.gridcon.enums.ErrorDoc;
import io.openems.edge.ess.mr.gridcon.enums.GridConChannelId;
import io.openems.edge.ess.mr.gridcon.writeutils.CommandControlRegisters;

public class ErrorHandler {

	private final Logger log = LoggerFactory.getLogger(ErrorHandler.class);
	private final StateMachine parent;
	private final Map<Integer, io.openems.edge.common.channel.ChannelId> errorChannelIds;

<<<<<<< HEAD
	protected LocalDateTime timeWhenErrorsHasBeenAcknowledged = null;
	private boolean sendSecondAcknowledge = false;
	
=======
	private State state = State.UNDEFINED;

	// READ_ERRORS
	private static final int DELAY_TO_WAIT_FOR_NEW_ERROR_SECONDS = 30;
	private Map<ChannelId, LocalDateTime> readErrorMap = new HashMap<>();
>>>>>>> 2ad4b214

	// HANDLE_ERRORS
	private static final int MAX_TIMES_FOR_TRYING_TO_ACKNOWLEDGE_ERRORS = 5;
	private int tryToAcknowledgeErrorsCounter = 0;

	// ACKNOWLEDGE_ERRORS
	protected LocalDateTime timeWhenAllErrorsHaveBeenAcknowledged = null;

	// HARD_RESET
	private LocalDateTime lastHardReset = null;
	private static final int SWITCH_OFF_TIME_SECONDS = 10;
	private static final long RELOAD_TIME_SECONDS = 45; // Time for Mr Gridcon to boot and come back
	private static final int MAX_TIMES_FOR_TRYING_TO_HARD_RESET = 5;
	private int hardResetCounter = 0;

	public ErrorHandler(StateMachine parent) {
		this.parent = parent;
		this.errorChannelIds = this.fillErrorChannelMap();
	}

	public void initialize() {
		this.state = State.UNDEFINED;
		this.tryToAcknowledgeErrorsCounter = 0;
		this.readErrorMap = null;
	}

	protected StateMachine.State run() throws IllegalArgumentException, OpenemsNamedException {
		switch (this.state) {
		case UNDEFINED:
			this.state = State.READ_ERRORS;
			break;

		case READ_ERRORS:
			this.state = this.doReadErrors();
			break;

		case HANDLE_ERRORS:
			this.state = this.doHandleErrors();
			break;

		case ACKNOWLEDGE_ERRORS:
			this.state = this.doAcknowledgeErrors();
			break;

		case HARD_RESET:
			this.state = this.doHardReset();
			break;

		case ERROR_HANDLING_NOT_POSSIBLE:
			this.state = this.doErrorHandlingNotPossible();
			break;

		case FINISH_ERROR_HANDLING:
			this.initialize();
			return StateMachine.State.UNDEFINED;
		}

		return StateMachine.State.ERROR;
	}

	/**
	 * Reads all active Errors into 'readErrorMap'.
	 * 
	 * @return the next state
	 */
	private State doReadErrors() {
		if (this.readErrorMap == null) {
			this.readErrorMap = new HashMap<>();
		}

		ChannelId errorId = this.readCurrentError();
		if (errorId != null) {
			if (!this.readErrorMap.containsKey(errorId)) {
				this.readErrorMap.put(errorId, LocalDateTime.now());
			}
		}

		// Did errors appear within the last DELAY_TO_WAIT_FOR_NEW_ERROR_SECONDS?
		if (this.isNewErrorPresent()) {
			// yes -> keep reading errors
			return State.READ_ERRORS;
		} else {
			// no -> start handling errors
			return State.HANDLE_ERRORS;
		}
	}

	/**
	 * Handle Errors.
	 * 
	 * <ul>
	 * <li>Errors are acknowledgeable and we did not try too often -> switch to
	 * ACKNOWLEDGE_ERRORS state
	 * <li>Otherwise -> switch to HARD_RESET state
	 * <li>If Hard-Reset did not work for MAX_TIMES_FOR_TRYING_TO_HARD_RESET times
	 * -> switch to ERROR_HANDLING_NOT_POSSIBLE
	 * </ul>
	 * 
	 * @return the next state
	 */
	private State doHandleErrors() {
		if (this.isAcknowledgeable()
				&& this.tryToAcknowledgeErrorsCounter < MAX_TIMES_FOR_TRYING_TO_ACKNOWLEDGE_ERRORS) {
			// All errors are acknowledgeable and we did not try too often to acknowledge
			// them -> switch to ACKNOWLEDGE_ERRORS state
			return State.ACKNOWLEDGE_ERRORS;

		} else if (this.hardResetCounter < MAX_TIMES_FOR_TRYING_TO_HARD_RESET) {
			// At least one error is not acknowledgeable -> hard reset
			this.tryToAcknowledgeErrorsCounter = 0; // reset acknowledge-counter
			return State.HARD_RESET;

		} else {
			return State.ERROR_HANDLING_NOT_POSSIBLE;
		}
	}

	/**
	 * Acknowledges errors.
	 * 
	 * <p>
	 * Writes read errors to error code feedback. If all errors are written to error
	 * code feedback continue normal operation.
	 * 
	 * @return the next state
	 * @throws IllegalArgumentException
	 * @throws OpenemsNamedException
	 */
	private State doAcknowledgeErrors() throws IllegalArgumentException, OpenemsNamedException {
		this.tryToAcknowledgeErrorsCounter += 1;

		// get the next feedback error-code
		int currentErrorCodeFeedBack = 0;
		if (!this.readErrorMap.isEmpty()) {
			ChannelId currentId = null;
			for (ChannelId id : this.readErrorMap.keySet()) {
				currentId = id;
				break;
			}
			currentErrorCodeFeedBack = ((ErrorDoc) currentId.doc()).getCode();
			this.readErrorMap.remove(currentId);
		}

		new CommandControlRegisters() //
				.acknowledge(true) // Acknowledge error
				.syncApproval(true) //
				.blackstartApproval(false) //
				.errorCodeFeedback(currentErrorCodeFeedBack) //
				.shortCircuitHandling(true) //
				.modeSelection(CommandControlRegisters.Mode.CURRENT_CONTROL) //
				.parameterSet1(true) //
				.parameterU0(GridconPCS.ON_GRID_VOLTAGE_FACTOR) //
				.parameterF0(GridconPCS.ON_GRID_FREQUENCY_FACTOR) //
				.enableIpus(this.parent.parent.config.inverterCount()) //
				.writeToChannels(this.parent.parent);

		if (this.readErrorMap.isEmpty()) {
<<<<<<< HEAD
			
			if (!this.sendSecondAcknowledge) {
				new CommandControlRegisters() //
				// Set acknowledge error bit to false and then to true again, because gridcon acts on rising edge of signal
				.acknowledge(false) //
				.syncApproval(true) //
				.blackstartApproval(false) //
				.errorCodeFeedback(currentErrorCodeFeedBack) //
				.shortCircuitHandling(true) //
				.modeSelection(CommandControlRegisters.Mode.CURRENT_CONTROL) //
				.parameterSet1(true) //
				.parameterU0(GridconPCS.ON_GRID_VOLTAGE_FACTOR) //
				.parameterF0(GridconPCS.ON_GRID_FREQUENCY_FACTOR) //
				.enableIpus(this.parent.config.inverterCount()) //
				.writeToChannels(this.parent);
				
				this.sendSecondAcknowledge = true;
				
			} else {
			
				new CommandControlRegisters() //
				// Acknowledge error for a 2nd time (in tests gridcon needs sometime two times)
				.acknowledge(true) //
				.syncApproval(true) //
				.blackstartApproval(false) //
				.errorCodeFeedback(currentErrorCodeFeedBack) //
				.shortCircuitHandling(true) //
				.modeSelection(CommandControlRegisters.Mode.CURRENT_CONTROL) //
				.parameterSet1(true) //
				.parameterU0(GridconPCS.ON_GRID_VOLTAGE_FACTOR) //
				.parameterF0(GridconPCS.ON_GRID_FREQUENCY_FACTOR) //
				.enableIpus(this.parent.config.inverterCount()) //
				.writeToChannels(this.parent);
				
				this.sendSecondAcknowledge = false;
				this.timeWhenErrorsHasBeenAcknowledged = LocalDateTime.now();
				this.state = ErrorStateMachine.FINISH_ERROR_HANDLING;
			}
=======
			this.timeWhenAllErrorsHaveBeenAcknowledged = LocalDateTime.now();
			return State.FINISH_ERROR_HANDLING;
>>>>>>> 2ad4b214
		}

		return State.ACKNOWLEDGE_ERRORS;
	}

	/**
	 * Execute a Hard-Reset, i.e. switch the Gridcon PCS off and on.
	 * 
	 * @return the next state
	 * @throws IllegalArgumentException
	 * @throws OpenemsNamedException
	 */
	private State doHardReset() throws IllegalArgumentException, OpenemsNamedException {
		if (this.lastHardReset == null) {
			// Start Hard-Reset -> close the contactor
			this.hardResetCounter = this.hardResetCounter + 1;
			this.lastHardReset = LocalDateTime.now();
			this.parent.parent.setHardResetContactor(true);
			return State.HARD_RESET;
		}

		if (this.lastHardReset.plusSeconds(SWITCH_OFF_TIME_SECONDS).isAfter(LocalDateTime.now())) {
			// just wait and keep the contactor closed
			this.parent.parent.setHardResetContactor(true);
			return State.HARD_RESET;
		}

		if (this.lastHardReset.plusSeconds(SWITCH_OFF_TIME_SECONDS + RELOAD_TIME_SECONDS)
				.isAfter(LocalDateTime.now())) {
			// switch-off-time passed -> Open the contactor
			this.parent.parent.setHardResetContactor(false);
			return State.HARD_RESET;
		}

		// switch-off-time and reload-time passed
		this.parent.parent.setHardResetContactor(false); // Keep contactor open
		// Mr Gridcon should be back, so reset everything to start conditions
		this.lastHardReset = null;
		return State.FINISH_ERROR_HANDLING;
	}

	/**
	 * Impossible do manually handle this error. Wait for human help.
	 * 
	 * @return
	 */
	private State doErrorHandlingNotPossible() {
		// TODO switch off system
		this.parent.parent.channel(GridConChannelId.STATE_CYCLE_ERROR).setNextValue(true);
		return State.ERROR_HANDLING_NOT_POSSIBLE;
	}

	/**
	 * Reads the currently active error.
	 * 
	 * @return the ChannelId of the currently active error or null
	 */
	private ChannelId readCurrentError() {
		StateChannel errorChannel = this.getErrorChannel();
		if (errorChannel != null) {
			return errorChannel.channelId();
		}
		return null;
	}

	/**
	 * Gets the (first) active Error-Channel; or null if no Error is present.
	 * 
	 * @return the Error-Channel or null
	 */
	protected StateChannel getErrorChannel() {
		IntegerReadChannel errorCodeChannel = this.parent.parent.channel(GridConChannelId.CCU_ERROR_CODE);
		Optional<Integer> errorCodeOpt = errorCodeChannel.value().asOptional();
		if (errorCodeOpt.isPresent() && errorCodeOpt.get() != 0) {
			int code = errorCodeOpt.get();
			code = code >> 8;
			ChannelId id = this.errorChannelIds.get(code);
			this.log.info("Error code is present --> " + code + " --> " + ((ErrorDoc) id.doc()).getText());
			return this.parent.parent.channel(id);
		}
		return null;
	}

	/**
	 * Is any new error present?.
	 * 
	 * @return true if a a new error was found recently; otherwise false
	 */
	private boolean isNewErrorPresent() {
		for (LocalDateTime time : this.readErrorMap.values()) {
			if (time.plusSeconds(DELAY_TO_WAIT_FOR_NEW_ERROR_SECONDS).isAfter(LocalDateTime.now())) {
				return true;
			}
		}
		return false;
	}

	/**
	 * Are all errors acknowledgeable, i.e. none of them requires a Hard-Reset.
	 * 
	 * @return true if all errors are acknowledgeable; false otherwise
	 */
	private boolean isAcknowledgeable() {
		for (ChannelId id : readErrorMap.keySet()) {
			for (ChannelId id2 : this.errorChannelIds.values()) {
				if (id.equals(id2)) {
					if (id instanceof ErrorCodeChannelId0) {
						if (((ErrorDoc) ((ErrorCodeChannelId0) id).doc()).isNeedsHardReset()) {
							return false;
						}
					} else if (id instanceof ErrorCodeChannelId1) {
						if (((ErrorDoc) ((ErrorCodeChannelId1) id).doc()).isNeedsHardReset()) {
							return false;
						}
					}
				}
			}
		}
		return true;
	}

	private Map<Integer, ChannelId> fillErrorChannelMap() {
		Map<Integer, ChannelId> result = new HashMap<>();
		for (ChannelId id : ErrorCodeChannelId0.values()) {
			this.errorChannelIds.put(((ErrorDoc) id.doc()).getCode(), id);
		}
		for (ChannelId id : ErrorCodeChannelId1.values()) {
			this.errorChannelIds.put(((ErrorDoc) id.doc()).getCode(), id);
		}
		return result;
	}

	public enum State implements OptionsEnum {
		UNDEFINED(-1, "Undefined"), //
		READ_ERRORS(1, "Read Errors"), //
		ACKNOWLEDGE_ERRORS(2, "Acknowledge Errors"), //
		HANDLE_ERRORS(3, "Handle Errors"), //
		HARD_RESET(4, "Hard Reset"), //
		FINISH_ERROR_HANDLING(5, "Finish Error Handling"), //
		ERROR_HANDLING_NOT_POSSIBLE(6, "Error handling not possible");

		private final int value;
		private final String name;

		private State(int value, String name) {
			this.value = value;
			this.name = name;
		}

		@Override
		public int getValue() {
			return value;
		}

		@Override
		public String getName() {
			return name;
		}

		@Override
		public OptionsEnum getUndefined() {
			return UNDEFINED;
		}
	}

}<|MERGE_RESOLUTION|>--- conflicted
+++ resolved
@@ -25,24 +25,17 @@
 	private final StateMachine parent;
 	private final Map<Integer, io.openems.edge.common.channel.ChannelId> errorChannelIds;
 
-<<<<<<< HEAD
-	protected LocalDateTime timeWhenErrorsHasBeenAcknowledged = null;
-	private boolean sendSecondAcknowledge = false;
-	
-=======
 	private State state = State.UNDEFINED;
 
 	// READ_ERRORS
 	private static final int DELAY_TO_WAIT_FOR_NEW_ERROR_SECONDS = 30;
 	private Map<ChannelId, LocalDateTime> readErrorMap = new HashMap<>();
->>>>>>> 2ad4b214
 
 	// HANDLE_ERRORS
 	private static final int MAX_TIMES_FOR_TRYING_TO_ACKNOWLEDGE_ERRORS = 5;
 	private int tryToAcknowledgeErrorsCounter = 0;
 
-	// ACKNOWLEDGE_ERRORS
-	protected LocalDateTime timeWhenAllErrorsHaveBeenAcknowledged = null;
+	protected LocalDateTime timeWhenErrorsHasBeenAcknowledged = null;
 
 	// HARD_RESET
 	private LocalDateTime lastHardReset = null;
@@ -160,18 +153,17 @@
 	 * Writes read errors to error code feedback. If all errors are written to error
 	 * code feedback continue normal operation.
 	 * 
-	 * @return the next state
 	 * @throws IllegalArgumentException
 	 * @throws OpenemsNamedException
 	 */
-	private State doAcknowledgeErrors() throws IllegalArgumentException, OpenemsNamedException {
-		this.tryToAcknowledgeErrorsCounter += 1;
-
-		// get the next feedback error-code
+	private void doAcknowledgeErrors() throws IllegalArgumentException, OpenemsNamedException {
+		this.tryToAcknowledgeErrorsCounter = this.tryToAcknowledgeErrorsCounter + 1;
+
 		int currentErrorCodeFeedBack = 0;
-		if (!this.readErrorMap.isEmpty()) {
-			ChannelId currentId = null;
-			for (ChannelId id : this.readErrorMap.keySet()) {
+
+		if (!readErrorMap.isEmpty()) {
+			io.openems.edge.common.channel.ChannelId currentId = null;
+			for (io.openems.edge.common.channel.ChannelId id : this.readErrorMap.keySet()) {
 				currentId = id;
 				break;
 			}
@@ -180,7 +172,8 @@
 		}
 
 		new CommandControlRegisters() //
-				.acknowledge(true) // Acknowledge error
+				// Acknowledge error
+				.acknowledge(true) //
 				.syncApproval(true) //
 				.blackstartApproval(false) //
 				.errorCodeFeedback(currentErrorCodeFeedBack) //
@@ -189,11 +182,10 @@
 				.parameterSet1(true) //
 				.parameterU0(GridconPCS.ON_GRID_VOLTAGE_FACTOR) //
 				.parameterF0(GridconPCS.ON_GRID_FREQUENCY_FACTOR) //
-				.enableIpus(this.parent.parent.config.inverterCount()) //
-				.writeToChannels(this.parent.parent);
+				.enableIpus(this.parent.config.inverterCount()) //
+				.writeToChannels(this.parent);
 
 		if (this.readErrorMap.isEmpty()) {
-<<<<<<< HEAD
 			
 			if (!this.sendSecondAcknowledge) {
 				new CommandControlRegisters() //
@@ -232,13 +224,7 @@
 				this.timeWhenErrorsHasBeenAcknowledged = LocalDateTime.now();
 				this.state = ErrorStateMachine.FINISH_ERROR_HANDLING;
 			}
-=======
-			this.timeWhenAllErrorsHaveBeenAcknowledged = LocalDateTime.now();
-			return State.FINISH_ERROR_HANDLING;
->>>>>>> 2ad4b214
-		}
-
-		return State.ACKNOWLEDGE_ERRORS;
+		}
 	}
 
 	/**
@@ -288,12 +274,18 @@
 		return State.ERROR_HANDLING_NOT_POSSIBLE;
 	}
 
-	/**
-	 * Reads the currently active error.
-	 * 
-	 * @return the ChannelId of the currently active error or null
-	 */
-	private ChannelId readCurrentError() {
+			this.timeWhenErrorsHasBeenAcknowledged = LocalDateTime.now();
+			this.state = ErrorStateMachine.FINISH_ERROR_HANDLING;
+		}
+	}
+
+	private void doErrorHandlingNotPossible() {
+		// switch off system
+		// TODO switch off
+		this.parent.channel(GridConChannelId.STATE_CYCLE_ERROR).setNextValue(true);
+	}
+
+	private io.openems.edge.common.channel.ChannelId readCurrentError() {
 		StateChannel errorChannel = this.getErrorChannel();
 		if (errorChannel != null) {
 			return errorChannel.channelId();

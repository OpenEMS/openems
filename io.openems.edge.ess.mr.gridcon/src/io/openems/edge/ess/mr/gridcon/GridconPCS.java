package io.openems.edge.ess.mr.gridcon;

import java.time.LocalDateTime;
import java.util.ArrayList;
import java.util.Collection;
import java.util.Optional;
import java.util.function.Consumer;

import org.osgi.service.cm.ConfigurationAdmin;
import org.osgi.service.component.ComponentContext;
import org.osgi.service.component.annotations.Activate;
import org.osgi.service.component.annotations.Component;
import org.osgi.service.component.annotations.ConfigurationPolicy;
import org.osgi.service.component.annotations.Deactivate;
import org.osgi.service.component.annotations.Reference;
import org.osgi.service.component.annotations.ReferenceCardinality;
import org.osgi.service.component.annotations.ReferencePolicy;
import org.osgi.service.component.annotations.ReferencePolicyOption;
import org.osgi.service.event.Event;
import org.osgi.service.event.EventConstants;
import org.osgi.service.event.EventHandler;
import org.osgi.service.metatype.annotations.Designate;
import org.slf4j.Logger;
import org.slf4j.LoggerFactory;

import io.openems.common.channel.AccessMode;
import io.openems.common.exceptions.OpenemsError.OpenemsNamedException;
import io.openems.common.types.ChannelAddress;
import io.openems.edge.battery.api.Battery;
import io.openems.edge.bridge.modbus.api.AbstractOpenemsModbusComponent;
import io.openems.edge.bridge.modbus.api.BridgeModbus;
import io.openems.edge.bridge.modbus.api.ElementToChannelConverter;
import io.openems.edge.bridge.modbus.api.ModbusProtocol;
import io.openems.edge.bridge.modbus.api.element.BitsWordElement;
import io.openems.edge.bridge.modbus.api.element.DummyRegisterElement;
import io.openems.edge.bridge.modbus.api.element.FloatDoublewordElement;
import io.openems.edge.bridge.modbus.api.element.UnsignedDoublewordElement;
import io.openems.edge.bridge.modbus.api.element.UnsignedWordElement;
import io.openems.edge.bridge.modbus.api.element.WordOrder;
import io.openems.edge.bridge.modbus.api.task.FC16WriteRegistersTask;
import io.openems.edge.bridge.modbus.api.task.FC3ReadRegistersTask;
import io.openems.edge.common.channel.BooleanReadChannel;
import io.openems.edge.common.channel.BooleanWriteChannel;
import io.openems.edge.common.channel.FloatReadChannel;
import io.openems.edge.common.channel.FloatWriteChannel;
import io.openems.edge.common.channel.StateChannel;
import io.openems.edge.common.channel.value.Value;
import io.openems.edge.common.component.ComponentManager;
import io.openems.edge.common.component.OpenemsComponent;
import io.openems.edge.common.event.EdgeEventConstants;
import io.openems.edge.common.modbusslave.ModbusSlave;
import io.openems.edge.common.modbusslave.ModbusSlaveNatureTable;
import io.openems.edge.common.modbusslave.ModbusSlaveTable;
import io.openems.edge.common.sum.GridMode;
import io.openems.edge.common.taskmanager.Priority;
import io.openems.edge.ess.api.ManagedSymmetricEss;
import io.openems.edge.ess.api.SymmetricEss;
import io.openems.edge.ess.mr.gridcon.enums.CCUState;
import io.openems.edge.ess.mr.gridcon.enums.ErrorCodeChannelId;
import io.openems.edge.ess.mr.gridcon.enums.ErrorCodeChannelId1;
import io.openems.edge.ess.mr.gridcon.enums.GridConChannelId;
import io.openems.edge.ess.mr.gridcon.enums.InverterCount;
import io.openems.edge.ess.mr.gridcon.enums.PControlMode;
import io.openems.edge.ess.mr.gridcon.enums.StateMachine;
import io.openems.edge.ess.power.api.Constraint;
import io.openems.edge.ess.power.api.Phase;
import io.openems.edge.ess.power.api.Power;
import io.openems.edge.ess.power.api.Pwr;
import io.openems.edge.ess.power.api.Relationship;
import io.openems.edge.meter.api.SymmetricMeter;

@Designate(ocd = Config.class, factory = true)
@Component( //
		name = "Ess.MR.Gridcon", //
		immediate = true, //
		configurationPolicy = ConfigurationPolicy.REQUIRE, //
		property = EventConstants.EVENT_TOPIC + "=" + EdgeEventConstants.TOPIC_CYCLE_AFTER_PROCESS_IMAGE //
)
public class GridconPCS extends AbstractOpenemsModbusComponent
		implements ManagedSymmetricEss, SymmetricEss, OpenemsComponent, EventHandler, ModbusSlave {

<<<<<<< HEAD
	private static final float ON_GRID_FREQUENCY_FACTOR = 1.035f;
	private static final float ON_GRID_VOLTAGE_FACTOR = 0.97f;
=======
	protected static final float ON_GRID_FREQUENCY_FACTOR = 1.035f;
	protected static final float ON_GRID_VOLTAGE_FACTOR = 0.97f;
>>>>>>> f963059c

	private static final float OFF_GRID_FREQUENCY_FACTOR = 1.0f;
	private static final float OFF_GRID_VOLTAGE_FACTOR = 1.0f;

	private static final float GOING_ON_GRID_FREQUENCY_FACTOR = 1.035f;
	private static final float GOING_ON_GRID_VOLTAGE_FACTOR = 0.97f;

	
	// public static final int MAX_POWER_PER_INVERTER = 41_900; // experimentally
	// measured
	public static final int MAX_POWER_PER_INVERTER = 40000; // experimentally measured

	private static final float DC_LINK_VOLTAGE_SETPOINT = 800f;
	private static final int TIME_UNTIL_ERRORS_SHOULD_BE_ACKNOWLEDGED_SECONDS = 15;
	private static final float DC_LINK_VOLTAGE_TOLERANCE_VOLT = 20;
//	private static final float MAX_CHARGE_W = 86 * 1000;
//	private static final float MAX_DISCHARGE_W = 86 * 1000;

	private final Logger log = LoggerFactory.getLogger(GridconPCS.class);
	private final ErrorHandler errorHandler;

	protected Config config;

	@Reference
	private Power power;

	@Reference
	protected ConfigurationAdmin cm;

	@Reference
	protected ComponentManager componentManager;

	// TODO should be private
	protected StateMachine state = StateMachine.UNDEFINED;

//	private int DO_NOTHING_IN_OFFGRID_FOR_THE_FIRST_SECONDS = 5;
//	private LocalDateTime offGridDetected = null;

	public GridconPCS() {
		super(//
				OpenemsComponent.ChannelId.values(), //
				SymmetricEss.ChannelId.values(), //
				ManagedSymmetricEss.ChannelId.values(), //
				ErrorCodeChannelId.values(), //
				ErrorCodeChannelId1.values(), //
				GridConChannelId.values() //
		);
		this.errorHandler = new ErrorHandler(this);
	}

	@Reference(policy = ReferencePolicy.STATIC, policyOption = ReferencePolicyOption.GREEDY, cardinality = ReferenceCardinality.MANDATORY)
	protected void setModbus(BridgeModbus modbus) {
		super.setModbus(modbus);
	}

	@Activate
	void activate(ComponentContext context, Config config) throws OpenemsNamedException {
		this.config = config;

		// Calculate max apparent power from number of inverters
		this.getMaxApparentPower().setNextValue(config.inverterCount().getMaxApparentPower());

		// Call parent activate()
		super.activate(context, config.id(), config.enabled(), config.unit_id(), this.cm, "Modbus", config.modbus_id());
	}

	@Deactivate
	protected void deactivate() {
		super.deactivate();
	}

	/**
	 * The main entry point for the Gridcon PCS implementation. Everything starts at
	 * the TOPIC_CYCLE_AFTER_PROCESS_IMAGE event.
	 * 
	 * <p>
	 * Prepares some default channels, than handles the central State-Machine.
	 */
<<<<<<< HEAD
	private void handleHardRestart() throws IllegalArgumentException, OpenemsNamedException {		
		if (lastHardReset == null) {
			hardResetCounter = hardResetCounter + 1;
			lastHardReset = LocalDateTime.now();
			setHardResetContactor(true);

		} else {
			
			if( lastHardReset.plusSeconds(SWITCH_OFF_TIME_SECONDS).isBefore(LocalDateTime.now())) {
				// just wait and keep the contactor closed
				setHardResetContactor(true);
			} 
			
			if (lastHardReset.plusSeconds(SWITCH_OFF_TIME_SECONDS + RELOAD_TIME_SECONDS).isBefore(LocalDateTime.now())) {
				setHardResetContactor(false); // Open the contactor
			} 
			
			if (lastHardReset.plusSeconds(SWITCH_OFF_TIME_SECONDS + RELOAD_TIME_SECONDS).isAfter(LocalDateTime.now())) {

				setHardResetContactor(false);			// Keep contactor open
				// Mr Gridcon should be back, so reset everything to start conditions
				lastHardReset = null;
				errorStateMachine = ErrorStateMachine.READ_ERRORS;
				readErrorMap.clear();
				this.state = StateMachine.UNDEFINED;
				tryToAcknowledgeErrorsCounter = 0;			
			}
			
		}
			
	}
	
	/**
	 * if parameter is true, the contactor will be closed
	 * if it's false, the contactor will be opened and Mr Gridcon is going to start
	 * 
	 * @param closed
	 * @throws OpenemsNamedException 
	 * @throws IllegalArgumentException 
	 */
	private void setHardResetContactor(boolean closed) throws IllegalArgumentException, OpenemsNamedException {
		BooleanWriteChannel channelHardReset = this.componentManager.getChannel(ChannelAddress.fromString(this.config.outputMRHardReset()));
		channelHardReset.setNextWriteValue(closed);
	}

	/**
	 * Acknowledges errors and writes read errors to error code feedback
	 * If all errors are written to error code feedback continue normal operation
	 * 
	 * @throws IllegalArgumentException
	 * @throws OpenemsNamedException
	 */
	private void doAcknowledgeErrors() throws IllegalArgumentException, OpenemsNamedException {
		
		tryToAcknowledgeErrorsCounter = tryToAcknowledgeErrorsCounter + 1;
		
		System.out.println("try to acknowledge error for x times: " + tryToAcknowledgeErrorsCounter);

		int currentErrorCodeFeedBack = 0;

		if (!readErrorMap.isEmpty()) {
			io.openems.edge.common.channel.ChannelId currentId = null;
			for (io.openems.edge.common.channel.ChannelId id : readErrorMap.keySet()) {
				currentId = id;
				break;
			}
			currentErrorCodeFeedBack = ((ErrorDoc) currentId.doc()).getCode();
			readErrorMap.remove(currentId);
		}

		new CommandControlRegisters() //
				// Acknowledge error
				.acknowledge(true) //
				.syncApproval(true) //
				.blackstartApproval(false)
				.errorCodeFeedback(currentErrorCodeFeedBack) //
				.shortCircuitHandling(true) //
				.modeSelection(CommandControlRegisters.Mode.CURRENT_CONTROL) //
				.parameterSet1(true) //
				.parameterU0(ON_GRID_VOLTAGE_FACTOR) //
				.parameterF0(ON_GRID_FREQUENCY_FACTOR) //
				.enableIpus(this.config.inverterCount()) //
				.writeToChannels(this);

		if (readErrorMap.isEmpty()) {
			timeWhenErrorsHasBeenAcknowledged = LocalDateTime.now();
			this.state = StateMachine.UNDEFINED;
			errorStateMachine = ErrorStateMachine.READ_ERRORS;
			readErrorMap = null;
		}
	}

	private void doHandleErrors() {
		if (isAcknowledgeable() && tryToAcknowledgeErrorsCounter < MAX_TIMES_FOR_TRYING_TO_ACKNOWLEDGE_ERRORS) {
			errorStateMachine = ErrorStateMachine.ACKNOWLEDGE_ERRRORS;
		} else if (hardResetCounter < MAX_TIMES_FOR_TRYING_TO_HARD_RESET) {
			errorStateMachine = ErrorStateMachine.HARD_RESET;
		tryToAcknowledgeErrorsCounter = 0;
			
		} else {
			errorStateMachine = ErrorStateMachine.ERROR_HANDLING_NOT_POSSIBLE;
		}
	}

	private boolean isAcknowledgeable() {
		for (io.openems.edge.common.channel.ChannelId id : readErrorMap.keySet()) {
			for (io.openems.edge.common.channel.ChannelId id2 : errorChannelIds.values()) {
				if (id.equals(id2)) {
					if (id instanceof ErrorCodeChannelId) {
						if (((ErrorDoc) ((ErrorCodeChannelId) id).doc()).isNeedsHardReset()) {
							return false;
						}
					} else if (id instanceof ErrorCodeChannelId1) {
						if (((ErrorDoc) ((ErrorCodeChannelId1) id).doc()).isNeedsHardReset()) {
							return false;
						}
					}
				}
			}
		}
		return true;
	}

	private void fillErrorChannelMap() {
		// TODO move to static map in Enum
		errorChannelIds = new HashMap<>();
		for (io.openems.edge.common.channel.ChannelId id : ErrorCodeChannelId.values()) {
			errorChannelIds.put(((ErrorDoc) id.doc()).getCode(), id);
		}
		for (io.openems.edge.common.channel.ChannelId id : ErrorCodeChannelId1.values()) {
			errorChannelIds.put(((ErrorDoc) id.doc()).getCode(), id);
		}
	}

=======
>>>>>>> f963059c
	@Override
	public void handleEvent(Event event) {
		if (!this.isEnabled()) {
			return;
		}
		switch (event.getTopic()) {
		case EdgeEventConstants.TOPIC_CYCLE_AFTER_PROCESS_IMAGE:
			try {
				// prepare calculated Channels
				this.calculateGridMode();
				this.calculateBatteryData();
				this.calculateSoc();

				// start state-machine handling
				this.handleStateMachine();

				this.channel(GridConChannelId.STATE_CYCLE_ERROR).setNextValue(false);
			} catch (IllegalArgumentException | OpenemsNamedException e) {
				this.channel(GridConChannelId.STATE_CYCLE_ERROR).setNextValue(true);
				this.logError(this.log, "State-Cycle Error: " + e.getMessage());
			}
			break;
		}
	}

	/**
	 * if parameter is true, the contactor will be closed if it's false, the
	 * contactor will be opened and Mr Gridcon is going to start
	 * 
	 * @param closed
	 * @throws OpenemsNamedException
	 * @throws IllegalArgumentException
	 */
	protected void setHardResetContactor(boolean closed) throws IllegalArgumentException, OpenemsNamedException {
		BooleanWriteChannel channelHardReset = this.componentManager
				.getChannel(ChannelAddress.fromString(this.config.outputMRHardReset()));
		channelHardReset.setNextWriteValue(closed);
	}

	/**
	 * Evaluates the Grid-Mode and sets the GRID_MODE channel accordingly.
	 * 
	 * @return
	 * 
	 * @throws OpenemsNamedException
	 * @throws IllegalArgumentException
	 */
	private void calculateGridMode() throws IllegalArgumentException, OpenemsNamedException {
		GridMode gridMode = GridMode.UNDEFINED;
		try {
			BooleanReadChannel inputNAProtection1 = this.componentManager
					.getChannel(ChannelAddress.fromString(this.config.inputNAProtection1()));
			BooleanReadChannel inputNAProtection2 = this.componentManager
					.getChannel(ChannelAddress.fromString(this.config.inputNAProtection2()));

			Optional<Boolean> isInputNAProtection1 = inputNAProtection1.value().asOptional();
			Optional<Boolean> isInputNAProtection2 = inputNAProtection2.value().asOptional();

			if (!isInputNAProtection1.isPresent() || !isInputNAProtection2.isPresent()) {
				gridMode = GridMode.UNDEFINED;
			} else {
				if (isInputNAProtection1.get() && isInputNAProtection2.get()) {
					gridMode = GridMode.ON_GRID;
				} else {
					gridMode = GridMode.OFF_GRID;
				}
			}

		} finally {
			this.getGridMode().setNextValue(gridMode);
		}
	}

	/**
	 * Handles Battery data, i.e. setting allowed charge/discharge power.
	 */
	private void calculateBatteryData() {
		int allowedCharge = 0;
		int allowedDischarge = 0;
		for (Battery battery : this.getBatteries()) {
			allowedCharge += battery.getVoltage().value().orElse(0) * battery.getChargeMaxCurrent().value().orElse(0)
					* -1;
			allowedDischarge += battery.getVoltage().value().orElse(0)
					* battery.getDischargeMaxCurrent().value().orElse(0);
		}
		this.getAllowedCharge().setNextValue(allowedCharge);
		this.getAllowedDischarge().setNextValue(allowedDischarge);
	}

	/**
	 * Calculates the State-of-charge of all Batteries; if all batteries are
	 * available. Otherwise sets UNDEFINED.
	 */
	private void calculateSoc() {
		float sumTotalCapacity = 0;
		float sumCurrentCapacity = 0;
		for (Battery b : this.getBatteries()) {
			Optional<Integer> totalCapacityOpt = b.getCapacity().value().asOptional();
			Optional<Integer> socOpt = b.getSoc().value().asOptional();
			if (!totalCapacityOpt.isPresent() || !socOpt.isPresent()) {
				// if at least one Battery has no valid value -> set UNDEFINED
				this.getSoc().setNextValue(null);
				return;
			}
			int totalCapacity = totalCapacityOpt.get();
			int soc = socOpt.get();
			sumTotalCapacity += totalCapacity;
			sumCurrentCapacity += totalCapacity * soc / 100.0;
		}
		int soc = Math.round(sumCurrentCapacity * 100 / sumTotalCapacity);
		this.getSoc().setNextValue(soc);
	}

	/**
	 * Handles the main State-Machine.
	 * 
	 * @throws IllegalArgumentException
	 * @throws OpenemsNamedException
	 */
	private void handleStateMachine() throws IllegalArgumentException, OpenemsNamedException {
		// Grid-Mode handling
		GridMode gridMode = this.getGridMode().getNextValue().asEnum();
		switch (gridMode) {
		case ON_GRID:
			this.handleOnGrid();
			break;
		case OFF_GRID:
			this.handleOffGridState();
		case UNDEFINED:
			break;
		}

		// Handle State-Machine
		switch (this.state) {
		case ONGRID_IDLE:
			this.handleOnGridIdle();
			break;

		case ONGRID_NORMAL_OPERATION:
			this.handleOnGridNormalOperation();
			break;

		case UNDEFINED:
			this.handleUndefined();
			break;

		case ONGRID_ERROR:
			this.handleOnGridError();
			break;
		}

	}

	/**
	 * Handles generic On-Grid.
	 * 
	 * @throws OpenemsNamedException
	 * @throws IllegalArgumentException
	 */
	private void handleOnGrid() throws IllegalArgumentException, OpenemsNamedException {
		// Always set OutputSyncDeviceBridge OFF in On-Grid state
		this.setOutputSyncDeviceBridge(false);
	}

	/**
	 * Handles idle operation in On-Grid -> tries to start the inverter.
	 * 
	 * @throws OpenemsNamedException
	 * @throws IllegalArgumentException
	 */
	private void handleOnGridIdle() throws IllegalArgumentException, OpenemsNamedException {
		// Verify State-Machine
		GridMode gridMode = this.getGridMode().getNextValue().asEnum();
		CCUState ccuState = this.getCurrentState();
		if (gridMode != GridMode.ON_GRID || ccuState != CCUState.IDLE) {
			this.state = StateMachine.UNDEFINED;
			return;
		}

		InverterCount inverterCount = this.config.inverterCount();
		new CommandControlRegisters() //
				// Start system
				.play(true) //

				.syncApproval(true) //
				.blackstartApproval(false).shortCircuitHandling(true) //
				.modeSelection(CommandControlRegisters.Mode.CURRENT_CONTROL) //
				.parameterSet1(true) //
				.parameterU0(ON_GRID_VOLTAGE_FACTOR) //
				.parameterF0(ON_GRID_FREQUENCY_FACTOR) //
				.enableIpus(inverterCount) //
				.writeToChannels(this);
		new CcuControlParameters() //
				.pControlMode(PControlMode.ACTIVE_POWER_CONTROL) //
				.qLimit(1f) //
				.writeToChannels(this);
		this.setIpuControl();

	}

	/**
	 * Handles normal operation in On-Grid.
	 * 
	 * @throws OpenemsNamedException
	 * @throws IllegalArgumentException
	 */
	private void handleOnGridNormalOperation() throws IllegalArgumentException, OpenemsNamedException {
		// Verify State-Machine
		GridMode gridMode = this.getGridMode().getNextValue().asEnum();
		CCUState ccuState = this.getCurrentState();
		if (gridMode != GridMode.ON_GRID || ccuState != CCUState.RUN) {
			this.state = StateMachine.UNDEFINED;
			return;
		}

		if (isLinkVoltageTooLow()) {
			System.out.println("Link voltage too low!!");
			// this.state = StateMachine.ONGRID_HARD_RESTART;
//			return;
		}

		InverterCount inverterCount = this.config.inverterCount();
		new CommandControlRegisters() //
				.syncApproval(true) //
				.blackstartApproval(false).shortCircuitHandling(true) //
				.modeSelection(CommandControlRegisters.Mode.CURRENT_CONTROL) //
				.parameterSet1(true) //
				.parameterU0(ON_GRID_VOLTAGE_FACTOR) //
				.parameterF0(ON_GRID_FREQUENCY_FACTOR) //
				.enableIpus(inverterCount) //
				.writeToChannels(this);
		new CcuControlParameters() //
				.pControlMode(PControlMode.ACTIVE_POWER_CONTROL) //
				.qLimit(1f) //
				.writeToChannels(this);
		this.setIpuControl();
	}

	private boolean isLinkVoltageTooLow() {
		FloatReadChannel frc = this.channel(GridConChannelId.DCDC_STATUS_DC_LINK_POSITIVE_VOLTAGE);
		Optional<Float> linkVoltageOpt = frc.value().asOptional();
		if (!linkVoltageOpt.isPresent()) {
			return false;
		}

		float linkVoltage = linkVoltageOpt.get();
		float difference = Math.abs(GridconPCS.DC_LINK_VOLTAGE_SETPOINT - linkVoltage);

		return (difference > GridconPCS.DC_LINK_VOLTAGE_TOLERANCE_VOLT);
	}

	/**
	 * Handles normal operation in On-Grid.
	 * 
	 * @throws OpenemsNamedException
	 * @throws IllegalArgumentException
	 */
	private void handleUndefined() throws IllegalArgumentException, OpenemsNamedException {
		if (this.errorHandler.timeWhenErrorsHasBeenAcknowledged != null
				&& this.errorHandler.timeWhenErrorsHasBeenAcknowledged
						.plusSeconds(TIME_UNTIL_ERRORS_SHOULD_BE_ACKNOWLEDGED_SECONDS).isAfter(LocalDateTime.now())) {
			return;
		} else {
			this.errorHandler.timeWhenErrorsHasBeenAcknowledged = null;
		}

		BooleanReadChannel channelHardReset = this.componentManager
				.getChannel(ChannelAddress.fromString(this.config.outputMRHardReset()));
		if (channelHardReset.value().orElse(false)) {
			this.setHardResetContactor(false);
		}

		GridMode gridMode = this.getGridMode().getNextValue().asEnum();
		CCUState ccuState = this.getCurrentState();
		StateChannel errorChannel = this.errorHandler.getErrorChannel();

		if (gridMode == GridMode.ON_GRID) {
			if (ccuState == CCUState.ERROR && errorChannel != null) { // TODO Check && condition, without it (||
																		// instead), gridcon remains always in error
				this.state = StateMachine.ONGRID_ERROR;

			} else if (ccuState == CCUState.RUN) {
				this.state = StateMachine.ONGRID_NORMAL_OPERATION;

			} else if (ccuState == CCUState.IDLE) {
				this.state = StateMachine.ONGRID_IDLE;

			} else {
				this.state = StateMachine.UNDEFINED;
			}

		} else {
			this.log.warn("State-Machine UNDEFINED. Grid-Mode [" + gridMode + "] CCU-State [" + ccuState.toString()
					+ "] Error [" + errorChannel + "]");

			this.state = StateMachine.UNDEFINED;
		}

		// TODO weitere States, z. B. Going_ON_GRID, OFF_GRID,...

//		return StateMachine.ONGRID_NORMAL_OPERATION;

//		resetErrorChannels(); // if any error channels has been set, unset them because in here there are no
//		// errors present ==> TODO EBEN NICHT!!! fall aufgetreten dass state RUN war
//		// aber ein fehler in der queue und das system nicht angelaufen ist....
//
	}

	/**
	 * Handles On-Grid Error.
	 * 
	 * @throws OpenemsNamedException
	 * @throws IllegalArgumentException
	 */
	private void handleOnGridError() throws IllegalArgumentException, OpenemsNamedException {
		this.errorHandler.handleStateMachine();
	}

	/**
	 * Sets the IPU-settings for Inverter-Control and DCDC-Control.
	 * 
	 * @throws IllegalArgumentException
	 * @throws OpenemsNamedException
	 */
	private void setIpuControl() throws IllegalArgumentException, OpenemsNamedException {
		InverterCount inverterCount = this.config.inverterCount();
		switch (inverterCount) {
		case ONE:
			new IpuInverterControl() //
					.pMaxCharge(inverterCount.getMaxApparentPower()) //
					.pMaxDischarge(inverterCount.getMaxApparentPower() * -1) //
					.writeToChannels(this, IpuInverterControl.Inverter.ONE);
			break;

		case TWO:
			new IpuInverterControl() //
					.pMaxCharge(inverterCount.getMaxApparentPower()) //
					.pMaxDischarge(inverterCount.getMaxApparentPower() * -1) //
					.writeToChannels(this, IpuInverterControl.Inverter.ONE) //
					.writeToChannels(this, IpuInverterControl.Inverter.TWO); //
			break;

		case THREE:
			new IpuInverterControl() //
					.pMaxCharge(inverterCount.getMaxApparentPower()) //
					.pMaxDischarge(inverterCount.getMaxApparentPower() * -1) //
					.writeToChannels(this, IpuInverterControl.Inverter.ONE) //
					.writeToChannels(this, IpuInverterControl.Inverter.TWO) //
					.writeToChannels(this, IpuInverterControl.Inverter.THREE);
			break;
		}
		new DcdcControl() //
				.dcVoltageSetpoint(GridconPCS.DC_LINK_VOLTAGE_SETPOINT) //
				.stringControlMode(this.componentManager, this.config) //
				.writeToChannels(this);
	}

//	private void handleOnGridState() throws IllegalArgumentException, OpenemsNamedException {
//		offGridDetected = null;
//		System.out.println(" ------ Currently set error channels ------- ");
//		for (io.openems.edge.common.channel.ChannelId id : errorChannelIds.values()) {
//			@SuppressWarnings("unchecked")
//			Optional<Boolean> val = (Optional<Boolean>) this.channel(id).value().asOptional();
//			if (val.isPresent() && val.get()) {
//				System.out.println(this.channel(id).address().getChannelId() + " is present");
//			}
//		}
//		// TODO check
//		// Just temporarily, because sometime gridcon reduces the link voltage, i.e.
//		// there is no function any longer but also no errors
//
//		// a hardware restart has been executed,
//		if (timestampMrGridconWasSwitchedOff != null) {
//			log.info("timestampMrGridconWasSwitchedOff is set: " + timestampMrGridconWasSwitchedOff.toString());
//			if ( //
//			LocalDateTime.now().isAfter(timestampMrGridconWasSwitchedOff.plusSeconds(GRIDCON_SWITCH_OFF_TIME_SECONDS))
//					&& //
//					LocalDateTime.now().isBefore(timestampMrGridconWasSwitchedOff
//							.plusSeconds(GRIDCON_SWITCH_OFF_TIME_SECONDS + GRIDCON_BOOT_TIME_SECONDS)) //
//			) {
//				try {
//					log.info("try to write to channel hardware reset, set it to 'false'");
//					// after 15 seconds switch Mr. Gridcon on again!
//					BooleanWriteChannel channelHardReset = this.componentManager
//							.getChannel(ChannelAddress.fromString(this.config.outputMRHardReset()));
//					channelHardReset.setNextWriteValue(false);
//					resetErrorChannels();
//				} catch (IllegalArgumentException | OpenemsNamedException e) {
//					log.error("Problem occurred while deactivating hardware switch!");
//					e.printStackTrace();
//				}
//
//			} else if (LocalDateTime.now().isAfter(timestampMrGridconWasSwitchedOff
//					.plusSeconds(GRIDCON_SWITCH_OFF_TIME_SECONDS + GRIDCON_BOOT_TIME_SECONDS))) {
//				timestampMrGridconWasSwitchedOff = null;
//			}
//			return;
//		}
//
//		switch (getCurrentState()) {
//		case DERATING_HARMONICS:
//			break;
//		case DERATING_POWER:
//			break;
//		case ERROR:
//			doErrorHandling();
//			break;
//		case IDLE:
//			startSystem();
//			break;
//		case OVERLOAD:
//			break;
//		case PAUSE:
//			break;
//		case PRECHARGE:
//			break;
//		case READY:
//			break;
//		case RUN:
//			doRunHandling();
//			break;
//		case SHORT_CIRCUIT_DETECTED:
//			break;
//		case SIA_ACTIVE:
//			break;
//		case STOP_PRECHARGE:
//			break;
//		case UNDEFINED:
//			break;
//		case VOLTAGE_RAMPING_UP:
//			break;
//		}
//
//		resetErrorCodes();
//	}
//
//	private void resetErrorChannels() {
//		for (io.openems.edge.common.channel.ChannelId id : errorChannelIds.values()) {
//			this.channel(id).setNextValue(false);
//		}
//	}
//
//	private void resetErrorCodes() {
//		IntegerReadChannel errorCodeChannel = this.channel(GridConChannelId.CCU_ERROR_CODE);
//		Optional<Integer> errorCodeOpt = errorCodeChannel.value().asOptional();
//		log.debug("in resetErrorCodes: => Errorcode: " + errorCodeOpt);
//		if (errorCodeOpt.isPresent() && errorCodeOpt.get() != 0) {
//			writeValueToChannel(GridConChannelId.COMMAND_ERROR_CODE_FEEDBACK, errorCodeOpt.get());
//		}
//	}
//
//	// TODO Shutdown system
//	private void stopSystem() {
//		log.info("Try to stop system");
//
//		// disable "Sync Approval" and "Ena IPU 4, 3, 2, 1" and add STOP command ->
//		// system should change state to "IDLE"
//		commandControlWord.set(PCSControlWordBitPosition.STOP.getBitPosition(), true);
//		commandControlWord.set(PCSControlWordBitPosition.SYNC_APPROVAL.getBitPosition(), false);
//		commandControlWord.set(PCSControlWordBitPosition.BLACKSTART_APPROVAL.getBitPosition(), false);
//		commandControlWord.set(PCSControlWordBitPosition.MODE_SELECTION.getBitPosition(), true);
//
//		commandControlWord.set(PCSControlWordBitPosition.DISABLE_IPU_1.getBitPosition(), true);
//		commandControlWord.set(PCSControlWordBitPosition.DISABLE_IPU_2.getBitPosition(), true);
//		commandControlWord.set(PCSControlWordBitPosition.DISABLE_IPU_3.getBitPosition(), true);
//		commandControlWord.set(PCSControlWordBitPosition.DISABLE_IPU_4.getBitPosition(), true);
//	}

<<<<<<< HEAD
	/**
	 * Gets the (first) active Error-Channel; or null if no Error is present.
	 * 
	 * @return the Error-Channel or null
	 */
	private StateChannel getErrorChannel() {
		IntegerReadChannel errorCodeChannel = this.channel(GridConChannelId.CCU_ERROR_CODE);
		Optional<Integer> errorCodeOpt = errorCodeChannel.value().asOptional();
		if (errorCodeOpt.isPresent() && errorCodeOpt.get() != 0) {
			int code = errorCodeOpt.get();
			System.out.println("Code read: " + code + " ==> hex: " + Integer.toHexString(code));
			code = code >> 8;
		io.openems.edge.common.channel.ChannelId id = errorChannelIds.get(code);

		System.out.println("Code >> 8 read: " + code + " ==> hex: " + Integer.toHexString(code));
			log.info("Error code is present --> " + code + " --> " + ((ErrorDoc) id.doc()).getText());
			
			return this.channel(id);
		}
		return null;
	}

=======
>>>>>>> f963059c
//
//	private void doHardRestart() {
//	private LocalDateTime lastHardReset = null;
//		try {
//			log.info("in doHardRestart");
//			if (timestampMrGridconWasSwitchedOff == null) {
//				log.info("timestampMrGridconWasSwitchedOff was not set yet! try to write 'true' to channelHardReset!");
//				BooleanWriteChannel channelHardReset = this.componentManager
//						.getChannel(ChannelAddress.fromString(this.config.outputMRHardReset()));
//				channelHardReset.setNextWriteValue(true);
//				timestampMrGridconWasSwitchedOff = LocalDateTime.now();
//			}
//		} catch (IllegalArgumentException | OpenemsNamedException e) {
//			log.error("Problem occurred while activating hardware switch to restart Mr. Gridcon!");
//			e.printStackTrace();
//		}
//
//	}
//
//	/**
//	 * This sends an ACKNOWLEDGE message. This does not fix the error. If the error
//	 * was fixed previously the system should continue operating normally. If not a
//	 * manual restart may be necessary.
//	 * 
//	 * @throws OpenemsException
//	 */
//	private void acknowledgeErrors() throws OpenemsNamedException {
//		if ( //
//		lastTimeAcknowledgeCommandoWasSent == null || //
//				LocalDateTime.now().isAfter(lastTimeAcknowledgeCommandoWasSent.plusSeconds(ACKNOWLEDGE_TIME_SECONDS)) //
//		) {
//			this.setNextWriteValueToBooleanWriteChannel(GridConChannelId.COMMAND_CONTROL_WORD_ACKNOWLEDGE, true);
//			lastTimeAcknowledgeCommandoWasSent = LocalDateTime.now();
//		}
//	}

	@Override
	public String debugLog() {
		return "State:" + this.getCurrentState().toString() + "," + "L:"
				+ this.channel(SymmetricEss.ChannelId.ACTIVE_POWER).value().asString() //
				+ "," + this.getGridMode().value().asEnum().getName();
	}

	/**
	 * Gets the CCUState of the MR internal State-Machine.
	 * 
	 * @return the CCUState
	 */
	private CCUState getCurrentState() {
		if (((BooleanReadChannel) this.channel(GridConChannelId.CCU_STATE_ERROR)).value().asOptional().orElse(false)) {
			return CCUState.ERROR;
		}
		if (((BooleanReadChannel) this.channel(GridConChannelId.CCU_STATE_IDLE)).value().asOptional().orElse(false)) {
			return CCUState.IDLE;
		}
		if (((BooleanReadChannel) this.channel(GridConChannelId.CCU_STATE_PRECHARGE)).value().asOptional()
				.orElse(false)) {
			return CCUState.PRECHARGE;
		}
		if (((BooleanReadChannel) this.channel(GridConChannelId.CCU_STATE_STOP_PRECHARGE)).value().asOptional()
				.orElse(false)) {
			return CCUState.STOP_PRECHARGE;
		}
		if (((BooleanReadChannel) this.channel(GridConChannelId.CCU_STATE_READY)).value().asOptional().orElse(false)) {
			return CCUState.READY;
		}
		if (((BooleanReadChannel) this.channel(GridConChannelId.CCU_STATE_PAUSE)).value().asOptional().orElse(false)) {
			return CCUState.PAUSE;
		}
		if (((BooleanReadChannel) this.channel(GridConChannelId.CCU_STATE_RUN)).value().asOptional().orElse(false)) {
			return CCUState.RUN;
		}
		if (((BooleanReadChannel) this.channel(GridConChannelId.CCU_STATE_VOLTAGE_RAMPING_UP)).value().asOptional()
				.orElse(false)) {
			return CCUState.VOLTAGE_RAMPING_UP;
		}
		if (((BooleanReadChannel) this.channel(GridConChannelId.CCU_STATE_OVERLOAD)).value().asOptional()
				.orElse(false)) {
			return CCUState.OVERLOAD;
		}
		if (((BooleanReadChannel) this.channel(GridConChannelId.CCU_STATE_SHORT_CIRCUIT_DETECTED)).value().asOptional()
				.orElse(false)) {
			return CCUState.SHORT_CIRCUIT_DETECTED;
		}
		if (((BooleanReadChannel) this.channel(GridConChannelId.CCU_STATE_DERATING_POWER)).value().asOptional()
				.orElse(false)) {
			return CCUState.DERATING_POWER;
		}
		if (((BooleanReadChannel) this.channel(GridConChannelId.CCU_STATE_DERATING_HARMONICS)).value().asOptional()
				.orElse(false)) {
			return CCUState.DERATING_HARMONICS;
		}
		if (((BooleanReadChannel) this.channel(GridConChannelId.CCU_STATE_SIA_ACTIVE)).value().asOptional()
				.orElse(false)) {
			return CCUState.SIA_ACTIVE;
		}

		return CCUState.UNDEFINED;
	}

	@Override
	public Power getPower() {
		return this.power;
	}

	@Override
	public Constraint[] getStaticConstraints() {
		GridMode gridMode = this.getGridMode().value().asEnum();
		if (this.getCurrentState() == CCUState.RUN && gridMode == GridMode.ON_GRID) {
			return Power.NO_CONSTRAINTS;
		} else {
			return new Constraint[] {
					this.createPowerConstraint("Inverter not ready", Phase.ALL, Pwr.ACTIVE, Relationship.EQUALS, 0),
					this.createPowerConstraint("Inverter not ready", Phase.ALL, Pwr.REACTIVE, Relationship.EQUALS, 0) };
		}
	}

	@Override
	public void applyPower(int activePower, int reactivePower) throws OpenemsNamedException {
		if (this.state != StateMachine.ONGRID_NORMAL_OPERATION) {
			// stop if not ONGRID_NORMAL -> Pref and Qref = 0 by CommandControlRegisters
			return;
		}

		// calculate and set the weights for battery strings A, B and C.
		this.weightBatteryStrings(activePower);

		float maxApparentPower = this.config.inverterCount().getMaxApparentPower();
		/*
		 * !! signum, MR calculates negative values as discharge, positive as charge.
		 * Gridcon sets the (dis)charge according to a percentage of the
		 * MAX_APPARENT_POWER. So 0.1 => 10% of max power. Values should never take
		 * values lower than -1 or higher than 1.
		 */
		float activePowerFactor = -activePower / maxApparentPower;
		float reactivePowerFactor = -reactivePower / maxApparentPower;

		FloatWriteChannel pRefChannel = this.channel(GridConChannelId.COMMAND_CONTROL_PARAMETER_P_REF);
		FloatWriteChannel qRefChannel = this.channel(GridConChannelId.COMMAND_CONTROL_PARAMETER_Q_REF);
		pRefChannel.setNextWriteValue(activePowerFactor);
		qRefChannel.setNextWriteValue(reactivePowerFactor);
	}

	/**
	 * Sets the weights for battery strings A, B and C according to max allowed
	 * current.
	 * 
	 * @param activePower
	 * @throws OpenemsNamedException
	 */
	private void weightBatteryStrings(int activePower) throws OpenemsNamedException {
		int weightA = 0;
		int weightB = 0;
		int weightC = 0;

		Battery batteryStringA = null;
		Battery batteryStringB = null;
		Battery batteryStringC = null;

		try {
			batteryStringA = this.componentManager.getComponent(this.config.batteryStringA_id());
		} catch (Exception e) {
			// Exception needs not to be handled because batteries are allowed to be null
		}
		try {
			batteryStringB = this.componentManager.getComponent(this.config.batteryStringB_id());
		} catch (Exception e) {
			// Exception needs not to be handled because batteries are allowed to be null
		}
		try {
			batteryStringC = this.componentManager.getComponent(this.config.batteryStringC_id());
		} catch (Exception e) {
			// Exception needs not to be handled because batteries are allowed to be null
		}
		if (activePower > 0) {
			/*
			 * Discharge
			 */
			if (batteryStringA != null) {
				weightA = batteryStringA.getDischargeMaxCurrent().value().asOptional().orElse(0);
				// if minSoc is reached, do not allow further discharging
				if (batteryStringA.getSoc().value().asOptional().orElse(0) <= this.config.minSocBatteryA()) {
					weightA = 0;
				}
			}

			if (batteryStringB != null) {
				weightB = batteryStringB.getDischargeMaxCurrent().value().asOptional().orElse(0);
				// if minSoc is reached, do not allow further discharging
				if (batteryStringB.getSoc().value().asOptional().orElse(0) <= this.config.minSocBatteryB()) {
					weightB = 0;
				}
			}

			if (batteryStringC != null) {
				weightC = batteryStringC.getDischargeMaxCurrent().value().asOptional().orElse(0);
				// if minSoc is reached, do not allow further discharging
				if (batteryStringC.getSoc().value().asOptional().orElse(0) <= this.config.minSocBatteryC()) {
					weightC = 0;
				}
			}

		} else if (activePower < 0) {
			/*
			 * Charge
			 */
			if (batteryStringA != null) {
				weightA = batteryStringA.getChargeMaxCurrent().value().asOptional().orElse(0);
			}
			if (batteryStringB != null) {
				weightB = batteryStringB.getChargeMaxCurrent().value().asOptional().orElse(0);
			}
			if (batteryStringC != null) {
				weightC = batteryStringC.getChargeMaxCurrent().value().asOptional().orElse(0);
			}

		} else {
			/*
			 * active power is zero
			 */
			if (batteryStringA != null && batteryStringB != null && batteryStringC != null) { // ABC
				Optional<Integer> vAopt = batteryStringA.getVoltage().value().asOptional();
				Optional<Integer> vBopt = batteryStringB.getVoltage().value().asOptional();
				Optional<Integer> vCopt = batteryStringC.getVoltage().value().asOptional();
				if (vAopt.isPresent() && vBopt.isPresent() && vCopt.isPresent()) {
					int min = Math.min(vAopt.get(), Math.min(vBopt.get(), vCopt.get()));
					weightA = vAopt.get() - min;
					weightB = vBopt.get() - min;
					weightC = vCopt.get() - min;
				}
			} else if (batteryStringA != null && batteryStringB != null && batteryStringC == null) { // AB
				Optional<Integer> vAopt = batteryStringA.getVoltage().value().asOptional();
				Optional<Integer> vBopt = batteryStringB.getVoltage().value().asOptional();
				if (vAopt.isPresent() && vBopt.isPresent()) {
					int min = Math.min(vAopt.get(), vBopt.get());
					weightA = vAopt.get() - min;
					weightB = vBopt.get() - min;
				}
			} else if (batteryStringA != null && batteryStringB == null && batteryStringC != null) { // AC
				Optional<Integer> vAopt = batteryStringA.getVoltage().value().asOptional();
				Optional<Integer> vCopt = batteryStringC.getVoltage().value().asOptional();
				if (vAopt.isPresent() && vCopt.isPresent()) {
					int min = Math.min(vAopt.get(), vCopt.get());
					weightA = vAopt.get() - min;
					weightC = vCopt.get() - min;
				}
			} else if (batteryStringA == null && batteryStringB != null && batteryStringC != null) { // BC
				Optional<Integer> vBopt = batteryStringB.getVoltage().value().asOptional();
				Optional<Integer> vCopt = batteryStringC.getVoltage().value().asOptional();
				if (vBopt.isPresent() && vCopt.isPresent()) {
					int min = Math.min(vBopt.get(), vCopt.get());
					weightB = vBopt.get() - min;
					weightC = vCopt.get() - min;
				}
			}
		}

		FloatWriteChannel weightAchannel = this.channel(GridConChannelId.DCDC_CONTROL_WEIGHT_STRING_A);
		weightAchannel.setNextWriteValue(Float.valueOf(weightA));
		FloatWriteChannel weightBchannel = this.channel(GridConChannelId.DCDC_CONTROL_WEIGHT_STRING_B);
		weightBchannel.setNextWriteValue(Float.valueOf(weightB));
		FloatWriteChannel weightCchannel = this.channel(GridConChannelId.DCDC_CONTROL_WEIGHT_STRING_C);
		weightCchannel.setNextWriteValue(Float.valueOf(weightC));
	}

	@Override
	public int getPowerPrecision() {
		return 100; // TODO estimated value
	}

	LocalDateTime offGridDetected;
	long DO_NOTHING_IN_OFFGRID_FOR_THE_FIRST_SECONDS = 5;

	private void handleOffGridState() throws OpenemsNamedException {
		System.out.println("in handling off grid!");

		if (offGridDetected == null) {
			System.out.println("setting time variable");
			offGridDetected = LocalDateTime.now();
			return;
		}

		if (offGridDetected.plusSeconds(DO_NOTHING_IN_OFFGRID_FOR_THE_FIRST_SECONDS).isAfter(LocalDateTime.now())) {
			System.out.println("waiting the first seconds if off grid is detected");
			return;
		}

		System.out.println("do normal off grid handling");

		// sending command for black start
//		InverterCount inverterCount = this.config.inverterCount();
//		new CommandControlRegisters() //
//				.play(true) //
//				.syncApproval(false) //
//				.blackstartApproval(true)
//				.modeSelection(CommandControlRegisters.Mode.VOLTAGE_CONTROL) //
////				.enableIpus(inverterCount) //
//				.writeToChannels(this);
//		new CcuControlParameters() //
////				.pControlMode(PControlMode.ACTIVE_POWER_CONTROL) //
//				.qLimit(1f) //
//				.writeToChannels(this);
//		this.setIpuControl();

		// send play command
//		commandControlWord.set(PCSControlWordBitPosition.PLAY.getBitPosition(), true);

		// Always set OutputSyncDeviceBridge ON in Off-Grid state
		log.info("Set K1 ON");
		this.setOutputSyncDeviceBridge(true);

		// TODO check if OutputSyncDeviceBridge was actually set to ON via
		// inputSyncDeviceBridgeComponent. On Error switch off the MR.

		// Measured by Grid-Meter, grid Values
		SymmetricMeter gridMeter = this.componentManager.getComponent(this.config.meter());

		int gridFreq = gridMeter.getFrequency().value().orElse(-1);
		int gridVolt = gridMeter.getVoltage().value().orElse(-1);

		log.info("GridFreq: " + gridFreq + ", GridVolt: " + gridVolt);

		if (gridFreq == 0 || gridFreq < 49_700 || gridFreq > 50_300 || //
				gridVolt == 0 || gridVolt < 215_000 || gridVolt > 245_000) {
			log.info("Off-Grid -> F/U 1");
			System.out.println("off grid --> setting ");
			/*
			 * Off-Grid
			 */
//			System.out.println("setting parameters u0 -> 1 and f0 -> 1 and all others for blackstart");

			System.out.println("Write channels for blackstart mode");
			// TODO check new command word structure, old-style works, new one not
			// probably some values has to be set (or not?!)
			this.setNextWriteValueToBooleanWriteChannel(GridConChannelId.COMMAND_CONTROL_WORD_PLAY, false); //
			this.setNextWriteValueToBooleanWriteChannel(GridConChannelId.COMMAND_CONTROL_WORD_READY, false); //
			this.setNextWriteValueToBooleanWriteChannel(GridConChannelId.COMMAND_CONTROL_WORD_ACKNOWLEDGE, false); //
			this.setNextWriteValueToBooleanWriteChannel(GridConChannelId.COMMAND_CONTROL_WORD_STOP, false); //

			this.setNextWriteValueToBooleanWriteChannel(GridConChannelId.COMMAND_CONTROL_WORD_BLACKSTART_APPROVAL,
					true); //
			this.setNextWriteValueToBooleanWriteChannel(GridConChannelId.COMMAND_CONTROL_WORD_SYNC_APPROVAL, false); //
			this.setNextWriteValueToBooleanWriteChannel(
					GridConChannelId.COMMAND_CONTROL_WORD_ACTIVATE_SHORT_CIRCUIT_HANDLING, false); //
			this.setNextWriteValueToBooleanWriteChannel(GridConChannelId.COMMAND_CONTROL_WORD_MODE_SELECTION, false); //

			this.setNextWriteValueToBooleanWriteChannel(GridConChannelId.COMMAND_CONTROL_WORD_TRIGGER_SIA, false); //
<<<<<<< HEAD
			this.setNextWriteValueToBooleanWriteChannel(GridConChannelId.COMMAND_CONTROL_WORD_ACTIVATE_HARMONIC_COMPENSATION, false); //
			this.setNextWriteValueToBooleanWriteChannel(GridConChannelId.COMMAND_CONTROL_WORD_ID_1_SD_CARD_PARAMETER_SET, false); //
			this.setNextWriteValueToBooleanWriteChannel(GridConChannelId.COMMAND_CONTROL_WORD_ID_2_SD_CARD_PARAMETER_SET, false); //
			this.setNextWriteValueToBooleanWriteChannel(GridConChannelId.COMMAND_CONTROL_WORD_ID_3_SD_CARD_PARAMETER_SET, false); //
			this.setNextWriteValueToBooleanWriteChannel(GridConChannelId.COMMAND_CONTROL_WORD_ID_4_SD_CARD_PARAMETER_SET, false); //
			
			if (this.config.inverterCount() == InverterCount.ONE) {
				this.setNextWriteValueToBooleanWriteChannel(GridConChannelId.COMMAND_CONTROL_WORD_DISABLE_IPU_4, true); //
				this.setNextWriteValueToBooleanWriteChannel(GridConChannelId.COMMAND_CONTROL_WORD_DISABLE_IPU_3, true); //
				this.setNextWriteValueToBooleanWriteChannel(GridConChannelId.COMMAND_CONTROL_WORD_DISABLE_IPU_2, false); //
				this.setNextWriteValueToBooleanWriteChannel(GridConChannelId.COMMAND_CONTROL_WORD_DISABLE_IPU_1, false); //	
			} else if (this.config.inverterCount() == InverterCount.TWO) {
				this.setNextWriteValueToBooleanWriteChannel(GridConChannelId.COMMAND_CONTROL_WORD_DISABLE_IPU_4, true); //
				this.setNextWriteValueToBooleanWriteChannel(GridConChannelId.COMMAND_CONTROL_WORD_DISABLE_IPU_3, true); //
				this.setNextWriteValueToBooleanWriteChannel(GridConChannelId.COMMAND_CONTROL_WORD_DISABLE_IPU_2, true); //
				this.setNextWriteValueToBooleanWriteChannel(GridConChannelId.COMMAND_CONTROL_WORD_DISABLE_IPU_1, false); //
			} else if (this.config.inverterCount() == InverterCount.THREE) {
				this.setNextWriteValueToBooleanWriteChannel(GridConChannelId.COMMAND_CONTROL_WORD_DISABLE_IPU_4, true); //
				this.setNextWriteValueToBooleanWriteChannel(GridConChannelId.COMMAND_CONTROL_WORD_DISABLE_IPU_3, true); //
				this.setNextWriteValueToBooleanWriteChannel(GridConChannelId.COMMAND_CONTROL_WORD_DISABLE_IPU_2, true); //
				this.setNextWriteValueToBooleanWriteChannel(GridConChannelId.COMMAND_CONTROL_WORD_DISABLE_IPU_1, true); //
			}
			this.setNextWriteValueToFloatWriteChannel(GridConChannelId.COMMAND_CONTROL_PARAMETER_U0, OFF_GRID_VOLTAGE_FACTOR);
			this.setNextWriteValueToFloatWriteChannel(GridConChannelId.COMMAND_CONTROL_PARAMETER_F0, OFF_GRID_FREQUENCY_FACTOR);
			
=======
			this.setNextWriteValueToBooleanWriteChannel(
					GridConChannelId.COMMAND_CONTROL_WORD_ACTIVATE_HARMONIC_COMPENSATION, false); //
			this.setNextWriteValueToBooleanWriteChannel(
					GridConChannelId.COMMAND_CONTROL_WORD_ID_1_SD_CARD_PARAMETER_SET, false); //
			this.setNextWriteValueToBooleanWriteChannel(
					GridConChannelId.COMMAND_CONTROL_WORD_ID_2_SD_CARD_PARAMETER_SET, false); //
			this.setNextWriteValueToBooleanWriteChannel(
					GridConChannelId.COMMAND_CONTROL_WORD_ID_3_SD_CARD_PARAMETER_SET, false); //
			this.setNextWriteValueToBooleanWriteChannel(
					GridConChannelId.COMMAND_CONTROL_WORD_ID_4_SD_CARD_PARAMETER_SET, false); //

			this.setNextWriteValueToBooleanWriteChannel(GridConChannelId.COMMAND_CONTROL_WORD_DISABLE_IPU_4, true); //
			this.setNextWriteValueToBooleanWriteChannel(GridConChannelId.COMMAND_CONTROL_WORD_DISABLE_IPU_3, true); //
			this.setNextWriteValueToBooleanWriteChannel(GridConChannelId.COMMAND_CONTROL_WORD_DISABLE_IPU_2, false); //
			this.setNextWriteValueToBooleanWriteChannel(GridConChannelId.COMMAND_CONTROL_WORD_DISABLE_IPU_1, false); //

			this.setNextWriteValueToFloatWriteChannel(GridConChannelId.COMMAND_CONTROL_PARAMETER_U0, 1.0f);
			this.setNextWriteValueToFloatWriteChannel(GridConChannelId.COMMAND_CONTROL_PARAMETER_F0, 1.0f);

>>>>>>> f963059c
//			this.setNextWriteValueToBooleanWriteChannel(GridConChannelId.COMMAND_CONTROL_WORD_DISABLE_IPU_1, false);
//			this.setNextWriteValueToBooleanWriteChannel(GridConChannelId.COMMAND_CONTROL_WORD_DISABLE_IPU_2, false);
//			this.setNextWriteValueToBooleanWriteChannel(GridConChannelId.COMMAND_CONTROL_WORD_DISABLE_IPU_3, true);
//			this.setNextWriteValueToBooleanWriteChannel(GridConChannelId.COMMAND_CONTROL_WORD_DISABLE_IPU_4, true);
//			// Always set Voltage Control Mode + Blackstart Approval
//			this.setNextWriteValueToBooleanWriteChannel(GridConChannelId.COMMAND_CONTROL_WORD_BLACKSTART_APPROVAL, true);
//			this.setNextWriteValueToBooleanWriteChannel(GridConChannelId.COMMAND_CONTROL_WORD_SYNC_APPROVAL, false);
//			this.setNextWriteValueToBooleanWriteChannel(GridConChannelId.COMMAND_CONTROL_WORD_MODE_SELECTION, false);
//			this.setNextWriteValueToBooleanWriteChannel(
//					GridConChannelId.COMMAND_CONTROL_WORD_ACTIVATE_SHORT_CIRCUIT_HANDLING, false);
//	

//			InverterCount inverterCount = this.config.inverterCount();
//			new CommandControlRegisters() //
//					.play(true) //
//					.syncApproval(false) //
//					.blackstartApproval(true)
//					.modeSelection(CommandControlRegisters.Mode.VOLTAGE_CONTROL) //
//					.enableIpus(inverterCount) //
//					.writeToChannels(this);
//			new CcuControlParameters() //
//					.pControlMode(PControlMode.DISABLED) //
//					.qLimit(0f) //
//					.writeToChannels(this);
//			this.setIpuControl();

		} else {
			/*
			 * Going On-Grid
			 */
			System.out.println("going on grid -->  ");
			int invSetFreq = gridFreq + 20; // add 20 mHz
			int invSetVolt = gridVolt + 5_000; // add 5 V
			float invSetFreqNormalized = invSetFreq / 50_000f;
			float invSetVoltNormalized = invSetVolt / 230_000f;
			log.info("Going On-Grid -> F/U " + invSetFreq + ", " + invSetVolt + ", " + invSetFreqNormalized + ", "
					+ invSetVoltNormalized);

			System.out.println("Write parameters for off grid and adapted parameters for u0 and f0");
			// TODO does not work, system remains in off grid state
			this.setNextWriteValueToBooleanWriteChannel(GridConChannelId.COMMAND_CONTROL_WORD_PLAY, false); //
			this.setNextWriteValueToBooleanWriteChannel(GridConChannelId.COMMAND_CONTROL_WORD_READY, false); //
			this.setNextWriteValueToBooleanWriteChannel(GridConChannelId.COMMAND_CONTROL_WORD_ACKNOWLEDGE, false); //
			this.setNextWriteValueToBooleanWriteChannel(GridConChannelId.COMMAND_CONTROL_WORD_STOP, false); //

			this.setNextWriteValueToBooleanWriteChannel(GridConChannelId.COMMAND_CONTROL_WORD_BLACKSTART_APPROVAL,
					true); //
			this.setNextWriteValueToBooleanWriteChannel(GridConChannelId.COMMAND_CONTROL_WORD_SYNC_APPROVAL, false); //
			this.setNextWriteValueToBooleanWriteChannel(
					GridConChannelId.COMMAND_CONTROL_WORD_ACTIVATE_SHORT_CIRCUIT_HANDLING, false); //
			this.setNextWriteValueToBooleanWriteChannel(GridConChannelId.COMMAND_CONTROL_WORD_MODE_SELECTION, false); //

			this.setNextWriteValueToBooleanWriteChannel(GridConChannelId.COMMAND_CONTROL_WORD_TRIGGER_SIA, false); //
<<<<<<< HEAD
			this.setNextWriteValueToBooleanWriteChannel(GridConChannelId.COMMAND_CONTROL_WORD_ACTIVATE_HARMONIC_COMPENSATION, false); //
			this.setNextWriteValueToBooleanWriteChannel(GridConChannelId.COMMAND_CONTROL_WORD_ID_1_SD_CARD_PARAMETER_SET, false); //
			this.setNextWriteValueToBooleanWriteChannel(GridConChannelId.COMMAND_CONTROL_WORD_ID_2_SD_CARD_PARAMETER_SET, false); //
			this.setNextWriteValueToBooleanWriteChannel(GridConChannelId.COMMAND_CONTROL_WORD_ID_3_SD_CARD_PARAMETER_SET, false); //
			this.setNextWriteValueToBooleanWriteChannel(GridConChannelId.COMMAND_CONTROL_WORD_ID_4_SD_CARD_PARAMETER_SET, false); //
			
			//
			if (this.config.inverterCount() == InverterCount.ONE) {
				this.setNextWriteValueToBooleanWriteChannel(GridConChannelId.COMMAND_CONTROL_WORD_DISABLE_IPU_4, true); //
				this.setNextWriteValueToBooleanWriteChannel(GridConChannelId.COMMAND_CONTROL_WORD_DISABLE_IPU_3, true); //
				this.setNextWriteValueToBooleanWriteChannel(GridConChannelId.COMMAND_CONTROL_WORD_DISABLE_IPU_2, false); //
				this.setNextWriteValueToBooleanWriteChannel(GridConChannelId.COMMAND_CONTROL_WORD_DISABLE_IPU_1, false); //	
			} else if (this.config.inverterCount() == InverterCount.TWO) {
				this.setNextWriteValueToBooleanWriteChannel(GridConChannelId.COMMAND_CONTROL_WORD_DISABLE_IPU_4, true); //
				this.setNextWriteValueToBooleanWriteChannel(GridConChannelId.COMMAND_CONTROL_WORD_DISABLE_IPU_3, true); //
				this.setNextWriteValueToBooleanWriteChannel(GridConChannelId.COMMAND_CONTROL_WORD_DISABLE_IPU_2, true); //
				this.setNextWriteValueToBooleanWriteChannel(GridConChannelId.COMMAND_CONTROL_WORD_DISABLE_IPU_1, false); //
			} else if (this.config.inverterCount() == InverterCount.THREE) {
				this.setNextWriteValueToBooleanWriteChannel(GridConChannelId.COMMAND_CONTROL_WORD_DISABLE_IPU_4, true); //
				this.setNextWriteValueToBooleanWriteChannel(GridConChannelId.COMMAND_CONTROL_WORD_DISABLE_IPU_3, true); //
				this.setNextWriteValueToBooleanWriteChannel(GridConChannelId.COMMAND_CONTROL_WORD_DISABLE_IPU_2, true); //
				this.setNextWriteValueToBooleanWriteChannel(GridConChannelId.COMMAND_CONTROL_WORD_DISABLE_IPU_1, true); //
			}
			
=======
			this.setNextWriteValueToBooleanWriteChannel(
					GridConChannelId.COMMAND_CONTROL_WORD_ACTIVATE_HARMONIC_COMPENSATION, false); //
			this.setNextWriteValueToBooleanWriteChannel(
					GridConChannelId.COMMAND_CONTROL_WORD_ID_1_SD_CARD_PARAMETER_SET, false); //
			this.setNextWriteValueToBooleanWriteChannel(
					GridConChannelId.COMMAND_CONTROL_WORD_ID_2_SD_CARD_PARAMETER_SET, false); //
			this.setNextWriteValueToBooleanWriteChannel(
					GridConChannelId.COMMAND_CONTROL_WORD_ID_3_SD_CARD_PARAMETER_SET, false); //
			this.setNextWriteValueToBooleanWriteChannel(
					GridConChannelId.COMMAND_CONTROL_WORD_ID_4_SD_CARD_PARAMETER_SET, false); //

			this.setNextWriteValueToBooleanWriteChannel(GridConChannelId.COMMAND_CONTROL_WORD_DISABLE_IPU_4, true); //
			this.setNextWriteValueToBooleanWriteChannel(GridConChannelId.COMMAND_CONTROL_WORD_DISABLE_IPU_3, true); //
			this.setNextWriteValueToBooleanWriteChannel(GridConChannelId.COMMAND_CONTROL_WORD_DISABLE_IPU_2, false); //
			this.setNextWriteValueToBooleanWriteChannel(GridConChannelId.COMMAND_CONTROL_WORD_DISABLE_IPU_1, false); //
>>>>>>> f963059c

			this.setNextWriteValueToFloatWriteChannel(GridConChannelId.COMMAND_CONTROL_PARAMETER_U0,
					invSetVoltNormalized);
			this.setNextWriteValueToFloatWriteChannel(GridConChannelId.COMMAND_CONTROL_PARAMETER_F0,
					invSetFreqNormalized);

//			InverterCount inverterCount = this.config.inverterCount();
//			new CommandControlRegisters() //
//					.play(true) //
//					.ready(false) //
//					.acknowledge(false) //
//					.stop(false) //
//					
//					.syncApproval(false) //
//					.blackstartApproval(true) //
//					.shortCircuitHandling(false) //
//					.modeSelection(CommandControlRegisters.Mode.VOLTAGE_CONTROL) //
//					.enableIpus(inverterCount) //
//					
//					.parameterU0(invSetVoltNormalized) //
//					.parameterF0(invSetFreqNormalized) //
//					
//					.writeToChannels(this);
//			new CcuControlParameters() //
////					.pControlMode(PControlMode.ACTIVE_POWER_CONTROL) //
//					.qLimit(1f) //
//					.writeToChannels(this);
//			this.setIpuControl();

//			new CommandControlRegisters() //
//			.parameterU0(invSetVoltNormalized) //
//			.parameterF0(invSetFreqNormalized) //
//			.writeToChannels(this);
		}

		//
//		boolean disableIpu1 = false;
//		boolean disableIpu2 = true;
//		boolean disableIpu3 = true;
//		boolean disableIpu4 = true;
//
//		switch (this.config.inverterCount()) {
//		case ONE:
//			disableIpu2 = false;
//			break;
//		case TWO:
//			disableIpu2 = false;
//			disableIpu3 = false;
//			break;
//		case THREE:
//			disableIpu2 = false;
//			disableIpu3 = false;
//			disableIpu4 = false;
//			break;
//		}
//
//		// send play command
////		commandControlWord.set(PCSControlWordBitPosition.PLAY.getBitPosition(), true);
//
//		this.setNextWriteValueToBooleanWriteChannel(GridConChannelId.COMMAND_CONTROL_WORD_DISABLE_IPU_1, disableIpu1);
//		this.setNextWriteValueToBooleanWriteChannel(GridConChannelId.COMMAND_CONTROL_WORD_DISABLE_IPU_2, disableIpu2);
//		this.setNextWriteValueToBooleanWriteChannel(GridConChannelId.COMMAND_CONTROL_WORD_DISABLE_IPU_3, disableIpu3);
//		this.setNextWriteValueToBooleanWriteChannel(GridConChannelId.COMMAND_CONTROL_WORD_DISABLE_IPU_4, disableIpu4);
//		// Always set Voltage Control Mode + Blackstart Approval
//		this.setNextWriteValueToBooleanWriteChannel(GridConChannelId.COMMAND_CONTROL_WORD_BLACKSTART_APPROVAL, true);
//		this.setNextWriteValueToBooleanWriteChannel(GridConChannelId.COMMAND_CONTROL_WORD_SYNC_APPROVAL, false);
//		this.setNextWriteValueToBooleanWriteChannel(GridConChannelId.COMMAND_CONTROL_WORD_MODE_SELECTION, false);
//		this.setNextWriteValueToBooleanWriteChannel(
//				GridConChannelId.COMMAND_CONTROL_WORD_ACTIVATE_SHORT_CIRCUIT_HANDLING, false);
//
//		// Always set OutputSyncDeviceBridge ON in Off-Grid state
//		log.info("Set K1 ON");
//		this.setOutputSyncDeviceBridge(true);
//		// TODO check if OutputSyncDeviceBridge was actually set to ON via
//		// inputSyncDeviceBridgeComponent. On Error switch off the MR.
//
//		if (offGridDetected == null) {
//			offGridDetected = LocalDateTime.now();
//			return;
//		}
//		if (offGridDetected.plusSeconds(DO_NOTHING_IN_OFFGRID_FOR_THE_FIRST_SECONDS).isAfter(LocalDateTime.now())) {
//			return;
//		}
//
//		// Measured by Grid-Meter, grid Values
//		SymmetricMeter gridMeter = this.componentManager.getComponent(this.config.meter());
//
//		int gridFreq = gridMeter.getFrequency().value().orElse(-1);
//		int gridVolt = gridMeter.getVoltage().value().orElse(-1);
//
//		log.info("GridFreq: " + gridFreq + ", GridVolt: " + gridVolt);
//
//		if (gridFreq == 0 || gridFreq < 49_700 || gridFreq > 50_300 || //
//				gridVolt == 0 || gridVolt < 215_000 || gridVolt > 245_000) {
//			log.info("Off-Grid -> F/U 1");
//			/*
//			 * Off-Grid
//			 */
//			writeValueToChannel(GridConChannelId.COMMAND_CONTROL_PARAMETER_U0, 1.0f);
//			writeValueToChannel(GridConChannelId.COMMAND_CONTROL_PARAMETER_F0, 1.0f);
//
//		} else {
//			/*
//			 * Going On-Grid
//			 */
//			int invSetFreq = gridFreq + 20; // add 20 mHz
//			int invSetVolt = gridVolt + 5_000; // add 5 V
//			float invSetFreqNormalized = invSetFreq / 50_000f;
//			float invSetVoltNormalized = invSetVolt / 230_000f;
//			log.info("Going On-Grid -> F/U " + invSetFreq + ", " + invSetVolt + ", " + invSetFreqNormalized + ", "
//					+ invSetVoltNormalized);
//			writeValueToChannel(GridConChannelId.COMMAND_CONTROL_PARAMETER_U0, invSetVoltNormalized);
//			writeValueToChannel(GridConChannelId.COMMAND_CONTROL_PARAMETER_F0, invSetFreqNormalized);
//		}
	}

	private void setNextWriteValueToBooleanWriteChannel(GridConChannelId channelId, boolean b) {
		BooleanWriteChannel channel = this.channel(channelId);
		try {
			channel.setNextWriteValue(b);
		} catch (OpenemsNamedException e) {
			// TODO Auto-generated catch block
			e.printStackTrace();
		}
	}

	private void setNextWriteValueToFloatWriteChannel(GridConChannelId channelId, float b) {
		FloatWriteChannel channel = this.channel(channelId);
		try {
			channel.setNextWriteValue(b);
		} catch (OpenemsNamedException e) {
			// TODO Auto-generated catch block
			e.printStackTrace();
		}
	}

	/**
	 * Gets all Batteries.
	 * 
	 * @return a collection of Batteries; guaranteed to be not-null.
	 */
	private Collection<Battery> getBatteries() {
		Collection<Battery> batteries = new ArrayList<>();
		{
			Battery batteryStringA;
			try {
				batteryStringA = this.componentManager.getComponent(this.config.batteryStringA_id());
				if (batteryStringA != null) {
					batteries.add(batteryStringA);
				}
			} catch (OpenemsNamedException e) {
				// ignore
			}
		}
		{
			try {
				Battery batteryStringB = this.componentManager.getComponent(this.config.batteryStringB_id());
				if (batteryStringB != null) {
					batteries.add(batteryStringB);
				}
			} catch (OpenemsNamedException e) {
				// ignore
			}
		}
		{
			try {
				Battery batteryStringC = this.componentManager.getComponent(this.config.batteryStringC_id());
				if (batteryStringC != null) {
					batteries.add(batteryStringC);
				}
			} catch (OpenemsNamedException e) {
				// ignore
			}
		}
		return batteries;
	}

	@Override
	protected ModbusProtocol defineModbusProtocol() {
		int inverterCount = this.config.inverterCount().getCount();
		ModbusProtocol result = new ModbusProtocol(this, //
				/*
				 * CCU State
				 */
				new FC3ReadRegistersTask(32528, Priority.HIGH, //
						m(new BitsWordElement(32528, this) //
								.bit(0, GridConChannelId.CCU_STATE_IDLE) //
								.bit(1, GridConChannelId.CCU_STATE_PRECHARGE) //
								.bit(2, GridConChannelId.CCU_STATE_STOP_PRECHARGE) //
								.bit(3, GridConChannelId.CCU_STATE_READY) //
								.bit(4, GridConChannelId.CCU_STATE_PAUSE) //
								.bit(5, GridConChannelId.CCU_STATE_RUN) //
								.bit(6, GridConChannelId.CCU_STATE_ERROR) //
								.bit(7, GridConChannelId.CCU_STATE_VOLTAGE_RAMPING_UP) //
								.bit(8, GridConChannelId.CCU_STATE_OVERLOAD) //
								.bit(9, GridConChannelId.CCU_STATE_SHORT_CIRCUIT_DETECTED) //
								.bit(10, GridConChannelId.CCU_STATE_DERATING_POWER) //
								.bit(11, GridConChannelId.CCU_STATE_DERATING_HARMONICS) //
								.bit(12, GridConChannelId.CCU_STATE_SIA_ACTIVE) //
						), //
						new DummyRegisterElement(32529),
						m(GridConChannelId.CCU_ERROR_CODE,
								new UnsignedDoublewordElement(32530).wordOrder(WordOrder.LSWMSW)), //
						m(GridConChannelId.CCU_VOLTAGE_U12,
								new FloatDoublewordElement(32532).wordOrder(WordOrder.LSWMSW)), //
						m(GridConChannelId.CCU_VOLTAGE_U23,
								new FloatDoublewordElement(32534).wordOrder(WordOrder.LSWMSW)), //
						m(GridConChannelId.CCU_VOLTAGE_U31,
								new FloatDoublewordElement(32536).wordOrder(WordOrder.LSWMSW)), //
						m(GridConChannelId.CCU_CURRENT_IL1,
								new FloatDoublewordElement(32538).wordOrder(WordOrder.LSWMSW)), //
						m(GridConChannelId.CCU_CURRENT_IL2,
								new FloatDoublewordElement(32540).wordOrder(WordOrder.LSWMSW)), //
						m(GridConChannelId.CCU_CURRENT_IL3,
								new FloatDoublewordElement(32542).wordOrder(WordOrder.LSWMSW)), //
						m(GridConChannelId.CCU_POWER_P, new FloatDoublewordElement(32544).wordOrder(WordOrder.LSWMSW)), //
						m(GridConChannelId.CCU_POWER_Q, new FloatDoublewordElement(32546).wordOrder(WordOrder.LSWMSW)), //
						m(GridConChannelId.CCU_FREQUENCY, new FloatDoublewordElement(32548).wordOrder(WordOrder.LSWMSW)) //
				),
				/*
				 * Commands
				 */
				new FC16WriteRegistersTask(32560, //
						m(new BitsWordElement(32560, this) //
								.bit(0, GridConChannelId.COMMAND_CONTROL_WORD_PLAY) //
								.bit(1, GridConChannelId.COMMAND_CONTROL_WORD_READY) //
								.bit(2, GridConChannelId.COMMAND_CONTROL_WORD_ACKNOWLEDGE) //
								.bit(3, GridConChannelId.COMMAND_CONTROL_WORD_STOP) //

								.bit(4, GridConChannelId.COMMAND_CONTROL_WORD_BLACKSTART_APPROVAL) //
								.bit(5, GridConChannelId.COMMAND_CONTROL_WORD_SYNC_APPROVAL) //
								.bit(6, GridConChannelId.COMMAND_CONTROL_WORD_ACTIVATE_SHORT_CIRCUIT_HANDLING) //
								.bit(7, GridConChannelId.COMMAND_CONTROL_WORD_MODE_SELECTION) //

								.bit(8, GridConChannelId.COMMAND_CONTROL_WORD_TRIGGER_SIA) //
								.bit(9, GridConChannelId.COMMAND_CONTROL_WORD_ACTIVATE_HARMONIC_COMPENSATION) //
								.bit(10, GridConChannelId.COMMAND_CONTROL_WORD_ID_1_SD_CARD_PARAMETER_SET) //
								.bit(11, GridConChannelId.COMMAND_CONTROL_WORD_ID_2_SD_CARD_PARAMETER_SET) //

								.bit(12, GridConChannelId.COMMAND_CONTROL_WORD_ID_3_SD_CARD_PARAMETER_SET) //
								.bit(13, GridConChannelId.COMMAND_CONTROL_WORD_ID_4_SD_CARD_PARAMETER_SET) //
						), //
						m(new BitsWordElement(32561, this) //
								.bit(12, GridConChannelId.COMMAND_CONTROL_WORD_DISABLE_IPU_4) //
								.bit(13, GridConChannelId.COMMAND_CONTROL_WORD_DISABLE_IPU_3) //
								.bit(14, GridConChannelId.COMMAND_CONTROL_WORD_DISABLE_IPU_2) //
								.bit(15, GridConChannelId.COMMAND_CONTROL_WORD_DISABLE_IPU_1) //
						), //
						m(GridConChannelId.COMMAND_ERROR_CODE_FEEDBACK,
								new UnsignedDoublewordElement(32562).wordOrder(WordOrder.LSWMSW)), //
						m(GridConChannelId.COMMAND_CONTROL_PARAMETER_U0,
								new FloatDoublewordElement(32564).wordOrder(WordOrder.LSWMSW)), //
						m(GridConChannelId.COMMAND_CONTROL_PARAMETER_F0,
								new FloatDoublewordElement(32566).wordOrder(WordOrder.LSWMSW)), //
						m(GridConChannelId.COMMAND_CONTROL_PARAMETER_Q_REF,
								new FloatDoublewordElement(32568).wordOrder(WordOrder.LSWMSW)), //
						m(GridConChannelId.COMMAND_CONTROL_PARAMETER_P_REF,
								new FloatDoublewordElement(32570).wordOrder(WordOrder.LSWMSW)), //
						m(GridConChannelId.COMMAND_TIME_SYNC_DATE,
								new UnsignedDoublewordElement(32572).wordOrder(WordOrder.LSWMSW)), //
						m(GridConChannelId.COMMAND_TIME_SYNC_TIME,
								new UnsignedDoublewordElement(32574).wordOrder(WordOrder.LSWMSW)) //
				).debug(),
				/*
				 * Commands Mirror
				 */
				new FC3ReadRegistersTask(32880, Priority.LOW, //
						m(new BitsWordElement(32880, this) //
								.bit(12, GridConChannelId.COMMAND_CONTROL_WORD_DISABLE_IPU_4) //
								.bit(13, GridConChannelId.COMMAND_CONTROL_WORD_DISABLE_IPU_3) //
								.bit(14, GridConChannelId.COMMAND_CONTROL_WORD_DISABLE_IPU_2) //
								.bit(15, GridConChannelId.COMMAND_CONTROL_WORD_DISABLE_IPU_1) //
						), //
						m(new BitsWordElement(32881, this) //
								.bit(0, GridConChannelId.COMMAND_CONTROL_WORD_PLAY) //
								.bit(1, GridConChannelId.COMMAND_CONTROL_WORD_READY) //
								.bit(2, GridConChannelId.COMMAND_CONTROL_WORD_ACKNOWLEDGE) //
								.bit(3, GridConChannelId.COMMAND_CONTROL_WORD_STOP) //
								.bit(4, GridConChannelId.COMMAND_CONTROL_WORD_BLACKSTART_APPROVAL) //
								.bit(5, GridConChannelId.COMMAND_CONTROL_WORD_SYNC_APPROVAL) //
								.bit(6, GridConChannelId.COMMAND_CONTROL_WORD_ACTIVATE_SHORT_CIRCUIT_HANDLING) //
								.bit(7, GridConChannelId.COMMAND_CONTROL_WORD_MODE_SELECTION) //
								.bit(8, GridConChannelId.COMMAND_CONTROL_WORD_TRIGGER_SIA) //
								.bit(9, GridConChannelId.COMMAND_CONTROL_WORD_ACTIVATE_HARMONIC_COMPENSATION) //
								.bit(10, GridConChannelId.COMMAND_CONTROL_WORD_ID_1_SD_CARD_PARAMETER_SET) //
								.bit(11, GridConChannelId.COMMAND_CONTROL_WORD_ID_2_SD_CARD_PARAMETER_SET) //
								.bit(12, GridConChannelId.COMMAND_CONTROL_WORD_ID_3_SD_CARD_PARAMETER_SET) //
								.bit(13, GridConChannelId.COMMAND_CONTROL_WORD_ID_4_SD_CARD_PARAMETER_SET) //
						), //
						m(GridConChannelId.COMMAND_ERROR_CODE_FEEDBACK,
								new UnsignedDoublewordElement(32882).wordOrder(WordOrder.LSWMSW)), //
						m(GridConChannelId.COMMAND_CONTROL_PARAMETER_U0,
								new FloatDoublewordElement(32884).wordOrder(WordOrder.LSWMSW)),
						m(GridConChannelId.COMMAND_CONTROL_PARAMETER_F0,
								new FloatDoublewordElement(32886).wordOrder(WordOrder.LSWMSW)),
						m(GridConChannelId.COMMAND_CONTROL_PARAMETER_Q_REF,
								new FloatDoublewordElement(32888).wordOrder(WordOrder.LSWMSW)), //
						m(GridConChannelId.COMMAND_CONTROL_PARAMETER_P_REF,
								new FloatDoublewordElement(32890).wordOrder(WordOrder.LSWMSW)) //
				),
				/*
				 * Control Parameters
				 */
				new FC16WriteRegistersTask(32592, //
						m(GridConChannelId.CONTROL_PARAMETER_U_Q_DROOP_MAIN,
								new FloatDoublewordElement(32592).wordOrder(WordOrder.LSWMSW)), //
						m(GridConChannelId.CONTROL_PARAMETER_U_Q_DROOP_T1_MAIN,
								new FloatDoublewordElement(32594).wordOrder(WordOrder.LSWMSW)), //
						m(GridConChannelId.CONTROL_PARAMETER_F_P_DROOP_MAIN,
								new FloatDoublewordElement(32596).wordOrder(WordOrder.LSWMSW)), //
						m(GridConChannelId.CONTROL_PARAMETER_F_P_DROOP_T1_MAIN,
								new FloatDoublewordElement(32598).wordOrder(WordOrder.LSWMSW)), //
						m(GridConChannelId.CONTROL_PARAMETER_Q_U_DROOP_MAIN,
								new FloatDoublewordElement(32600).wordOrder(WordOrder.LSWMSW)), //
						m(GridConChannelId.CONTROL_PARAMETER_Q_U_DEAD_BAND,
								new FloatDoublewordElement(32602).wordOrder(WordOrder.LSWMSW)), //
						m(GridConChannelId.CONTROL_PARAMETER_Q_LIMIT,
								new FloatDoublewordElement(32604).wordOrder(WordOrder.LSWMSW)), //
						m(GridConChannelId.CONTROL_PARAMETER_P_F_DROOP_MAIN,
								new FloatDoublewordElement(32606).wordOrder(WordOrder.LSWMSW)), //
						m(GridConChannelId.CONTROL_PARAMETER_P_F_DEAD_BAND,
								new FloatDoublewordElement(32608).wordOrder(WordOrder.LSWMSW)), //
						m(GridConChannelId.CONTROL_PARAMETER_P_U_DROOP,
								new FloatDoublewordElement(32610).wordOrder(WordOrder.LSWMSW)), //
						m(GridConChannelId.CONTROL_PARAMETER_P_U_DEAD_BAND,
								new FloatDoublewordElement(32612).wordOrder(WordOrder.LSWMSW)), //
						m(GridConChannelId.CONTROL_PARAMETER_P_U_MAX_CHARGE,
								new FloatDoublewordElement(32614).wordOrder(WordOrder.LSWMSW)), //
						m(GridConChannelId.CONTROL_PARAMETER_P_U_MAX_DISCHARGE,
								new FloatDoublewordElement(32616).wordOrder(WordOrder.LSWMSW)), //
						m(GridConChannelId.CONTROL_PARAMETER_P_CONTROL_MODE,
								new FloatDoublewordElement(32618).wordOrder(WordOrder.LSWMSW)), //
						m(GridConChannelId.CONTROL_PARAMETER_P_CONTROL_LIM_TWO,
								new FloatDoublewordElement(32620).wordOrder(WordOrder.LSWMSW)), //
						m(GridConChannelId.CONTROL_PARAMETER_P_CONTROL_LIM_ONE,
								new FloatDoublewordElement(32622).wordOrder(WordOrder.LSWMSW)) //
				).debug(),
				/*
				 * Control Parameters Mirror
				 */
				new FC3ReadRegistersTask(32912, Priority.LOW,
						m(GridConChannelId.CONTROL_PARAMETER_U_Q_DROOP_MAIN,
								new FloatDoublewordElement(32912).wordOrder(WordOrder.LSWMSW)), //
						m(GridConChannelId.CONTROL_PARAMETER_U_Q_DROOP_T1_MAIN,
								new FloatDoublewordElement(32914).wordOrder(WordOrder.LSWMSW)), //
						m(GridConChannelId.CONTROL_PARAMETER_F_P_DROOP_MAIN,
								new FloatDoublewordElement(32916).wordOrder(WordOrder.LSWMSW)), //
						m(GridConChannelId.CONTROL_PARAMETER_F_P_DROOP_T1_MAIN,
								new FloatDoublewordElement(32918).wordOrder(WordOrder.LSWMSW)), //
						m(GridConChannelId.CONTROL_PARAMETER_Q_U_DROOP_MAIN,
								new FloatDoublewordElement(32920).wordOrder(WordOrder.LSWMSW)), //
						m(GridConChannelId.CONTROL_PARAMETER_Q_U_DEAD_BAND,
								new FloatDoublewordElement(32922).wordOrder(WordOrder.LSWMSW)), //
						m(GridConChannelId.CONTROL_PARAMETER_Q_LIMIT,
								new FloatDoublewordElement(32924).wordOrder(WordOrder.LSWMSW)), //
						m(GridConChannelId.CONTROL_PARAMETER_P_F_DROOP_MAIN,
								new FloatDoublewordElement(32926).wordOrder(WordOrder.LSWMSW)), //
						m(GridConChannelId.CONTROL_PARAMETER_P_F_DEAD_BAND,
								new FloatDoublewordElement(32928).wordOrder(WordOrder.LSWMSW)), //
						m(GridConChannelId.CONTROL_PARAMETER_P_U_DROOP,
								new FloatDoublewordElement(32930).wordOrder(WordOrder.LSWMSW)) //
				));

		if (inverterCount > 0) {
			/*
			 * At least 1 Inverter -> Add IPU 1
			 */
			result.addTasks(//
					/*
					 * IPU 1 State
					 */
					new FC3ReadRegistersTask(33168, Priority.LOW, //
							m(GridConChannelId.INVERTER_1_STATUS_STATE_MACHINE, new UnsignedWordElement(33168)), //
							m(GridConChannelId.INVERTER_1_STATUS_MCU, new UnsignedWordElement(33169)), //
							m(GridConChannelId.INVERTER_1_STATUS_FILTER_CURRENT,
									new FloatDoublewordElement(33170).wordOrder(WordOrder.LSWMSW)), //
							m(GridConChannelId.INVERTER_1_STATUS_DC_LINK_POSITIVE_VOLTAGE,
									new FloatDoublewordElement(33172).wordOrder(WordOrder.LSWMSW)), //
							m(GridConChannelId.INVERTER_1_STATUS_DC_LINK_NEGATIVE_VOLTAGE,
									new FloatDoublewordElement(33174).wordOrder(WordOrder.LSWMSW)), //
							m(GridConChannelId.INVERTER_1_STATUS_DC_LINK_CURRENT,
									new FloatDoublewordElement(33176).wordOrder(WordOrder.LSWMSW)), //
							m(GridConChannelId.INVERTER_1_STATUS_DC_LINK_ACTIVE_POWER,
									new FloatDoublewordElement(33178).wordOrder(WordOrder.LSWMSW),
									ElementToChannelConverter.INVERT), //
							m(GridConChannelId.INVERTER_1_STATUS_DC_LINK_UTILIZATION,
									new FloatDoublewordElement(33180).wordOrder(WordOrder.LSWMSW)), //
							m(GridConChannelId.INVERTER_1_STATUS_FAN_SPEED_MAX,
									new UnsignedDoublewordElement(33182).wordOrder(WordOrder.LSWMSW)), //
							m(GridConChannelId.INVERTER_1_STATUS_FAN_SPEED_MIN,
									new UnsignedDoublewordElement(33184).wordOrder(WordOrder.LSWMSW)), //
							m(GridConChannelId.INVERTER_1_STATUS_TEMPERATURE_IGBT_MAX,
									new FloatDoublewordElement(33186).wordOrder(WordOrder.LSWMSW)), //
							m(GridConChannelId.INVERTER_1_STATUS_TEMPERATURE_MCU_BOARD,
									new FloatDoublewordElement(33188).wordOrder(WordOrder.LSWMSW)), //
							m(GridConChannelId.INVERTER_1_STATUS_TEMPERATURE_GRID_CHOKE,
									new FloatDoublewordElement(33190).wordOrder(WordOrder.LSWMSW)), //
							m(GridConChannelId.INVERTER_1_STATUS_TEMPERATURE_INVERTER_CHOKE,
									new FloatDoublewordElement(33192).wordOrder(WordOrder.LSWMSW)), //
							m(GridConChannelId.INVERTER_1_STATUS_RESERVE_1,
									new FloatDoublewordElement(33194).wordOrder(WordOrder.LSWMSW)), //
							m(GridConChannelId.INVERTER_1_STATUS_RESERVE_2,
									new FloatDoublewordElement(33196).wordOrder(WordOrder.LSWMSW)), //
							m(GridConChannelId.INVERTER_1_STATUS_RESERVE_3,
									new FloatDoublewordElement(33198).wordOrder(WordOrder.LSWMSW)) //
					),
					/*
					 * IPU 1 Control Parameters
					 */
					new FC16WriteRegistersTask(32624, //
							m(GridConChannelId.INVERTER_1_CONTROL_DC_VOLTAGE_SETPOINT,
									new FloatDoublewordElement(32624).wordOrder(WordOrder.LSWMSW)), //
							m(GridConChannelId.INVERTER_1_CONTROL_DC_CURRENT_SETPOINT,
									new FloatDoublewordElement(32626).wordOrder(WordOrder.LSWMSW)), //
							m(GridConChannelId.INVERTER_1_CONTROL_U0_OFFSET_TO_CCU_VALUE,
									new FloatDoublewordElement(32628).wordOrder(WordOrder.LSWMSW)), //
							m(GridConChannelId.INVERTER_1_CONTROL_F0_OFFSET_TO_CCU_VALUE,
									new FloatDoublewordElement(32630).wordOrder(WordOrder.LSWMSW)), //
							m(GridConChannelId.INVERTER_1_CONTROL_Q_REF_OFFSET_TO_CCU_VALUE,
									new FloatDoublewordElement(32632).wordOrder(WordOrder.LSWMSW)), //
							m(GridConChannelId.INVERTER_1_CONTROL_P_REF_OFFSET_TO_CCU_VALUE,
									new FloatDoublewordElement(32634).wordOrder(WordOrder.LSWMSW)), //
							m(GridConChannelId.INVERTER_1_CONTROL_P_MAX_DISCHARGE,
									new FloatDoublewordElement(32636).wordOrder(WordOrder.LSWMSW)), //
							m(GridConChannelId.INVERTER_1_CONTROL_P_MAX_CHARGE,
									new FloatDoublewordElement(32638).wordOrder(WordOrder.LSWMSW)) //
					).debug(),
					/*
					 * IPU 1 Mirror Control
					 */
					new FC3ReadRegistersTask(32944, Priority.LOW,
							m(GridConChannelId.INVERTER_1_CONTROL_DC_VOLTAGE_SETPOINT,
									new FloatDoublewordElement(32944).wordOrder(WordOrder.LSWMSW)), //
							m(GridConChannelId.INVERTER_1_CONTROL_DC_CURRENT_SETPOINT,
									new FloatDoublewordElement(32946).wordOrder(WordOrder.LSWMSW)), //
							m(GridConChannelId.INVERTER_1_CONTROL_U0_OFFSET_TO_CCU_VALUE,
									new FloatDoublewordElement(32948).wordOrder(WordOrder.LSWMSW)), //
							m(GridConChannelId.INVERTER_1_CONTROL_F0_OFFSET_TO_CCU_VALUE,
									new FloatDoublewordElement(32950).wordOrder(WordOrder.LSWMSW)), //
							m(GridConChannelId.INVERTER_1_CONTROL_Q_REF_OFFSET_TO_CCU_VALUE,
									new FloatDoublewordElement(32952).wordOrder(WordOrder.LSWMSW)), //
							m(GridConChannelId.INVERTER_1_CONTROL_P_REF_OFFSET_TO_CCU_VALUE,
									new FloatDoublewordElement(32954).wordOrder(WordOrder.LSWMSW)) //
					));
		}

		if (inverterCount > 1) {
			/*
			 * At least 2 Inverters -> Add IPU 2
			 */
			result.addTasks(//
					/*
					 * IPU 2 State
					 */
					new FC3ReadRegistersTask(33200, Priority.LOW, //
							m(GridConChannelId.INVERTER_2_STATUS_STATE_MACHINE, new UnsignedWordElement(33200)), //
							m(GridConChannelId.INVERTER_2_STATUS_MCU, new UnsignedWordElement(33201)), //
							m(GridConChannelId.INVERTER_2_STATUS_FILTER_CURRENT,
									new FloatDoublewordElement(33202).wordOrder(WordOrder.LSWMSW)), //
							m(GridConChannelId.INVERTER_2_STATUS_DC_LINK_POSITIVE_VOLTAGE,
									new FloatDoublewordElement(33204).wordOrder(WordOrder.LSWMSW)), //
							m(GridConChannelId.INVERTER_2_STATUS_DC_LINK_NEGATIVE_VOLTAGE,
									new FloatDoublewordElement(33206).wordOrder(WordOrder.LSWMSW)), //
							m(GridConChannelId.INVERTER_2_STATUS_DC_LINK_CURRENT,
									new FloatDoublewordElement(33208).wordOrder(WordOrder.LSWMSW)), //
							m(GridConChannelId.INVERTER_2_STATUS_DC_LINK_ACTIVE_POWER,
									new FloatDoublewordElement(33210).wordOrder(WordOrder.LSWMSW),
									ElementToChannelConverter.INVERT), //
							m(GridConChannelId.INVERTER_2_STATUS_DC_LINK_UTILIZATION,
									new FloatDoublewordElement(33212).wordOrder(WordOrder.LSWMSW)), //
							m(GridConChannelId.INVERTER_2_STATUS_FAN_SPEED_MAX,
									new UnsignedDoublewordElement(33214).wordOrder(WordOrder.LSWMSW)), //
							m(GridConChannelId.INVERTER_2_STATUS_FAN_SPEED_MIN,
									new UnsignedDoublewordElement(33216).wordOrder(WordOrder.LSWMSW)), //
							m(GridConChannelId.INVERTER_2_STATUS_TEMPERATURE_IGBT_MAX,
									new FloatDoublewordElement(33218).wordOrder(WordOrder.LSWMSW)), //
							m(GridConChannelId.INVERTER_2_STATUS_TEMPERATURE_MCU_BOARD,
									new FloatDoublewordElement(33220).wordOrder(WordOrder.LSWMSW)), //
							m(GridConChannelId.INVERTER_2_STATUS_TEMPERATURE_GRID_CHOKE,
									new FloatDoublewordElement(33222).wordOrder(WordOrder.LSWMSW)), //
							m(GridConChannelId.INVERTER_2_STATUS_TEMPERATURE_INVERTER_CHOKE,
									new FloatDoublewordElement(33224).wordOrder(WordOrder.LSWMSW)), //
							m(GridConChannelId.INVERTER_2_STATUS_RESERVE_1,
									new FloatDoublewordElement(33226).wordOrder(WordOrder.LSWMSW)), //
							m(GridConChannelId.INVERTER_2_STATUS_RESERVE_2,
									new FloatDoublewordElement(33228).wordOrder(WordOrder.LSWMSW)), //
							m(GridConChannelId.INVERTER_2_STATUS_RESERVE_3,
									new FloatDoublewordElement(33230).wordOrder(WordOrder.LSWMSW)) //
					),
					/*
					 * IPU 2 Control Parameters
					 */
					new FC16WriteRegistersTask(32656, //
							m(GridConChannelId.INVERTER_2_CONTROL_DC_VOLTAGE_SETPOINT,
									new FloatDoublewordElement(32656).wordOrder(WordOrder.LSWMSW)), //
							m(GridConChannelId.INVERTER_2_CONTROL_DC_CURRENT_SETPOINT,
									new FloatDoublewordElement(32658).wordOrder(WordOrder.LSWMSW)), //
							m(GridConChannelId.INVERTER_2_CONTROL_U0_OFFSET_TO_CCU_VALUE,
									new FloatDoublewordElement(32660).wordOrder(WordOrder.LSWMSW)), //
							m(GridConChannelId.INVERTER_2_CONTROL_F0_OFFSET_TO_CCU_VALUE,
									new FloatDoublewordElement(32662).wordOrder(WordOrder.LSWMSW)), //
							m(GridConChannelId.INVERTER_2_CONTROL_Q_REF_OFFSET_TO_CCU_VALUE,
									new FloatDoublewordElement(32664).wordOrder(WordOrder.LSWMSW)), //
							m(GridConChannelId.INVERTER_2_CONTROL_P_REF_OFFSET_TO_CCU_VALUE,
									new FloatDoublewordElement(32666).wordOrder(WordOrder.LSWMSW)), //
							m(GridConChannelId.INVERTER_2_CONTROL_P_MAX_DISCHARGE,
									new FloatDoublewordElement(32668).wordOrder(WordOrder.LSWMSW)), //
							m(GridConChannelId.INVERTER_2_CONTROL_P_MAX_CHARGE,
									new FloatDoublewordElement(32670).wordOrder(WordOrder.LSWMSW)) //
					).debug(),
					/*
					 * IPU 2 Mirror Control
					 */
					new FC3ReadRegistersTask(32976, Priority.LOW,
							m(GridConChannelId.INVERTER_2_CONTROL_DC_VOLTAGE_SETPOINT,
									new FloatDoublewordElement(32976).wordOrder(WordOrder.LSWMSW)), //
							m(GridConChannelId.INVERTER_2_CONTROL_DC_CURRENT_SETPOINT,
									new FloatDoublewordElement(32978).wordOrder(WordOrder.LSWMSW)), //
							m(GridConChannelId.INVERTER_2_CONTROL_U0_OFFSET_TO_CCU_VALUE,
									new FloatDoublewordElement(32980).wordOrder(WordOrder.LSWMSW)), //
							m(GridConChannelId.INVERTER_2_CONTROL_F0_OFFSET_TO_CCU_VALUE,
									new FloatDoublewordElement(32982).wordOrder(WordOrder.LSWMSW)), //
							m(GridConChannelId.INVERTER_2_CONTROL_Q_REF_OFFSET_TO_CCU_VALUE,
									new FloatDoublewordElement(32984).wordOrder(WordOrder.LSWMSW)), //
							m(GridConChannelId.INVERTER_2_CONTROL_P_REF_OFFSET_TO_CCU_VALUE,
									new FloatDoublewordElement(32986).wordOrder(WordOrder.LSWMSW)) //
					));
		}
		if (inverterCount > 2) {
			/*
			 * 3 Inverters -> Add IPU 3
			 */
			result.addTasks(//
					/*
					 * IPU 3 State
					 */
					new FC3ReadRegistersTask(33232, Priority.LOW, //
							m(GridConChannelId.INVERTER_3_STATUS_STATE_MACHINE, new UnsignedWordElement(33232)), //
							m(GridConChannelId.INVERTER_3_STATUS_MCU, new UnsignedWordElement(33233)), //
							m(GridConChannelId.INVERTER_3_STATUS_FILTER_CURRENT,
									new FloatDoublewordElement(33234).wordOrder(WordOrder.LSWMSW)), //
							m(GridConChannelId.INVERTER_3_STATUS_DC_LINK_POSITIVE_VOLTAGE,
									new FloatDoublewordElement(33236).wordOrder(WordOrder.LSWMSW)), //
							m(GridConChannelId.INVERTER_3_STATUS_DC_LINK_NEGATIVE_VOLTAGE,
									new FloatDoublewordElement(33238).wordOrder(WordOrder.LSWMSW)), //
							m(GridConChannelId.INVERTER_3_STATUS_DC_LINK_CURRENT,
									new FloatDoublewordElement(33240).wordOrder(WordOrder.LSWMSW)), //
							m(GridConChannelId.INVERTER_3_STATUS_DC_LINK_ACTIVE_POWER,
									new FloatDoublewordElement(33242).wordOrder(WordOrder.LSWMSW),
									ElementToChannelConverter.INVERT), //
							m(GridConChannelId.INVERTER_3_STATUS_DC_LINK_UTILIZATION,
									new FloatDoublewordElement(33244).wordOrder(WordOrder.LSWMSW)), //
							m(GridConChannelId.INVERTER_3_STATUS_FAN_SPEED_MAX,
									new UnsignedDoublewordElement(33246).wordOrder(WordOrder.LSWMSW)), //
							m(GridConChannelId.INVERTER_3_STATUS_FAN_SPEED_MIN,
									new UnsignedDoublewordElement(33248).wordOrder(WordOrder.LSWMSW)), //
							m(GridConChannelId.INVERTER_3_STATUS_TEMPERATURE_IGBT_MAX,
									new FloatDoublewordElement(33250).wordOrder(WordOrder.LSWMSW)), //
							m(GridConChannelId.INVERTER_3_STATUS_TEMPERATURE_MCU_BOARD,
									new FloatDoublewordElement(33252).wordOrder(WordOrder.LSWMSW)), //
							m(GridConChannelId.INVERTER_3_STATUS_TEMPERATURE_GRID_CHOKE,
									new FloatDoublewordElement(33254).wordOrder(WordOrder.LSWMSW)), //
							m(GridConChannelId.INVERTER_3_STATUS_TEMPERATURE_INVERTER_CHOKE,
									new FloatDoublewordElement(33256).wordOrder(WordOrder.LSWMSW)), //
							m(GridConChannelId.INVERTER_3_STATUS_RESERVE_1,
									new FloatDoublewordElement(33258).wordOrder(WordOrder.LSWMSW)), //
							m(GridConChannelId.INVERTER_3_STATUS_RESERVE_2,
									new FloatDoublewordElement(33260).wordOrder(WordOrder.LSWMSW)), //
							m(GridConChannelId.INVERTER_3_STATUS_RESERVE_3,
									new FloatDoublewordElement(33262).wordOrder(WordOrder.LSWMSW)) //
					),
					/*
					 * IPU 3 Control Parameters
					 */
					new FC16WriteRegistersTask(32688, //
							m(GridConChannelId.INVERTER_3_CONTROL_DC_VOLTAGE_SETPOINT,
									new FloatDoublewordElement(32688).wordOrder(WordOrder.LSWMSW)), //
							m(GridConChannelId.INVERTER_3_CONTROL_DC_CURRENT_SETPOINT,
									new FloatDoublewordElement(32690).wordOrder(WordOrder.LSWMSW)), //
							m(GridConChannelId.INVERTER_3_CONTROL_U0_OFFSET_TO_CCU_VALUE,
									new FloatDoublewordElement(32692).wordOrder(WordOrder.LSWMSW)), //
							m(GridConChannelId.INVERTER_3_CONTROL_F0_OFFSET_TO_CCU_VALUE,
									new FloatDoublewordElement(32694).wordOrder(WordOrder.LSWMSW)), //
							m(GridConChannelId.INVERTER_3_CONTROL_Q_REF_OFFSET_TO_CCU_VALUE,
									new FloatDoublewordElement(32696).wordOrder(WordOrder.LSWMSW)), //
							m(GridConChannelId.INVERTER_3_CONTROL_P_REF_OFFSET_TO_CCU_VALUE,
									new FloatDoublewordElement(32698).wordOrder(WordOrder.LSWMSW)), //
							m(GridConChannelId.INVERTER_3_CONTROL_P_MAX_DISCHARGE,
									new FloatDoublewordElement(32700).wordOrder(WordOrder.LSWMSW)), //
							m(GridConChannelId.INVERTER_3_CONTROL_P_MAX_CHARGE,
									new FloatDoublewordElement(32702).wordOrder(WordOrder.LSWMSW)) //
					).debug(),
					/*
					 * IPU 3 Mirror Control
					 */
					new FC3ReadRegistersTask(33008, Priority.LOW,
							m(GridConChannelId.INVERTER_3_CONTROL_DC_VOLTAGE_SETPOINT,
									new FloatDoublewordElement(33008).wordOrder(WordOrder.LSWMSW)), //
							m(GridConChannelId.INVERTER_3_CONTROL_DC_CURRENT_SETPOINT,
									new FloatDoublewordElement(33010).wordOrder(WordOrder.LSWMSW)), //
							m(GridConChannelId.INVERTER_3_CONTROL_U0_OFFSET_TO_CCU_VALUE,
									new FloatDoublewordElement(33012).wordOrder(WordOrder.LSWMSW)), //
							m(GridConChannelId.INVERTER_3_CONTROL_F0_OFFSET_TO_CCU_VALUE,
									new FloatDoublewordElement(33014).wordOrder(WordOrder.LSWMSW)), //
							m(GridConChannelId.INVERTER_3_CONTROL_Q_REF_OFFSET_TO_CCU_VALUE,
									new FloatDoublewordElement(33016).wordOrder(WordOrder.LSWMSW)), //
							m(GridConChannelId.INVERTER_3_CONTROL_P_REF_OFFSET_TO_CCU_VALUE,
									new FloatDoublewordElement(33018).wordOrder(WordOrder.LSWMSW)) //
					));
		}

		{
			/*
			 * DCDC
			 * 
			 * if one inverter is used, dc dc converter is ipu2 ...
			 */
			int startAddressIpuControl = 32720; // == THREE
			int startAddressIpuControlMirror = 33040; // == THREE
			int startAddressIpuState = 33264; // == THREE
			int startAddressIpuDcdc = 33584; // == THREE
			switch (this.config.inverterCount()) {
			case ONE:
				startAddressIpuControl = 32656;
				startAddressIpuControlMirror = 32976;
				startAddressIpuState = 33200;
				startAddressIpuDcdc = 33520;
				break;
			case TWO:
				startAddressIpuControl = 32688;
				startAddressIpuControlMirror = 33008;
				startAddressIpuState = 33232;
				startAddressIpuDcdc = 33552;
				break;
			case THREE:
				// default
				break;
			}

			result.addTasks(//
					/*
					 * DCDC Control
					 */
					new FC16WriteRegistersTask(startAddressIpuControl, //
							m(GridConChannelId.DCDC_CONTROL_DC_VOLTAGE_SETPOINT,
									new FloatDoublewordElement(startAddressIpuControl).wordOrder(WordOrder.LSWMSW)), //
							m(GridConChannelId.DCDC_CONTROL_WEIGHT_STRING_A,
									new FloatDoublewordElement(startAddressIpuControl + 2).wordOrder(WordOrder.LSWMSW)), //
							m(GridConChannelId.DCDC_CONTROL_WEIGHT_STRING_B,
									new FloatDoublewordElement(startAddressIpuControl + 4).wordOrder(WordOrder.LSWMSW)), //
							m(GridConChannelId.DCDC_CONTROL_WEIGHT_STRING_C,
									new FloatDoublewordElement(startAddressIpuControl + 6).wordOrder(WordOrder.LSWMSW)), //
							m(GridConChannelId.DCDC_CONTROL_I_REF_STRING_A,
									new FloatDoublewordElement(startAddressIpuControl + 8).wordOrder(WordOrder.LSWMSW)), //
							m(GridConChannelId.DCDC_CONTROL_I_REF_STRING_B,
									new FloatDoublewordElement(startAddressIpuControl + 10)
											.wordOrder(WordOrder.LSWMSW)), //
							m(GridConChannelId.DCDC_CONTROL_I_REF_STRING_C,
									new FloatDoublewordElement(startAddressIpuControl + 12)
											.wordOrder(WordOrder.LSWMSW)), //
							m(GridConChannelId.DCDC_CONTROL_STRING_CONTROL_MODE,
									new FloatDoublewordElement(startAddressIpuControl + 14).wordOrder(WordOrder.LSWMSW)) //
					).debug(),
					/*
					 * DCDC Control Mirror
					 */
					new FC3ReadRegistersTask(startAddressIpuControlMirror, Priority.LOW,
							m(GridConChannelId.DCDC_CONTROL_DC_VOLTAGE_SETPOINT,
									new FloatDoublewordElement(startAddressIpuControlMirror)
											.wordOrder(WordOrder.LSWMSW)), //
							m(GridConChannelId.DCDC_CONTROL_WEIGHT_STRING_A,
									new FloatDoublewordElement(startAddressIpuControlMirror + 2)
											.wordOrder(WordOrder.LSWMSW)), //
							m(GridConChannelId.DCDC_CONTROL_WEIGHT_STRING_B,
									new FloatDoublewordElement(startAddressIpuControlMirror + 4)
											.wordOrder(WordOrder.LSWMSW)), //
							m(GridConChannelId.DCDC_CONTROL_WEIGHT_STRING_C,
									new FloatDoublewordElement(startAddressIpuControlMirror + 6)
											.wordOrder(WordOrder.LSWMSW)), //
							m(GridConChannelId.DCDC_CONTROL_I_REF_STRING_A,
									new FloatDoublewordElement(startAddressIpuControlMirror + 8)
											.wordOrder(WordOrder.LSWMSW)), //
							m(GridConChannelId.DCDC_CONTROL_I_REF_STRING_B,
									new FloatDoublewordElement(startAddressIpuControlMirror + 10)
											.wordOrder(WordOrder.LSWMSW)), //
							m(GridConChannelId.DCDC_CONTROL_I_REF_STRING_C,
									new FloatDoublewordElement(startAddressIpuControlMirror + 12)
											.wordOrder(WordOrder.LSWMSW)), //
							m(GridConChannelId.DCDC_CONTROL_STRING_CONTROL_MODE,
									new FloatDoublewordElement(startAddressIpuControlMirror + 14)
											.wordOrder(WordOrder.LSWMSW)) //
					),
					/*
					 * DCDC State
					 */
					new FC3ReadRegistersTask(startAddressIpuState, Priority.LOW, // // IPU 4 state
							m(GridConChannelId.DCDC_STATUS_STATE_MACHINE,
									new UnsignedWordElement(startAddressIpuState)), //
							m(GridConChannelId.DCDC_STATUS_MCU, new UnsignedWordElement(startAddressIpuState + 1)), //
							m(GridConChannelId.DCDC_STATUS_FILTER_CURRENT,
									new FloatDoublewordElement(startAddressIpuState + 2).wordOrder(WordOrder.LSWMSW)), //
							m(GridConChannelId.DCDC_STATUS_DC_LINK_POSITIVE_VOLTAGE,
									new FloatDoublewordElement(startAddressIpuState + 4).wordOrder(WordOrder.LSWMSW)), //
							m(GridConChannelId.DCDC_STATUS_DC_LINK_NEGATIVE_VOLTAGE,
									new FloatDoublewordElement(startAddressIpuState + 6).wordOrder(WordOrder.LSWMSW)), //
							m(GridConChannelId.DCDC_STATUS_DC_LINK_CURRENT,
									new FloatDoublewordElement(startAddressIpuState + 8).wordOrder(WordOrder.LSWMSW)), //
							m(GridConChannelId.DCDC_STATUS_DC_LINK_ACTIVE_POWER,
									new FloatDoublewordElement(startAddressIpuState + 10).wordOrder(WordOrder.LSWMSW),
									ElementToChannelConverter.INVERT), //
							m(GridConChannelId.DCDC_STATUS_DC_LINK_UTILIZATION,
									new FloatDoublewordElement(startAddressIpuState + 12).wordOrder(WordOrder.LSWMSW)), //
							m(GridConChannelId.DCDC_STATUS_FAN_SPEED_MAX,
									new UnsignedDoublewordElement(startAddressIpuState + 14)
											.wordOrder(WordOrder.LSWMSW)), //
							m(GridConChannelId.DCDC_STATUS_FAN_SPEED_MIN,
									new UnsignedDoublewordElement(startAddressIpuState + 16)
											.wordOrder(WordOrder.LSWMSW)), //
							m(GridConChannelId.DCDC_STATUS_TEMPERATURE_IGBT_MAX,
									new FloatDoublewordElement(startAddressIpuState + 18).wordOrder(WordOrder.LSWMSW)), //
							m(GridConChannelId.DCDC_STATUS_TEMPERATURE_MCU_BOARD,
									new FloatDoublewordElement(startAddressIpuState + 20).wordOrder(WordOrder.LSWMSW)), //
							m(GridConChannelId.DCDC_STATUS_TEMPERATURE_GRID_CHOKE,
									new FloatDoublewordElement(startAddressIpuState + 22).wordOrder(WordOrder.LSWMSW)), //
							m(GridConChannelId.DCDC_STATUS_TEMPERATURE_INVERTER_CHOKE,
									new FloatDoublewordElement(startAddressIpuState + 24).wordOrder(WordOrder.LSWMSW)), //
							m(GridConChannelId.DCDC_STATUS_RESERVE_1,
									new FloatDoublewordElement(startAddressIpuState + 26).wordOrder(WordOrder.LSWMSW)), //
							m(GridConChannelId.DCDC_STATUS_RESERVE_2,
									new FloatDoublewordElement(startAddressIpuState + 28).wordOrder(WordOrder.LSWMSW)), //
							m(GridConChannelId.DCDC_STATUS_RESERVE_3,
									new FloatDoublewordElement(startAddressIpuState + 30).wordOrder(WordOrder.LSWMSW)) //
					),
					/*
					 * DCDC Measurements
					 */
					new FC3ReadRegistersTask(startAddressIpuDcdc, Priority.LOW, // IPU 4 measurements
							m(GridConChannelId.DCDC_MEASUREMENTS_VOLTAGE_STRING_A,
									new FloatDoublewordElement(startAddressIpuDcdc).wordOrder(WordOrder.LSWMSW)), //
							m(GridConChannelId.DCDC_MEASUREMENTS_VOLTAGE_STRING_B,
									new FloatDoublewordElement(startAddressIpuDcdc + 2).wordOrder(WordOrder.LSWMSW)), //
							m(GridConChannelId.DCDC_MEASUREMENTS_VOLTAGE_STRING_C,
									new FloatDoublewordElement(startAddressIpuDcdc + 4).wordOrder(WordOrder.LSWMSW)), //
							m(GridConChannelId.DCDC_MEASUREMENTS_CURRENT_STRING_A,
									new FloatDoublewordElement(startAddressIpuDcdc + 6).wordOrder(WordOrder.LSWMSW)), //
							m(GridConChannelId.DCDC_MEASUREMENTS_CURRENT_STRING_B,
									new FloatDoublewordElement(startAddressIpuDcdc + 8).wordOrder(WordOrder.LSWMSW)), //
							m(GridConChannelId.DCDC_MEASUREMENTS_CURRENT_STRING_C,
									new FloatDoublewordElement(startAddressIpuDcdc + 10).wordOrder(WordOrder.LSWMSW)), //
							m(GridConChannelId.DCDC_MEASUREMENTS_POWER_STRING_A,
									new FloatDoublewordElement(startAddressIpuDcdc + 12).wordOrder(WordOrder.LSWMSW)), //
							m(GridConChannelId.DCDC_MEASUREMENTS_POWER_STRING_B,
									new FloatDoublewordElement(startAddressIpuDcdc + 14).wordOrder(WordOrder.LSWMSW)), //
							m(GridConChannelId.DCDC_MEASUREMENTS_POWER_STRING_C,
									new FloatDoublewordElement(startAddressIpuDcdc + 16).wordOrder(WordOrder.LSWMSW)), //
							m(GridConChannelId.DCDC_MEASUREMENTS_UTILIZATION_STRING_A,
									new FloatDoublewordElement(startAddressIpuDcdc + 18).wordOrder(WordOrder.LSWMSW)), //
							m(GridConChannelId.DCDC_MEASUREMENTS_UTILIZATION_STRING_B,
									new FloatDoublewordElement(startAddressIpuDcdc + 20).wordOrder(WordOrder.LSWMSW)), //
							m(GridConChannelId.DCDC_MEASUREMENTS_UTILIZATION_STRING_C,
									new FloatDoublewordElement(startAddressIpuDcdc + 22).wordOrder(WordOrder.LSWMSW)), //
							m(GridConChannelId.DCDC_MEASUREMENTS_ACCUMULATED_SUM_DC_CURRENT,
									new FloatDoublewordElement(startAddressIpuDcdc + 24).wordOrder(WordOrder.LSWMSW)), //
							m(GridConChannelId.DCDC_MEASUREMENTS_ACCUMULATED_DC_UTILIZATION,
									new FloatDoublewordElement(startAddressIpuDcdc + 26).wordOrder(WordOrder.LSWMSW)), //
							m(GridConChannelId.DCDC_MEASUREMENTS_RESERVE_1,
									new FloatDoublewordElement(startAddressIpuDcdc + 28).wordOrder(WordOrder.LSWMSW)), //
							m(GridConChannelId.DCDC_MEASUREMENTS_RESERVE_2,
									new FloatDoublewordElement(startAddressIpuDcdc + 30).wordOrder(WordOrder.LSWMSW)) //
					));
		}

		// Calculate Total Active Power
		FloatReadChannel ap1 = this.channel(GridConChannelId.INVERTER_1_STATUS_DC_LINK_ACTIVE_POWER);
		FloatReadChannel ap2 = this.channel(GridConChannelId.INVERTER_2_STATUS_DC_LINK_ACTIVE_POWER);
		FloatReadChannel ap3 = this.channel(GridConChannelId.INVERTER_3_STATUS_DC_LINK_ACTIVE_POWER);
		final Consumer<Value<Float>> calculateActivePower = ignoreValue -> {
			float ipu1 = ap1.getNextValue().orElse(0f);
			float ipu2 = ap2.getNextValue().orElse(0f);
			float ipu3 = ap3.getNextValue().orElse(0f);
			this.getActivePower().setNextValue(ipu1 + ipu2 + ipu3);
		};
		ap1.onSetNextValue(calculateActivePower);
		ap2.onSetNextValue(calculateActivePower);
		ap3.onSetNextValue(calculateActivePower);

		return result;
	}

	private void setOutputSyncDeviceBridge(boolean value) throws IllegalArgumentException, OpenemsNamedException {
		BooleanWriteChannel outputSyncDeviceBridge = this.componentManager
				.getChannel(ChannelAddress.fromString(this.config.outputSyncDeviceBridge()));
		this.setOutput(outputSyncDeviceBridge, value);
	}

	/**
	 * Helper function to switch an output if it was not switched before.
	 *
	 * @param value true to switch ON, false to switch ON
	 */
	private void setOutput(BooleanWriteChannel channel, boolean value) {
		Optional<Boolean> currentValueOpt = channel.value().asOptional();
		if (!currentValueOpt.isPresent() || currentValueOpt.get() != value) {
			log.info("Set output [" + channel.address() + "] " + (value ? "ON" : "OFF") + ".");
			try {
				channel.setNextWriteValue(value);
			} catch (OpenemsNamedException e) {
				this.logError(this.log, "Unable to set output: [" + channel.address() + "] " + e.getMessage());
			}
		}
	}

	@Override
	public ModbusSlaveTable getModbusSlaveTable(AccessMode accessMode) {
		return new ModbusSlaveTable( //
				OpenemsComponent.getModbusSlaveNatureTable(accessMode), //
				SymmetricEss.getModbusSlaveNatureTable(accessMode), //
				ManagedSymmetricEss.getModbusSlaveNatureTable(accessMode), //
				ModbusSlaveNatureTable.of(GridconPCS.class, accessMode, 300) //
						.build());
	}
}<|MERGE_RESOLUTION|>--- conflicted
+++ resolved
@@ -79,21 +79,12 @@
 public class GridconPCS extends AbstractOpenemsModbusComponent
 		implements ManagedSymmetricEss, SymmetricEss, OpenemsComponent, EventHandler, ModbusSlave {
 
-<<<<<<< HEAD
-	private static final float ON_GRID_FREQUENCY_FACTOR = 1.035f;
-	private static final float ON_GRID_VOLTAGE_FACTOR = 0.97f;
-=======
 	protected static final float ON_GRID_FREQUENCY_FACTOR = 1.035f;
 	protected static final float ON_GRID_VOLTAGE_FACTOR = 0.97f;
->>>>>>> f963059c
 
 	private static final float OFF_GRID_FREQUENCY_FACTOR = 1.0f;
 	private static final float OFF_GRID_VOLTAGE_FACTOR = 1.0f;
 
-	private static final float GOING_ON_GRID_FREQUENCY_FACTOR = 1.035f;
-	private static final float GOING_ON_GRID_VOLTAGE_FACTOR = 0.97f;
-
-	
 	// public static final int MAX_POWER_PER_INVERTER = 41_900; // experimentally
 	// measured
 	public static final int MAX_POWER_PER_INVERTER = 40000; // experimentally measured
@@ -164,143 +155,6 @@
 	 * <p>
 	 * Prepares some default channels, than handles the central State-Machine.
 	 */
-<<<<<<< HEAD
-	private void handleHardRestart() throws IllegalArgumentException, OpenemsNamedException {		
-		if (lastHardReset == null) {
-			hardResetCounter = hardResetCounter + 1;
-			lastHardReset = LocalDateTime.now();
-			setHardResetContactor(true);
-
-		} else {
-			
-			if( lastHardReset.plusSeconds(SWITCH_OFF_TIME_SECONDS).isBefore(LocalDateTime.now())) {
-				// just wait and keep the contactor closed
-				setHardResetContactor(true);
-			} 
-			
-			if (lastHardReset.plusSeconds(SWITCH_OFF_TIME_SECONDS + RELOAD_TIME_SECONDS).isBefore(LocalDateTime.now())) {
-				setHardResetContactor(false); // Open the contactor
-			} 
-			
-			if (lastHardReset.plusSeconds(SWITCH_OFF_TIME_SECONDS + RELOAD_TIME_SECONDS).isAfter(LocalDateTime.now())) {
-
-				setHardResetContactor(false);			// Keep contactor open
-				// Mr Gridcon should be back, so reset everything to start conditions
-				lastHardReset = null;
-				errorStateMachine = ErrorStateMachine.READ_ERRORS;
-				readErrorMap.clear();
-				this.state = StateMachine.UNDEFINED;
-				tryToAcknowledgeErrorsCounter = 0;			
-			}
-			
-		}
-			
-	}
-	
-	/**
-	 * if parameter is true, the contactor will be closed
-	 * if it's false, the contactor will be opened and Mr Gridcon is going to start
-	 * 
-	 * @param closed
-	 * @throws OpenemsNamedException 
-	 * @throws IllegalArgumentException 
-	 */
-	private void setHardResetContactor(boolean closed) throws IllegalArgumentException, OpenemsNamedException {
-		BooleanWriteChannel channelHardReset = this.componentManager.getChannel(ChannelAddress.fromString(this.config.outputMRHardReset()));
-		channelHardReset.setNextWriteValue(closed);
-	}
-
-	/**
-	 * Acknowledges errors and writes read errors to error code feedback
-	 * If all errors are written to error code feedback continue normal operation
-	 * 
-	 * @throws IllegalArgumentException
-	 * @throws OpenemsNamedException
-	 */
-	private void doAcknowledgeErrors() throws IllegalArgumentException, OpenemsNamedException {
-		
-		tryToAcknowledgeErrorsCounter = tryToAcknowledgeErrorsCounter + 1;
-		
-		System.out.println("try to acknowledge error for x times: " + tryToAcknowledgeErrorsCounter);
-
-		int currentErrorCodeFeedBack = 0;
-
-		if (!readErrorMap.isEmpty()) {
-			io.openems.edge.common.channel.ChannelId currentId = null;
-			for (io.openems.edge.common.channel.ChannelId id : readErrorMap.keySet()) {
-				currentId = id;
-				break;
-			}
-			currentErrorCodeFeedBack = ((ErrorDoc) currentId.doc()).getCode();
-			readErrorMap.remove(currentId);
-		}
-
-		new CommandControlRegisters() //
-				// Acknowledge error
-				.acknowledge(true) //
-				.syncApproval(true) //
-				.blackstartApproval(false)
-				.errorCodeFeedback(currentErrorCodeFeedBack) //
-				.shortCircuitHandling(true) //
-				.modeSelection(CommandControlRegisters.Mode.CURRENT_CONTROL) //
-				.parameterSet1(true) //
-				.parameterU0(ON_GRID_VOLTAGE_FACTOR) //
-				.parameterF0(ON_GRID_FREQUENCY_FACTOR) //
-				.enableIpus(this.config.inverterCount()) //
-				.writeToChannels(this);
-
-		if (readErrorMap.isEmpty()) {
-			timeWhenErrorsHasBeenAcknowledged = LocalDateTime.now();
-			this.state = StateMachine.UNDEFINED;
-			errorStateMachine = ErrorStateMachine.READ_ERRORS;
-			readErrorMap = null;
-		}
-	}
-
-	private void doHandleErrors() {
-		if (isAcknowledgeable() && tryToAcknowledgeErrorsCounter < MAX_TIMES_FOR_TRYING_TO_ACKNOWLEDGE_ERRORS) {
-			errorStateMachine = ErrorStateMachine.ACKNOWLEDGE_ERRRORS;
-		} else if (hardResetCounter < MAX_TIMES_FOR_TRYING_TO_HARD_RESET) {
-			errorStateMachine = ErrorStateMachine.HARD_RESET;
-		tryToAcknowledgeErrorsCounter = 0;
-			
-		} else {
-			errorStateMachine = ErrorStateMachine.ERROR_HANDLING_NOT_POSSIBLE;
-		}
-	}
-
-	private boolean isAcknowledgeable() {
-		for (io.openems.edge.common.channel.ChannelId id : readErrorMap.keySet()) {
-			for (io.openems.edge.common.channel.ChannelId id2 : errorChannelIds.values()) {
-				if (id.equals(id2)) {
-					if (id instanceof ErrorCodeChannelId) {
-						if (((ErrorDoc) ((ErrorCodeChannelId) id).doc()).isNeedsHardReset()) {
-							return false;
-						}
-					} else if (id instanceof ErrorCodeChannelId1) {
-						if (((ErrorDoc) ((ErrorCodeChannelId1) id).doc()).isNeedsHardReset()) {
-							return false;
-						}
-					}
-				}
-			}
-		}
-		return true;
-	}
-
-	private void fillErrorChannelMap() {
-		// TODO move to static map in Enum
-		errorChannelIds = new HashMap<>();
-		for (io.openems.edge.common.channel.ChannelId id : ErrorCodeChannelId.values()) {
-			errorChannelIds.put(((ErrorDoc) id.doc()).getCode(), id);
-		}
-		for (io.openems.edge.common.channel.ChannelId id : ErrorCodeChannelId1.values()) {
-			errorChannelIds.put(((ErrorDoc) id.doc()).getCode(), id);
-		}
-	}
-
-=======
->>>>>>> f963059c
 	@Override
 	public void handleEvent(Event event) {
 		if (!this.isEnabled()) {
@@ -769,32 +623,6 @@
 //		commandControlWord.set(PCSControlWordBitPosition.DISABLE_IPU_4.getBitPosition(), true);
 //	}
 
-<<<<<<< HEAD
-	/**
-	 * Gets the (first) active Error-Channel; or null if no Error is present.
-	 * 
-	 * @return the Error-Channel or null
-	 */
-	private StateChannel getErrorChannel() {
-		IntegerReadChannel errorCodeChannel = this.channel(GridConChannelId.CCU_ERROR_CODE);
-		Optional<Integer> errorCodeOpt = errorCodeChannel.value().asOptional();
-		if (errorCodeOpt.isPresent() && errorCodeOpt.get() != 0) {
-			int code = errorCodeOpt.get();
-			System.out.println("Code read: " + code + " ==> hex: " + Integer.toHexString(code));
-			code = code >> 8;
-		io.openems.edge.common.channel.ChannelId id = errorChannelIds.get(code);
-
-		System.out.println("Code >> 8 read: " + code + " ==> hex: " + Integer.toHexString(code));
-			log.info("Error code is present --> " + code + " --> " + ((ErrorDoc) id.doc()).getText());
-			
-			return this.channel(id);
-		}
-		return null;
-	}
-
-=======
->>>>>>> f963059c
-//
 //	private void doHardRestart() {
 //	private LocalDateTime lastHardReset = null;
 //		try {
@@ -1141,7 +969,6 @@
 			this.setNextWriteValueToBooleanWriteChannel(GridConChannelId.COMMAND_CONTROL_WORD_MODE_SELECTION, false); //
 
 			this.setNextWriteValueToBooleanWriteChannel(GridConChannelId.COMMAND_CONTROL_WORD_TRIGGER_SIA, false); //
-<<<<<<< HEAD
 			this.setNextWriteValueToBooleanWriteChannel(GridConChannelId.COMMAND_CONTROL_WORD_ACTIVATE_HARMONIC_COMPENSATION, false); //
 			this.setNextWriteValueToBooleanWriteChannel(GridConChannelId.COMMAND_CONTROL_WORD_ID_1_SD_CARD_PARAMETER_SET, false); //
 			this.setNextWriteValueToBooleanWriteChannel(GridConChannelId.COMMAND_CONTROL_WORD_ID_2_SD_CARD_PARAMETER_SET, false); //
@@ -1167,27 +994,6 @@
 			this.setNextWriteValueToFloatWriteChannel(GridConChannelId.COMMAND_CONTROL_PARAMETER_U0, OFF_GRID_VOLTAGE_FACTOR);
 			this.setNextWriteValueToFloatWriteChannel(GridConChannelId.COMMAND_CONTROL_PARAMETER_F0, OFF_GRID_FREQUENCY_FACTOR);
 			
-=======
-			this.setNextWriteValueToBooleanWriteChannel(
-					GridConChannelId.COMMAND_CONTROL_WORD_ACTIVATE_HARMONIC_COMPENSATION, false); //
-			this.setNextWriteValueToBooleanWriteChannel(
-					GridConChannelId.COMMAND_CONTROL_WORD_ID_1_SD_CARD_PARAMETER_SET, false); //
-			this.setNextWriteValueToBooleanWriteChannel(
-					GridConChannelId.COMMAND_CONTROL_WORD_ID_2_SD_CARD_PARAMETER_SET, false); //
-			this.setNextWriteValueToBooleanWriteChannel(
-					GridConChannelId.COMMAND_CONTROL_WORD_ID_3_SD_CARD_PARAMETER_SET, false); //
-			this.setNextWriteValueToBooleanWriteChannel(
-					GridConChannelId.COMMAND_CONTROL_WORD_ID_4_SD_CARD_PARAMETER_SET, false); //
-
-			this.setNextWriteValueToBooleanWriteChannel(GridConChannelId.COMMAND_CONTROL_WORD_DISABLE_IPU_4, true); //
-			this.setNextWriteValueToBooleanWriteChannel(GridConChannelId.COMMAND_CONTROL_WORD_DISABLE_IPU_3, true); //
-			this.setNextWriteValueToBooleanWriteChannel(GridConChannelId.COMMAND_CONTROL_WORD_DISABLE_IPU_2, false); //
-			this.setNextWriteValueToBooleanWriteChannel(GridConChannelId.COMMAND_CONTROL_WORD_DISABLE_IPU_1, false); //
-
-			this.setNextWriteValueToFloatWriteChannel(GridConChannelId.COMMAND_CONTROL_PARAMETER_U0, 1.0f);
-			this.setNextWriteValueToFloatWriteChannel(GridConChannelId.COMMAND_CONTROL_PARAMETER_F0, 1.0f);
-
->>>>>>> f963059c
 //			this.setNextWriteValueToBooleanWriteChannel(GridConChannelId.COMMAND_CONTROL_WORD_DISABLE_IPU_1, false);
 //			this.setNextWriteValueToBooleanWriteChannel(GridConChannelId.COMMAND_CONTROL_WORD_DISABLE_IPU_2, false);
 //			this.setNextWriteValueToBooleanWriteChannel(GridConChannelId.COMMAND_CONTROL_WORD_DISABLE_IPU_3, true);
@@ -1241,7 +1047,6 @@
 			this.setNextWriteValueToBooleanWriteChannel(GridConChannelId.COMMAND_CONTROL_WORD_MODE_SELECTION, false); //
 
 			this.setNextWriteValueToBooleanWriteChannel(GridConChannelId.COMMAND_CONTROL_WORD_TRIGGER_SIA, false); //
-<<<<<<< HEAD
 			this.setNextWriteValueToBooleanWriteChannel(GridConChannelId.COMMAND_CONTROL_WORD_ACTIVATE_HARMONIC_COMPENSATION, false); //
 			this.setNextWriteValueToBooleanWriteChannel(GridConChannelId.COMMAND_CONTROL_WORD_ID_1_SD_CARD_PARAMETER_SET, false); //
 			this.setNextWriteValueToBooleanWriteChannel(GridConChannelId.COMMAND_CONTROL_WORD_ID_2_SD_CARD_PARAMETER_SET, false); //
@@ -1265,24 +1070,6 @@
 				this.setNextWriteValueToBooleanWriteChannel(GridConChannelId.COMMAND_CONTROL_WORD_DISABLE_IPU_2, true); //
 				this.setNextWriteValueToBooleanWriteChannel(GridConChannelId.COMMAND_CONTROL_WORD_DISABLE_IPU_1, true); //
 			}
-			
-=======
-			this.setNextWriteValueToBooleanWriteChannel(
-					GridConChannelId.COMMAND_CONTROL_WORD_ACTIVATE_HARMONIC_COMPENSATION, false); //
-			this.setNextWriteValueToBooleanWriteChannel(
-					GridConChannelId.COMMAND_CONTROL_WORD_ID_1_SD_CARD_PARAMETER_SET, false); //
-			this.setNextWriteValueToBooleanWriteChannel(
-					GridConChannelId.COMMAND_CONTROL_WORD_ID_2_SD_CARD_PARAMETER_SET, false); //
-			this.setNextWriteValueToBooleanWriteChannel(
-					GridConChannelId.COMMAND_CONTROL_WORD_ID_3_SD_CARD_PARAMETER_SET, false); //
-			this.setNextWriteValueToBooleanWriteChannel(
-					GridConChannelId.COMMAND_CONTROL_WORD_ID_4_SD_CARD_PARAMETER_SET, false); //
-
-			this.setNextWriteValueToBooleanWriteChannel(GridConChannelId.COMMAND_CONTROL_WORD_DISABLE_IPU_4, true); //
-			this.setNextWriteValueToBooleanWriteChannel(GridConChannelId.COMMAND_CONTROL_WORD_DISABLE_IPU_3, true); //
-			this.setNextWriteValueToBooleanWriteChannel(GridConChannelId.COMMAND_CONTROL_WORD_DISABLE_IPU_2, false); //
-			this.setNextWriteValueToBooleanWriteChannel(GridConChannelId.COMMAND_CONTROL_WORD_DISABLE_IPU_1, false); //
->>>>>>> f963059c
 
 			this.setNextWriteValueToFloatWriteChannel(GridConChannelId.COMMAND_CONTROL_PARAMETER_U0,
 					invSetVoltNormalized);

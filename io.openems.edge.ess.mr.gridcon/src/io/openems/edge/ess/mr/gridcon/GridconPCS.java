--- conflicted
+++ resolved
@@ -355,10 +355,8 @@
 		}
 	}
 
-<<<<<<< HEAD
-	private void doRunHandling() throws OpenemsException {
-
-		FloatReadChannel fcr = this.channel(GridConChannelId.DCDC_STATUS_DC_LINK_POSITIVE_VOLTAGE);
+	private void doRunHandling() throws OpenemsNamedException {
+	FloatReadChannel fcr = this.channel(GridConChannelId.DCDC_STATUS_DC_LINK_POSITIVE_VOLTAGE);
 		Optional<Float> linkVoltageOpt = fcr.value().asOptional();
 		if (!linkVoltageOpt.isPresent()) {
 			return;
@@ -370,12 +368,7 @@
 		if (difference > GridconPCS.DC_LINK_VOLTAGE_TOLERANCE_VOLT) {
 			doHardRestart();
 			return;
-		}
-
-=======
-	private void doRunHandling() throws OpenemsNamedException {
->>>>>>> e3d5c5b0
-		resetErrorChannels(); // if any error channels has been set, unset them because in here there are no
+		}		resetErrorChannels(); // if any error channels has been set, unset them because in here there are no
 								// errors present ==> TODO EBEN NICHT!!! fall aufgetreten dass state RUN war
 								// aber ein fehler in der queue und das system nicht angelaufen ist....
 

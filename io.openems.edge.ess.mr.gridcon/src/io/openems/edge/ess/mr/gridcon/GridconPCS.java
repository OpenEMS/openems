package io.openems.edge.ess.mr.gridcon;

import java.time.LocalDateTime;
import java.util.BitSet;
import java.util.HashMap;
import java.util.Map;
import java.util.Optional;
import java.util.function.Consumer;

import org.osgi.service.cm.ConfigurationAdmin;
import org.osgi.service.component.ComponentContext;
import org.osgi.service.component.annotations.Activate;
import org.osgi.service.component.annotations.Component;
import org.osgi.service.component.annotations.ConfigurationPolicy;
import org.osgi.service.component.annotations.Deactivate;
import org.osgi.service.component.annotations.Reference;
import org.osgi.service.component.annotations.ReferenceCardinality;
import org.osgi.service.component.annotations.ReferencePolicy;
import org.osgi.service.component.annotations.ReferencePolicyOption;
import org.osgi.service.event.Event;
import org.osgi.service.event.EventConstants;
import org.osgi.service.event.EventHandler;
import org.osgi.service.metatype.annotations.Designate;
import org.slf4j.Logger;
import org.slf4j.LoggerFactory;

import io.openems.common.exceptions.OpenemsException;
import io.openems.common.types.ChannelAddress;
import io.openems.common.types.OpenemsType;
import io.openems.edge.battery.api.Battery;
import io.openems.edge.bridge.modbus.api.AbstractOpenemsModbusComponent;
import io.openems.edge.bridge.modbus.api.BridgeModbus;
import io.openems.edge.bridge.modbus.api.ModbusProtocol;
import io.openems.edge.bridge.modbus.api.element.FloatDoublewordElement;
import io.openems.edge.bridge.modbus.api.element.UnsignedDoublewordElement;
import io.openems.edge.bridge.modbus.api.element.WordOrder;
import io.openems.edge.bridge.modbus.api.task.FC16WriteRegistersTask;
import io.openems.edge.bridge.modbus.api.task.FC3ReadRegistersTask;
import io.openems.edge.common.channel.BooleanReadChannel;
import io.openems.edge.common.channel.BooleanWriteChannel;
import io.openems.edge.common.channel.Channel;
import io.openems.edge.common.channel.FloatReadChannel;
import io.openems.edge.common.channel.IntegerReadChannel;
import io.openems.edge.common.channel.WriteChannel;
import io.openems.edge.common.channel.value.Value;
import io.openems.edge.common.component.OpenemsComponent;
import io.openems.edge.common.event.EdgeEventConstants;
import io.openems.edge.common.modbusslave.ModbusSlave;
import io.openems.edge.common.modbusslave.ModbusSlaveNatureTable;
import io.openems.edge.common.modbusslave.ModbusSlaveTable;
import io.openems.edge.common.taskmanager.Priority;
import io.openems.edge.ess.api.ManagedSymmetricEss;
import io.openems.edge.ess.api.SymmetricEss;
import io.openems.edge.ess.mr.gridcon.enums.CCUState;
import io.openems.edge.ess.mr.gridcon.enums.ErrorCode;
import io.openems.edge.ess.mr.gridcon.enums.GridConChannelId;
import io.openems.edge.ess.mr.gridcon.enums.PCSControlWordBitPosition;
import io.openems.edge.ess.mr.gridcon.enums.PControlMode;
import io.openems.edge.ess.power.api.Power;
import io.openems.edge.io.api.DigitalInput;
import io.openems.edge.io.api.DigitalOutput;
import io.openems.edge.meter.api.SymmetricMeter;

/**
 * This class handles the communication between ems and a gridcon.
 */
@Designate(ocd = Config.class, factory = true)
@Component( //
		name = "Ess.MR.Gridcon", //
		immediate = true, //
		configurationPolicy = ConfigurationPolicy.REQUIRE, //
		property = EventConstants.EVENT_TOPIC + "=" + EdgeEventConstants.TOPIC_CYCLE_AFTER_PROCESS_IMAGE //
)
public class GridconPCS extends AbstractOpenemsModbusComponent
		implements ManagedSymmetricEss, SymmetricEss, OpenemsComponent, EventHandler, ModbusSlave {

	private final Logger log = LoggerFactory.getLogger(GridconPCS.class);

	protected static final float MAX_POWER_W = 125 * 1000;
	protected static final float MAX_CHARGE_W = 86 * 1000;
	protected static final float MAX_DISCHARGE_W = 86 * 1000;

	static final int MAX_APPARENT_POWER = (int) MAX_POWER_W; // TODO Checkif correct
	BitSet commandControlWord = new BitSet(32);
	LocalDateTime timestampMrGridconWasSwitchedOff;

	@Reference
	private Power power;

	@Reference
	protected ConfigurationAdmin cm;

	ChannelAddress inputNAProtection1 = null;
	ChannelAddress inputNAProtection2 = null;
	ChannelAddress inputSyncDeviceBridge = null;
	ChannelAddress outputSyncDeviceBridge = null;
	ChannelAddress outputMRHardReset = null;

//	@Reference(policy = ReferencePolicy.STATIC, policyOption = ReferencePolicyOption.GREEDY, cardinality = ReferenceCardinality.MANDATORY)
//	Battery battery1;
//	@Reference(policy = ReferencePolicy.STATIC, policyOption = ReferencePolicyOption.GREEDY, cardinality = ReferenceCardinality.MANDATORY)
//	Battery battery2;
//	@Reference(policy = ReferencePolicy.STATIC, policyOption = ReferencePolicyOption.GREEDY, cardinality = ReferenceCardinality.MANDATORY)
//	Battery battery3;
	@Reference(policy = ReferencePolicy.STATIC, policyOption = ReferencePolicyOption.GREEDY, cardinality = ReferenceCardinality.MANDATORY)
	Battery batteryStringA;
	@Reference(policy = ReferencePolicy.STATIC, policyOption = ReferencePolicyOption.GREEDY, cardinality = ReferenceCardinality.MANDATORY)
	Battery batteryStringB;
	@Reference(policy = ReferencePolicy.STATIC, policyOption = ReferencePolicyOption.GREEDY, cardinality = ReferenceCardinality.MANDATORY)
	Battery batteryStringC;
	@Reference(policy = ReferencePolicy.STATIC, policyOption = ReferencePolicyOption.GREEDY, cardinality = ReferenceCardinality.MANDATORY)
	SymmetricMeter gridMeter;
	@Reference(policy = ReferencePolicy.STATIC, policyOption = ReferencePolicyOption.GREEDY, cardinality = ReferenceCardinality.MANDATORY)
	DigitalInput inputNAProtection1Component;
	@Reference(policy = ReferencePolicy.STATIC, policyOption = ReferencePolicyOption.GREEDY, cardinality = ReferenceCardinality.MANDATORY)
	DigitalInput inputNAProtection2Component;
	@Reference(policy = ReferencePolicy.STATIC, policyOption = ReferencePolicyOption.GREEDY, cardinality = ReferenceCardinality.MANDATORY)
	DigitalInput inputSyncDeviceBridgeComponent;
	@Reference(policy = ReferencePolicy.STATIC, policyOption = ReferencePolicyOption.GREEDY, cardinality = ReferenceCardinality.MANDATORY)
	DigitalOutput outputSyncDeviceBridgeComponent;
	@Reference(policy = ReferencePolicy.STATIC, policyOption = ReferencePolicyOption.GREEDY, cardinality = ReferenceCardinality.MANDATORY)
	DigitalOutput outputMRHardResetComponent;
	
	int minSoCA;
	int minSoCB;
	int minSoCC;

	public GridconPCS() {
		Utils.initializeChannels(this).forEach(channel -> this.addChannel(channel));
	}

	@Reference(policy = ReferencePolicy.STATIC, policyOption = ReferencePolicyOption.GREEDY, cardinality = ReferenceCardinality.MANDATORY)
	protected void setModbus(BridgeModbus modbus) {
		super.setModbus(modbus);
	}

	@Reference(policy = ReferencePolicy.STATIC, policyOption = ReferencePolicyOption.GREEDY, cardinality = ReferenceCardinality.MANDATORY)
	private DigitalInput inputComponent = null;

	@Activate
	void activate(ComponentContext context, Config config) throws OpenemsException {
		// update filter for 'batteryStringA'
		if (OpenemsComponent.updateReferenceFilter(this.cm, config.service_pid(), "BatteryStringA", config.battery_string_A_id())) {
			return;
		}
		// update filter for 'batteryStringB'
		if (OpenemsComponent.updateReferenceFilter(this.cm, config.service_pid(), "BatteryStringB", config.battery_string_B_id())) {
			return;
		}
		// update filter for 'batteryStringC'
		if (OpenemsComponent.updateReferenceFilter(this.cm, config.service_pid(), "BatteryStringC", config.battery_string_C_id())) {
			return;
		}
		// update filter for 'Grid-Meter'
		if (OpenemsComponent.updateReferenceFilter(this.cm, config.service_pid(), "GridMeter", config.meter())) {
			return;
		}
		// update filter for 'inputNAProtection1'
		this.inputNAProtection1 = ChannelAddress.fromString(config.inputNAProtection1());
		if (OpenemsComponent.updateReferenceFilter(this.cm, config.service_pid(), "inputNAProtection1Component",
				this.inputNAProtection1.getComponentId())) {
			return;
		}
		// update filter for 'inputNAProtection2'
		this.inputNAProtection2 = ChannelAddress.fromString(config.inputNAProtection1());
		if (OpenemsComponent.updateReferenceFilter(this.cm, config.service_pid(), "inputNAProtection2Component",
				this.inputNAProtection2.getComponentId())) {
			return;
		}
		// update filter for 'inputSyncDeviceBridge'
		this.inputSyncDeviceBridge = ChannelAddress.fromString(config.inputSyncDeviceBridge());
		if (OpenemsComponent.updateReferenceFilter(this.cm, config.service_pid(), "inputSyncDeviceBridgeComponent",
				this.inputSyncDeviceBridge.getComponentId())) {
			return;
		}
		// update filter for 'outputSyncDeviceBridgeComponent'
		this.outputSyncDeviceBridge = ChannelAddress.fromString(config.outputSyncDeviceBridge());
		if (OpenemsComponent.updateReferenceFilter(this.cm, config.service_pid(), "outputSyncDeviceBridgeComponent",
				this.outputSyncDeviceBridge.getComponentId())) {
			return;
		}
		// update filter for 'outputMRHardReset'
		this.outputMRHardReset = ChannelAddress.fromString(config.outputMRHardReset());
		if (OpenemsComponent.updateReferenceFilter(this.cm, config.service_pid(), "outputMRHardResetComponent",
				this.outputMRHardReset.getComponentId())) {
			return;
		}
		
		minSoCA = config.minSoCA();
		minSoCB = config.minSoCB();
		minSoCC = config.minSoCC();
		

		WriteChannel<Integer> commandControlWordChannel = this.channel(GridConChannelId.COMMAND_CONTROL_WORD);
		commandControlWordChannel.onSetNextWrite(value -> {
			if (value != null) {
					Integer ctrlWord = value;
					mapBitToChannel(ctrlWord, PCSControlWordBitPosition.PLAY, GridConChannelId.COMMAND_CONTROL_WORD_PLAY);
					mapBitToChannel(ctrlWord, PCSControlWordBitPosition.ACKNOWLEDGE, GridConChannelId.COMMAND_CONTROL_WORD_ACKNOWLEDGE);
					mapBitToChannel(ctrlWord, PCSControlWordBitPosition.STOP, GridConChannelId.COMMAND_CONTROL_WORD_STOP);
					mapBitToChannel(ctrlWord, PCSControlWordBitPosition.READY, GridConChannelId.COMMAND_CONTROL_WORD_READY);
			};
		});

		this.channel(GridConChannelId.MIRROR_COMMAND_CONTROL_WORD).onUpdate(value -> {
			if (value != null) {
				@SuppressWarnings("unchecked")
				Optional<Long> ctrlWordOpt = (Optional<Long>) value.asOptional();
				if (ctrlWordOpt.isPresent()) {
					Long ctrlWord = ctrlWordOpt.get();
					mapBitToChannel(ctrlWord, PCSControlWordBitPosition.PLAY, GridConChannelId.MIRROR_COMMAND_CONTROL_WORD_PLAY);
					mapBitToChannel(ctrlWord, PCSControlWordBitPosition.ACKNOWLEDGE, GridConChannelId.MIRROR_COMMAND_CONTROL_WORD_ACKNOWLEDGE);
					mapBitToChannel(ctrlWord, PCSControlWordBitPosition.STOP, GridConChannelId.MIRROR_COMMAND_CONTROL_WORD_STOP);
					mapBitToChannel(ctrlWord, PCSControlWordBitPosition.READY, GridConChannelId.MIRROR_COMMAND_CONTROL_WORD_READY);
				}
			};
		});

		/*
		 * Initialize Power
		 */
//		int max = 5000;
//		int min = -5000;
//		
//		this.getPower().addSimpleConstraint(this, ConstraintType.STATIC, Phase.ALL, Pwr.ACTIVE, Relationship.LESS_OR_EQUALS, max);
//		this.getPower().addSimpleConstraint(this, ConstraintType.STATIC, Phase.ALL, Pwr.ACTIVE, Relationship.GREATER_OR_EQUALS, min);
//		
		// Max Apparent
		// TODO adjust apparent power from modbus element
//		this.maxApparentPowerConstraint = new CircleConstraint(this, MAX_APPARENT_POWER);

		super.activate(context, config.service_pid(), config.id(), config.enabled(), config.unit_id(), this.cm,
				"Modbus", config.modbus_id());
	}

<<<<<<< HEAD
=======
//	private void mapToChannel(String bit, GridConChannelId id) {
//		this.channel(id).setNextValue(bit.equals("1"));
//	}

>>>>>>> 874ddd8d
	@Deactivate
	protected void deactivate() {
		super.deactivate();
	}

	private GridMode getOnOffGrid() {
		BooleanReadChannel inputNAProtection1 = this.inputNAProtection1Component
				.channel(this.inputNAProtection1.getChannelId());
		BooleanReadChannel inputNAProtection2 = this.inputNAProtection1Component
				.channel(this.inputNAProtection1.getChannelId());

		Optional<Boolean> isInputNAProtection1 = inputNAProtection1.value().asOptional();
		Optional<Boolean> isInputNAProtection2 = inputNAProtection2.value().asOptional();

		SymmetricEss.GridMode gridMode;
		if (!isInputNAProtection1.isPresent() || !isInputNAProtection2.isPresent()) {
			gridMode = SymmetricEss.GridMode.UNDEFINED;
		} else {
			if (isInputNAProtection1.get() && isInputNAProtection2.get()) {
				gridMode = SymmetricEss.GridMode.ON_GRID;
			} else {
				gridMode = SymmetricEss.GridMode.OFF_GRID;
			}
		}
		this.getGridMode().setNextValue(gridMode);
		return gridMode;
	}

	private void handleStateMachine() {
		this.prepareGeneralCommands();

		GridMode gridMode = this.getOnOffGrid();
		switch (gridMode) {
		case ON_GRID:
			log.info("handleOnGridState");
			this.handleOnGridState();
			break;
		case OFF_GRID:
			log.info("handleOffGridState");
			this.handleOffGridState();
			break;
		case UNDEFINED:
			break;
		}

		this.writeGeneralCommands();
	}

	private void prepareGeneralCommands() {
		commandControlWord.set(PCSControlWordBitPosition.PLAY.getBitPosition(), false);
		commandControlWord.set(PCSControlWordBitPosition.READY.getBitPosition(), false);
		commandControlWord.set(PCSControlWordBitPosition.ACKNOWLEDGE.getBitPosition(), false);
		commandControlWord.set(PCSControlWordBitPosition.STOP.getBitPosition(), false);

		commandControlWord.set(PCSControlWordBitPosition.SYNC_APPROVAL.getBitPosition(), true);
		commandControlWord.set(PCSControlWordBitPosition.MODE_SELECTION.getBitPosition(), true);
		commandControlWord.set(PCSControlWordBitPosition.ACTIVATE_SHORT_CIRCUIT_HANDLING.getBitPosition(), true);

		commandControlWord.set(PCSControlWordBitPosition.DISABLE_IPU_1.getBitPosition(), true);
		commandControlWord.set(PCSControlWordBitPosition.DISABLE_IPU_2.getBitPosition(), true);
		commandControlWord.set(PCSControlWordBitPosition.DISABLE_IPU_3.getBitPosition(), true);
		commandControlWord.set(PCSControlWordBitPosition.DISABLE_IPU_4.getBitPosition(), false);

		writeValueToChannel(GridConChannelId.COMMAND_ERROR_CODE_FEEDBACK, 0);
		writeValueToChannel(GridConChannelId.COMMAND_CONTROL_PARAMETER_Q_REF, 0);
		writeValueToChannel(GridConChannelId.COMMAND_CONTROL_PARAMETER_P_REF, 0);
		/**
		 * Always write values for frequency and voltage to gridcon, because in case of
		 * blackstart mode if we write '0' to gridcon the systems tries to regulate
		 * frequency and voltage to zero which would be bad for Mr. Gridcon's health
		 */
		writeValueToChannel(GridConChannelId.COMMAND_CONTROL_PARAMETER_U0, 1.0f);
		writeValueToChannel(GridConChannelId.COMMAND_CONTROL_PARAMETER_F0, 1.035f);
		writeDateAndTime();

		writeCCUControlParameters(PControlMode.ACTIVE_POWER_CONTROL);
		writeIPUParameters(1f, 1f, 1f, MAX_DISCHARGE_W, MAX_DISCHARGE_W, MAX_DISCHARGE_W, MAX_CHARGE_W, MAX_CHARGE_W,
				MAX_CHARGE_W);

//		//TODO still necessary?
		((ManagedSymmetricEss) this).getAllowedCharge().setNextValue(-MAX_APPARENT_POWER);
		((ManagedSymmetricEss) this).getAllowedDischarge().setNextValue(MAX_APPARENT_POWER);
	}

	private void writeGeneralCommands() {
		Integer value = convertToInteger(commandControlWord);
		writeValueToChannel(GridConChannelId.COMMAND_CONTROL_WORD, value);
	}

	private void handleOnGridState() {
		// Always set OutputSyncDeviceBridge OFF in On-Grid state
		this.setOutputSyncDeviceBridge(false);

		// a hardware restart has been executed, 
		if (timestampMrGridconWasSwitchedOff != null) {
			log.info("timestampMrGridconWasSwitchedOff is set: " + timestampMrGridconWasSwitchedOff.toString());
			if (LocalDateTime.now().isAfter(timestampMrGridconWasSwitchedOff.plusSeconds(15))) {
				try {
					log.info("try to write to channel hardware reset, set it to 'false'");
					// after 15 seconds switch Mr. Gridcon on again!
					BooleanWriteChannel channelHardReset = outputMRHardResetComponent.channel(outputMRHardReset.getChannelId());
					channelHardReset.setNextWriteValue(false);					
				} catch (OpenemsException e) {
					log.error("Problem occurred while deactivating hardware switch!");
					e.printStackTrace();
				}
				timestampMrGridconWasSwitchedOff = null;
			}
			return;
		}
		
		switch (getCurrentState()) {
		case DERATING_HARMONICS:
			break;
		case DERATING_POWER:
			break;
		case ERROR:
			doErrorHandling();
			break;
		case IDLE:
			startSystem();
			break;
		case OVERLOAD:
			break;
		case PAUSE:
			break;
		case PRECHARGE:
			break;
		case READY:
			break;
		case RUN:
			doRunHandling();
			break;
		case SHORT_CIRCUIT_DETECTED:
			break;
		case SIA_ACTIVE:
			break;
		case STOP_PRECHARGE:
			break;
		case UNDEFINED:
			break;
		case VOLTAGE_RAMPING_UP:
			break;
		}
		
		resetErrorCodes();
	}

	private void resetErrorCodes() {
		IntegerReadChannel errorCodeChannel = this.channel(GridConChannelId.CCU_ERROR_CODE);
		Optional<Integer> errorCodeOpt = errorCodeChannel.value().asOptional();
		log.debug("in resetErrorCodes: => Errorcode: " + errorCodeOpt);
		if (errorCodeOpt.isPresent() && errorCodeOpt.get() != 0) {
			writeValueToChannel(GridConChannelId.COMMAND_ERROR_CODE_FEEDBACK, errorCodeOpt.get());
		}		
	}

	private void doRunHandling() {
		commandControlWord.set(PCSControlWordBitPosition.DISABLE_IPU_1.getBitPosition(), false);
		commandControlWord.set(PCSControlWordBitPosition.DISABLE_IPU_2.getBitPosition(), false);
		commandControlWord.set(PCSControlWordBitPosition.DISABLE_IPU_3.getBitPosition(), false);
		commandControlWord.set(PCSControlWordBitPosition.DISABLE_IPU_4.getBitPosition(), false);
	}

	private void writeCCUControlParameters(PControlMode mode) {

		writeValueToChannel(GridConChannelId.CONTROL_PARAMETER_U_Q_DROOP_MAIN, 0f);
		writeValueToChannel(GridConChannelId.CONTROL_PARAMETER_U_Q_DROOP_T1_MAIN, 0f);
		writeValueToChannel(GridConChannelId.CONTROL_PARAMETER_F_P_DRROP_MAIN, 0f);
		writeValueToChannel(GridConChannelId.CONTROL_PARAMETER_F_P_DROOP_T1_MAIN, 0f);
		writeValueToChannel(GridConChannelId.CONTROL_PARAMETER_Q_U_DROOP_MAIN, 0f);
		writeValueToChannel(GridConChannelId.CONTROL_PARAMETER_Q_U_DEAD_BAND, 0f);
		writeValueToChannel(GridConChannelId.CONTROL_PARAMETER_Q_LIMIT, 1f); // 0 -> limits Q to zero, 1 -> to max Q
		writeValueToChannel(GridConChannelId.CONTROL_PARAMETER_P_F_DROOP_MAIN, 0f);
		writeValueToChannel(GridConChannelId.CONTROL_PARAMETER_P_F_DEAD_BAND, 0f);
		writeValueToChannel(GridConChannelId.CONTROL_PARAMETER_P_U_DROOP, 0f);
		writeValueToChannel(GridConChannelId.CONTROL_PARAMETER_P_U_DEAD_BAND, 0f);
		writeValueToChannel(GridConChannelId.CONTROL_PARAMETER_P_U_MAX_CHARGE, 0f);
		writeValueToChannel(GridConChannelId.CONTROL_PARAMETER_P_U_MAX_DISCHARGE, 0f);
		writeValueToChannel(GridConChannelId.CONTROL_PARAMETER_P_CONTROL_LIM_TWO, 0f);
		writeValueToChannel(GridConChannelId.CONTROL_PARAMETER_P_CONTROL_LIM_ONE, 0f);
		// the only relevant parameter is 'P Control Mode' which should be set to
		// 'Active power control' in case of on grid usage
		writeValueToChannel(GridConChannelId.CONTROL_PARAMETER_P_CONTROL_MODE, mode.getFloatValue()); //
	}

	/**
	 * This writes the current time into the necessary channel for the
	 * communicationprotocol with the gridcon.
	 */
	private void writeDateAndTime() {
		LocalDateTime time = LocalDateTime.now();
		byte dayOfWeek = (byte) time.getDayOfWeek().ordinal();
		byte day = (byte) time.getDayOfMonth();
		byte month = (byte) time.getMonth().getValue();
		byte year = (byte) (time.getYear() - 2000); // 0 == year 1900 in the protocol

		Integer dateInteger = convertToInteger(BitSet.valueOf(new byte[] { day, dayOfWeek, year, month }));

		byte seconds = (byte) time.getSecond();
		byte minutes = (byte) time.getMinute();
		byte hours = (byte) time.getHour();

		// second byte is unused
		Integer timeInteger = convertToInteger(BitSet.valueOf(new byte[] { seconds, 0, hours, minutes }));

		writeValueToChannel(GridConChannelId.COMMAND_TIME_SYNC_DATE, dateInteger);
		writeValueToChannel(GridConChannelId.COMMAND_TIME_SYNC_TIME, timeInteger);

	}

	/**
	 * This turns on the system by enabling ALL IPUs.
	 */
	private void startSystem() {
		log.info("Try to start system");
		/*
		 * Coming from state idle first write 800V to IPU4 voltage setpoint, set "73" to
		 * DCDC String Control Mode of IPU4 and "1" to Weight String A, B, C ==> i.e.
		 * all 3 IPUs are weighted equally write -86000 to Pmax discharge Iref String A,
		 * B, C, write 86000 to Pmax Charge DCDC Str Mode of IPU 1, 2, 3 set P Control
		 * mode to "Act Pow Ctrl" (hex 4000 = mode power limiter, 0 = disabled, hex 3F80
		 * = active power control) and Mode Sel to "Current Control" s--> ee pic
		 * start0.png in doc folder
		 * 
		 * enable "Sync Approval" and "Ena IPU 4" and PLAY command -> system should
		 * change state to "RUN" --> see pic start1.png
		 * 
		 * after that enable IPU 1, 2, 3, if they have reached state "RUN" (=14) power
		 * can be set (from 0..1 (1 = max system power = 125 kW) , i.e. 0,05 is equal to
		 * 6.250 W same for reactive power see pic start2.png
		 * 
		 * "Normal mode" is reached now
		 */

		// enable "Sync Approval" and "Ena IPU 4, 3, 2, 1" and PLAY command -> system
		// should change state to "RUN"
		commandControlWord.set(PCSControlWordBitPosition.PLAY.getBitPosition(), true);

		commandControlWord.set(PCSControlWordBitPosition.SYNC_APPROVAL.getBitPosition(), true);
		commandControlWord.set(PCSControlWordBitPosition.MODE_SELECTION.getBitPosition(), true);
		commandControlWord.set(PCSControlWordBitPosition.ACTIVATE_SHORT_CIRCUIT_HANDLING.getBitPosition(), true);

		commandControlWord.set(PCSControlWordBitPosition.DISABLE_IPU_1.getBitPosition(), true);
		commandControlWord.set(PCSControlWordBitPosition.DISABLE_IPU_2.getBitPosition(), true);
		commandControlWord.set(PCSControlWordBitPosition.DISABLE_IPU_3.getBitPosition(), true);
		commandControlWord.set(PCSControlWordBitPosition.DISABLE_IPU_4.getBitPosition(), false);
	}

	// TODO Shutdown system
//	private void stopSystem() {
//		log.info("Try to stop system");
//
//		// disable "Sync Approval" and "Ena IPU 4, 3, 2, 1" and add STOP command ->
//		// system should change state to "IDLE"
//		commandControlWord.set(PCSControlWordBitPosition.STOP.getBitPosition(), true);
//		commandControlWord.set(PCSControlWordBitPosition.SYNC_APPROVAL.getBitPosition(), false);
//		commandControlWord.set(PCSControlWordBitPosition.BLACKSTART_APPROVAL.getBitPosition(), false);
//		commandControlWord.set(PCSControlWordBitPosition.MODE_SELECTION.getBitPosition(), true);
//
//		commandControlWord.set(PCSControlWordBitPosition.DISABLE_IPU_1.getBitPosition(), true);
//		commandControlWord.set(PCSControlWordBitPosition.DISABLE_IPU_2.getBitPosition(), true);
//		commandControlWord.set(PCSControlWordBitPosition.DISABLE_IPU_3.getBitPosition(), true);
//		commandControlWord.set(PCSControlWordBitPosition.DISABLE_IPU_4.getBitPosition(), true);
//	}

	/**
	 * This converts a Bitset to its decimal value. Only works as long as the value
	 * of the Bitset does not exceed the range of an Integer.
	 * 
	 * @param bitSet The Bitset which should be converted
	 * @return The converted Integer
	 */
	private Integer convertToInteger(BitSet bitSet) {
		long[] l = bitSet.toLongArray();

		if (l.length == 0) {
			return 0;
		}
		return (int) l[0];
	}

	/**
	 * Writes parameters to all 4 IPUs !! Max charge/discharge power for IPUs always
	 * in absolute values !!
	 */
	private void writeIPUParameters(float weightA, float weightB, float weightC, float pMaxDischargeIPU1,
			float pMaxDischargeIPU2, float pMaxDischargeIPU3, float pMaxChargeIPU1, float pMaxChargeIPU2,
			float pMaxChargeIPU3) {

		writeValueToChannel(GridConChannelId.CONTROL_IPU_1_PARAMETERS_DC_VOLTAGE_SETPOINT, 0f);
		writeValueToChannel(GridConChannelId.CONTROL_IPU_1_PARAMETERS_DC_CURRENT_SETPOINT, 0f);
		writeValueToChannel(GridConChannelId.CONTROL_IPU_1_PARAMETERS_U0_OFFSET_TO_CCU_VALUE, 0f);
		writeValueToChannel(GridConChannelId.CONTROL_IPU_1_PARAMETERS_F0_OFFSET_TO_CCU_VALUE, 0f);
		writeValueToChannel(GridConChannelId.CONTROL_IPU_1_PARAMETERS_Q_REF_OFFSET_TO_CCU_VALUE, 0f);
		writeValueToChannel(GridConChannelId.CONTROL_IPU_1_PARAMETERS_P_REF_OFFSET_TO_CCU_VALUE, 0f);

		writeValueToChannel(GridConChannelId.CONTROL_IPU_2_PARAMETERS_DC_VOLTAGE_SETPOINT, 0f);
		writeValueToChannel(GridConChannelId.CONTROL_IPU_2_PARAMETERS_DC_CURRENT_SETPOINT, 0f);
		writeValueToChannel(GridConChannelId.CONTROL_IPU_2_PARAMETERS_U0_OFFSET_TO_CCU_VALUE, 0f);
		writeValueToChannel(GridConChannelId.CONTROL_IPU_2_PARAMETERS_F0_OFFSET_TO_CCU_VALUE, 0f);
		writeValueToChannel(GridConChannelId.CONTROL_IPU_2_PARAMETERS_Q_REF_OFFSET_TO_CCU_VALUE, 0f);
		writeValueToChannel(GridConChannelId.CONTROL_IPU_2_PARAMETERS_P_REF_OFFSET_TO_CCU_VALUE, 0f);

		writeValueToChannel(GridConChannelId.CONTROL_IPU_3_PARAMETERS_DC_VOLTAGE_SETPOINT, 0f);
		writeValueToChannel(GridConChannelId.CONTROL_IPU_3_PARAMETERS_DC_CURRENT_SETPOINT, 0f);
		writeValueToChannel(GridConChannelId.CONTROL_IPU_3_PARAMETERS_U0_OFFSET_TO_CCU_VALUE, 0f);
		writeValueToChannel(GridConChannelId.CONTROL_IPU_3_PARAMETERS_F0_OFFSET_TO_CCU_VALUE, 0f);
		writeValueToChannel(GridConChannelId.CONTROL_IPU_3_PARAMETERS_Q_REF_OFFSET_TO_CCU_VALUE, 0f);
		writeValueToChannel(GridConChannelId.CONTROL_IPU_3_PARAMETERS_P_REF_OFFSET_TO_CCU_VALUE, 0f);

		writeValueToChannel(GridConChannelId.CONTROL_IPU_4_DC_DC_CONVERTER_PARAMETERS_DC_VOLTAGE_SETPOINT, 0f);
		writeValueToChannel(GridConChannelId.CONTROL_IPU_4_DC_DC_CONVERTER_PARAMETERS_WEIGHT_STRING_A, 0f);
		writeValueToChannel(GridConChannelId.CONTROL_IPU_4_DC_DC_CONVERTER_PARAMETERS_WEIGHT_STRING_B, 0f);
		writeValueToChannel(GridConChannelId.CONTROL_IPU_4_DC_DC_CONVERTER_PARAMETERS_WEIGHT_STRING_C, 0f);
		writeValueToChannel(GridConChannelId.CONTROL_IPU_4_DC_DC_CONVERTER_PARAMETERS_I_REF_STRING_A, 0f);
		writeValueToChannel(GridConChannelId.CONTROL_IPU_4_DC_DC_CONVERTER_PARAMETERS_I_REF_STRING_B, 0f);
		writeValueToChannel(GridConChannelId.CONTROL_IPU_4_DC_DC_CONVERTER_PARAMETERS_I_REF_STRING_C, 0f);
		writeValueToChannel(GridConChannelId.CONTROL_IPU_4_DC_DC_CONVERTER_PARAMETERS_DC_DC_STRING_CONTROL_MODE,
				0f); //

		// The value of 800 Volt is given by MR as a good reference value
		writeValueToChannel(GridConChannelId.CONTROL_IPU_4_DC_DC_CONVERTER_PARAMETERS_DC_VOLTAGE_SETPOINT, 800f);
		writeValueToChannel(GridConChannelId.CONTROL_IPU_4_DC_DC_CONVERTER_PARAMETERS_WEIGHT_STRING_A, weightA);
		writeValueToChannel(GridConChannelId.CONTROL_IPU_4_DC_DC_CONVERTER_PARAMETERS_WEIGHT_STRING_B, weightB);
		writeValueToChannel(GridConChannelId.CONTROL_IPU_4_DC_DC_CONVERTER_PARAMETERS_WEIGHT_STRING_C, weightC);
		// The value '73' implies that all 3 strings are in weighting mode
		writeValueToChannel(GridConChannelId.CONTROL_IPU_4_DC_DC_CONVERTER_PARAMETERS_DC_DC_STRING_CONTROL_MODE,
				73f); //

		// Gridcon needs negative values for discharge values
		writeValueToChannel(GridConChannelId.CONTROL_IPU_1_PARAMETERS_P_MAX_DISCHARGE, -pMaxDischargeIPU1);
		writeValueToChannel(GridConChannelId.CONTROL_IPU_2_PARAMETERS_P_MAX_DISCHARGE, -pMaxDischargeIPU2);
		writeValueToChannel(GridConChannelId.CONTROL_IPU_3_PARAMETERS_P_MAX_DISCHARGE, -pMaxDischargeIPU3);
		// Gridcon needs positive values for charge values
		writeValueToChannel(GridConChannelId.CONTROL_IPU_1_PARAMETERS_P_MAX_CHARGE, pMaxChargeIPU1);
		writeValueToChannel(GridConChannelId.CONTROL_IPU_2_PARAMETERS_P_MAX_CHARGE, pMaxChargeIPU2);
		writeValueToChannel(GridConChannelId.CONTROL_IPU_3_PARAMETERS_P_MAX_CHARGE, pMaxChargeIPU3);
	}

	private void doErrorHandling() {
		if (isHardwareTrip()) {
			doHardRestart();
		} else {
			log.info("try to acknowledge errors");
			acknowledgeErrors();
		}
	}

	private void doHardRestart() {	
		try {				
			log.info("in doHardRestart");
				if (timestampMrGridconWasSwitchedOff == null) {
					log.info("timestampMrGridconWasSwitchedOff was not set yet! try to write 'true' to channelHardReset!");
					BooleanWriteChannel channelHardReset = outputMRHardResetComponent.channel(outputMRHardReset.getChannelId());
					channelHardReset.setNextWriteValue(true);
					timestampMrGridconWasSwitchedOff = LocalDateTime.now();
				}
		} catch (OpenemsException e) {
			log.error("Problem occurred while activating hardware switch to restart Mr. Gridcon!");
			e.printStackTrace();
		}
		
	}

	private boolean isHardwareTrip() {
		log.info("in isHardwareTrip");
		IntegerReadChannel errorCodeChannel = this.channel(GridConChannelId.CCU_ERROR_CODE); 
		Optional<Integer> errorCodeOpt = errorCodeChannel.value().asOptional();		
		if (errorCodeOpt.isPresent()) {			
			int code = errorCodeOpt.get();
			log.info("Error code is present --> " + code);
			int mainCode = ( (code >> 24) & 255) ;
			int bit = ( (code >> 16) & 255) ;
			int b = ( (code >> 8) & 255) ;			
			ErrorCode errorCode = ErrorCode.getErrorCodeFromCode(code);
			log.info("main code: " + mainCode + "; bit: " + bit + "; b: " + b + "; ==> Errorcode: " + errorCode.text);
			return errorCode.needsHardReset;
		} 
		return false;
	}

	LocalDateTime lastTimeAcknowledgeCommandoWasSent;
	long ACKNOWLEDGE_TIME_SECONDS = 5;

	/**
	 * This sends an ACKNOWLEDGE message. This does not fix the error. If the error
	 * was fixed previously the system should continue operating normally. If not a
	 * manual restart may be necessary.
	 */
	private void acknowledgeErrors() {
		if (lastTimeAcknowledgeCommandoWasSent == null || LocalDateTime.now()
				.isAfter(lastTimeAcknowledgeCommandoWasSent.plusSeconds(ACKNOWLEDGE_TIME_SECONDS))) {
			commandControlWord.set(PCSControlWordBitPosition.ACKNOWLEDGE.getBitPosition(), true);
			lastTimeAcknowledgeCommandoWasSent = LocalDateTime.now();
		}
	}

	@Override
	public String debugLog() {
		return "State:" + this.getCurrentState().toString() + "," + "L:"
				+ this.channel(SymmetricEss.ChannelId.ACTIVE_POWER).value().asString() //
				+ "," + this.getOnOffGrid().name();
	}

	private CCUState getCurrentState() {
		if (((BooleanReadChannel) this.channel(GridConChannelId.CCU_STATE_IDLE)).value().asOptional()
				.orElse(false)) {
			return CCUState.IDLE;
		}

		if (((BooleanReadChannel) this.channel(GridConChannelId.CCU_STATE_PRECHARGE)).value().asOptional()
				.orElse(false)) {
			return CCUState.PRECHARGE;
		}
		if (((BooleanReadChannel) this.channel(GridConChannelId.CCU_STATE_STOP_PRECHARGE)).value().asOptional()
				.orElse(false)) {
			return CCUState.STOP_PRECHARGE;
		}
		if (((BooleanReadChannel) this.channel(GridConChannelId.CCU_STATE_READY)).value().asOptional()
				.orElse(false)) {
			return CCUState.READY;
		}
		if (((BooleanReadChannel) this.channel(GridConChannelId.CCU_STATE_PAUSE)).value().asOptional()
				.orElse(false)) {
			return CCUState.PAUSE;
		}
		if (((BooleanReadChannel) this.channel(GridConChannelId.CCU_STATE_RUN)).value().asOptional()
				.orElse(false)) {
			return CCUState.RUN;
		}
		if (((BooleanReadChannel) this.channel(GridConChannelId.CCU_STATE_ERROR)).value().asOptional()
				.orElse(false)) {
			return CCUState.ERROR;
		}
		if (((BooleanReadChannel) this.channel(GridConChannelId.CCU_STATE_VOLTAGE_RAMPING_UP)).value().asOptional()
				.orElse(false)) {
			return CCUState.VOLTAGE_RAMPING_UP;
		}
		if (((BooleanReadChannel) this.channel(GridConChannelId.CCU_STATE_OVERLOAD)).value().asOptional()
				.orElse(false)) {
			return CCUState.OVERLOAD;
		}
		if (((BooleanReadChannel) this.channel(GridConChannelId.CCU_STATE_SHORT_CIRCUIT_DETECTED)).value()
				.asOptional().orElse(false)) {
			return CCUState.SHORT_CIRCUIT_DETECTED;
		}
		if (((BooleanReadChannel) this.channel(GridConChannelId.CCU_STATE_DERATING_POWER)).value().asOptional()
				.orElse(false)) {
			return CCUState.DERATING_POWER;
		}
		if (((BooleanReadChannel) this.channel(GridConChannelId.CCU_STATE_DERATING_HARMONICS)).value().asOptional()
				.orElse(false)) {
			return CCUState.DERATING_HARMONICS;
		}
		if (((BooleanReadChannel) this.channel(GridConChannelId.CCU_STATE_SIA_ACTIVE)).value().asOptional()
				.orElse(false)) {
			return CCUState.SIA_ACTIVE;
		}

		return CCUState.UNDEFINED;
	}

	@Override
	public Power getPower() {
		return this.power;
	}

	@Override
	public void applyPower(int activePower, int reactivePower) {
		if (getCurrentState() != CCUState.RUN || this.getOnOffGrid() != GridMode.ON_GRID) {
			return;
		}
		doStringWeighting(activePower, reactivePower);
		/*
		 * !! signum, MR calculates negative values as discharge, positive as charge.
		 * Gridcon sets the (dis)charge according to a percentage of the MAX_POWER. So
		 * 0.1 => 10% of max power. Values should never take values lower than -1 or
		 * higher than 1.
		 */
		float activePowerFactor = -activePower / MAX_POWER_W;
		float reactivePowerFactor = -reactivePower / MAX_POWER_W;

		writeValueToChannel(GridConChannelId.COMMAND_CONTROL_PARAMETER_P_REF, activePowerFactor);
		writeValueToChannel(GridConChannelId.COMMAND_CONTROL_PARAMETER_Q_REF, reactivePowerFactor);
	}

	private void doStringWeighting(int activePower, int reactivePower) {
		// weight according to battery ranges
		
		// weight considering SoC of the batteries...
		
		
		int weightA = 0;
		int weightB = 0;
		int weightC = 0;

		// weight strings according to max allowed current
		// use values for discharging
		if (activePower > 0) {
			weightA = batteryStringA.getDischargeMaxCurrent().value().asOptional().orElse(0);
			weightB = batteryStringB.getDischargeMaxCurrent().value().asOptional().orElse(0);
			weightC = batteryStringC.getDischargeMaxCurrent().value().asOptional().orElse(0);
			
			//if minSoc is reached, do not allow further discharging
			if (batteryStringA.getSoc().value().asOptional().orElse(0) <= minSoCA) {
				weightA = 0;
			}
			if (batteryStringB.getSoc().value().asOptional().orElse(0) <= minSoCB) {
				weightB = 0;
			}
			if (batteryStringC.getSoc().value().asOptional().orElse(0) <= minSoCC) {
				weightC = 0;
			}
			
		} else { // use values for charging
			weightA = batteryStringA.getChargeMaxCurrent().value().asOptional().orElse(0);
			weightB = batteryStringB.getChargeMaxCurrent().value().asOptional().orElse(0);
			weightC = batteryStringC.getChargeMaxCurrent().value().asOptional().orElse(0);
		}

		// TODO discuss if this is correct!
		int maxChargePower1 = batteryStringA.getChargeMaxCurrent().value().asOptional().orElse(0)
				* batteryStringA.getChargeMaxVoltage().value().asOptional().orElse(0);
		int maxChargePower2 = batteryStringB.getChargeMaxCurrent().value().asOptional().orElse(0)
				* batteryStringB.getChargeMaxVoltage().value().asOptional().orElse(0);
		int maxChargePower3 = batteryStringC.getChargeMaxCurrent().value().asOptional().orElse(0)
				* batteryStringC.getChargeMaxVoltage().value().asOptional().orElse(0);

		int maxDischargePower1 = batteryStringA.getDischargeMaxCurrent().value().asOptional().orElse(0)
				* batteryStringA.getDischargeMinVoltage().value().asOptional().orElse(0);
		int maxDischargePower2 = batteryStringB.getDischargeMaxCurrent().value().asOptional().orElse(0)
				* batteryStringB.getDischargeMinVoltage().value().asOptional().orElse(0);
		int maxDischargePower3 = batteryStringC.getDischargeMaxCurrent().value().asOptional().orElse(0)
				* batteryStringC.getDischargeMinVoltage().value().asOptional().orElse(0);

		writeIPUParameters(weightA, weightB, weightC, maxDischargePower1, maxDischargePower2, maxDischargePower3,
				maxChargePower1, maxChargePower2, maxChargePower3);
	}

	/** Writes the given value into the channel */
	void writeValueToChannel(GridConChannelId channelId, Object value) {
		try {
			((WriteChannel<?>) this.channel(channelId)).setNextWriteValueFromObject(value);
		} catch (OpenemsException e) {
			e.printStackTrace();
			log.error("Problem occurred during writing '" + value + "' to channel " + channelId.name());
		}
	}

	@Override
	public int getPowerPrecision() {
		return 100;
	}

	@Override
	public void handleEvent(Event event) {
		if (!this.isEnabled()) {
			return;
		}
		switch (event.getTopic()) {
		case EdgeEventConstants.TOPIC_CYCLE_AFTER_PROCESS_IMAGE:
			handleStateMachine();
			calculateSoC();
			break;
		}
	}

	private void handleOffGridState() {
		// Always set OutputSyncDeviceBridge ON in Off-Grid state
		log.info("Set K3 ON");
		this.setOutputSyncDeviceBridge(true);
		// TODO check if OutputSyncDeviceBridge was actually set to ON via
		// inputSyncDeviceBridgeComponent. On Error switch off the MR.

		// Measured by Grid-Meter, grid Values
		int gridFreq = this.gridMeter.getFrequency().value().orElse(-1);
		int gridVolt = this.gridMeter.getVoltage().value().orElse(-1);

		log.info("GridFreq: " + gridFreq + ", GridVolt: " + gridVolt);

		// Always set Voltage Control Mode + Blackstart Approval
		commandControlWord.set(PCSControlWordBitPosition.BLACKSTART_APPROVAL.getBitPosition(), true);
		commandControlWord.set(PCSControlWordBitPosition.MODE_SELECTION.getBitPosition(), false);

		if (gridFreq == 0 || gridFreq < 49_700 || gridFreq > 50_300 || //
				gridVolt == 0 || gridVolt < 215_000 || gridVolt > 245_000) {
			log.info("Off-Grid -> F/U 1");
			/*
			 * Off-Grid
			 */
			writeValueToChannel(GridConChannelId.COMMAND_CONTROL_PARAMETER_U0, 1.0f);
			writeValueToChannel(GridConChannelId.COMMAND_CONTROL_PARAMETER_F0, 1.0f);

		} else {
			/*
			 * Going On-Grid
			 */
			int invSetFreq = gridFreq + 20; // add 20 mHz
			int invSetVolt = gridVolt + 5_000; // add 5 V
			float invSetFreqNormalized = invSetFreq / 50_000f;
			float invSetVoltNormalized = invSetVolt / 230_000f;
			log.info("Going On-Grid -> F/U " + invSetFreq + ", " + invSetVolt + ", " + invSetFreqNormalized + ", "
					+ invSetVoltNormalized);
			writeValueToChannel(GridConChannelId.COMMAND_CONTROL_PARAMETER_U0, invSetVoltNormalized);
			writeValueToChannel(GridConChannelId.COMMAND_CONTROL_PARAMETER_F0, invSetFreqNormalized);
		}
	}

	private void calculateSoC() {
		double sumCapacity = 0;
		double sumCurrentCapacity = 0;
		for (Battery b : new Battery[] { batteryStringA, batteryStringB, batteryStringC }) {
			sumCapacity = sumCapacity + b.getCapacity().value().asOptional().orElse(0);
			sumCurrentCapacity = sumCurrentCapacity
					+ b.getCapacity().value().asOptional().orElse(0) * b.getSoc().value().orElse(0) / 100.0;
		}
		int soC = (int) (sumCurrentCapacity * 100 / sumCapacity);
		this.getSoc().setNextValue(soC);
	}
	
	// checks if bit at requested position is set and writes it to given channel id 
	private void mapBitToChannel(Long ctrlWord, PCSControlWordBitPosition bitPosition, GridConChannelId id) {				
		boolean val = ((ctrlWord >> bitPosition.getBitPosition()) & 1) == 1;		
		this.channel(id).setNextValue(val);
	}
	
	// checks if bit at requested position is set and writes it to given channel id 
	private void mapBitToChannel(Integer ctrlWord, PCSControlWordBitPosition bitPosition, GridConChannelId id) {				
		boolean val = ((ctrlWord >> bitPosition.getBitPosition()) & 1) == 1;		
		this.channel(id).setNextValue(val);
	}
	
	/**
	 * Handles channels that are mapping to one bit of a 
	 * modbus unsigned double word element
	 */
	public class DoubleWordErrorCodeChannelMapper {
		private final UnsignedDoublewordElement element;
		private final Map<Integer, Channel<?>> channels = new HashMap<>();

		public DoubleWordErrorCodeChannelMapper(UnsignedDoublewordElement element) {
			this.element = element;
			this.element.onUpdateCallback((value) -> {
				this.channels.forEach((bitIndex, channel) -> {
					channel.setNextValue(value << ~bitIndex < 0);
				});
			});
		}

		public DoubleWordErrorCodeChannelMapper m(io.openems.edge.common.channel.doc.ChannelId channelId, int bitIndex) {
			Channel<?> channel = channel(channelId);
			if (channel.getType() != OpenemsType.BOOLEAN) {
				throw new IllegalArgumentException(
						"Channel [" + channelId + "] must be of type [BOOLEAN] for bit-mapping.");
			}
			this.channels.put(bitIndex, channel);
			return this;
		}

		public UnsignedDoublewordElement build() {
			return this.element;
		}
	}

	/**
	 * Creates a DoubleWordErrorCodeChannelMapper that can be used with builder pattern inside the
	 * protocol definition.
	 * 
	 * @param element
	 * @return
	 */
	protected final DoubleWordErrorCodeChannelMapper map(UnsignedDoublewordElement element) {
		return new DoubleWordErrorCodeChannelMapper(element);
	}

	protected ModbusProtocol defineModbusProtocol(int unitId) {
		ModbusProtocol protocol = new ModbusProtocol(this, //
				new FC3ReadRegistersTask(32528, Priority.HIGH, // CCU state
						bm(new UnsignedDoublewordElement(32528)) //
								.m(GridConChannelId.CCU_STATE_IDLE, 0) //
								.m(GridConChannelId.CCU_STATE_PRECHARGE, 1) //
								.m(GridConChannelId.CCU_STATE_STOP_PRECHARGE, 2) //
								.m(GridConChannelId.CCU_STATE_READY, 3) //
								.m(GridConChannelId.CCU_STATE_PAUSE, 4) //
								.m(GridConChannelId.CCU_STATE_RUN, 5) //
								.m(GridConChannelId.CCU_STATE_ERROR, 6) //
								.m(GridConChannelId.CCU_STATE_VOLTAGE_RAMPING_UP, 7) //
								.m(GridConChannelId.CCU_STATE_OVERLOAD, 8) //
								.m(GridConChannelId.CCU_STATE_SHORT_CIRCUIT_DETECTED, 9) //
								.m(GridConChannelId.CCU_STATE_DERATING_POWER, 10) //
								.m(GridConChannelId.CCU_STATE_DERATING_HARMONICS, 11) //
								.m(GridConChannelId.CCU_STATE_SIA_ACTIVE, 12) //
								.build().wordOrder(WordOrder.LSWMSW), //
								// TODO check ErrorCode if this is corresponding
								m(GridConChannelId.CCU_ERROR_CODE, new UnsignedDoublewordElement(32530).wordOrder(WordOrder.LSWMSW)), //
						m(GridConChannelId.CCU_VOLTAGE_U12,
								new FloatDoublewordElement(32532).wordOrder(WordOrder.LSWMSW)), //
						m(GridConChannelId.CCU_VOLTAGE_U23,
								new FloatDoublewordElement(32534).wordOrder(WordOrder.LSWMSW)), //
						m(GridConChannelId.CCU_VOLTAGE_U31,
								new FloatDoublewordElement(32536).wordOrder(WordOrder.LSWMSW)), //
						m(GridConChannelId.CCU_CURRENT_IL1,
								new FloatDoublewordElement(32538).wordOrder(WordOrder.LSWMSW)), //
						m(GridConChannelId.CCU_CURRENT_IL2,
								new FloatDoublewordElement(32540).wordOrder(WordOrder.LSWMSW)), //
						m(GridConChannelId.CCU_CURRENT_IL3,
								new FloatDoublewordElement(32542).wordOrder(WordOrder.LSWMSW)), //
						m(GridConChannelId.CCU_POWER_P,
								new FloatDoublewordElement(32544).wordOrder(WordOrder.LSWMSW)), //
						m(GridConChannelId.CCU_POWER_Q,
								new FloatDoublewordElement(32546).wordOrder(WordOrder.LSWMSW)), //
						m(GridConChannelId.CCU_FREQUENCY,
								new FloatDoublewordElement(32548).wordOrder(WordOrder.LSWMSW)) //
				), new FC3ReadRegistersTask(33168, Priority.LOW, // IPU 1 state
						byteMap(new UnsignedDoublewordElement(33168)) //
								.mapByte(GridConChannelId.IPU_1_STATUS_STATUS_STATE_MACHINE, 0) //
								.mapByte(GridConChannelId.IPU_1_STATUS_STATUS_MCU, 1) //
								.build().wordOrder(WordOrder.LSWMSW), //
						m(GridConChannelId.IPU_1_STATUS_FILTER_CURRENT,
								new FloatDoublewordElement(33170).wordOrder(WordOrder.LSWMSW)), //
						m(GridConChannelId.IPU_1_STATUS_DC_LINK_POSITIVE_VOLTAGE,
								new FloatDoublewordElement(33172).wordOrder(WordOrder.LSWMSW)), //
						m(GridConChannelId.IPU_1_STATUS_DC_LINK_NEGATIVE_VOLTAGE,
								new FloatDoublewordElement(33174).wordOrder(WordOrder.LSWMSW)), //
						m(GridConChannelId.IPU_1_STATUS_DC_LINK_CURRENT,
								new FloatDoublewordElement(33176).wordOrder(WordOrder.LSWMSW)), //
						m(GridConChannelId.IPU_1_STATUS_DC_LINK_ACTIVE_POWER,
								new FloatDoublewordElement(33178).wordOrder(WordOrder.LSWMSW)), //
						m(GridConChannelId.IPU_1_STATUS_DC_LINK_UTILIZATION,
								new FloatDoublewordElement(33180).wordOrder(WordOrder.LSWMSW)), //
						m(GridConChannelId.IPU_1_STATUS_FAN_SPEED_MAX,
								new UnsignedDoublewordElement(33182).wordOrder(WordOrder.LSWMSW)), //
						m(GridConChannelId.IPU_1_STATUS_FAN_SPEED_MIN,
								new UnsignedDoublewordElement(33184).wordOrder(WordOrder.LSWMSW)), //
						m(GridConChannelId.IPU_1_STATUS_TEMPERATURE_IGBT_MAX,
								new FloatDoublewordElement(33186).wordOrder(WordOrder.LSWMSW)), //
						m(GridConChannelId.IPU_1_STATUS_TEMPERATURE_MCU_BOARD,
								new FloatDoublewordElement(33188).wordOrder(WordOrder.LSWMSW)), //
						m(GridConChannelId.IPU_1_STATUS_TEMPERATURE_GRID_CHOKE,
								new FloatDoublewordElement(33190).wordOrder(WordOrder.LSWMSW)), //
						m(GridConChannelId.IPU_1_STATUS_TEMPERATURE_INVERTER_CHOKE,
								new FloatDoublewordElement(33192).wordOrder(WordOrder.LSWMSW)), //
						m(GridConChannelId.IPU_1_STATUS_RESERVE_1,
								new FloatDoublewordElement(33194).wordOrder(WordOrder.LSWMSW)), //
						m(GridConChannelId.IPU_1_STATUS_RESERVE_2,
								new FloatDoublewordElement(33196).wordOrder(WordOrder.LSWMSW)), //
						m(GridConChannelId.IPU_1_STATUS_RESERVE_3,
								new FloatDoublewordElement(33198).wordOrder(WordOrder.LSWMSW)) //
				), new FC3ReadRegistersTask(33200, Priority.LOW, // // IPU 2 state
						byteMap(new UnsignedDoublewordElement(33200)) //
								.mapByte(GridConChannelId.IPU_2_STATUS_STATUS_STATE_MACHINE, 0) //
								.mapByte(GridConChannelId.IPU_2_STATUS_STATUS_MCU, 1) //
								.build().wordOrder(WordOrder.LSWMSW), //
						m(GridConChannelId.IPU_2_STATUS_FILTER_CURRENT,
								new FloatDoublewordElement(33202).wordOrder(WordOrder.LSWMSW)), //
						m(GridConChannelId.IPU_2_STATUS_DC_LINK_POSITIVE_VOLTAGE,
								new FloatDoublewordElement(33204).wordOrder(WordOrder.LSWMSW)), //
						m(GridConChannelId.IPU_2_STATUS_DC_LINK_NEGATIVE_VOLTAGE,
								new FloatDoublewordElement(33206).wordOrder(WordOrder.LSWMSW)), //
						m(GridConChannelId.IPU_2_STATUS_DC_LINK_CURRENT,
								new FloatDoublewordElement(33208).wordOrder(WordOrder.LSWMSW)), //
						m(GridConChannelId.IPU_2_STATUS_DC_LINK_ACTIVE_POWER,
								new FloatDoublewordElement(33210).wordOrder(WordOrder.LSWMSW)), //
						m(GridConChannelId.IPU_2_STATUS_DC_LINK_UTILIZATION,
								new FloatDoublewordElement(33212).wordOrder(WordOrder.LSWMSW)), //
						m(GridConChannelId.IPU_2_STATUS_FAN_SPEED_MAX,
								new UnsignedDoublewordElement(33214).wordOrder(WordOrder.LSWMSW)), //
						m(GridConChannelId.IPU_2_STATUS_FAN_SPEED_MIN,
								new UnsignedDoublewordElement(33216).wordOrder(WordOrder.LSWMSW)), //
						m(GridConChannelId.IPU_2_STATUS_TEMPERATURE_IGBT_MAX,
								new FloatDoublewordElement(33218).wordOrder(WordOrder.LSWMSW)), //
						m(GridConChannelId.IPU_2_STATUS_TEMPERATURE_MCU_BOARD,
								new FloatDoublewordElement(33220).wordOrder(WordOrder.LSWMSW)), //
						m(GridConChannelId.IPU_2_STATUS_TEMPERATURE_GRID_CHOKE,
								new FloatDoublewordElement(33222).wordOrder(WordOrder.LSWMSW)), //
						m(GridConChannelId.IPU_2_STATUS_TEMPERATURE_INVERTER_CHOKE,
								new FloatDoublewordElement(33224).wordOrder(WordOrder.LSWMSW)), //
						m(GridConChannelId.IPU_2_STATUS_RESERVE_1,
								new FloatDoublewordElement(33226).wordOrder(WordOrder.LSWMSW)), //
						m(GridConChannelId.IPU_2_STATUS_RESERVE_2,
								new FloatDoublewordElement(33228).wordOrder(WordOrder.LSWMSW)), //
						m(GridConChannelId.IPU_2_STATUS_RESERVE_3,
								new FloatDoublewordElement(33230).wordOrder(WordOrder.LSWMSW)) //
				), new FC3ReadRegistersTask(33232, Priority.LOW, //
						byteMap(new UnsignedDoublewordElement(33232)) // // IPU 3 state
								.mapByte(GridConChannelId.IPU_3_STATUS_STATUS_STATE_MACHINE, 0) //
								.mapByte(GridConChannelId.IPU_3_STATUS_STATUS_MCU, 1) //
								.build().wordOrder(WordOrder.LSWMSW), //
						m(GridConChannelId.IPU_3_STATUS_FILTER_CURRENT,
								new FloatDoublewordElement(33234).wordOrder(WordOrder.LSWMSW)), //
						m(GridConChannelId.IPU_3_STATUS_DC_LINK_POSITIVE_VOLTAGE,
								new FloatDoublewordElement(33236).wordOrder(WordOrder.LSWMSW)), //
						m(GridConChannelId.IPU_3_STATUS_DC_LINK_NEGATIVE_VOLTAGE,
								new FloatDoublewordElement(33238).wordOrder(WordOrder.LSWMSW)), //
						m(GridConChannelId.IPU_3_STATUS_DC_LINK_CURRENT,
								new FloatDoublewordElement(33240).wordOrder(WordOrder.LSWMSW)), //
						m(GridConChannelId.IPU_3_STATUS_DC_LINK_ACTIVE_POWER,
								new FloatDoublewordElement(33242).wordOrder(WordOrder.LSWMSW)), //
						m(GridConChannelId.IPU_3_STATUS_DC_LINK_UTILIZATION,
								new FloatDoublewordElement(33244).wordOrder(WordOrder.LSWMSW)), //
						m(GridConChannelId.IPU_3_STATUS_FAN_SPEED_MAX,
								new UnsignedDoublewordElement(33246).wordOrder(WordOrder.LSWMSW)), //
						m(GridConChannelId.IPU_3_STATUS_FAN_SPEED_MIN,
								new UnsignedDoublewordElement(33248).wordOrder(WordOrder.LSWMSW)), //
						m(GridConChannelId.IPU_3_STATUS_TEMPERATURE_IGBT_MAX,
								new FloatDoublewordElement(33250).wordOrder(WordOrder.LSWMSW)), //
						m(GridConChannelId.IPU_3_STATUS_TEMPERATURE_MCU_BOARD,
								new FloatDoublewordElement(33252).wordOrder(WordOrder.LSWMSW)), //
						m(GridConChannelId.IPU_3_STATUS_TEMPERATURE_GRID_CHOKE,
								new FloatDoublewordElement(33254).wordOrder(WordOrder.LSWMSW)), //
						m(GridConChannelId.IPU_3_STATUS_TEMPERATURE_INVERTER_CHOKE,
								new FloatDoublewordElement(33256).wordOrder(WordOrder.LSWMSW)), //
						m(GridConChannelId.IPU_3_STATUS_RESERVE_1,
								new FloatDoublewordElement(33258).wordOrder(WordOrder.LSWMSW)), //
						m(GridConChannelId.IPU_3_STATUS_RESERVE_2,
								new FloatDoublewordElement(33260).wordOrder(WordOrder.LSWMSW)), //
						m(GridConChannelId.IPU_3_STATUS_RESERVE_3,
								new FloatDoublewordElement(33262).wordOrder(WordOrder.LSWMSW)) //
				), new FC3ReadRegistersTask(33264, Priority.LOW, // // IPU 4 state
						byteMap(new UnsignedDoublewordElement(33264)) //
								.mapByte(GridConChannelId.IPU_4_STATUS_STATUS_STATE_MACHINE, 0) //
								.mapByte(GridConChannelId.IPU_4_STATUS_STATUS_MCU, 1) //
								.build().wordOrder(WordOrder.LSWMSW), //
						m(GridConChannelId.IPU_4_STATUS_FILTER_CURRENT,
								new FloatDoublewordElement(33266).wordOrder(WordOrder.LSWMSW)), //
						m(GridConChannelId.IPU_4_STATUS_DC_LINK_POSITIVE_VOLTAGE,
								new FloatDoublewordElement(33268).wordOrder(WordOrder.LSWMSW)), //
						m(GridConChannelId.IPU_4_STATUS_DC_LINK_NEGATIVE_VOLTAGE,
								new FloatDoublewordElement(33270).wordOrder(WordOrder.LSWMSW)), //
						m(GridConChannelId.IPU_4_STATUS_DC_LINK_CURRENT,
								new FloatDoublewordElement(33272).wordOrder(WordOrder.LSWMSW)), //
						m(GridConChannelId.IPU_4_STATUS_DC_LINK_ACTIVE_POWER,
								new FloatDoublewordElement(33274).wordOrder(WordOrder.LSWMSW)), //
						m(GridConChannelId.IPU_4_STATUS_DC_LINK_UTILIZATION,
								new FloatDoublewordElement(33276).wordOrder(WordOrder.LSWMSW)), //
						m(GridConChannelId.IPU_4_STATUS_FAN_SPEED_MAX,
								new UnsignedDoublewordElement(33278).wordOrder(WordOrder.LSWMSW)), //
						m(GridConChannelId.IPU_4_STATUS_FAN_SPEED_MIN,
								new UnsignedDoublewordElement(33280).wordOrder(WordOrder.LSWMSW)), //
						m(GridConChannelId.IPU_4_STATUS_TEMPERATURE_IGBT_MAX,
								new FloatDoublewordElement(33282).wordOrder(WordOrder.LSWMSW)), //
						m(GridConChannelId.IPU_4_STATUS_TEMPERATURE_MCU_BOARD,
								new FloatDoublewordElement(33284).wordOrder(WordOrder.LSWMSW)), //
						m(GridConChannelId.IPU_4_STATUS_TEMPERATURE_GRID_CHOKE,
								new FloatDoublewordElement(33286).wordOrder(WordOrder.LSWMSW)), //
						m(GridConChannelId.IPU_4_STATUS_TEMPERATURE_INVERTER_CHOKE,
								new FloatDoublewordElement(33288).wordOrder(WordOrder.LSWMSW)), //
						m(GridConChannelId.IPU_4_STATUS_RESERVE_1,
								new FloatDoublewordElement(33290).wordOrder(WordOrder.LSWMSW)), //
						m(GridConChannelId.IPU_4_STATUS_RESERVE_2,
								new FloatDoublewordElement(33292).wordOrder(WordOrder.LSWMSW)), //
						m(GridConChannelId.IPU_4_STATUS_RESERVE_3,
								new FloatDoublewordElement(33294).wordOrder(WordOrder.LSWMSW)) // TODO: is this float?
				), new FC3ReadRegistersTask(33488, Priority.LOW, // // IPU 1 measurements
						m(GridConChannelId.IPU_1_DC_DC_MEASUREMENTS_VOLTAGE_STRING_A,
								new FloatDoublewordElement(33488).wordOrder(WordOrder.LSWMSW)), //
						m(GridConChannelId.IPU_1_DC_DC_MEASUREMENTS_VOLTAGE_STRING_B,
								new FloatDoublewordElement(33490).wordOrder(WordOrder.LSWMSW)), //
						m(GridConChannelId.IPU_1_DC_DC_MEASUREMENTS_VOLTAGE_STRING_C,
								new FloatDoublewordElement(33492).wordOrder(WordOrder.LSWMSW)), //
						m(GridConChannelId.IPU_1_DC_DC_MEASUREMENTS_CURRENT_STRING_A,
								new FloatDoublewordElement(33494).wordOrder(WordOrder.LSWMSW)), //
						m(GridConChannelId.IPU_1_DC_DC_MEASUREMENTS_CURRENT_STRING_B,
								new FloatDoublewordElement(33496).wordOrder(WordOrder.LSWMSW)), //
						m(GridConChannelId.IPU_1_DC_DC_MEASUREMENTS_CURRENT_STRING_C,
								new FloatDoublewordElement(33498).wordOrder(WordOrder.LSWMSW)), //
						m(GridConChannelId.IPU_1_DC_DC_MEASUREMENTS_POWER_STRING_A,
								new FloatDoublewordElement(33500).wordOrder(WordOrder.LSWMSW)), //
						m(GridConChannelId.IPU_1_DC_DC_MEASUREMENTS_POWER_STRING_B,
								new FloatDoublewordElement(33502).wordOrder(WordOrder.LSWMSW)), //
						m(GridConChannelId.IPU_1_DC_DC_MEASUREMENTS_POWER_STRING_C,
								new FloatDoublewordElement(33504).wordOrder(WordOrder.LSWMSW)), //
						m(GridConChannelId.IPU_1_DC_DC_MEASUREMENTS_UTILIZATION_STRING_A,
								new FloatDoublewordElement(33506).wordOrder(WordOrder.LSWMSW)), //
						m(GridConChannelId.IPU_1_DC_DC_MEASUREMENTS_UTILIZATION_STRING_B,
								new FloatDoublewordElement(33508).wordOrder(WordOrder.LSWMSW)), //
						m(GridConChannelId.IPU_1_DC_DC_MEASUREMENTS_UTILIZATION_STRING_C,
								new FloatDoublewordElement(33510).wordOrder(WordOrder.LSWMSW)), //
						m(GridConChannelId.IPU_1_DC_DC_MEASUREMENTS_ACCUMULATED_SUM_DC_CURRENT,
								new FloatDoublewordElement(33512).wordOrder(WordOrder.LSWMSW)), //
						m(GridConChannelId.IPU_1_DC_DC_MEASUREMENTS_ACCUMULATED_DC_UTILIZATION,
								new FloatDoublewordElement(33514).wordOrder(WordOrder.LSWMSW)), //
						m(GridConChannelId.IPU_1_DC_DC_MEASUREMENTS_RESERVE_1,
								new FloatDoublewordElement(33516).wordOrder(WordOrder.LSWMSW)), //
						m(GridConChannelId.IPU_1_DC_DC_MEASUREMENTS_RESERVE_2,
								new FloatDoublewordElement(33518).wordOrder(WordOrder.LSWMSW)) //
				), new FC3ReadRegistersTask(33520, Priority.LOW, // IPU 2 measurements
						m(GridConChannelId.IPU_2_DC_DC_MEASUREMENTS_VOLTAGE_STRING_A,
								new FloatDoublewordElement(33520).wordOrder(WordOrder.LSWMSW)), //
						m(GridConChannelId.IPU_2_DC_DC_MEASUREMENTS_VOLTAGE_STRING_B,
								new FloatDoublewordElement(33522).wordOrder(WordOrder.LSWMSW)), //
						m(GridConChannelId.IPU_2_DC_DC_MEASUREMENTS_VOLTAGE_STRING_C,
								new FloatDoublewordElement(33524).wordOrder(WordOrder.LSWMSW)), //
						m(GridConChannelId.IPU_2_DC_DC_MEASUREMENTS_CURRENT_STRING_A,
								new FloatDoublewordElement(33526).wordOrder(WordOrder.LSWMSW)), //
						m(GridConChannelId.IPU_2_DC_DC_MEASUREMENTS_CURRENT_STRING_B,
								new FloatDoublewordElement(33528).wordOrder(WordOrder.LSWMSW)), //
						m(GridConChannelId.IPU_2_DC_DC_MEASUREMENTS_CURRENT_STRING_C,
								new FloatDoublewordElement(33530).wordOrder(WordOrder.LSWMSW)), //
						m(GridConChannelId.IPU_2_DC_DC_MEASUREMENTS_POWER_STRING_A,
								new FloatDoublewordElement(33532).wordOrder(WordOrder.LSWMSW)), //
						m(GridConChannelId.IPU_2_DC_DC_MEASUREMENTS_POWER_STRING_B,
								new FloatDoublewordElement(33534).wordOrder(WordOrder.LSWMSW)), //
						m(GridConChannelId.IPU_2_DC_DC_MEASUREMENTS_POWER_STRING_C,
								new FloatDoublewordElement(33536).wordOrder(WordOrder.LSWMSW)), //
						m(GridConChannelId.IPU_2_DC_DC_MEASUREMENTS_UTILIZATION_STRING_A,
								new FloatDoublewordElement(33538).wordOrder(WordOrder.LSWMSW)), //
						m(GridConChannelId.IPU_2_DC_DC_MEASUREMENTS_UTILIZATION_STRING_B,
								new FloatDoublewordElement(33540).wordOrder(WordOrder.LSWMSW)), //
						m(GridConChannelId.IPU_2_DC_DC_MEASUREMENTS_UTILIZATION_STRING_C,
								new FloatDoublewordElement(33542).wordOrder(WordOrder.LSWMSW)), //
						m(GridConChannelId.IPU_2_DC_DC_MEASUREMENTS_ACCUMULATED_SUM_DC_CURRENT,
								new FloatDoublewordElement(33544).wordOrder(WordOrder.LSWMSW)), //
						m(GridConChannelId.IPU_2_DC_DC_MEASUREMENTS_ACCUMULATED_DC_UTILIZATION,
								new FloatDoublewordElement(33546).wordOrder(WordOrder.LSWMSW)), //
						m(GridConChannelId.IPU_2_DC_DC_MEASUREMENTS_RESERVE_1,
								new FloatDoublewordElement(33548).wordOrder(WordOrder.LSWMSW)), //
						m(GridConChannelId.IPU_2_DC_DC_MEASUREMENTS_RESERVE_2,
								new FloatDoublewordElement(33550).wordOrder(WordOrder.LSWMSW)) //
				), new FC3ReadRegistersTask(33552, Priority.LOW, // IPU 3 measurements
						m(GridConChannelId.IPU_3_DC_DC_MEASUREMENTS_VOLTAGE_STRING_A,
								new FloatDoublewordElement(33552).wordOrder(WordOrder.LSWMSW)), //
						m(GridConChannelId.IPU_3_DC_DC_MEASUREMENTS_VOLTAGE_STRING_B,
								new FloatDoublewordElement(33554).wordOrder(WordOrder.LSWMSW)), //
						m(GridConChannelId.IPU_3_DC_DC_MEASUREMENTS_VOLTAGE_STRING_C,
								new FloatDoublewordElement(33556).wordOrder(WordOrder.LSWMSW)), //
						m(GridConChannelId.IPU_3_DC_DC_MEASUREMENTS_CURRENT_STRING_A,
								new FloatDoublewordElement(33558).wordOrder(WordOrder.LSWMSW)), //
						m(GridConChannelId.IPU_3_DC_DC_MEASUREMENTS_CURRENT_STRING_B,
								new FloatDoublewordElement(33560).wordOrder(WordOrder.LSWMSW)), //
						m(GridConChannelId.IPU_3_DC_DC_MEASUREMENTS_CURRENT_STRING_C,
								new FloatDoublewordElement(33562).wordOrder(WordOrder.LSWMSW)), //
						m(GridConChannelId.IPU_3_DC_DC_MEASUREMENTS_POWER_STRING_A,
								new FloatDoublewordElement(33564).wordOrder(WordOrder.LSWMSW)), //
						m(GridConChannelId.IPU_3_DC_DC_MEASUREMENTS_POWER_STRING_B,
								new FloatDoublewordElement(33566).wordOrder(WordOrder.LSWMSW)), //
						m(GridConChannelId.IPU_3_DC_DC_MEASUREMENTS_POWER_STRING_C,
								new FloatDoublewordElement(33568).wordOrder(WordOrder.LSWMSW)), //
						m(GridConChannelId.IPU_3_DC_DC_MEASUREMENTS_UTILIZATION_STRING_A,
								new FloatDoublewordElement(33570).wordOrder(WordOrder.LSWMSW)), //
						m(GridConChannelId.IPU_3_DC_DC_MEASUREMENTS_UTILIZATION_STRING_B,
								new FloatDoublewordElement(33572).wordOrder(WordOrder.LSWMSW)), //
						m(GridConChannelId.IPU_3_DC_DC_MEASUREMENTS_UTILIZATION_STRING_C,
								new FloatDoublewordElement(33574).wordOrder(WordOrder.LSWMSW)), //
						m(GridConChannelId.IPU_3_DC_DC_MEASUREMENTS_ACCUMULATED_SUM_DC_CURRENT,
								new FloatDoublewordElement(33576).wordOrder(WordOrder.LSWMSW)), //
						m(GridConChannelId.IPU_3_DC_DC_MEASUREMENTS_ACCUMULATED_DC_UTILIZATION,
								new FloatDoublewordElement(33578).wordOrder(WordOrder.LSWMSW)), //
						m(GridConChannelId.IPU_3_DC_DC_MEASUREMENTS_RESERVE_1,
								new FloatDoublewordElement(33580).wordOrder(WordOrder.LSWMSW)), //
						m(GridConChannelId.IPU_3_DC_DC_MEASUREMENTS_RESERVE_2,
								new FloatDoublewordElement(33582).wordOrder(WordOrder.LSWMSW)) //
				), new FC3ReadRegistersTask(33584, Priority.LOW, // IPU 4 measurements
						m(GridConChannelId.IPU_4_DC_DC_MEASUREMENTS_VOLTAGE_STRING_A,
								new FloatDoublewordElement(33584).wordOrder(WordOrder.LSWMSW)), //
						m(GridConChannelId.IPU_4_DC_DC_MEASUREMENTS_VOLTAGE_STRING_B,
								new FloatDoublewordElement(33586).wordOrder(WordOrder.LSWMSW)), //
						m(GridConChannelId.IPU_4_DC_DC_MEASUREMENTS_VOLTAGE_STRING_C,
								new FloatDoublewordElement(33588).wordOrder(WordOrder.LSWMSW)), //
						m(GridConChannelId.IPU_4_DC_DC_MEASUREMENTS_CURRENT_STRING_A,
								new FloatDoublewordElement(33590).wordOrder(WordOrder.LSWMSW)), //
						m(GridConChannelId.IPU_4_DC_DC_MEASUREMENTS_CURRENT_STRING_B,
								new FloatDoublewordElement(33592).wordOrder(WordOrder.LSWMSW)), //
						m(GridConChannelId.IPU_4_DC_DC_MEASUREMENTS_CURRENT_STRING_C,
								new FloatDoublewordElement(33594).wordOrder(WordOrder.LSWMSW)), //
						m(GridConChannelId.IPU_4_DC_DC_MEASUREMENTS_POWER_STRING_A,
								new FloatDoublewordElement(33596).wordOrder(WordOrder.LSWMSW)), //
						m(GridConChannelId.IPU_4_DC_DC_MEASUREMENTS_POWER_STRING_B,
								new FloatDoublewordElement(33598).wordOrder(WordOrder.LSWMSW)), //
						m(GridConChannelId.IPU_4_DC_DC_MEASUREMENTS_POWER_STRING_C,
								new FloatDoublewordElement(33600).wordOrder(WordOrder.LSWMSW)), //
						m(GridConChannelId.IPU_4_DC_DC_MEASUREMENTS_UTILIZATION_STRING_A,
								new FloatDoublewordElement(33602).wordOrder(WordOrder.LSWMSW)), //
						m(GridConChannelId.IPU_4_DC_DC_MEASUREMENTS_UTILIZATION_STRING_B,
								new FloatDoublewordElement(33604).wordOrder(WordOrder.LSWMSW)), //
						m(GridConChannelId.IPU_4_DC_DC_MEASUREMENTS_UTILIZATION_STRING_C,
								new FloatDoublewordElement(33606).wordOrder(WordOrder.LSWMSW)), //
						m(GridConChannelId.IPU_4_DC_DC_MEASUREMENTS_ACCUMULATED_SUM_DC_CURRENT,
								new FloatDoublewordElement(33608).wordOrder(WordOrder.LSWMSW)), //
						m(GridConChannelId.IPU_4_DC_DC_MEASUREMENTS_ACCUMULATED_DC_UTILIZATION,
								new FloatDoublewordElement(33610).wordOrder(WordOrder.LSWMSW)), //
						m(GridConChannelId.IPU_4_DC_DC_MEASUREMENTS_RESERVE_1,
								new FloatDoublewordElement(33612).wordOrder(WordOrder.LSWMSW)), //
						m(GridConChannelId.IPU_4_DC_DC_MEASUREMENTS_RESERVE_2,
								new FloatDoublewordElement(33614).wordOrder(WordOrder.LSWMSW)) //
				), new FC16WriteRegistersTask(32560, // Commands
						m(GridConChannelId.COMMAND_CONTROL_WORD,
								new UnsignedDoublewordElement(32560).wordOrder(WordOrder.LSWMSW)), //
						m(GridConChannelId.COMMAND_ERROR_CODE_FEEDBACK,
								new UnsignedDoublewordElement(32562).wordOrder(WordOrder.LSWMSW)), //
						m(GridConChannelId.COMMAND_CONTROL_PARAMETER_U0,
								new FloatDoublewordElement(32564).wordOrder(WordOrder.LSWMSW)), // TODO Check word order
						m(GridConChannelId.COMMAND_CONTROL_PARAMETER_F0,
								new FloatDoublewordElement(32566).wordOrder(WordOrder.LSWMSW)), // TODO Check word order
						m(GridConChannelId.COMMAND_CONTROL_PARAMETER_Q_REF,
								new FloatDoublewordElement(32568).wordOrder(WordOrder.LSWMSW)), //
						m(GridConChannelId.COMMAND_CONTROL_PARAMETER_P_REF,
								new FloatDoublewordElement(32570).wordOrder(WordOrder.LSWMSW)), //
						m(GridConChannelId.COMMAND_TIME_SYNC_DATE,
								new UnsignedDoublewordElement(32572).wordOrder(WordOrder.LSWMSW)), //
						m(GridConChannelId.COMMAND_TIME_SYNC_TIME,
								new UnsignedDoublewordElement(32574).wordOrder(WordOrder.LSWMSW)) //
				), new FC16WriteRegistersTask(32592, // Control parameters
						m(GridConChannelId.CONTROL_PARAMETER_U_Q_DROOP_MAIN,
								new FloatDoublewordElement(32592).wordOrder(WordOrder.LSWMSW)), //
						m(GridConChannelId.CONTROL_PARAMETER_U_Q_DROOP_T1_MAIN,
								new FloatDoublewordElement(32594).wordOrder(WordOrder.LSWMSW)), //
						m(GridConChannelId.CONTROL_PARAMETER_F_P_DRROP_MAIN,
								new FloatDoublewordElement(32596).wordOrder(WordOrder.LSWMSW)), //
						m(GridConChannelId.CONTROL_PARAMETER_F_P_DROOP_T1_MAIN,
								new FloatDoublewordElement(32598).wordOrder(WordOrder.LSWMSW)), //
						m(GridConChannelId.CONTROL_PARAMETER_Q_U_DROOP_MAIN,
								new FloatDoublewordElement(32600).wordOrder(WordOrder.LSWMSW)), //
						m(GridConChannelId.CONTROL_PARAMETER_Q_U_DEAD_BAND,
								new FloatDoublewordElement(32602).wordOrder(WordOrder.LSWMSW)), //
						m(GridConChannelId.CONTROL_PARAMETER_Q_LIMIT,
								new FloatDoublewordElement(32604).wordOrder(WordOrder.LSWMSW)), //
						m(GridConChannelId.CONTROL_PARAMETER_P_F_DROOP_MAIN,
								new FloatDoublewordElement(32606).wordOrder(WordOrder.LSWMSW)), //
						m(GridConChannelId.CONTROL_PARAMETER_P_F_DEAD_BAND,
								new FloatDoublewordElement(32608).wordOrder(WordOrder.LSWMSW)), //
						m(GridConChannelId.CONTROL_PARAMETER_P_U_DROOP,
								new FloatDoublewordElement(32610).wordOrder(WordOrder.LSWMSW)), //
						m(GridConChannelId.CONTROL_PARAMETER_P_U_DEAD_BAND,
								new FloatDoublewordElement(32612).wordOrder(WordOrder.LSWMSW)), //
						m(GridConChannelId.CONTROL_PARAMETER_P_U_MAX_CHARGE,
								new FloatDoublewordElement(32614).wordOrder(WordOrder.LSWMSW)), //
						m(GridConChannelId.CONTROL_PARAMETER_P_U_MAX_DISCHARGE,
								new FloatDoublewordElement(32616).wordOrder(WordOrder.LSWMSW)), //
						m(GridConChannelId.CONTROL_PARAMETER_P_CONTROL_MODE,
								new FloatDoublewordElement(32618).wordOrder(WordOrder.LSWMSW)), //
						m(GridConChannelId.CONTROL_PARAMETER_P_CONTROL_LIM_TWO,
								new FloatDoublewordElement(32620).wordOrder(WordOrder.LSWMSW)), //
						m(GridConChannelId.CONTROL_PARAMETER_P_CONTROL_LIM_ONE,
								new FloatDoublewordElement(32622).wordOrder(WordOrder.LSWMSW)) //
				), new FC16WriteRegistersTask(32624, // IPU 1 control parameters
						m(GridConChannelId.CONTROL_IPU_1_PARAMETERS_DC_VOLTAGE_SETPOINT,
								new FloatDoublewordElement(32624).wordOrder(WordOrder.LSWMSW)), //
						m(GridConChannelId.CONTROL_IPU_1_PARAMETERS_DC_CURRENT_SETPOINT,
								new FloatDoublewordElement(32626).wordOrder(WordOrder.LSWMSW)), //
						m(GridConChannelId.CONTROL_IPU_1_PARAMETERS_U0_OFFSET_TO_CCU_VALUE,
								new FloatDoublewordElement(32628).wordOrder(WordOrder.LSWMSW)), //
						m(GridConChannelId.CONTROL_IPU_1_PARAMETERS_F0_OFFSET_TO_CCU_VALUE,
								new FloatDoublewordElement(32630).wordOrder(WordOrder.LSWMSW)), //
						m(GridConChannelId.CONTROL_IPU_1_PARAMETERS_Q_REF_OFFSET_TO_CCU_VALUE,
								new FloatDoublewordElement(32632).wordOrder(WordOrder.LSWMSW)), //
						m(GridConChannelId.CONTROL_IPU_1_PARAMETERS_P_REF_OFFSET_TO_CCU_VALUE,
								new FloatDoublewordElement(32634).wordOrder(WordOrder.LSWMSW)), //
						m(GridConChannelId.CONTROL_IPU_1_PARAMETERS_P_MAX_DISCHARGE,
								new FloatDoublewordElement(32636).wordOrder(WordOrder.LSWMSW)), //
						m(GridConChannelId.CONTROL_IPU_1_PARAMETERS_P_MAX_CHARGE,
								new FloatDoublewordElement(32638).wordOrder(WordOrder.LSWMSW)) //
				), new FC16WriteRegistersTask(32656, // IPU 2 control parameters
						m(GridConChannelId.CONTROL_IPU_2_PARAMETERS_DC_VOLTAGE_SETPOINT,
								new FloatDoublewordElement(32656).wordOrder(WordOrder.LSWMSW)), //
						m(GridConChannelId.CONTROL_IPU_2_PARAMETERS_DC_CURRENT_SETPOINT,
								new FloatDoublewordElement(32658).wordOrder(WordOrder.LSWMSW)), //
						m(GridConChannelId.CONTROL_IPU_2_PARAMETERS_U0_OFFSET_TO_CCU_VALUE,
								new FloatDoublewordElement(32660).wordOrder(WordOrder.LSWMSW)), //
						m(GridConChannelId.CONTROL_IPU_2_PARAMETERS_F0_OFFSET_TO_CCU_VALUE,
								new FloatDoublewordElement(32662).wordOrder(WordOrder.LSWMSW)), //
						m(GridConChannelId.CONTROL_IPU_2_PARAMETERS_Q_REF_OFFSET_TO_CCU_VALUE,
								new FloatDoublewordElement(32664).wordOrder(WordOrder.LSWMSW)), //
						m(GridConChannelId.CONTROL_IPU_2_PARAMETERS_P_REF_OFFSET_TO_CCU_VALUE,
								new FloatDoublewordElement(32666).wordOrder(WordOrder.LSWMSW)), //
						m(GridConChannelId.CONTROL_IPU_2_PARAMETERS_P_MAX_DISCHARGE,
								new FloatDoublewordElement(32668).wordOrder(WordOrder.LSWMSW)), //
						m(GridConChannelId.CONTROL_IPU_2_PARAMETERS_P_MAX_CHARGE,
								new FloatDoublewordElement(32670).wordOrder(WordOrder.LSWMSW)) //
				), new FC16WriteRegistersTask(32688, // IPU 3 control parameters
						m(GridConChannelId.CONTROL_IPU_3_PARAMETERS_DC_VOLTAGE_SETPOINT,
								new FloatDoublewordElement(32688).wordOrder(WordOrder.LSWMSW)), //
						m(GridConChannelId.CONTROL_IPU_3_PARAMETERS_DC_CURRENT_SETPOINT,
								new FloatDoublewordElement(32690).wordOrder(WordOrder.LSWMSW)), //
						m(GridConChannelId.CONTROL_IPU_3_PARAMETERS_U0_OFFSET_TO_CCU_VALUE,
								new FloatDoublewordElement(32692).wordOrder(WordOrder.LSWMSW)), //
						m(GridConChannelId.CONTROL_IPU_3_PARAMETERS_F0_OFFSET_TO_CCU_VALUE,
								new FloatDoublewordElement(32694).wordOrder(WordOrder.LSWMSW)), //
						m(GridConChannelId.CONTROL_IPU_3_PARAMETERS_Q_REF_OFFSET_TO_CCU_VALUE,
								new FloatDoublewordElement(32696).wordOrder(WordOrder.LSWMSW)), //
						m(GridConChannelId.CONTROL_IPU_3_PARAMETERS_P_REF_OFFSET_TO_CCU_VALUE,
								new FloatDoublewordElement(32698).wordOrder(WordOrder.LSWMSW)), //
						m(GridConChannelId.CONTROL_IPU_3_PARAMETERS_P_MAX_DISCHARGE,
								new FloatDoublewordElement(32700).wordOrder(WordOrder.LSWMSW)), //
						m(GridConChannelId.CONTROL_IPU_3_PARAMETERS_P_MAX_CHARGE,
								new FloatDoublewordElement(32702).wordOrder(WordOrder.LSWMSW)) //
				), new FC16WriteRegistersTask(32720, // IPU 4 control parameters
						m(GridConChannelId.CONTROL_IPU_4_DC_DC_CONVERTER_PARAMETERS_DC_VOLTAGE_SETPOINT,
								new FloatDoublewordElement(32720).wordOrder(WordOrder.LSWMSW)), //
						m(GridConChannelId.CONTROL_IPU_4_DC_DC_CONVERTER_PARAMETERS_WEIGHT_STRING_A,
								new FloatDoublewordElement(32722).wordOrder(WordOrder.LSWMSW)), //
						m(GridConChannelId.CONTROL_IPU_4_DC_DC_CONVERTER_PARAMETERS_WEIGHT_STRING_B,
								new FloatDoublewordElement(32724).wordOrder(WordOrder.LSWMSW)), //
						m(GridConChannelId.CONTROL_IPU_4_DC_DC_CONVERTER_PARAMETERS_WEIGHT_STRING_C,
								new FloatDoublewordElement(32726).wordOrder(WordOrder.LSWMSW)), //
						m(GridConChannelId.CONTROL_IPU_4_DC_DC_CONVERTER_PARAMETERS_I_REF_STRING_A,
								new FloatDoublewordElement(32728).wordOrder(WordOrder.LSWMSW)), //
						m(GridConChannelId.CONTROL_IPU_4_DC_DC_CONVERTER_PARAMETERS_I_REF_STRING_B,
								new FloatDoublewordElement(32730).wordOrder(WordOrder.LSWMSW)), //
						m(GridConChannelId.CONTROL_IPU_4_DC_DC_CONVERTER_PARAMETERS_I_REF_STRING_C,
								new FloatDoublewordElement(32732).wordOrder(WordOrder.LSWMSW)), //
						m(GridConChannelId.CONTROL_IPU_4_DC_DC_CONVERTER_PARAMETERS_DC_DC_STRING_CONTROL_MODE,
								new FloatDoublewordElement(32734).wordOrder(WordOrder.LSWMSW)) //
				)
				// Mirror values to check
				, new FC3ReadRegistersTask(32880, Priority.LOW, // Commands
						m(GridConChannelId.MIRROR_COMMAND_CONTROL_WORD,
								new UnsignedDoublewordElement(32880).wordOrder(WordOrder.LSWMSW)), //
						m(GridConChannelId.MIRROR_COMMAND_ERROR_CODE_FEEDBACK,
								new UnsignedDoublewordElement(32882).wordOrder(WordOrder.LSWMSW)), //
						m(GridConChannelId.MIRROR_COMMAND_CONTROL_PARAMETER_U0,
								new FloatDoublewordElement(32884).wordOrder(WordOrder.LSWMSW)),
						m(GridConChannelId.MIRROR_COMMAND_CONTROL_PARAMETER_F0,
								new FloatDoublewordElement(32886).wordOrder(WordOrder.LSWMSW)),
						m(GridConChannelId.MIRROR_COMMAND_CONTROL_PARAMETER_Q_REF,
								new FloatDoublewordElement(32888).wordOrder(WordOrder.LSWMSW)), //
						m(GridConChannelId.MIRROR_COMMAND_CONTROL_PARAMETER_P_REFERENCE,
								new FloatDoublewordElement(32890).wordOrder(WordOrder.LSWMSW)) //
				),
				new FC3ReadRegistersTask(32912, Priority.LOW,
						m(GridConChannelId.MIRROR_CONTROL_PARAMETER_U_Q_DROOP_MAIN,
								new FloatDoublewordElement(32912).wordOrder(WordOrder.LSWMSW)), //
						m(GridConChannelId.MIRROR_CONTROL_PARAMETER_U_Q_DROOP_T1_MAIN,
								new FloatDoublewordElement(32914).wordOrder(WordOrder.LSWMSW)), //
						m(GridConChannelId.MIRROR_CONTROL_PARAMETER_F_P_DRROP_MAIN,
								new FloatDoublewordElement(32916).wordOrder(WordOrder.LSWMSW)), //
						m(GridConChannelId.MIRROR_CONTROL_PARAMETER_F_P_DROOP_T1_MAIN,
								new FloatDoublewordElement(32918).wordOrder(WordOrder.LSWMSW)), //
						m(GridConChannelId.MIRROR_CONTROL_PARAMETER_Q_U_DROOP_MAIN,
								new FloatDoublewordElement(32920).wordOrder(WordOrder.LSWMSW)), //
						m(GridConChannelId.MIRROR_CONTROL_PARAMETER_Q_U_DEAD_BAND,
								new FloatDoublewordElement(32922).wordOrder(WordOrder.LSWMSW)), //
						m(GridConChannelId.MIRROR_CONTROL_PARAMETER_Q_LIMIT,
								new FloatDoublewordElement(32924).wordOrder(WordOrder.LSWMSW)), //
						m(GridConChannelId.MIRROR_CONTROL_PARAMETER_P_F_DROOP_MAIN,
								new FloatDoublewordElement(32926).wordOrder(WordOrder.LSWMSW)), //
						m(GridConChannelId.MIRROR_CONTROL_PARAMETER_P_F_DEAD_BAND,
								new FloatDoublewordElement(32928).wordOrder(WordOrder.LSWMSW)), //
						m(GridConChannelId.MIRROR_CONTROL_PARAMETER_P_U_DROOP,
								new FloatDoublewordElement(32930).wordOrder(WordOrder.LSWMSW)) //
				),
				new FC3ReadRegistersTask(32944, Priority.LOW,
						m(GridConChannelId.MIRROR_CONTROL_IPU_1_PARAMETERS_DC_VOLTAGE_SETPOINT,
								new FloatDoublewordElement(32944).wordOrder(WordOrder.LSWMSW)), //
						m(GridConChannelId.MIRROR_CONTROL_IPU_1_PARAMETERS_DC_CURRENT_SETPOINT,
								new FloatDoublewordElement(32946).wordOrder(WordOrder.LSWMSW)), //
						m(GridConChannelId.MIRROR_CONTROL_IPU_1_PARAMETERS_U0_OFFSET_TO_CCU_VALUE,
								new FloatDoublewordElement(32948).wordOrder(WordOrder.LSWMSW)), //
						m(GridConChannelId.MIRROR_CONTROL_IPU_1_PARAMETERS_F0_OFFSET_TO_CCU_VALUE,
								new FloatDoublewordElement(32950).wordOrder(WordOrder.LSWMSW)), //
						m(GridConChannelId.MIRROR_CONTROL_IPU_1_PARAMETERS_Q_REF_OFFSET_TO_CCU_VALUE,
								new FloatDoublewordElement(32952).wordOrder(WordOrder.LSWMSW)), //
						m(GridConChannelId.MIRROR_CONTROL_IPU_1_PARAMETERS_P_REF_OFFSET_TO_CCU_VALUE,
								new FloatDoublewordElement(32954).wordOrder(WordOrder.LSWMSW)) //
				),
				new FC3ReadRegistersTask(32976, Priority.LOW,
						m(GridConChannelId.MIRROR_CONTROL_IPU_2_PARAMETERS_DC_VOLTAGE_SETPOINT,
								new FloatDoublewordElement(32976).wordOrder(WordOrder.LSWMSW)), //
						m(GridConChannelId.MIRROR_CONTROL_IPU_2_PARAMETERS_DC_CURRENT_SETPOINT,
								new FloatDoublewordElement(32978).wordOrder(WordOrder.LSWMSW)), //
						m(GridConChannelId.MIRROR_CONTROL_IPU_2_PARAMETERS_U0_OFFSET_TO_CCU_VALUE,
								new FloatDoublewordElement(32980).wordOrder(WordOrder.LSWMSW)), //
						m(GridConChannelId.MIRROR_CONTROL_IPU_2_PARAMETERS_F0_OFFSET_TO_CCU_VALUE,
								new FloatDoublewordElement(32982).wordOrder(WordOrder.LSWMSW)), //
						m(GridConChannelId.MIRROR_CONTROL_IPU_2_PARAMETERS_Q_REF_OFFSET_TO_CCU_VALUE,
								new FloatDoublewordElement(32984).wordOrder(WordOrder.LSWMSW)), //
						m(GridConChannelId.MIRROR_CONTROL_IPU_2_PARAMETERS_P_REF_OFFSET_TO_CCU_VALUE,
								new FloatDoublewordElement(32986).wordOrder(WordOrder.LSWMSW)) //
				),
				new FC3ReadRegistersTask(33008, Priority.LOW,
						m(GridConChannelId.MIRROR_CONTROL_IPU_3_PARAMETERS_DC_VOLTAGE_SETPOINT,
								new FloatDoublewordElement(33008).wordOrder(WordOrder.LSWMSW)), //
						m(GridConChannelId.MIRROR_CONTROL_IPU_3_PARAMETERS_DC_CURRENT_SETPOINT,
								new FloatDoublewordElement(33010).wordOrder(WordOrder.LSWMSW)), //
						m(GridConChannelId.MIRROR_CONTROL_IPU_3_PARAMETERS_U0_OFFSET_TO_CCU_VALUE,
								new FloatDoublewordElement(33012).wordOrder(WordOrder.LSWMSW)), //
						m(GridConChannelId.MIRROR_CONTROL_IPU_3_PARAMETERS_F0_OFFSET_TO_CCU_VALUE,
								new FloatDoublewordElement(33014).wordOrder(WordOrder.LSWMSW)), //
						m(GridConChannelId.MIRROR_CONTROL_IPU_3_PARAMETERS_Q_REF_OFFSET_TO_CCU_VALUE,
								new FloatDoublewordElement(33016).wordOrder(WordOrder.LSWMSW)), //
						m(GridConChannelId.MIRROR_CONTROL_IPU_3_PARAMETERS_P_REF_OFFSET_TO_CCU_VALUE,
								new FloatDoublewordElement(33018).wordOrder(WordOrder.LSWMSW)) //
				),
				new FC3ReadRegistersTask(33040, Priority.LOW,
						m(GridConChannelId.MIRROR_CONTROL_IPU_4_DC_DC_CONVERTER_PARAMETERS_DC_VOLTAGE_SETPOINT,
								new FloatDoublewordElement(33040).wordOrder(WordOrder.LSWMSW)), //
						m(GridConChannelId.MIRROR_CONTROL_IPU_4_DC_DC_CONVERTER_PARAMETERS_WEIGHT_STRING_A,
								new FloatDoublewordElement(33042).wordOrder(WordOrder.LSWMSW)), //
						m(GridConChannelId.MIRROR_CONTROL_IPU_4_DC_DC_CONVERTER_PARAMETERS_WEIGHT_STRING_B,
								new FloatDoublewordElement(33044).wordOrder(WordOrder.LSWMSW)), //
						m(GridConChannelId.MIRROR_CONTROL_IPU_4_DC_DC_CONVERTER_PARAMETERS_WEIGHT_STRING_C,
								new FloatDoublewordElement(33046).wordOrder(WordOrder.LSWMSW)), //
						m(GridConChannelId.MIRROR_CONTROL_IPU_4_DC_DC_CONVERTER_PARAMETERS_I_REF_STRING_A,
								new FloatDoublewordElement(33048).wordOrder(WordOrder.LSWMSW)), //
						m(GridConChannelId.MIRROR_CONTROL_IPU_4_DC_DC_CONVERTER_PARAMETERS_I_REF_STRING_B,
								new FloatDoublewordElement(33050).wordOrder(WordOrder.LSWMSW)) //
				));

		// Calculate Total Active Power
		FloatReadChannel ap1 = this.channel(GridConChannelId.IPU_1_STATUS_DC_LINK_ACTIVE_POWER);
		FloatReadChannel ap2 = this.channel(GridConChannelId.IPU_2_STATUS_DC_LINK_ACTIVE_POWER);
		FloatReadChannel ap3 = this.channel(GridConChannelId.IPU_3_STATUS_DC_LINK_ACTIVE_POWER);
		final Consumer<Value<Float>> calculateActivePower = ignoreValue -> {
			float ipu1 = ap1.getNextValue().orElse(0f);
			float ipu2 = ap2.getNextValue().orElse(0f);
			float ipu3 = ap3.getNextValue().orElse(0f);
			this.getActivePower().setNextValue((ipu1 + ipu2 + ipu3) * -1);
		};
		ap1.onSetNextValue(calculateActivePower);
		ap2.onSetNextValue(calculateActivePower);
		ap3.onSetNextValue(calculateActivePower);

		return protocol;
	}

	@Override
	protected ModbusProtocol defineModbusProtocol() {
		return defineModbusProtocol(0);
	}

	private void setOutputSyncDeviceBridge(boolean value) {
		BooleanWriteChannel outputSyncDeviceBridge = this.outputSyncDeviceBridgeComponent
				.channel(this.outputSyncDeviceBridge.getChannelId());
		this.setOutput(outputSyncDeviceBridge, value);
	}

	/**
	 * Helper function to switch an output if it was not switched before.
	 *
	 * @param value true to switch ON, false to switch ON
	 */
	private void setOutput(BooleanWriteChannel channel, boolean value) {
		Optional<Boolean> currentValueOpt = channel.value().asOptional();
		if (!currentValueOpt.isPresent() || currentValueOpt.get() != value) {
			log.info("Set output [" + channel.address() + "] " + (value ? "ON" : "OFF") + ".");
			try {
				channel.setNextWriteValue(value);
			} catch (OpenemsException e) {
				this.logError(this.log, "Unable to set output: [" + channel.address() + "] " + e.getMessage());
			}
		}
	}

	@Override
	public ModbusSlaveTable getModbusSlaveTable() {
		return new ModbusSlaveTable( //
				OpenemsComponent.getModbusSlaveNatureTable(), //
				SymmetricEss.getModbusSlaveNatureTable(), //
				ManagedSymmetricEss.getModbusSlaveNatureTable(), //
				ModbusSlaveNatureTable.of(GridconPCS.class, 300) //
						.build());
	}
}<|MERGE_RESOLUTION|>--- conflicted
+++ resolved
@@ -233,13 +233,6 @@
 				"Modbus", config.modbus_id());
 	}
 
-<<<<<<< HEAD
-=======
-//	private void mapToChannel(String bit, GridConChannelId id) {
-//		this.channel(id).setNextValue(bit.equals("1"));
-//	}
-
->>>>>>> 874ddd8d
 	@Deactivate
 	protected void deactivate() {
 		super.deactivate();

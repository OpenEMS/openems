--- conflicted
+++ resolved
@@ -42,10 +42,6 @@
 import io.openems.edge.common.channel.BooleanWriteChannel;
 import io.openems.edge.common.channel.FloatReadChannel;
 import io.openems.edge.common.channel.FloatWriteChannel;
-<<<<<<< HEAD
-import io.openems.edge.common.channel.StateChannel;
-=======
->>>>>>> 0b35aab5
 import io.openems.edge.common.channel.value.Value;
 import io.openems.edge.common.component.ComponentManager;
 import io.openems.edge.common.component.OpenemsComponent;
@@ -59,10 +55,6 @@
 import io.openems.edge.ess.api.SymmetricEss;
 import io.openems.edge.ess.mr.gridcon.enums.ErrorCodeChannelId0;
 import io.openems.edge.ess.mr.gridcon.enums.ErrorCodeChannelId1;
-<<<<<<< HEAD
-import io.openems.edge.ess.mr.gridcon.enums.ErrorStateMachine;
-=======
->>>>>>> 0b35aab5
 import io.openems.edge.ess.mr.gridcon.enums.GridConChannelId;
 import io.openems.edge.ess.mr.gridcon.enums.InverterCount;
 import io.openems.edge.ess.mr.gridcon.writeutils.DcdcControl;
@@ -72,7 +64,6 @@
 import io.openems.edge.ess.power.api.Power;
 import io.openems.edge.ess.power.api.Pwr;
 import io.openems.edge.ess.power.api.Relationship;
-import io.openems.edge.meter.api.SymmetricMeter;
 
 @Designate(ocd = Config.class, factory = true)
 @Component( //
@@ -84,24 +75,6 @@
 public class GridconPCS extends AbstractOpenemsModbusComponent
 		implements ManagedSymmetricEss, SymmetricEss, OpenemsComponent, EventHandler, ModbusSlave {
 
-<<<<<<< HEAD
-	protected static final float ON_GRID_FREQUENCY_FACTOR = 1.035f;
-	protected static final float ON_GRID_VOLTAGE_FACTOR = 0.97f;
-
-	private static final float OFF_GRID_FREQUENCY_FACTOR = 1.0f;
-	private static final float OFF_GRID_VOLTAGE_FACTOR = 1.0f;
-
-	// public static final int MAX_POWER_PER_INVERTER = 41_900; // experimentally
-	// measured
-	public static final int MAX_POWER_PER_INVERTER = 40000; // experimentally measured
-
-	private static final float DC_LINK_VOLTAGE_SETPOINT = 800f;
-	private static final int TIME_UNTIL_ERRORS_SHOULD_BE_ACKNOWLEDGED_SECONDS = 15;
-	private static final float DC_LINK_VOLTAGE_TOLERANCE_VOLT = 20;
-//	private static final float MAX_CHARGE_W = 86 * 1000;
-//	private static final float MAX_DISCHARGE_W = 86 * 1000;
-
-=======
 	public static final float DC_LINK_VOLTAGE_SETPOINT = 800f;
 	public static final float DC_LINK_VOLTAGE_TOLERANCE_VOLT = 20;
 
@@ -113,16 +86,11 @@
 	protected static final float OFF_GRID_FREQUENCY_FACTOR = 1.012f;
 	protected static final float OFF_GRID_VOLTAGE_FACTOR = 1.0f;
 		
->>>>>>> 0b35aab5
 	private final Logger log = LoggerFactory.getLogger(GridconPCS.class);
-	private final ErrorHandler errorHandler;
-
-<<<<<<< HEAD
-=======
+
 	// State-Machines
 	private final StateMachine stateMachine;
 
->>>>>>> 0b35aab5
 	protected Config config;
 
 	@Reference
@@ -134,13 +102,6 @@
 	@Reference
 	protected ComponentManager componentManager;
 
-<<<<<<< HEAD
-	// TODO should be private
-	protected StateMachine state = StateMachine.UNDEFINED;
-
-
-=======
->>>>>>> 0b35aab5
 	public GridconPCS() {
 		super(//
 				OpenemsComponent.ChannelId.values(), //
@@ -150,11 +111,7 @@
 				ErrorCodeChannelId1.values(), //
 				GridConChannelId.values() //
 		);
-<<<<<<< HEAD
-		this.errorHandler = new ErrorHandler(this);
-=======
 		this.stateMachine = new StateMachine(this);
->>>>>>> 0b35aab5
 	}
 
 	@Reference(policy = ReferencePolicy.STATIC, policyOption = ReferencePolicyOption.GREEDY, cardinality = ReferenceCardinality.MANDATORY)
@@ -221,11 +178,7 @@
 	 * @throws OpenemsNamedException
 	 * @throws IllegalArgumentException
 	 */
-<<<<<<< HEAD
-	protected void setHardResetContactor(boolean closed) throws IllegalArgumentException, OpenemsNamedException {
-=======
 	public void setHardResetContactor(boolean closed) throws IllegalArgumentException, OpenemsNamedException {
->>>>>>> 0b35aab5
 		BooleanWriteChannel channelHardReset = this.componentManager
 				.getChannel(ChannelAddress.fromString(this.config.outputMRHardReset()));
 		channelHardReset.setNextWriteValue(closed);
@@ -306,260 +259,6 @@
 	}
 
 	/**
-<<<<<<< HEAD
-	 * Handles the main State-Machine.
-	 * 
-	 * @throws IllegalArgumentException
-	 * @throws OpenemsNamedException
-	 */
-	private void handleStateMachine() throws IllegalArgumentException, OpenemsNamedException {
-		// Grid-Mode handling
-		GridMode gridMode = this.getGridMode().getNextValue().asEnum();
-		switch (gridMode) {
-		case ON_GRID:
-			this.handleOnGrid();
-			break;
-		case OFF_GRID:
-			this.handleOffGrid();
-			break;
-		case UNDEFINED:
-			break;
-		}
-
-		// Handle State-Machine
-		switch (this.state) {
-		case ONGRID_IDLE:
-			this.handleOnGridIdle();
-			break;
-
-		case ONGRID_NORMAL_OPERATION:
-			this.handleOnGridNormalOperation();
-			break;
-
-		case UNDEFINED:
-			this.handleUndefined();
-			break;
-
-		case ONGRID_ERROR:
-			this.handleOnGridError();
-			break;
-		case OFFGRID:
-			this.handleOffGridState();
-			break;
-
-		}
-
-	}
-
-	/**
-	 * Handles generic On-Grid.
-	 * 
-	 * @throws OpenemsNamedException
-	 * @throws IllegalArgumentException
-	 */
-	private void handleOnGrid() throws IllegalArgumentException, OpenemsNamedException {
-		log.info("Set K1 OFF");
-		// Always set OutputSyncDeviceBridge OFF in On-Grid state
-		this.setOutputSyncDeviceBridge(false);
-	}
-	
-	/**
-	 * Handles generic Off-Grid.
-	 * 
-	 * @throws OpenemsNamedException
-	 * @throws IllegalArgumentException
-	 */
-	private void handleOffGrid() throws IllegalArgumentException, OpenemsNamedException {
-		log.info("Set K1 ON");
-		// Always set OutputSyncDeviceBridge ON in Off-Grid state
-		this.setOutputSyncDeviceBridge(true);
-	}
-	
-	/**
-	 * Handles idle operation in On-Grid -> tries to start the inverter.
-	 * 
-	 * @throws OpenemsNamedException
-	 * @throws IllegalArgumentException
-	 */
-	private void handleOnGridIdle() throws IllegalArgumentException, OpenemsNamedException {
-		// Verify State-Machine
-		GridMode gridMode = this.getGridMode().getNextValue().asEnum();
-		CCUState ccuState = this.getCurrentState();
-		if (gridMode != GridMode.ON_GRID || ccuState != CCUState.IDLE) {
-			this.state = StateMachine.UNDEFINED;
-			return;
-		}
-
-		InverterCount inverterCount = this.config.inverterCount();
-		new CommandControlRegisters() //
-				// Start system
-				.play(true) //
-
-				.syncApproval(true) //
-				.blackstartApproval(false).shortCircuitHandling(true) //
-				.modeSelection(CommandControlRegisters.Mode.CURRENT_CONTROL) //
-				.parameterSet1(true) //
-				.parameterU0(ON_GRID_VOLTAGE_FACTOR) //
-				.parameterF0(ON_GRID_FREQUENCY_FACTOR) //
-				.enableIpus(inverterCount) //
-				.writeToChannels(this);
-		new CcuControlParameters() //
-				.pControlMode(PControlMode.ACTIVE_POWER_CONTROL) //
-				.qLimit(1f) //
-				.writeToChannels(this);
-		this.setIpuControl();
-
-	}
-
-	/**
-	 * Handles normal operation in On-Grid.
-	 * 
-	 * @throws OpenemsNamedException
-	 * @throws IllegalArgumentException
-	 */
-	LocalDateTime lastTimeInSwitchedToOnGridNormal = null;
-	private int DELAY_TIME_NORMAL_OPERATION = 30;
-
-	private void handleOnGridNormalOperation() throws IllegalArgumentException, OpenemsNamedException {
-		// Verify State-Machine
-		GridMode gridMode = this.getGridMode().getNextValue().asEnum();
-		CCUState ccuState = this.getCurrentState();
-		if (gridMode != GridMode.ON_GRID || ccuState != CCUState.RUN) {
-			this.state = StateMachine.UNDEFINED;
-			return;
-		}
-
-		if (isLinkVoltageTooLow()) {
-			System.out.println("Link voltage too low!!");
-
-			if (this.lastTimeInSwitchedToOnGridNormal == null) {
-				this.lastTimeInSwitchedToOnGridNormal = LocalDateTime.now();
-			}
-			if (this.lastTimeInSwitchedToOnGridNormal.plusSeconds(DELAY_TIME_NORMAL_OPERATION)
-					.isBefore(LocalDateTime.now())) {
-
-				System.out.println("delay time passed, setting it to error");
-				
-				this.state = StateMachine.ONGRID_ERROR;
-				this.errorHandler.setState(ErrorStateMachine.HARD_RESET);
-				this.lastTimeInSwitchedToOnGridNormal = null;
-				return;
-			}
-		}
-
-		InverterCount inverterCount = this.config.inverterCount();
-		new CommandControlRegisters() //
-				.syncApproval(true) //
-				.blackstartApproval(false).shortCircuitHandling(true) //
-				.modeSelection(CommandControlRegisters.Mode.CURRENT_CONTROL) //
-				.parameterSet1(true) //
-				.parameterU0(ON_GRID_VOLTAGE_FACTOR) //
-				.parameterF0(ON_GRID_FREQUENCY_FACTOR) //
-				.enableIpus(inverterCount) //
-				.writeToChannels(this);
-		new CcuControlParameters() //
-				.pControlMode(PControlMode.ACTIVE_POWER_CONTROL) //
-				.qLimit(1f) //
-				.writeToChannels(this);
-		this.setIpuControl();
-	}
-
-	private boolean isLinkVoltageTooLow() {
-		FloatReadChannel frc = this.channel(GridConChannelId.DCDC_STATUS_DC_LINK_POSITIVE_VOLTAGE);
-		Optional<Float> linkVoltageOpt = frc.value().asOptional();
-		if (!linkVoltageOpt.isPresent()) {
-			return false;
-		}
-
-		float linkVoltage = linkVoltageOpt.get();
-		float difference = Math.abs(GridconPCS.DC_LINK_VOLTAGE_SETPOINT - linkVoltage);
-
-		return (difference > GridconPCS.DC_LINK_VOLTAGE_TOLERANCE_VOLT);
-	}
-
-	/**
-	 * Handles normal operation in On-Grid.
-	 * 
-	 * @throws OpenemsNamedException
-	 * @throws IllegalArgumentException
-	 */
-	private void handleUndefined() throws IllegalArgumentException, OpenemsNamedException {
-		if (this.errorHandler.timeWhenErrorsHasBeenAcknowledged != null
-				&& this.errorHandler.timeWhenErrorsHasBeenAcknowledged
-						.plusSeconds(TIME_UNTIL_ERRORS_SHOULD_BE_ACKNOWLEDGED_SECONDS).isAfter(LocalDateTime.now())) {
-			return;
-		} else {
-			this.errorHandler.timeWhenErrorsHasBeenAcknowledged = null;
-		}
-		
-		lastTimeInSwitchedToOnGridNormal = null;
-
-		BooleanReadChannel channelHardReset = this.componentManager
-				.getChannel(ChannelAddress.fromString(this.config.outputMRHardReset()));
-		if (channelHardReset.value().orElse(false)) {
-			this.setHardResetContactor(false);
-		}
-
-		GridMode gridMode = this.getGridMode().getNextValue().asEnum();
-		CCUState ccuState = this.getCurrentState();
-		StateChannel errorChannel = this.errorHandler.getErrorChannel();
-
-		switch (gridMode) {
-		case ON_GRID:
-			if (ccuState == CCUState.ERROR && errorChannel != null) { // TODO Check && condition, without it (||
-				// instead), gridcon remains always in error
-				this.state = StateMachine.ONGRID_ERROR;
-
-			} else if (ccuState == CCUState.RUN) {
-				this.state = StateMachine.ONGRID_NORMAL_OPERATION;
-
-			} else if (ccuState == CCUState.IDLE) {
-				this.state = StateMachine.ONGRID_IDLE;
-
-			} else if (this.state == StateMachine.OFFGRID) {
-				// stay in OFFGRID state -> going On-Grid
-
-			} else {
-				this.state = StateMachine.UNDEFINED;
-			}
-			break;
-
-		case OFF_GRID:
-			this.state = StateMachine.OFFGRID;
-			break;
-
-		case UNDEFINED:
-			break;
-		}
-
-		if (gridMode == GridMode.ON_GRID || gridMode == GridMode.OFF_GRID) {
-
-		} else {
-			this.log.warn("State-Machine UNDEFINED. Grid-Mode [" + gridMode + "] CCU-State [" + ccuState.toString()
-					+ "] Error [" + errorChannel + "]");
-
-			this.state = StateMachine.UNDEFINED;
-		}
-
-		// TODO weitere States, z. B. Going_ON_GRID, OFF_GRID,...
-
-//		return StateMachine.ONGRID_NORMAL_OPERATION;
-
-	}
-
-	/**
-	 * Handles On-Grid Error.
-	 * 
-	 * @throws OpenemsNamedException
-	 * @throws IllegalArgumentException
-	 */
-	private void handleOnGridError() throws IllegalArgumentException, OpenemsNamedException {
-		this.errorHandler.handleStateMachine();
-	}
-
-	/**
-=======
->>>>>>> 0b35aab5
 	 * Sets the IPU-settings for Inverter-Control and DCDC-Control.
 	 * 
 	 * @throws IllegalArgumentException
@@ -598,10 +297,6 @@
 				.writeToChannels(this);
 	}
 
-<<<<<<< HEAD
-
-=======
->>>>>>> 0b35aab5
 	@Override
 	public String debugLog() {
 		return "SoC:" + this.getSoc().value().asString() //
@@ -793,109 +488,6 @@
 		return 100; // TODO estimated value
 	}
 
-<<<<<<< HEAD
-	LocalDateTime offGridDetected;
-	long DO_NOTHING_IN_OFFGRID_FOR_THE_FIRST_SECONDS = 5;
-
-	private void handleOffGridState() throws OpenemsNamedException {
-		System.out.println("in handling off grid!");
-
-		if (offGridDetected == null) {
-			System.out.println("setting time variable");
-			offGridDetected = LocalDateTime.now();
-			return;
-		}
-
-		if (offGridDetected.plusSeconds(DO_NOTHING_IN_OFFGRID_FOR_THE_FIRST_SECONDS).isAfter(LocalDateTime.now())) {
-			System.out.println("waiting the first seconds if off grid is detected");
-			return;
-		}
-
-		System.out.println("do normal off grid handling");
-
-		// Measured by Grid-Meter, grid Values
-		SymmetricMeter gridMeter = this.componentManager.getComponent(this.config.meter());
-
-		int gridFreq = gridMeter.getFrequency().value().orElse(-1);
-		int gridVolt = gridMeter.getVoltage().value().orElse(-1);
-
-		log.info("GridFreq: " + gridFreq + ", GridVolt: " + gridVolt);
-
-		if (gridFreq == 0 || gridFreq < 49_700 || gridFreq > 50_300 || //
-				gridVolt == 0 || gridVolt < 215_000 || gridVolt > 245_000) {
-			log.info("Off-Grid -> F/U 1");
-			System.out.println("off grid --> setting ");
-			/*
-			 * Off-Grid
-			 */
-			doNormalBlackStartMode();
-
-		} else {
-			/*
-			 * Going On-Grid
-			 */
-			doBlackStartGoingOnGrid(gridFreq, gridVolt);
-		}
-
-	}
-
-	private void doBlackStartGoingOnGrid(int gridFreq, int gridVolt) throws IllegalArgumentException, OpenemsNamedException {
-		System.out.println("going on grid -->  ");
-		int invSetFreq = gridFreq +( 200); // add 200 mHz
-		int invSetVolt = gridVolt + 5_000; // add 5 V
-		float invSetFreqNormalized = invSetFreq / 50_000f;
-		float invSetVoltNormalized = invSetVolt / 230_000f;
-		log.info("Going On-Grid -> F/U " + invSetFreq + ", " + invSetVolt + ", " + invSetFreqNormalized + ", "
-				+ invSetVoltNormalized);
-
-		System.out.println("Write parameters for off grid and adapted parameters for u0 and f0");
-
-			InverterCount inverterCount = this.config.inverterCount();
-			new CommandControlRegisters() //
-					.play(true) //
-					.ready(false) //
-					.acknowledge(false) //
-					.stop(false) //
-					
-					.syncApproval(false) //
-					.blackstartApproval(true) //
-					.shortCircuitHandling(false) //
-					.modeSelection(CommandControlRegisters.Mode.VOLTAGE_CONTROL) //
-					.enableIpus(inverterCount) //
-					
-					.parameterU0(invSetVoltNormalized) //
-					.parameterF0(invSetFreqNormalized) //
-					
-					.writeToChannels(this);
-			new CcuControlParameters() //
-					.pControlMode(PControlMode.DISABLED) //
-					.qLimit(1f) //
-					.writeToChannels(this);
-			this.setIpuControl();
-	}
-
-	private void doNormalBlackStartMode() throws IllegalArgumentException, OpenemsNamedException {
-		System.out.println("Write channels for blackstart mode");
-
-			InverterCount inverterCount = this.config.inverterCount();
-			new CommandControlRegisters() //
-					.play(true) //
-					.syncApproval(false) //
-					.blackstartApproval(true)
-					.modeSelection(CommandControlRegisters.Mode.VOLTAGE_CONTROL) //
-					.enableIpus(inverterCount) //
-					.parameterF0(OFF_GRID_FREQUENCY_FACTOR) //
-					.parameterU0(OFF_GRID_VOLTAGE_FACTOR) //
-					.writeToChannels(this);
-			new CcuControlParameters() //
-					.pControlMode(PControlMode.DISABLED) //
-					.qLimit(1f) //
-					.writeToChannels(this);
-			this.setIpuControl();
-	}
-
-=======
->>>>>>> 0b35aab5
 	/**
 	 * Gets all Batteries.
 	 * 

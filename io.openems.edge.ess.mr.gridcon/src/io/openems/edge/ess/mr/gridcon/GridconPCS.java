--- conflicted
+++ resolved
@@ -78,13 +78,8 @@
 	public static final float ON_GRID_FREQUENCY_FACTOR = 1.035f;
 	public static final float ON_GRID_VOLTAGE_FACTOR = 0.97f;
 
-<<<<<<< HEAD
 	private static final float OFF_GRID_FREQUENCY_FACTOR = 1.012f;
 	private static final float OFF_GRID_VOLTAGE_FACTOR = 1.0f;
-=======
-	public static final float OFF_GRID_FREQUENCY_FACTOR = 1.0f;
-	public static final float OFF_GRID_VOLTAGE_FACTOR = 1.0f;
->>>>>>> 2ad4b214
 
 	// public static final int MAX_POWER_PER_INVERTER = 41_900; // experimentally
 	// measured
@@ -493,11 +488,10 @@
 		return 100; // TODO estimated value
 	}
 
-<<<<<<< HEAD
 	LocalDateTime offGridDetected;
 	long DO_NOTHING_IN_OFFGRID_FOR_THE_FIRST_SECONDS = 5;
 
-	private void handleOffGridState() throws OpenemsNamedException {
+private void handleOffGridState() throws OpenemsNamedException {
 		System.out.println("in handling off grid!");
 
 		if (offGridDetected == null) {
@@ -563,11 +557,11 @@
 		}
 
 	}
-	
+
 	private void doBlackStartGoingOnGrid(int gridFreq, int gridVolt) throws IllegalArgumentException, OpenemsNamedException {
 		System.out.println("going on grid -->  ");
-		int invSetFreq = gridFreq + this.config.overFrequency();   
-		int invSetVolt = gridVolt + this.config.overVoltage();  
+		int invSetFreq = gridFreq + this.config.overFrequency(); // add default 200 mHz  
+		int invSetVolt = gridVolt + this.config.overVoltage(); // add default 2 V 
 		float invSetFreqNormalized = invSetFreq / 50_000f;
 		float invSetVoltNormalized = invSetVolt / 230_000f;
 		log.info("Going On-Grid -> F/U " + invSetFreq + ", " + invSetVolt + ", " + invSetFreqNormalized + ", "
@@ -619,8 +613,6 @@
 			this.setIpuControl();
 	}
 
-=======
->>>>>>> 2ad4b214
 	/**
 	 * Gets all Batteries.
 	 * 

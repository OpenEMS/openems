package io.openems.backend.timedata.influx;

import java.time.ZonedDateTime;
import java.util.HashMap;
import java.util.Map;
import java.util.Map.Entry;
import java.util.Optional;
import java.util.Set;
import java.util.concurrent.TimeUnit;
import java.util.regex.Matcher;
import java.util.regex.Pattern;

import org.influxdb.InfluxDB;
import org.influxdb.InfluxDBIOException;
import org.influxdb.dto.BatchPoints;
import org.influxdb.dto.Point;
import org.influxdb.dto.Point.Builder;
import org.osgi.service.component.annotations.Activate;
import org.osgi.service.component.annotations.Component;
import org.osgi.service.component.annotations.ConfigurationPolicy;
import org.osgi.service.component.annotations.Deactivate;
import org.osgi.service.component.annotations.Reference;
import org.osgi.service.metatype.annotations.Designate;
import org.slf4j.Logger;
import org.slf4j.LoggerFactory;

import com.google.common.collect.ObjectArrays;
import com.google.common.collect.TreeBasedTable;
import com.google.gson.JsonElement;
import com.google.gson.JsonPrimitive;

import io.openems.backend.common.component.AbstractOpenemsBackendComponent;
import io.openems.backend.metadata.api.Edge;
import io.openems.backend.metadata.api.Metadata;
import io.openems.backend.timedata.api.Timedata;
import io.openems.backend.timedata.core.EdgeCache;
import io.openems.common.exceptions.OpenemsError.OpenemsNamedException;
import io.openems.common.exceptions.OpenemsException;
import io.openems.common.types.ChannelAddress;
import io.openems.shared.influxdb.InfluxConnector;
import io.openems.shared.influxdb.InfluxConstants;

@Designate(ocd = Config.class, factory = false)
@Component(name = "Timedata.InfluxDB", configurationPolicy = ConfigurationPolicy.REQUIRE)
public class Influx extends AbstractOpenemsBackendComponent implements Timedata {

	private static final String TMP_MINI_MEASUREMENT = "minies";
	private static final Pattern NAME_NUMBER_PATTERN = Pattern.compile("[^0-9]+([0-9]+)$");

	private final Logger log = LoggerFactory.getLogger(Influx.class);
	private final Map<String, EdgeCache> edgeCacheMap = new HashMap<>();

	private InfluxConnector influxConnector = null;

	public Influx() {
		super("Timedata.InfluxDB");
	}

	@Reference
	protected volatile Metadata metadata;

	@Activate
	void activate(Config config) throws OpenemsException {
		this.logInfo(this.log, "Activate [url=" + config.url() + ";port=" + config.port() + ";database="
				+ config.database() + ";username=" + config.username() + ";password="
				+ (config.password() != null ? "ok" : "NOT_SET") + ";measurement=" + config.measurement() + "]");

		this.influxConnector = new InfluxConnector(config.url(), config.port(), config.username(), config.password(),
				config.database());
	}

	@Deactivate
	void deactivate() {
		this.logInfo(this.log, "Deactivate");
		if (this.influxConnector != null) {
			this.influxConnector.deactivate();
		}
	}

	@Override
	public void write(String edgeId, TreeBasedTable<Long, ChannelAddress, JsonElement> data) throws OpenemsException {
		// parse the numeric EdgeId
		int influxEdgeId = Influx.parseNumberFromName(edgeId);

		// get existing or create new DeviceCache
		EdgeCache edgeCache = this.edgeCacheMap.get(edgeId);
		if (edgeCache == null) {
			edgeCache = new EdgeCache();
			this.edgeCacheMap.put(edgeId, edgeCache);
		}

		/*
		 * Prepare data table. Takes entries starting with eldest timestamp (ascending
		 * order)
		 */
		for (Entry<Long, Map<ChannelAddress, JsonElement>> entry : data.rowMap().entrySet()) {
			Long timestamp = entry.getKey();

			// Check if cache is valid (it is not elder than 5 minutes compared to this
			// timestamp)
			long cacheTimestamp = edgeCache.getTimestamp();
			if (timestamp < cacheTimestamp) {
				// incoming data is older than cache -> do not apply cache

			} else {
				// incoming data is more recent than cache
				if (timestamp < cacheTimestamp + 5 * 60 * 1000) {
					// cache is valid (not elder than 5 minutes)
					for (Entry<ChannelAddress, JsonElement> cacheEntry : edgeCache.getChannelCacheEntries()
							.entrySet()) {
						ChannelAddress channel = cacheEntry.getKey();
						// check if there is a current value for this timestamp + channel
						JsonElement existingValue = data.get(timestamp, channel);
						if (existingValue == null) {
							// if not -> add cache data to write data
							data.put(timestamp, channel, cacheEntry.getValue());
						}
					}
				} else {
					// cache is not anymore valid (elder than 5 minutes)
					if (cacheTimestamp != 0L) {
						this.logInfo(this.log, "Edge [" + edgeId + "]: invalidate cache for influxId [" + influxEdgeId
								+ "]. This timestamp [" + timestamp + "]. Cache timestamp [" + cacheTimestamp + "]");
					}
					// clear cache
					edgeCache.clear();
				}

				// update cache
				edgeCache.setTimestamp(timestamp);
				for (Entry<ChannelAddress, JsonElement> channelEntry : entry.getValue().entrySet()) {
					edgeCache.putToChannelCache(channelEntry.getKey(), channelEntry.getValue());
				}
			}
		}

		// Write data to default location
		this.writeData(influxEdgeId, data);

		// Hook to continue writing data to old Mini monitoring
		this.writeDataToOldMiniMonitoring(edgeId, influxEdgeId, data);
	}

	/**
	 * Actually writes the data to InfluxDB.
	 * 
	 * @param influxEdgeId the unique, numeric identifier of the Edge
	 * @param data         the data
	 */
	private void writeData(int influxEdgeId, TreeBasedTable<Long, ChannelAddress, JsonElement> data) {
		InfluxDB influxDb = this.influxConnector.getConnection();

		BatchPoints batchPoints = BatchPoints.database(this.influxConnector.getDatabase()) //
				.tag(InfluxConstants.TAG, String.valueOf(influxEdgeId)) //
				.build();

		for (Entry<Long, Map<ChannelAddress, JsonElement>> entry : data.rowMap().entrySet()) {
			Long timestamp = entry.getKey();
			// this builds an InfluxDB record ("point") for a given timestamp
			Builder builder = Point.measurement(InfluxConnector.MEASUREMENT).time(timestamp, TimeUnit.MILLISECONDS);
			for (Entry<ChannelAddress, JsonElement> channelEntry : entry.getValue().entrySet()) {
				Influx.addValue(builder, channelEntry.getKey().toString(), channelEntry.getValue());
			}
			batchPoints.point(builder.build());
		}

		// write to DB
		try {
			influxDb.write(batchPoints);
		} catch (InfluxDBIOException e) {
			this.logError(this.log, "Unable to write data: " + e.getMessage());
		}
	}

	public static Integer parseNumberFromName(String name) throws OpenemsException {
		try {
			Matcher matcher = NAME_NUMBER_PATTERN.matcher(name);
			if (matcher.find()) {
				String nameNumberString = matcher.group(1);
				return Integer.parseInt(nameNumberString);
			}
		} catch (NullPointerException e) {
			/* ignore */
		}
		throw new OpenemsException("Unable to parse number from name [" + name + "]");
	}

	@Override
	public TreeBasedTable<ZonedDateTime, ChannelAddress, JsonElement> queryHistoricData(String edgeId,
			ZonedDateTime fromDate, ZonedDateTime toDate, Set<ChannelAddress> channels, int resolution)
			throws OpenemsNamedException {
		// parse the numeric EdgeId
		Optional<Integer> influxEdgeId = Optional.of(Influx.parseNumberFromName(edgeId));

		return this.influxConnector.queryHistoricData(influxEdgeId, fromDate, toDate, channels, resolution);
	}

	/**
	 * Adds the value in the correct data format for InfluxDB.
	 *
	 * @param builder the Influx PointBuilder
	 * @param field   the field name
	 * @param element the value
	 * @return
	 */
	private static void addValue(Builder builder, String field, JsonElement element) {
		if (element == null || element.isJsonNull()) {
			// do not add
			return;
		}
		if (element.isJsonPrimitive()) {
			JsonPrimitive value = element.getAsJsonPrimitive();
			if (value.isNumber()) {
				try {
					builder.addField(field, Long.parseLong(value.toString()));
				} catch (NumberFormatException e1) {
					try {
						builder.addField(field, Double.parseDouble(value.toString()));
					} catch (NumberFormatException e2) {
						builder.addField(field, value.getAsNumber());
					}
				}
			} else if (value.isBoolean()) {
				builder.addField(field, value.getAsBoolean());
			} else if (value.isString()) {
				builder.addField(field, value.getAsString());
			} else {
				builder.addField(field, value.toString());
			}
		} else {
			builder.addField(field, element.toString());
		}
	}

	/**
	 * Writes data to old database for old Mini monitoring.
	 * 
	 * </p>
	 * XXX remove after full migration
	 *
	 * @param edgeId   the Edge-ID
	 * @param influxId the Influx-Edge-ID
	 * @param data     the received data
	 * @throws OpenemsException on error
	 */
	private void writeDataToOldMiniMonitoring(String edgeId, int influxId,
			TreeBasedTable<Long, ChannelAddress, JsonElement> data) throws OpenemsException {
		Edge edge = this.metadata.getEdgeOrError(edgeId);
		if (!edge.getProducttype().equals("MiniES 3-3")) {
			return;
		}

		InfluxDB influxDb = this.influxConnector.getConnection();

		BatchPoints batchPoints = BatchPoints.database(this.influxConnector.getDatabase()) //
				.tag(InfluxConstants.TAG, String.valueOf(influxId)) //
				.build();

		for (Entry<Long, Map<ChannelAddress, JsonElement>> entry : data.rowMap().entrySet()) {
			Long timestamp = entry.getKey();
			Builder builder = Point.measurement(TMP_MINI_MEASUREMENT).time(timestamp, TimeUnit.MILLISECONDS);

			Map<String, Object> fields = new HashMap<>();

			for (Entry<ChannelAddress, JsonElement> valueEntry : entry.getValue().entrySet()) {
				String channel = valueEntry.getKey().toString();
				JsonElement element = valueEntry.getValue();
				if (!element.isJsonPrimitive()) {
					continue;
				}
				JsonPrimitive jValue = element.getAsJsonPrimitive();
				if (!jValue.isNumber()) {
					continue;
				}
				long value = jValue.getAsNumber().longValue();

				// convert channel ids to old identifiers
				if (channel.equals("ess0/Soc")) {
					fields.put("Stack_SOC", value);
					edge.setSoc((int) value);
				} else if (channel.equals("meter0/ActivePower")) {
					fields.put("PCS_Grid_Power_Total", value * -1);
				} else if (channel.equals("meter1/ActivePower")) {
					fields.put("PCS_PV_Power_Total", value);
				} else if (channel.equals("meter2/ActivePower")) {
					fields.put("PCS_Load_Power_Total", value);
				}

				// from here value needs to be divided by 10 for backwards compatibility
				value = value / 10;
				if (channel.equals("meter2/Energy")) {
					fields.put("PCS_Summary_Consumption_Accumulative_cor", value);
					fields.put("PCS_Summary_Consumption_Accumulative", value);
				} else if (channel.equals("meter0/BuyFromGridEnergy")) {
					fields.put("PCS_Summary_Grid_Buy_Accumulative_cor", value);
					fields.put("PCS_Summary_Grid_Buy_Accumulative", value);
				} else if (channel.equals("meter0/SellToGridEnergy")) {
					fields.put("PCS_Summary_Grid_Sell_Accumulative_cor", value);
					fields.put("PCS_Summary_Grid_Sell_Accumulative", value);
				} else if (channel.equals("meter1/EnergyL1")) {
					fields.put("PCS_Summary_PV_Accumulative_cor", value);
					fields.put("PCS_Summary_PV_Accumulative", value);
				}
			}

			if (fields.size() > 0) {
				builder.fields(fields);
				batchPoints.point(builder.build());
			}
		}

		// write to DB
		influxDb.write(batchPoints);
	}

	@Override
	public Optional<JsonElement> getChannelValue(String edgeId, ChannelAddress address) {
		EdgeCache cache = this.edgeCacheMap.get(edgeId);
		if (cache != null) {
			Optional<Edge> edgeOpt = this.metadata.getEdge(edgeId);
			if (!edgeOpt.isPresent()) {
				return cache.getChannelValue(address);
			}
			Edge edge = edgeOpt.get();
			ChannelFormula[] compatibility = this.getCompatibilityFormula(edge, address);
			if (compatibility.length == 0) {
				return cache.getChannelValue(address);
			}
			// handle compatibility with elder OpenEMS Edge version
			return this.getCompatibilityChannelValue(compatibility, cache);
		} else {
			return Optional.empty();
		}
	}

	/**
	 * Handles compatibility with elder OpenEMS Edge version, e.g. calculate the
	 * '_sum' Channels.
	 * 
	 * @param compatibility the formula to calculate the channel value
	 * @param cache         the EdgeCache
	 * @return the value as an Optional
	 */
	@Deprecated
	private Optional<JsonElement> getCompatibilityChannelValue(ChannelFormula[] compatibility, EdgeCache cache) {
		int value = 0;
		for (ChannelFormula formula : compatibility) {
			switch (formula.getFunction()) {
			case PLUS:
				value += formula.getValue(cache);
			}
		}
		return Optional.of(new JsonPrimitive(value));
	}

	/**
	 * Gets the formula to calculate a '_sum' Channel value.
	 * 
	 * @param edge    the Edge
	 * @param address the ChannelAddress
	 * @return the formula to calculate the channel value
	 */
	@Deprecated
	private ChannelFormula[] getCompatibilityFormula(Edge edge, ChannelAddress address) {
		if (address.getComponentId().equals("_sum")) {
			switch (address.getChannelId()) {
			case "EssSoc":
				return new ChannelFormula[] { //
						new ChannelFormula(Function.PLUS, new ChannelAddress("ess0", "Soc")) };

			case "EssActivePower":
				switch (edge.getProducttype()) {
				case "Pro 9-12":
					return new ChannelFormula[] { //
							new ChannelFormula(Function.PLUS, new ChannelAddress("ess0", "ActivePowerL1")), //
							new ChannelFormula(Function.PLUS, new ChannelAddress("ess0", "ActivePowerL2")), //
							new ChannelFormula(Function.PLUS, new ChannelAddress("ess0", "ActivePowerL3")) //
					};
				default:
					return new ChannelFormula[] { //
							new ChannelFormula(Function.PLUS, new ChannelAddress("ess0", "ActivePower")) //
					};
				}

			case "EssMaxApparentPower":
				switch (edge.getProducttype()) {
				case "Pro 9-12":
				case "PRO Hybrid 9-10":
					return new ChannelFormula[] { //
							new ChannelFormula(Function.PLUS, 9_000), //
					};
				case "Pro Hybrid 10-Serie":
					return new ChannelFormula[] { //
							new ChannelFormula(Function.PLUS, 10_000), //
					};
				case "MiniES 3-3":
					return new ChannelFormula[] { //
							new ChannelFormula(Function.PLUS, 3_000), //
					};
				case "Commercial 50-Serie":
					return new ChannelFormula[] { //
							new ChannelFormula(Function.PLUS, 50_000), //
					};
				case "COMMERCIAL 40-45":
				case "INDUSTRIAL":
				case "":
					return new ChannelFormula[] { //
							new ChannelFormula(Function.PLUS, 40_000), //
					};
				default:
					this.logWarn(this.log,
							"No formula for EssMaxApparentPower [" + edge.getId() + "|" + edge.getProducttype() + "]");
					return new ChannelFormula[] { //
							new ChannelFormula(Function.PLUS, 40_000) //
					};
				}

			case "GridActivePower":
				return new ChannelFormula[] { //
						new ChannelFormula(Function.PLUS, new ChannelAddress("meter0", "ActivePower")) //
				};

			case "GridMinActivePower":
				return new ChannelFormula[] { //
						new ChannelFormula(Function.PLUS, new ChannelAddress("meter0", "minActivePower")) //
				};

			case "GridMaxActivePower":
				return new ChannelFormula[] { //
						new ChannelFormula(Function.PLUS, new ChannelAddress("meter0", "maxActivePower")) //
				};

			case "ProductionActivePower":
				return ObjectArrays.concat(//
						this.getCompatibilityFormula(edge, new ChannelAddress("_sum", "ProductionAcActivePower")), //
						this.getCompatibilityFormula(edge, new ChannelAddress("_sum", "ProductionDcActualPower")), //
						ChannelFormula.class);

			case "ProductionAcActivePower":
				switch (edge.getProducttype()) {
				case "Pro 9-12":
					return new ChannelFormula[] { //
							new ChannelFormula(Function.PLUS, new ChannelAddress("meter1", "ActivePowerL1")), //
							new ChannelFormula(Function.PLUS, new ChannelAddress("meter1", "ActivePowerL2")), //
							new ChannelFormula(Function.PLUS, new ChannelAddress("meter1", "ActivePowerL3")) //
					};
				default:
					return new ChannelFormula[] { //
							new ChannelFormula(Function.PLUS, new ChannelAddress("meter1", "ActivePower")) //
					};
				}

			case "ProductionDcActualPower":
				switch (edge.getProducttype()) {
				case "COMMERCIAL 40-45":
					return new ChannelFormula[] { //
							new ChannelFormula(Function.PLUS, new ChannelAddress("charger0", "ActualPower")) //
					};
				default:
					return new ChannelFormula[] { //
					};
				}

			case "ProductionMaxActivePower":
				return new ChannelFormula[] { //
						new ChannelFormula(Function.PLUS, new ChannelAddress("meter1", "maxActivePower")) //
				};

			case "ConsumptionActivePower":
				return ObjectArrays.concat(//
						ObjectArrays.concat(//
								this.getCompatibilityFormula(edge, new ChannelAddress("_sum", "EssActivePower")), //
								this.getCompatibilityFormula(edge, new ChannelAddress("_sum", "GridActivePower")), //
								ChannelFormula.class),
						this.getCompatibilityFormula(edge, new ChannelAddress("_sum", "ProductionAcActivePower")), //
						ChannelFormula.class);

			case "ConsumptionMaxActivePower":
				return ObjectArrays.concat(//
						ObjectArrays.concat(//
								this.getCompatibilityFormula(edge, new ChannelAddress("_sum", "EssMaxApparentPower")), //
								this.getCompatibilityFormula(edge, new ChannelAddress("_sum", "GridMaxActivePower")), //
								ChannelFormula.class),
						this.getCompatibilityFormula(edge, new ChannelAddress("_sum", "ProductionMaxActivePower")), //
						ChannelFormula.class);
			}
		}
		return new ChannelFormula[0];
	}

<<<<<<< HEAD
	@Override
	public JsonArray queryHistoricData(ZonedDateTime fromDate, ZonedDateTime toDate, JsonObject channels,
			int resolution, boolean cumulative, Tag... tags) throws OpenemsException {
		return this.influxConnector.queryHistoricData(fromDate, toDate, channels, resolution, cumulative, tags);
	}

	@Override
	public JsonArray queryHistoricData(ZonedDateTime fromDate, ZonedDateTime toDate, JsonObject channels,
			int resolution, Tag... tags) throws OpenemsException {
		return this.influxConnector.queryHistoricData(fromDate, toDate, channels, resolution, false, tags);

	}
=======
>>>>>>> 7207fc47
}<|MERGE_RESOLUTION|>--- conflicted
+++ resolved
@@ -488,19 +488,4 @@
 		return new ChannelFormula[0];
 	}
 
-<<<<<<< HEAD
-	@Override
-	public JsonArray queryHistoricData(ZonedDateTime fromDate, ZonedDateTime toDate, JsonObject channels,
-			int resolution, boolean cumulative, Tag... tags) throws OpenemsException {
-		return this.influxConnector.queryHistoricData(fromDate, toDate, channels, resolution, cumulative, tags);
-	}
-
-	@Override
-	public JsonArray queryHistoricData(ZonedDateTime fromDate, ZonedDateTime toDate, JsonObject channels,
-			int resolution, Tag... tags) throws OpenemsException {
-		return this.influxConnector.queryHistoricData(fromDate, toDate, channels, resolution, false, tags);
-
-	}
-=======
->>>>>>> 7207fc47
 }
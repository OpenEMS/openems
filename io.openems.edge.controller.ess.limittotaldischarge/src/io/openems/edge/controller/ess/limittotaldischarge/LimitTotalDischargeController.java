--- conflicted
+++ resolved
@@ -55,41 +55,7 @@
 	protected ConfigurationAdmin cm;
 
 	@Reference(policy = ReferencePolicy.STATIC, policyOption = ReferencePolicyOption.GREEDY, cardinality = ReferenceCardinality.MANDATORY)
-<<<<<<< HEAD
-	private ManagedSymmetricEss ess;
-
-	public enum State implements OptionsEnum {
-		UNDEFINED(-1, "Undefined"), //
-		NORMAL(0, "Normal"), //
-		MIN_SOC(1, "Min-SoC"), //
-		FORCE_CHARGE_SOC(2, "Force-Charge-SoC");
-
-		private final int value;
-		private final String name;
-
-		private State(int value, String name) {
-			this.value = value;
-			this.name = name;
-		}
-
-		@Override
-		public int getValue() {
-			return value;
-		}
-
-		@Override
-		public String getName() {
-			return name;
-		}
-
-		@Override
-		public OptionsEnum getUndefined() {
-			return UNDEFINED;
-		}
-	}
-=======
 	protected ManagedSymmetricEss ess;
->>>>>>> 534455a0
 
 	public enum ChannelId implements io.openems.edge.common.channel.doc.ChannelId {
 		STATE_MACHINE(new Doc() //
@@ -163,21 +129,6 @@
 		int soc = socOpt.get();
 
 		// initialize force Charge
-<<<<<<< HEAD
-		Optional<Integer> calculatedPower = Optional.empty();
-
-		State nextState = this.state;
-		switch (this.state) {
-		case UNDEFINED:
-		case NORMAL:
-			/*
-			 * Normal State
-			 */
-			// no constraints in normal operation mode
-
-			if (soc <= this.forceChargeSoc) {
-				nextState = State.FORCE_CHARGE_SOC;
-=======
 		Integer calculatedPower = null;
 
 		boolean stateChanged;
@@ -185,6 +136,7 @@
 			stateChanged = false;
 
 			switch (this.state) {
+			case UNDEFINED:
 			case NORMAL:
 				/*
 				 * Normal State
@@ -199,7 +151,6 @@
 					stateChanged = this.changeState(State.MIN_SOC);
 					break;
 				}
->>>>>>> 534455a0
 				break;
 
 			case MIN_SOC:

package io.openems.edge.meter.pqplus.umd96;

import static io.openems.edge.bridge.modbus.api.ElementToChannelConverter.SCALE_FACTOR_3;

import org.osgi.service.cm.ConfigurationAdmin;
import org.osgi.service.component.ComponentContext;
import org.osgi.service.component.annotations.Activate;
import org.osgi.service.component.annotations.Component;
import org.osgi.service.component.annotations.ConfigurationPolicy;
import org.osgi.service.component.annotations.Deactivate;
import org.osgi.service.component.annotations.Reference;
import org.osgi.service.component.annotations.ReferenceCardinality;
import org.osgi.service.component.annotations.ReferencePolicy;
import org.osgi.service.component.annotations.ReferencePolicyOption;
import org.osgi.service.metatype.annotations.Designate;

import io.openems.common.exceptions.OpenemsException;
import io.openems.edge.bridge.modbus.api.AbstractOpenemsModbusComponent;
import io.openems.edge.bridge.modbus.api.BridgeModbus;
import io.openems.edge.bridge.modbus.api.ModbusComponent;
import io.openems.edge.bridge.modbus.api.ModbusProtocol;
import io.openems.edge.bridge.modbus.api.element.DummyRegisterElement;
import io.openems.edge.bridge.modbus.api.element.FloatDoublewordElement;
import io.openems.edge.bridge.modbus.api.task.FC3ReadRegistersTask;
import io.openems.edge.common.component.OpenemsComponent;
import io.openems.edge.common.taskmanager.Priority;
import io.openems.edge.meter.api.ElectricityMeter;
import io.openems.edge.meter.api.MeterType;

/**
 * Implements the PQ Plus UMD 96 meter.
 *
 * <ul>
 * <li>https://www.pq-plus.de/produkte/hardwarekomponenten/umd-96/
 * <li>https://www.pq-plus.de/site/assets/files/2795/pqplus-com-protokoll-modbus_3_0.pdf
 * </ul>
 */
@Designate(ocd = Config.class, factory = true)
@Component(//
		name = "Meter.PqPlus.UMD96", //
		immediate = true, //
		configurationPolicy = ConfigurationPolicy.REQUIRE //
)
public class MeterPqplusUmd96Impl extends AbstractOpenemsModbusComponent
		implements MeterPqplusUmd96, ElectricityMeter, ModbusComponent, OpenemsComponent {

	private MeterType meterType = MeterType.PRODUCTION;

	@Reference
	private ConfigurationAdmin cm;

	@Override
	@Reference(policy = ReferencePolicy.STATIC, policyOption = ReferencePolicyOption.GREEDY, cardinality = ReferenceCardinality.MANDATORY)
	protected void setModbus(BridgeModbus modbus) {
		super.setModbus(modbus);
	}

	public MeterPqplusUmd96Impl() {
		super(//
				OpenemsComponent.ChannelId.values(), //
				ModbusComponent.ChannelId.values(), //
				ElectricityMeter.ChannelId.values(), //
				MeterPqplusUmd96.ChannelId.values() //
		);

		// Automatically calculate sum values from L1/L2/L3
		ElectricityMeter.calculateSumCurrentFromPhases(this);
		ElectricityMeter.calculateAverageVoltageFromPhases(this);
	}

	@Activate
	private void activate(ComponentContext context, Config config) throws OpenemsException {
		this.meterType = config.type();

		if (super.activate(context, config.id(), config.alias(), config.enabled(), config.modbusUnitId(), this.cm,
				"Modbus", config.modbus_id())) {
			return;
		}
	}

	@Override
	@Deactivate
	protected void deactivate() {
		super.deactivate();
	}

	@Override
	public MeterType getMeterType() {
		return this.meterType;
	}

	@Override
	protected ModbusProtocol defineModbusProtocol() throws OpenemsException {
		return new ModbusProtocol(this, //
				// Frequency
				new FC3ReadRegistersTask(0x1004, Priority.LOW, //
<<<<<<< HEAD
						m(ElectricityMeter.ChannelId.FREQUENCY, new FloatDoublewordElement(0x1004),
								ElementToChannelConverter.SCALE_FACTOR_3)),
				// Voltages
				new FC3ReadRegistersTask(0x1100, Priority.HIGH, //
						m(ElectricityMeter.ChannelId.VOLTAGE_L1, new FloatDoublewordElement(0x1100),
								ElementToChannelConverter.SCALE_FACTOR_3),
						m(ElectricityMeter.ChannelId.VOLTAGE_L2, new FloatDoublewordElement(0x1102),
								ElementToChannelConverter.SCALE_FACTOR_3),
						m(ElectricityMeter.ChannelId.VOLTAGE_L3, new FloatDoublewordElement(0x1104),
								ElementToChannelConverter.SCALE_FACTOR_3)),
				// Currents
				new FC3ReadRegistersTask(0x1200, Priority.HIGH, //
						m(ElectricityMeter.ChannelId.CURRENT_L1, new FloatDoublewordElement(0x1200), //
								ElementToChannelConverter.SCALE_FACTOR_3),
						m(ElectricityMeter.ChannelId.CURRENT_L2, new FloatDoublewordElement(0x1202), //
								ElementToChannelConverter.SCALE_FACTOR_3),
						m(ElectricityMeter.ChannelId.CURRENT_L3, new FloatDoublewordElement(0x1204), //
								ElementToChannelConverter.SCALE_FACTOR_3)),
=======
						m(SymmetricMeter.ChannelId.FREQUENCY, new FloatDoublewordElement(0x1004), SCALE_FACTOR_3)),
				// Voltages
				new FC3ReadRegistersTask(0x1100, Priority.HIGH, //
						m(new FloatDoublewordElement(0x1100)) //
								.m(AsymmetricMeter.ChannelId.VOLTAGE_L1, SCALE_FACTOR_3) //
								.m(SymmetricMeter.ChannelId.VOLTAGE, SCALE_FACTOR_3) //
								.build(), //
						m(AsymmetricMeter.ChannelId.VOLTAGE_L2, new FloatDoublewordElement(0x1102), SCALE_FACTOR_3),
						m(AsymmetricMeter.ChannelId.VOLTAGE_L3, new FloatDoublewordElement(0x1104), SCALE_FACTOR_3)),
				// Currents
				new FC3ReadRegistersTask(0x1200, Priority.HIGH, //
						m(new FloatDoublewordElement(0x1200)).m(AsymmetricMeter.ChannelId.CURRENT_L1, SCALE_FACTOR_3) //
								.m(SymmetricMeter.ChannelId.CURRENT, SCALE_FACTOR_3) //
								.build(), //
						m(AsymmetricMeter.ChannelId.CURRENT_L2, new FloatDoublewordElement(0x1202), //
								SCALE_FACTOR_3),
						m(AsymmetricMeter.ChannelId.CURRENT_L3, new FloatDoublewordElement(0x1204), //
								SCALE_FACTOR_3)),
>>>>>>> 2c36e41d
				// Power values
				new FC3ReadRegistersTask(0x1314, Priority.HIGH, //
						m(ElectricityMeter.ChannelId.ACTIVE_POWER, new FloatDoublewordElement(0x1314)),
						m(ElectricityMeter.ChannelId.REACTIVE_POWER, new FloatDoublewordElement(0x1316)), //
						new DummyRegisterElement(0x1318, 0x131F), //
						m(ElectricityMeter.ChannelId.ACTIVE_POWER_L1, new FloatDoublewordElement(0x1320)),
						m(ElectricityMeter.ChannelId.ACTIVE_POWER_L2, new FloatDoublewordElement(0x1322)),
						m(ElectricityMeter.ChannelId.ACTIVE_POWER_L3, new FloatDoublewordElement(0x1324)),
						new DummyRegisterElement(0x1326, 0x1327), //
						m(ElectricityMeter.ChannelId.REACTIVE_POWER_L1, new FloatDoublewordElement(0x1328)),
						m(ElectricityMeter.ChannelId.REACTIVE_POWER_L2, new FloatDoublewordElement(0x132A)),
						m(ElectricityMeter.ChannelId.REACTIVE_POWER_L3, new FloatDoublewordElement(0x132C)))//
		);

	}

	@Override
	public String debugLog() {
		return "L:" + this.getActivePower().asString();
	}
}<|MERGE_RESOLUTION|>--- conflicted
+++ resolved
@@ -94,45 +94,20 @@
 		return new ModbusProtocol(this, //
 				// Frequency
 				new FC3ReadRegistersTask(0x1004, Priority.LOW, //
-<<<<<<< HEAD
-						m(ElectricityMeter.ChannelId.FREQUENCY, new FloatDoublewordElement(0x1004),
-								ElementToChannelConverter.SCALE_FACTOR_3)),
+						m(ElectricityMeter.ChannelId.FREQUENCY, new FloatDoublewordElement(0x1004), SCALE_FACTOR_3)),
 				// Voltages
 				new FC3ReadRegistersTask(0x1100, Priority.HIGH, //
-						m(ElectricityMeter.ChannelId.VOLTAGE_L1, new FloatDoublewordElement(0x1100),
-								ElementToChannelConverter.SCALE_FACTOR_3),
-						m(ElectricityMeter.ChannelId.VOLTAGE_L2, new FloatDoublewordElement(0x1102),
-								ElementToChannelConverter.SCALE_FACTOR_3),
-						m(ElectricityMeter.ChannelId.VOLTAGE_L3, new FloatDoublewordElement(0x1104),
-								ElementToChannelConverter.SCALE_FACTOR_3)),
+						m(ElectricityMeter.ChannelId.VOLTAGE_L1, new FloatDoublewordElement(0x1100), SCALE_FACTOR_3),
+						m(ElectricityMeter.ChannelId.VOLTAGE_L2, new FloatDoublewordElement(0x1102), SCALE_FACTOR_3),
+						m(ElectricityMeter.ChannelId.VOLTAGE_L3, new FloatDoublewordElement(0x1104), SCALE_FACTOR_3)),
 				// Currents
 				new FC3ReadRegistersTask(0x1200, Priority.HIGH, //
 						m(ElectricityMeter.ChannelId.CURRENT_L1, new FloatDoublewordElement(0x1200), //
-								ElementToChannelConverter.SCALE_FACTOR_3),
+								SCALE_FACTOR_3),
 						m(ElectricityMeter.ChannelId.CURRENT_L2, new FloatDoublewordElement(0x1202), //
-								ElementToChannelConverter.SCALE_FACTOR_3),
+								SCALE_FACTOR_3),
 						m(ElectricityMeter.ChannelId.CURRENT_L3, new FloatDoublewordElement(0x1204), //
-								ElementToChannelConverter.SCALE_FACTOR_3)),
-=======
-						m(SymmetricMeter.ChannelId.FREQUENCY, new FloatDoublewordElement(0x1004), SCALE_FACTOR_3)),
-				// Voltages
-				new FC3ReadRegistersTask(0x1100, Priority.HIGH, //
-						m(new FloatDoublewordElement(0x1100)) //
-								.m(AsymmetricMeter.ChannelId.VOLTAGE_L1, SCALE_FACTOR_3) //
-								.m(SymmetricMeter.ChannelId.VOLTAGE, SCALE_FACTOR_3) //
-								.build(), //
-						m(AsymmetricMeter.ChannelId.VOLTAGE_L2, new FloatDoublewordElement(0x1102), SCALE_FACTOR_3),
-						m(AsymmetricMeter.ChannelId.VOLTAGE_L3, new FloatDoublewordElement(0x1104), SCALE_FACTOR_3)),
-				// Currents
-				new FC3ReadRegistersTask(0x1200, Priority.HIGH, //
-						m(new FloatDoublewordElement(0x1200)).m(AsymmetricMeter.ChannelId.CURRENT_L1, SCALE_FACTOR_3) //
-								.m(SymmetricMeter.ChannelId.CURRENT, SCALE_FACTOR_3) //
-								.build(), //
-						m(AsymmetricMeter.ChannelId.CURRENT_L2, new FloatDoublewordElement(0x1202), //
-								SCALE_FACTOR_3),
-						m(AsymmetricMeter.ChannelId.CURRENT_L3, new FloatDoublewordElement(0x1204), //
 								SCALE_FACTOR_3)),
->>>>>>> 2c36e41d
 				// Power values
 				new FC3ReadRegistersTask(0x1314, Priority.HIGH, //
 						m(ElectricityMeter.ChannelId.ACTIVE_POWER, new FloatDoublewordElement(0x1314)),

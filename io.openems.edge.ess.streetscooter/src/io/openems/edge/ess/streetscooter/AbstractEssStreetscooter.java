--- conflicted
+++ resolved
@@ -97,15 +97,9 @@
 	}
 
 	@Override
-<<<<<<< HEAD
-	protected ModbusProtocol defineModbusProtocol() {
+	protected ModbusProtocol defineModbusProtocol() throws OpenemsException {
 		int batteryInfoStartAddress = BATTERY_INFO_START_ADDRESS + getAddressOffsetForBattery();
 		int inverterInfoStartAddress = INVERTER_INFO_START_ADDRESS + getAddressOffsetForInverter();
-=======
-	protected ModbusProtocol defineModbusProtocol() throws OpenemsException {
-		int batteryInfoStartAddress = BATTERY_INFO_START_ADDRESS + getAdressOffsetForBattery();
-		int inverterInfoStartAddress = INVERTER_INFO_START_ADDRESS + getAdressOffsetForInverter();
->>>>>>> 4448dd47
 
 		return new ModbusProtocol(this, //
 				new FC1ReadCoilsTask(getIcuRunAddress(), Priority.HIGH,

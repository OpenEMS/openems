Bundle-Name: opczip
Bundle-Description: Open Package Container ZIP64 streaming implementation
Bundle-DocURL: https://github.com/rzymek/opczip
Bundle-License: https://opensource.org/licenses/Apache-2.0
Bundle-Version: 1.2.0

Include-Resource: @opczip-1.2.0.jar

-dsannotations: *

-metatypeannotations: *

<<<<<<< HEAD
-exportcontents: \
	com.github.rzymek.opczip

=======
>>>>>>> c22930b7
Export-Package: \
    com.github.rzymek.opczip
	
-sources: false<|MERGE_RESOLUTION|>--- conflicted
+++ resolved
@@ -10,12 +10,6 @@
 
 -metatypeannotations: *
 
-<<<<<<< HEAD
--exportcontents: \
-	com.github.rzymek.opczip
-
-=======
->>>>>>> c22930b7
 Export-Package: \
     com.github.rzymek.opczip
 	

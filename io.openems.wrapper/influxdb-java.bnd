--- conflicted
+++ resolved
@@ -54,21 +54,4 @@
 
 -metatypeannotations: *
 
-<<<<<<< HEAD
--exportcontents: \
-	com.squareup.moshi, \
-	org.influxdb, \
-	org.influxdb.dto, \
-	org.msgpack, \
-	org.msgpack.value, \
-	org.msgpack.value.impl, \
-	org.msgpack.core.buffer, \
-	org.msgpack.core, \
-	okhttp3, \
-	okio, \
-	retrofit2, \
-    retrofit2.http, \
-	retrofit2.converter.moshi
-=======
->>>>>>> c22930b7
 -sources: false
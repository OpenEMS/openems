--- conflicted
+++ resolved
@@ -28,14 +28,12 @@
 		 * Current state of the delayed charge function.
 		 */
 		DELAY_CHARGE_STATE(Doc.of(DelayChargeState.values()) //
-				.persistencePriority(PersistencePriority.HIGH) //
 				.text("Current state of the delayed charge function.")),
 
 		/**
 		 * Current state of the sell to grid limit function.
 		 */
 		SELL_TO_GRID_LIMIT_STATE(Doc.of(SellToGridLimitState.values()) //
-				.persistencePriority(PersistencePriority.HIGH) //
 				.text("Current state of the sell to grid limit function.")),
 
 		/**
@@ -43,7 +41,6 @@
 		 */
 		DELAY_CHARGE_MAXIMUM_CHARGE_LIMIT(Doc.of(OpenemsType.INTEGER) //
 				.unit(Unit.WATT) //
-				.persistencePriority(PersistencePriority.HIGH) //
 				.text("Delay-Charge power limitation.")), //
 
 		/**
@@ -83,7 +80,6 @@
 		 */
 		SELL_TO_GRID_LIMIT_MINIMUM_CHARGE_LIMIT(Doc.of(OpenemsType.INTEGER) //
 				.unit(Unit.WATT) //
-				.persistencePriority(PersistencePriority.HIGH) //
 				.text("Sell to grid limit charge power limitation in a readable AC format.")),
 
 		/**
@@ -124,7 +120,6 @@
 		 * Automatically set, when the original TARGET_MINUTE is set.
 		 */
 		TARGET_EPOCH_SECONDS(Doc.of(OpenemsType.LONG) //
-				.persistencePriority(PersistencePriority.HIGH) //
 				.text("Target minute as epoch seconds independent of the current mode Manual and Automatic.")),
 
 		/**
@@ -133,12 +128,7 @@
 		 * <p>
 		 * Target minute independent of the current mode Manual and Automatic.
 		 */
-<<<<<<< HEAD
-		TARGET_MINUTE(Doc.of(OpenemsType.INTEGER) //
-				.persistencePriority(PersistencePriority.HIGH) //
-=======
 		TARGET_MINUTE(new IntegerDoc() //
->>>>>>> b79e917c
 				.text("Target minute independent of the current mode Manual and Automatic.") //
 				.<GridOptimizedChargeImpl>onChannelSetNextValue((self, value) -> {
 					value.asOptional().ifPresent(targetTime -> {
@@ -169,7 +159,6 @@
 		 * Keeps the time, when the delayed charge will start on the current day.
 		 */
 		PREDICTED_CHARGE_START_EPOCH_SECONDS(Doc.of(OpenemsType.LONG) //
-				.persistencePriority(PersistencePriority.HIGH) //
 				.text("Time when the delayed charge will start on the current day.")), //
 
 		/**

--- conflicted
+++ resolved
@@ -394,17 +394,17 @@
 	}
 
 	@Override
-<<<<<<< HEAD
 	public Optional<Level> getSumState(String edgeId) {
 		throw new UnsupportedOperationException("FileMetadata.getSumState() is not implemented");
-=======
+	}
+
+	@Override
 	public void logGenericSystemLog(GenericSystemLog systemLog) {
 		this.logInfo(this.log,
 				"%s on %s executed %s [%s]".formatted(systemLog.user().getId(), systemLog.edgeId(), systemLog.teaser(),
 						systemLog.getValues().entrySet().stream() //
 								.map(t -> t.getKey() + "=" + t.getValue()) //
 								.collect(joining(", "))));
->>>>>>> fb6d1dd1
 	}
 
 }
--- conflicted
+++ resolved
@@ -267,10 +267,6 @@
 	}
 
 	@Override
-<<<<<<< HEAD
-	public Optional<SetupProtocolCoreInfo> getLatestSetupProtocolCoreInfo(String edgeId) throws OpenemsNamedException {
-		return Optional.empty();
-=======
 	public SetupProtocolCoreInfo getLatestSetupProtocolCoreInfo(String edgeId) throws OpenemsNamedException {
 		return null;
 	}
@@ -278,7 +274,6 @@
 	@Override
 	public List<SetupProtocolCoreInfo> getProtocolsCoreInfo(String edgeId) throws OpenemsNamedException {
 		return Collections.emptyList();
->>>>>>> 0f7119c2
 	}
 
 	@Override

package io.openems.edge.controller.ess.timeofusetariff;

import static io.openems.edge.common.test.TestUtils.createDummyClock;
import static io.openems.edge.controller.ess.timeofusetariff.ControlMode.CHARGE_CONSUMPTION;
import static io.openems.edge.controller.ess.timeofusetariff.Mode.AUTOMATIC;
import static io.openems.edge.controller.ess.timeofusetariff.RiskLevel.MEDIUM;

import java.time.Clock;

import org.junit.Test;

import io.openems.edge.common.sum.DummySum;
import io.openems.edge.common.test.AbstractComponentTest.TestCase;
import io.openems.edge.common.test.DummyComponentManager;
import io.openems.edge.common.test.DummyConfigurationAdmin;
import io.openems.edge.controller.ess.timeofusetariff.TimeOfUseTariffControllerImpl.EshContext;
import io.openems.edge.controller.test.ControllerTest;
import io.openems.edge.energy.api.EnergyScheduleHandler;
import io.openems.edge.energy.api.Version;
import io.openems.edge.ess.api.SymmetricEss;
import io.openems.edge.ess.test.DummyManagedSymmetricEss;
import io.openems.edge.timedata.api.Timedata;
import io.openems.edge.timedata.test.DummyTimedata;
import io.openems.edge.timeofusetariff.test.DummyTimeOfUseTariffProvider;

public class TimeOfUseTariffControllerImplTest {

	@Test
	public void test() throws Exception {
<<<<<<< HEAD
		create(CLOCK, //
				new DummyManagedSymmetricEss("ess0") //
						.withSoc(60) //
						.withCapacity(10000), //
				new DummyTimedata("timedata0"));
=======
		final var clock = createDummyClock();
		create(clock) //
				.deactivate();
>>>>>>> 25febfa4
	}

	/**
	 * Creates a {@link TimeOfUseTariffControllerImpl} instance.
	 * 
	 * @param clock    a {@link Clock}
	 * @param ess      the {@link SymmetricEss}
	 * @param timedata the {@link Timedata}
	 * @return the object
	 * @throws Exception on error
	 */
	public static TimeOfUseTariffControllerImpl create(Clock clock, SymmetricEss ess, Timedata timedata)
			throws Exception {
		var componentManager = new DummyComponentManager(clock);
		var sum = new DummySum();
		var timeOfUseTariff = DummyTimeOfUseTariffProvider.empty(clock);

		var sut = new TimeOfUseTariffControllerImpl();
		new ControllerTest(sut) //
				.addReference("cm", new DummyConfigurationAdmin()) //
				.addReference("componentManager", componentManager) //
				.addReference("timedata", timedata) //
				.addReference("timeOfUseTariff", timeOfUseTariff) //
				.addReference("sum", sum) //
				.addReference("ess", ess) //
				.activate(MyConfig.create() //
						.setId("ctrl0") //
						.setEnabled(false) //
						.setEssId("ess0") //
						.setMode(AUTOMATIC) //
						.setControlMode(CHARGE_CONSUMPTION) //
						.setEssMaxChargePower(5000) //
						.setMaxChargePowerFromGrid(10000) //
						.setLimitChargePowerFor14aEnWG(false) //
						.setVersion(Version.V2_ENERGY_SCHEDULABLE) //
						.setRiskLevel(MEDIUM) //
						.build()) //
				.next(new TestCase());
		return sut;
	}

	/**
	 * Gets the {@link EnergyScheduleHandler}.
	 * 
	 * @param ctrl the {@link TimeOfUseTariffControllerImpl}
	 * @return the object
	 * @throws Exception on error
	 */
	public static EnergyScheduleHandler.WithDifferentStates<StateMachine, EshContext> getEnergyScheduleHandler(
			TimeOfUseTariffControllerImpl ctrl) throws Exception {
		return ctrl.getEnergyScheduleHandler();
	}
}<|MERGE_RESOLUTION|>--- conflicted
+++ resolved
@@ -13,13 +13,8 @@
 import io.openems.edge.common.test.AbstractComponentTest.TestCase;
 import io.openems.edge.common.test.DummyComponentManager;
 import io.openems.edge.common.test.DummyConfigurationAdmin;
-import io.openems.edge.controller.ess.timeofusetariff.TimeOfUseTariffControllerImpl.EshContext;
 import io.openems.edge.controller.test.ControllerTest;
-import io.openems.edge.energy.api.EnergyScheduleHandler;
-import io.openems.edge.energy.api.Version;
-import io.openems.edge.ess.api.SymmetricEss;
 import io.openems.edge.ess.test.DummyManagedSymmetricEss;
-import io.openems.edge.timedata.api.Timedata;
 import io.openems.edge.timedata.test.DummyTimedata;
 import io.openems.edge.timeofusetariff.test.DummyTimeOfUseTariffProvider;
 
@@ -27,30 +22,19 @@
 
 	@Test
 	public void test() throws Exception {
-<<<<<<< HEAD
-		create(CLOCK, //
-				new DummyManagedSymmetricEss("ess0") //
-						.withSoc(60) //
-						.withCapacity(10000), //
-				new DummyTimedata("timedata0"));
-=======
 		final var clock = createDummyClock();
 		create(clock) //
 				.deactivate();
->>>>>>> 25febfa4
 	}
 
 	/**
 	 * Creates a {@link TimeOfUseTariffControllerImpl} instance.
 	 * 
-	 * @param clock    a {@link Clock}
-	 * @param ess      the {@link SymmetricEss}
-	 * @param timedata the {@link Timedata}
+	 * @param clock a {@link Clock}
 	 * @return the object
 	 * @throws Exception on error
 	 */
-	public static TimeOfUseTariffControllerImpl create(Clock clock, SymmetricEss ess, Timedata timedata)
-			throws Exception {
+	public static TimeOfUseTariffControllerImpl create(Clock clock) throws Exception {
 		var componentManager = new DummyComponentManager(clock);
 		var sum = new DummySum();
 		var timeOfUseTariff = DummyTimeOfUseTariffProvider.empty(clock);
@@ -59,10 +43,12 @@
 		new ControllerTest(sut) //
 				.addReference("cm", new DummyConfigurationAdmin()) //
 				.addReference("componentManager", componentManager) //
-				.addReference("timedata", timedata) //
+				.addReference("timedata", new DummyTimedata("timedata0")) //
 				.addReference("timeOfUseTariff", timeOfUseTariff) //
 				.addReference("sum", sum) //
-				.addReference("ess", ess) //
+				.addReference("ess", new DummyManagedSymmetricEss("ess0") //
+						.withSoc(60) //
+						.withCapacity(10000)) //
 				.activate(MyConfig.create() //
 						.setId("ctrl0") //
 						.setEnabled(false) //
@@ -72,22 +58,9 @@
 						.setEssMaxChargePower(5000) //
 						.setMaxChargePowerFromGrid(10000) //
 						.setLimitChargePowerFor14aEnWG(false) //
-						.setVersion(Version.V2_ENERGY_SCHEDULABLE) //
 						.setRiskLevel(MEDIUM) //
 						.build()) //
 				.next(new TestCase());
 		return sut;
 	}
-
-	/**
-	 * Gets the {@link EnergyScheduleHandler}.
-	 * 
-	 * @param ctrl the {@link TimeOfUseTariffControllerImpl}
-	 * @return the object
-	 * @throws Exception on error
-	 */
-	public static EnergyScheduleHandler.WithDifferentStates<StateMachine, EshContext> getEnergyScheduleHandler(
-			TimeOfUseTariffControllerImpl ctrl) throws Exception {
-		return ctrl.getEnergyScheduleHandler();
-	}
 }
Bundle-Name: OpenEMS Backend Timedata Dummy
Bundle-Vendor: FENECON GmbH
Bundle-License: https://opensource.org/licenses/EPL-2.0
Bundle-Version: 1.0.0.${tstamp}

-buildpath: \
	${buildpath},\
	io.openems.backend.common,\
<<<<<<< HEAD
	io.openems.backend.timedata.api,\
=======
>>>>>>> 048394df
	io.openems.common

-testpath: \
	${testpath}<|MERGE_RESOLUTION|>--- conflicted
+++ resolved
@@ -6,10 +6,6 @@
 -buildpath: \
 	${buildpath},\
 	io.openems.backend.common,\
-<<<<<<< HEAD
-	io.openems.backend.timedata.api,\
-=======
->>>>>>> 048394df
 	io.openems.common
 
 -testpath: \

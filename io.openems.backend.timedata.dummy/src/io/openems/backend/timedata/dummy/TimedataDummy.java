package io.openems.backend.timedata.dummy;

import java.nio.channels.Channel;
import java.time.Instant;
import java.time.ZonedDateTime;
import java.util.*;
import java.util.Map.Entry;
<<<<<<< HEAD
import java.util.regex.Pattern;
=======
import java.util.Optional;
import java.util.Set;
import java.util.SortedMap;
import java.util.TreeMap;
>>>>>>> 8d869683

import org.osgi.service.component.annotations.Activate;
import org.osgi.service.component.annotations.Component;
import org.osgi.service.component.annotations.ConfigurationPolicy;
import org.osgi.service.component.annotations.Deactivate;
import org.osgi.service.metatype.annotations.Designate;
import org.slf4j.Logger;
import org.slf4j.LoggerFactory;

import com.google.common.collect.TreeBasedTable;
import com.google.gson.JsonElement;

import io.openems.backend.common.component.AbstractOpenemsBackendComponent;
import io.openems.backend.timedata.api.Timedata;
import io.openems.backend.timedata.core.EdgeCache;
import io.openems.common.exceptions.OpenemsException;
import io.openems.common.exceptions.OpenemsError.OpenemsNamedException;
import io.openems.common.types.ChannelAddress;

@Designate(ocd = Config.class, factory = false)
@Component(name = "Timedata.Dummy", configurationPolicy = ConfigurationPolicy.REQUIRE)
public class TimedataDummy extends AbstractOpenemsBackendComponent implements Timedata {

<<<<<<< HEAD
    private final Logger log = LoggerFactory.getLogger(TimedataDummy.class);
    private final Map<String, EdgeCache> edgeCacheMap = new HashMap<>();
    private final TreeBasedTable<ZonedDateTime, ChannelAddress, JsonElement> historicData = TreeBasedTable.create();
    private final Map<ChannelAddress, JsonElement> historicEnergy = new HashMap<>();

    public TimedataDummy() {
        super("Timedata.Dummy");
    }

    @Activate
    void activate(Config config) throws OpenemsException {
        this.logInfo(this.log, "Activate");
    }

    @Deactivate
    void deactivate() {
        this.logInfo(this.log, "Deactivate");
    }

    public Optional<JsonElement> getChannelValue(String edgeId, ChannelAddress channelAddress) {
        EdgeCache edgeCache = this.edgeCacheMap.get(edgeId);
        if (edgeCache != null) {
            return edgeCache.getChannelValue(channelAddress);
        } else {
            return Optional.empty();
        }
    }

    @Override
    public void write(String edgeId, TreeBasedTable<Long, ChannelAddress, JsonElement> data) throws OpenemsException {
        // get existing or create new EdgeCache
        EdgeCache edgeCache = this.edgeCacheMap.get(edgeId);
        if (edgeCache == null) {
            edgeCache = new EdgeCache();
            this.edgeCacheMap.put(edgeId, edgeCache);
        }

        // Prepare data table. Takes entries starting with eldest timestamp (ascending
        // order)
        for (Entry<Long, Map<ChannelAddress, JsonElement>> dataEntry : data.rowMap().entrySet()) {
            Long timestamp = dataEntry.getKey();
            Map<ChannelAddress, JsonElement> channels = dataEntry.getValue();

            // Check if cache is valid (it is not elder than 5 minutes compared to this
            // timestamp)
            long cacheTimestamp = edgeCache.getTimestamp();
            if (timestamp < cacheTimestamp) {
                // incoming data is older than cache -> do not apply cache
            } else {
                // incoming data is more recent than cache
                // update cache timestamp
                edgeCache.setTimestamp(timestamp);

                if (timestamp < cacheTimestamp + 5 * 60 * 1000) {
                    // cache is valid (not elder than 5 minutes)
                } else {
                    // cache is not anymore valid (elder than 5 minutes)
                    // clear cache
                    if (cacheTimestamp != 0L) {
                        this.logInfo(this.log, "Edge [" + edgeId + "]: invalidate cache. This timestamp [" + timestamp
                                + "]. Cache timestamp [" + cacheTimestamp + "]");
                    }
                    edgeCache.clear();
                }

                // add incoming data to cache (this replaces already existing cache values)
                for (Entry<ChannelAddress, JsonElement> channelEntry : channels.entrySet()) {
                    ChannelAddress channel = channelEntry.getKey();
                    JsonElement value = channelEntry.getValue();
                    edgeCache.putToChannelCache(channel, value);
                    if (Pattern.compile("_sum").matcher(channel.getComponentId()).find()) {
                        this.historicData.put(ZonedDateTime.ofInstant(Instant.ofEpochMilli(timestamp), ZonedDateTime.now().getZone()), channel, value);
                        this.historicEnergy.put(channel, value);
                    }
                }
            }
        }
    }

    @Override
    public TreeBasedTable<ZonedDateTime, ChannelAddress, JsonElement> queryHistoricData(
            String edgeId,
            ZonedDateTime fromDate,
            ZonedDateTime toDate,
            Set<ChannelAddress> channels, int resolution) {
        TreeBasedTable<ZonedDateTime, ChannelAddress, JsonElement> retVal = TreeBasedTable.create();
        for (Entry<ZonedDateTime, Map<ChannelAddress, JsonElement>> entry : historicData.rowMap().entrySet()) {
            entry.getValue().entrySet().stream().filter(
                    e -> channels.contains(e.getKey())).findFirst().ifPresent(
                            en -> retVal.put(entry.getKey(), en.getKey(), en.getValue()));
        }
        return retVal;
    }

    @Override
    public Map<ChannelAddress, JsonElement> queryHistoricEnergy(String edgeId, ZonedDateTime fromDate,
                                                                ZonedDateTime toDate, Set<ChannelAddress> channels) {
        Map<ChannelAddress, JsonElement> retVal = new HashMap<>(historicEnergy);
        retVal.entrySet().retainAll(channels);
        return retVal;
    }
=======
	private final Logger log = LoggerFactory.getLogger(TimedataDummy.class);
	private final Map<String, EdgeCache> edgeCacheMap = new HashMap<>();

	public TimedataDummy() {
		super("Timedata.Dummy");
	}

	@Activate
	void activate(Config config) throws OpenemsException {
		this.logInfo(this.log, "Activate");
	}

	@Deactivate
	void deactivate() {
		this.logInfo(this.log, "Deactivate");
	}

	public Optional<JsonElement> getChannelValue(String edgeId, ChannelAddress channelAddress) {
		EdgeCache edgeCache = this.edgeCacheMap.get(edgeId);
		if (edgeCache != null) {
			return edgeCache.getChannelValue(channelAddress);
		} else {
			return Optional.empty();
		}
	}

	@Override
	public void write(String edgeId, TreeBasedTable<Long, ChannelAddress, JsonElement> data) throws OpenemsException {
		// get existing or create new EdgeCache
		EdgeCache edgeCache = this.edgeCacheMap.get(edgeId);
		if (edgeCache == null) {
			edgeCache = new EdgeCache();
			this.edgeCacheMap.put(edgeId, edgeCache);
		}

		// Prepare data table. Takes entries starting with eldest timestamp (ascending
		// order)
		for (Entry<Long, Map<ChannelAddress, JsonElement>> dataEntry : data.rowMap().entrySet()) {
			Long timestamp = dataEntry.getKey();
			Map<ChannelAddress, JsonElement> channels = dataEntry.getValue();

			// Check if cache is valid (it is not elder than 5 minutes compared to this
			// timestamp)
			long cacheTimestamp = edgeCache.getTimestamp();
			if (timestamp < cacheTimestamp) {
				// incoming data is older than cache -> do not apply cache
			} else {
				// incoming data is more recent than cache
				// update cache timestamp
				edgeCache.setTimestamp(timestamp);

				if (timestamp < cacheTimestamp + 5 * 60 * 1000) {
					// cache is valid (not elder than 5 minutes)
				} else {
					// cache is not anymore valid (elder than 5 minutes)
					// clear cache
					if (cacheTimestamp != 0L) {
						this.logInfo(this.log, "Edge [" + edgeId + "]: invalidate cache. This timestamp [" + timestamp
								+ "]. Cache timestamp [" + cacheTimestamp + "]");
					}
					edgeCache.clear();
				}

				// add incoming data to cache (this replaces already existing cache values)
				for (Entry<ChannelAddress, JsonElement> channelEntry : channels.entrySet()) {
					ChannelAddress channel = channelEntry.getKey();
					JsonElement value = channelEntry.getValue();
					edgeCache.putToChannelCache(channel, value);
				}
			}
		}
	}

	@Override
	public SortedMap<ZonedDateTime, SortedMap<ChannelAddress, JsonElement>> queryHistoricData(String edgeId,
			ZonedDateTime fromDate, ZonedDateTime toDate, Set<ChannelAddress> channels, int resolution)
			throws OpenemsNamedException {
		this.logWarn(this.log, "I do not support querying historic data");
		return new TreeMap<ZonedDateTime, SortedMap<ChannelAddress, JsonElement>>();
	}

	@Override
	public SortedMap<ChannelAddress, JsonElement> queryHistoricEnergy(String edgeId, ZonedDateTime fromDate,
			ZonedDateTime toDate, Set<ChannelAddress> channels) throws OpenemsNamedException {
		this.logWarn(this.log, "I do not support querying historic energy");
		return null;
	}
>>>>>>> 8d869683

}<|MERGE_RESOLUTION|>--- conflicted
+++ resolved
@@ -5,14 +5,9 @@
 import java.time.ZonedDateTime;
 import java.util.*;
 import java.util.Map.Entry;
-<<<<<<< HEAD
 import java.util.regex.Pattern;
-=======
-import java.util.Optional;
-import java.util.Set;
 import java.util.SortedMap;
 import java.util.TreeMap;
->>>>>>> 8d869683
 
 import org.osgi.service.component.annotations.Activate;
 import org.osgi.service.component.annotations.Component;
@@ -36,7 +31,6 @@
 @Component(name = "Timedata.Dummy", configurationPolicy = ConfigurationPolicy.REQUIRE)
 public class TimedataDummy extends AbstractOpenemsBackendComponent implements Timedata {
 
-<<<<<<< HEAD
     private final Logger log = LoggerFactory.getLogger(TimedataDummy.class);
     private final Map<String, EdgeCache> edgeCacheMap = new HashMap<>();
     private final TreeBasedTable<ZonedDateTime, ChannelAddress, JsonElement> historicData = TreeBasedTable.create();
@@ -117,115 +111,25 @@
     }
 
     @Override
-    public TreeBasedTable<ZonedDateTime, ChannelAddress, JsonElement> queryHistoricData(
-            String edgeId,
+	public SortedMap<ZonedDateTime, SortedMap<ChannelAddress, JsonElement>> queryHistoricData(String edgeId,
             ZonedDateTime fromDate,
             ZonedDateTime toDate,
             Set<ChannelAddress> channels, int resolution) {
-        TreeBasedTable<ZonedDateTime, ChannelAddress, JsonElement> retVal = TreeBasedTable.create();
+        TreeMap<ZonedDateTime, SortedMap<ChannelAddress, JsonElement>> retVal = new TreeMap<>();
         for (Entry<ZonedDateTime, Map<ChannelAddress, JsonElement>> entry : historicData.rowMap().entrySet()) {
             entry.getValue().entrySet().stream().filter(
                     e -> channels.contains(e.getKey())).findFirst().ifPresent(
-                            en -> retVal.put(entry.getKey(), en.getKey(), en.getValue()));
+                            en -> retVal.put(entry.getKey(), new TreeMap<>(entry.getValue())));
         }
         return retVal;
     }
 
     @Override
-    public Map<ChannelAddress, JsonElement> queryHistoricEnergy(String edgeId, ZonedDateTime fromDate,
+	public SortedMap<ChannelAddress, JsonElement> queryHistoricEnergy(String edgeId, ZonedDateTime fromDate,
                                                                 ZonedDateTime toDate, Set<ChannelAddress> channels) {
-        Map<ChannelAddress, JsonElement> retVal = new HashMap<>(historicEnergy);
+        TreeMap<ChannelAddress, JsonElement> retVal = new TreeMap<>(historicEnergy);
         retVal.entrySet().retainAll(channels);
         return retVal;
     }
-=======
-	private final Logger log = LoggerFactory.getLogger(TimedataDummy.class);
-	private final Map<String, EdgeCache> edgeCacheMap = new HashMap<>();
-
-	public TimedataDummy() {
-		super("Timedata.Dummy");
-	}
-
-	@Activate
-	void activate(Config config) throws OpenemsException {
-		this.logInfo(this.log, "Activate");
-	}
-
-	@Deactivate
-	void deactivate() {
-		this.logInfo(this.log, "Deactivate");
-	}
-
-	public Optional<JsonElement> getChannelValue(String edgeId, ChannelAddress channelAddress) {
-		EdgeCache edgeCache = this.edgeCacheMap.get(edgeId);
-		if (edgeCache != null) {
-			return edgeCache.getChannelValue(channelAddress);
-		} else {
-			return Optional.empty();
-		}
-	}
-
-	@Override
-	public void write(String edgeId, TreeBasedTable<Long, ChannelAddress, JsonElement> data) throws OpenemsException {
-		// get existing or create new EdgeCache
-		EdgeCache edgeCache = this.edgeCacheMap.get(edgeId);
-		if (edgeCache == null) {
-			edgeCache = new EdgeCache();
-			this.edgeCacheMap.put(edgeId, edgeCache);
-		}
-
-		// Prepare data table. Takes entries starting with eldest timestamp (ascending
-		// order)
-		for (Entry<Long, Map<ChannelAddress, JsonElement>> dataEntry : data.rowMap().entrySet()) {
-			Long timestamp = dataEntry.getKey();
-			Map<ChannelAddress, JsonElement> channels = dataEntry.getValue();
-
-			// Check if cache is valid (it is not elder than 5 minutes compared to this
-			// timestamp)
-			long cacheTimestamp = edgeCache.getTimestamp();
-			if (timestamp < cacheTimestamp) {
-				// incoming data is older than cache -> do not apply cache
-			} else {
-				// incoming data is more recent than cache
-				// update cache timestamp
-				edgeCache.setTimestamp(timestamp);
-
-				if (timestamp < cacheTimestamp + 5 * 60 * 1000) {
-					// cache is valid (not elder than 5 minutes)
-				} else {
-					// cache is not anymore valid (elder than 5 minutes)
-					// clear cache
-					if (cacheTimestamp != 0L) {
-						this.logInfo(this.log, "Edge [" + edgeId + "]: invalidate cache. This timestamp [" + timestamp
-								+ "]. Cache timestamp [" + cacheTimestamp + "]");
-					}
-					edgeCache.clear();
-				}
-
-				// add incoming data to cache (this replaces already existing cache values)
-				for (Entry<ChannelAddress, JsonElement> channelEntry : channels.entrySet()) {
-					ChannelAddress channel = channelEntry.getKey();
-					JsonElement value = channelEntry.getValue();
-					edgeCache.putToChannelCache(channel, value);
-				}
-			}
-		}
-	}
-
-	@Override
-	public SortedMap<ZonedDateTime, SortedMap<ChannelAddress, JsonElement>> queryHistoricData(String edgeId,
-			ZonedDateTime fromDate, ZonedDateTime toDate, Set<ChannelAddress> channels, int resolution)
-			throws OpenemsNamedException {
-		this.logWarn(this.log, "I do not support querying historic data");
-		return new TreeMap<ZonedDateTime, SortedMap<ChannelAddress, JsonElement>>();
-	}
-
-	@Override
-	public SortedMap<ChannelAddress, JsonElement> queryHistoricEnergy(String edgeId, ZonedDateTime fromDate,
-			ZonedDateTime toDate, Set<ChannelAddress> channels) throws OpenemsNamedException {
-		this.logWarn(this.log, "I do not support querying historic energy");
-		return null;
-	}
->>>>>>> 8d869683
 
 }
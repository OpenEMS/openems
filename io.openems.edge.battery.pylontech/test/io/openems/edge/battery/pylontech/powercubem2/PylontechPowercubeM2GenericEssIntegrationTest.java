--- conflicted
+++ resolved
@@ -81,9 +81,6 @@
 					.output(START_STOP, StartStop.START)
 					.output(STATUS_CHANNEL, Status.IDLE));
 	}
-<<<<<<< HEAD
-=======
 	
 
->>>>>>> 0ef56a2b
 }
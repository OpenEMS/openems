--- conflicted
+++ resolved
@@ -26,12 +26,8 @@
 ### Build ui base
 FROM ghcr.io/linuxserver/baseimage-alpine:edge AS ui_base
 
-<<<<<<< HEAD
 RUN apk add --update --no-cache \
     nginx openssl bash dos2unix rsync
-=======
-RUN apk add --update --no-cache nginx openssl bash
->>>>>>> e2ab4812
 	
 ### Build ui container
 FROM ui_base

--- conflicted
+++ resolved
@@ -26,12 +26,7 @@
 ### Build ui base
 FROM ghcr.io/linuxserver/baseimage-alpine:edge AS ui_base
 
-<<<<<<< HEAD
-RUN apk add --update --no-cache \
-    nginx openssl bash dos2unix
-=======
 RUN apk add --update --no-cache nginx openssl bash
->>>>>>> 19e568eb
 	
 ### Build ui container
 FROM ui_base
@@ -40,9 +35,6 @@
 COPY --from=build_ui /opt/assets/ /var/www/html/openems/assets/
 COPY --from=build_ui /opt/root/ /
 
-RUN find /etc/s6-overlay -type f -print0 | xargs -0 dos2unix && \
-    find /etc/nginx -type f -print0 | xargs -0 dos2unix
-
 VOLUME /etc/nginx
 VOLUME /var/log/nginx
 

--- conflicted
+++ resolved
@@ -22,17 +22,11 @@
 
 ARG JAVA_VERSION
 
-<<<<<<< HEAD
-RUN apk add --update --no-cache \
-    openjdk${JAVA_VERSION}-jre rsync dos2unix
-=======
 RUN wget -O /etc/apk/keys/adoptium.rsa.pub https://packages.adoptium.net/artifactory/api/security/keypair/public/repositories/apk && \
     echo 'https://packages.adoptium.net/artifactory/apk/alpine/main' >> /etc/apk/repositories
 
-RUN apk update && \
-    apk upgrade --no-cache && \
-    apk add --no-cache temurin-${JAVA_VERSION}-jre rsync
->>>>>>> e2ab4812
+RUN apk add --update --no-cache \
+    temurin-${JAVA_VERSION}-jre rsync dos2unix
 
 ### Build backend container
 FROM base_container

--- conflicted
+++ resolved
@@ -17,18 +17,13 @@
     ```
 
 3. **Access OpenEMS in your browser.**
-<<<<<<< HEAD
-   
-   Open `http://localhost:80/` in your web browser to open the UI. Log in as user "guest" by leaving the standard password and clicking the login button. Alternatively type "admin" in the password field to log in with extended permissions. You can then use the menu at the top left to start configuring OpenEMS via *settings*.
-=======
 
-    |       |                                                   |
-    | ----- | ------------------------------------------------- |
-    | Edge: | http://\<hostname\>:8080/system/console/configMgr |
-    | UI    | http://\<hostname\>:80/                           |
-
-*change `<hostname>` to the actual hostname*
->>>>>>> 67d556e3
+    Open `http://<hostname>:80/` in your web browser to open the UI.
+    Log in as user "guest" by leaving the standard password and clicking the login button.
+    Alternatively type "admin" in the password field to log in with extended permissions. 
+    You can then use the menu at the top left to start configuring OpenEMS via *settings*.
+    
+    *Change `<hostname>` to the actual hostname*
 
 ## Build your own OpenEMS Edge docker image
 

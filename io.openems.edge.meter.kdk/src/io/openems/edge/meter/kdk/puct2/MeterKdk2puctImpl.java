--- conflicted
+++ resolved
@@ -112,25 +112,14 @@
 				new FC3ReadRegistersTask(0x5002, Priority.HIGH, //
 						m(ElectricityMeter.ChannelId.VOLTAGE_L1, //
 								new FloatDoublewordElement(0x5002), //
-<<<<<<< HEAD
-								ElementToChannelConverter.SCALE_FACTOR_3), //
+								SCALE_FACTOR_3), //
 						m(ElectricityMeter.ChannelId.VOLTAGE_L2, //
 								new FloatDoublewordElement(0x5004), //
-								ElementToChannelConverter.SCALE_FACTOR_3), //
+								SCALE_FACTOR_3), //
 						m(ElectricityMeter.ChannelId.VOLTAGE_L3, //
 								new FloatDoublewordElement(0x5006), //
-								ElementToChannelConverter.SCALE_FACTOR_3), //
+								SCALE_FACTOR_3), //
 						m(ElectricityMeter.ChannelId.FREQUENCY, //
-=======
-								SCALE_FACTOR_3), //
-						m(AsymmetricMeter.ChannelId.VOLTAGE_L2, //
-								new FloatDoublewordElement(0x5004), //
-								SCALE_FACTOR_3), //
-						m(AsymmetricMeter.ChannelId.VOLTAGE_L3, //
-								new FloatDoublewordElement(0x5006), //
-								SCALE_FACTOR_3), //
-						m(SymmetricMeter.ChannelId.FREQUENCY, //
->>>>>>> 2c36e41d
 								new FloatDoublewordElement(0x5008), //
 								SCALE_FACTOR_3), //
 						new DummyRegisterElement(0x500A, 0x500B), //
@@ -177,43 +166,24 @@
 					new DummyRegisterElement(0x600E, 0x6011), //
 					m(ElectricityMeter.ChannelId.ACTIVE_CONSUMPTION_ENERGY_L1, //
 							new FloatDoublewordElement(0x6012), //
-<<<<<<< HEAD
-							ElementToChannelConverter.SCALE_FACTOR_3), //
+							SCALE_FACTOR_3), //
 					m(ElectricityMeter.ChannelId.ACTIVE_CONSUMPTION_ENERGY_L2, //
 							new FloatDoublewordElement(0x6014), //
-							ElementToChannelConverter.SCALE_FACTOR_3), //
+							SCALE_FACTOR_3), //
 					m(ElectricityMeter.ChannelId.ACTIVE_CONSUMPTION_ENERGY_L3, //
 							new FloatDoublewordElement(0x6016), //
-							ElementToChannelConverter.SCALE_FACTOR_3), //
+							SCALE_FACTOR_3), //
 					m(ElectricityMeter.ChannelId.ACTIVE_PRODUCTION_ENERGY, //
-=======
-							SCALE_FACTOR_3), //
-					m(AsymmetricMeter.ChannelId.ACTIVE_CONSUMPTION_ENERGY_L2, //
-							new FloatDoublewordElement(0x6014), //
-							SCALE_FACTOR_3), //
-					m(AsymmetricMeter.ChannelId.ACTIVE_CONSUMPTION_ENERGY_L3, //
-							new FloatDoublewordElement(0x6016), //
-							SCALE_FACTOR_3), //
-					m(SymmetricMeter.ChannelId.ACTIVE_PRODUCTION_ENERGY, //
->>>>>>> 2c36e41d
 							new FloatDoublewordElement(0x6018), //
 							SCALE_FACTOR_3), //
 					new DummyRegisterElement(0x601A, 0x601D), //
 					m(ElectricityMeter.ChannelId.ACTIVE_PRODUCTION_ENERGY_L1, //
 							new FloatDoublewordElement(0x601E), //
-<<<<<<< HEAD
-							ElementToChannelConverter.SCALE_FACTOR_3), //
+							SCALE_FACTOR_3), //
 					m(ElectricityMeter.ChannelId.ACTIVE_PRODUCTION_ENERGY_L2, //
 							new FloatDoublewordElement(0x6020), //
-							ElementToChannelConverter.SCALE_FACTOR_3), //
+							SCALE_FACTOR_3), //
 					m(ElectricityMeter.ChannelId.ACTIVE_PRODUCTION_ENERGY_L3, //
-=======
-							SCALE_FACTOR_3), //
-					m(AsymmetricMeter.ChannelId.ACTIVE_PRODUCTION_ENERGY_L2, //
-							new FloatDoublewordElement(0x6020), //
-							SCALE_FACTOR_3), //
-					m(AsymmetricMeter.ChannelId.ACTIVE_PRODUCTION_ENERGY_L3, //
->>>>>>> 2c36e41d
 							new FloatDoublewordElement(0x6022), //
 							SCALE_FACTOR_3) //
 			));
@@ -225,43 +195,24 @@
 					new DummyRegisterElement(0x600E, 0x6011), //
 					m(ElectricityMeter.ChannelId.ACTIVE_PRODUCTION_ENERGY_L1, //
 							new FloatDoublewordElement(0x6012), //
-<<<<<<< HEAD
-							ElementToChannelConverter.SCALE_FACTOR_3), //
+							SCALE_FACTOR_3), //
 					m(ElectricityMeter.ChannelId.ACTIVE_PRODUCTION_ENERGY_L2, //
 							new FloatDoublewordElement(0x6014), //
-							ElementToChannelConverter.SCALE_FACTOR_3), //
+							SCALE_FACTOR_3), //
 					m(ElectricityMeter.ChannelId.ACTIVE_PRODUCTION_ENERGY_L3, //
 							new FloatDoublewordElement(0x6016), //
-							ElementToChannelConverter.SCALE_FACTOR_3), //
+							SCALE_FACTOR_3), //
 					m(ElectricityMeter.ChannelId.ACTIVE_CONSUMPTION_ENERGY, //
-=======
-							SCALE_FACTOR_3), //
-					m(AsymmetricMeter.ChannelId.ACTIVE_PRODUCTION_ENERGY_L2, //
-							new FloatDoublewordElement(0x6014), //
-							SCALE_FACTOR_3), //
-					m(AsymmetricMeter.ChannelId.ACTIVE_PRODUCTION_ENERGY_L3, //
-							new FloatDoublewordElement(0x6016), //
-							SCALE_FACTOR_3), //
-					m(SymmetricMeter.ChannelId.ACTIVE_CONSUMPTION_ENERGY, //
->>>>>>> 2c36e41d
 							new FloatDoublewordElement(0x6018), //
 							SCALE_FACTOR_3), //
 					new DummyRegisterElement(0x601A, 0x601D), //
 					m(ElectricityMeter.ChannelId.ACTIVE_CONSUMPTION_ENERGY_L1, //
 							new FloatDoublewordElement(0x601E), //
-<<<<<<< HEAD
-							ElementToChannelConverter.SCALE_FACTOR_3), //
+							SCALE_FACTOR_3), //
 					m(ElectricityMeter.ChannelId.ACTIVE_CONSUMPTION_ENERGY_L2, //
 							new FloatDoublewordElement(0x6020), //
-							ElementToChannelConverter.SCALE_FACTOR_3), //
+							SCALE_FACTOR_3), //
 					m(ElectricityMeter.ChannelId.ACTIVE_CONSUMPTION_ENERGY_L3, //
-=======
-							SCALE_FACTOR_3), //
-					m(AsymmetricMeter.ChannelId.ACTIVE_CONSUMPTION_ENERGY_L2, //
-							new FloatDoublewordElement(0x6020), //
-							SCALE_FACTOR_3), //
-					m(AsymmetricMeter.ChannelId.ACTIVE_CONSUMPTION_ENERGY_L3, //
->>>>>>> 2c36e41d
 							new FloatDoublewordElement(0x6022), //
 							SCALE_FACTOR_3) //
 			));

--- conflicted
+++ resolved
@@ -2,25 +2,8 @@
 Bundle-Vendor: FENECON GmbH
 Bundle-License: https://opensource.org/licenses/EPL-2.0
 Bundle-Version: 1.0.0.${tstamp}
-Bundle-Description:\
+Bundle-Description: \
 	This bundle contains the Predictor API. It provides abstract access to prediction of production and consumption.
-<<<<<<< HEAD
-Export-Package:\
-	io.openems.edge.predictor.api
-Require-Capability:\
-	compile-only
-
--includeresource:\
-	{readme.adoc}
-
--buildpath:\
-	${buildpath},\
-	io.openems.common;version=latest,\
-	io.openems.edge.common;version=latest,\
-	slf4j.api
-
--testpath:\
-=======
 
 -buildpath: \
 	${buildpath},\
@@ -29,5 +12,4 @@
 	slf4j.api
 
 -testpath: \
->>>>>>> acd741cc
 	${testpath}
--- conflicted
+++ resolved
@@ -1,21 +1,12 @@
-<<<<<<< HEAD
 import { Component, OnInit, OnDestroy } from '@angular/core';
+import { MdSnackBar } from '@angular/material';
 import { Router } from '@angular/router';
 import { Subject } from 'rxjs/Subject';
 
-import { environment } from '../environments';
-import { WebappService, WebsocketService, Device } from './shared/shared';
-=======
-import { Component, ViewContainerRef, OnInit, OnDestroy } from '@angular/core';
-import { Router } from '@angular/router';
-import { MdSnackBar } from '@angular/material';
-import { Subject } from 'rxjs/Subject';
+import * as moment from 'moment';
 
 import { environment } from '../environments';
-import { WebappService, WebsocketService, Notification } from './shared/shared';
->>>>>>> 7e46b367
-
-import * as moment from 'moment';
+import { WebappService, WebsocketService, Device, Notification } from './shared/shared';
 
 @Component({
   selector: 'root',
@@ -24,28 +15,19 @@
 })
 export class AppComponent implements OnInit, OnDestroy {
   public environment = environment;
-<<<<<<< HEAD
   public currentDevice: Device;
-=======
-  public ngUnsubscribe: Subject<void> = new Subject<void>();
->>>>>>> 7e46b367
 
   private navCollapsed: boolean = true;
   private ngUnsubscribe: Subject<void> = new Subject<void>();
 
   constructor(
     public websocketService: WebsocketService,
+    private webappService: WebappService,
     private router: Router,
-<<<<<<< HEAD
-    private webappService: WebappService
+    private snackBar: MdSnackBar
   ) { }
 
   ngOnInit() {
-=======
-    private webappService: WebappService,
-    private snackBar: MdSnackBar
-  ) {
->>>>>>> 7e46b367
     moment.locale("de");
 
     this.websocketService.currentDevice.takeUntil(this.ngUnsubscribe).subscribe(currentDevice => {
@@ -53,28 +35,14 @@
         this.currentDevice = currentDevice;
       })
     });
+
+    this.webappService.notificationEvent.takeUntil(this.ngUnsubscribe).subscribe(notification => {
+      this.snackBar.open(notification.message, null, { duration: 3000 });
+    });
   }
 
   ngOnDestroy() {
     this.ngUnsubscribe.next();
     this.ngUnsubscribe.complete();
   }
-<<<<<<< HEAD
 }
-=======
-
-  ngOnInit() {
-    if (this.webappService.notificationEvent) {
-      this.webappService.notificationEvent.takeUntil(this.ngUnsubscribe).subscribe(notification => {
-        this.snackBar.open(notification.message, null, { duration: 3000 });
-      });
-    }
-  }
-
-  ngOnDestroy() {
-    this.ngUnsubscribe.next();
-    this.ngUnsubscribe.complete();
-  }
-
-}
->>>>>>> 7e46b367

<md-input-container>
  <input #date [value]="dateString" placeholder="Date" type="text" mdInput>
</md-input-container>
<button (click)="query(date.value)">Query</button>
<div *ngIf="device" fxLayout fxLayoutAlign="center start" fxLayoutWrap="wrap">
  <!--{{ device.historicData | async | json }}-->
  <div fxFlex.xs="100%" fxFlex.gt-sm="25%">
    <md-card class="single">
      <md-card-header>
        <md-card-title>Mustermann</md-card-title>
        <md-card-subtitle>FEMS 24</md-card-subtitle>
      </md-card-header>
      <md-card-content>
        <div fxLayout fxLayoutWrap="wrap" fxFlex>
          <button md-raised-button fxFlex="100%" disabled="true" style="color: black;font-weight: bold">
            Zeitraum
          </button>
          <button md-raised-button [class.active]="clazzActive=='btnToday'" (click)="getDataToday()" fxFlex="100%">
            Heute
          </button>
          <button md-raised-button [class.active]="clazzActive=='btnYesterday'" (click)="getDataYesterday()" fxFlex="100%">
            Gestern
          </button>
          <button md-raised-button [class.active]="clazzActive=='btnLastWeek'" (click)="getDataLastWeek()" fxFlex="100%">
            letzte Woche
          </button>
          <button md-raised-button [class.active]="clazzActive=='btnLastMonth'" (click)="getDataLastMonth()" fxFlex="100%">
            letzten Monat
          </button>
          <button md-raised-button [class.active]="clazzActive=='btnLastYear'" (click)="getDataLastYear()" fxFlex="100%">
            letztes Jahr
          </button>
          <button [class.active]="clazzActive=='btnOtherTimespan'" (click)="setOtherTimespan()" md-raised-button fxFlex="100%" style="margin-bottom: 20px">
            Anderer Zeitraum
          </button>
          <div *ngIf="clazzActive == 'btnOtherTimespan'" fxFlex="100%">
            <div fxFlex="100%" fxLayout>
              <label fxFlex="75px" style="font-size: 14px;">Datum</label>
              <label fxFlex="50px" style="font-size: 14px;margin-bottom: 20px;">von:</label>
            </div>
            <div fxFlex="100%" fxLayout>
              <div fxFlex="75px"></div>
              <label fxFlex="50px" style="font-size: 14px;margin-bottom: 20px">bis:</label>
            </div>
            <div fxFlex="100%" fxLayout>
              <div fxFlex="75px"></div>
              <button md-raised-button style="font-size: 14px">
                Los!
              </button>
            </div>
          </div>
        </div>
      </md-card-content>
    </md-card>
  </div>
  <div fxFlex.xs="100%" fxFlex.gt-sm="75%">
    <md-card class="single" fxLayout fxLayoutWrap="wrap">
      <md-card-content>
<<<<<<< HEAD
        <div>
          <soc-chart fxFlex="100%" [view]="view" [scheme]="colorScheme" [results]="socData" gradient="true" [curve]="curve" xAxis="true"
            yAxis="true" legend="false" [showXAxisLabel]="showXAxisLabel" showYAxisLabel="false" xAxisLabel="false" autoScale="false">
          </soc-chart>
        </div>
        <div>
          <ngx-charts-area-chart fxFlex="100%" [view]="view" [scheme]="colorScheme" [results]="socActivepowerData" [curve]="curve"
            gradient="true" xAxis="true" yAxis="true" legend="false" showXAxisLabel="false" autoScale="false">
          </ngx-charts-area-chart>
        </div>
=======
        <chart-soc fxFlex="100%" [view]="view" [scheme]="colorScheme" [results]="historicData" gradient="true" [curve]="curve" xAxis="true"
          yAxis="true" legend="true" [showXAxisLabel]="showXAxisLabel" showYAxisLabel="false" xAxisLabel="false" autoScale="false">
        </chart-soc>
        <ngx-charts-area-chart fxFlex="100%" [view]="view" [scheme]="colorScheme" [results]="historicDataView" [curve]="curve" gradient="false"
          xAxis="false" yAxis="true" legend="true" showXAxisLabel="false" autoScale="false">
        </ngx-charts-area-chart>
>>>>>>> 8b69e7b6
      </md-card-content>
    </md-card>
  </div>
</div><|MERGE_RESOLUTION|>--- conflicted
+++ resolved
@@ -56,25 +56,12 @@
   <div fxFlex.xs="100%" fxFlex.gt-sm="75%">
     <md-card class="single" fxLayout fxLayoutWrap="wrap">
       <md-card-content>
-<<<<<<< HEAD
-        <div>
-          <soc-chart fxFlex="100%" [view]="view" [scheme]="colorScheme" [results]="socData" gradient="true" [curve]="curve" xAxis="true"
-            yAxis="true" legend="false" [showXAxisLabel]="showXAxisLabel" showYAxisLabel="false" xAxisLabel="false" autoScale="false">
-          </soc-chart>
-        </div>
-        <div>
-          <ngx-charts-area-chart fxFlex="100%" [view]="view" [scheme]="colorScheme" [results]="socActivepowerData" [curve]="curve"
-            gradient="true" xAxis="true" yAxis="true" legend="false" showXAxisLabel="false" autoScale="false">
-          </ngx-charts-area-chart>
-        </div>
-=======
         <chart-soc fxFlex="100%" [view]="view" [scheme]="colorScheme" [results]="historicData" gradient="true" [curve]="curve" xAxis="true"
           yAxis="true" legend="true" [showXAxisLabel]="showXAxisLabel" showYAxisLabel="false" xAxisLabel="false" autoScale="false">
         </chart-soc>
         <ngx-charts-area-chart fxFlex="100%" [view]="view" [scheme]="colorScheme" [results]="historicDataView" [curve]="curve" gradient="false"
           xAxis="false" yAxis="true" legend="true" showXAxisLabel="false" autoScale="false">
         </ngx-charts-area-chart>
->>>>>>> 8b69e7b6
       </md-card-content>
     </md-card>
   </div>

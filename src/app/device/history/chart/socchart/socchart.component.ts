--- conflicted
+++ resolved
@@ -112,13 +112,10 @@
   `
 })
 export class ChartSocComponent extends AreaChartComponent {
-<<<<<<< HEAD
 
   xAxisTickFormatting = function (d) {
     return d.format("H:mm");
   };
-=======
->>>>>>> 8b69e7b6
 
   getYDomain(): any[] {
     return [0, 100];

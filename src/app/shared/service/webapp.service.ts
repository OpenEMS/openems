import { Injectable, ErrorHandler } from '@angular/core';

import { WebsocketService } from './websocket.service';
import { Device } from '../shared';

import { Subject } from 'rxjs/Subject';

type NotificationType = "success" | "error" | "warning" | "info";

export interface Notification {
  type: NotificationType;
  message: string;
}

@Injectable()
export class WebappService implements ErrorHandler {

  public notificationEvent: Subject<Notification> = new Subject<Notification>();

  constructor() { }

  /**
   * Gets the token for this id from localstorage
   */
  public getToken(id: string): string {
    return localStorage.getItem(id + "_token");
  }

  /**
   * Sets the token for this id in localstorage
   */
  public setToken(id: string, token: string) {
    localStorage.setItem(id + "_token", token);
  }

  /**
   * Removes the token for this id from localstorage
   */
  public removeToken(id: string) {
    localStorage.removeItem(id + "_token");
  }

  /**
   * Shows a nofication using toastr
   */
  public notify(notification: Notification) {
    this.notificationEvent.next(notification);
  }
<<<<<<< HEAD
=======

  /**
   * Helps to use an object inside an *ngFor loop. Returns the object keys.
   * Source: https://stackoverflow.com/a/39896058
   */
  keys(object: {}) {
    return Object.keys(object);
  }

  /**
   * Helps to use an object inside an *ngFor loop. Returns the object key value pairs.
   */
  keyvalues(object: {}) {
    if (!object) {
      return object;
    }
    let keyvalues = [];
    for (let key in object) {
      keyvalues.push({ key: key, value: object[key] });
    }
    return keyvalues;
  }

  public handleError(error: any) {
    let notification: Notification = {
      type: "error",
      message: error
    };
    this.notify(notification);
  }
>>>>>>> 7e46b367
}<|MERGE_RESOLUTION|>--- conflicted
+++ resolved
@@ -46,31 +46,10 @@
   public notify(notification: Notification) {
     this.notificationEvent.next(notification);
   }
-<<<<<<< HEAD
-=======
 
   /**
-   * Helps to use an object inside an *ngFor loop. Returns the object keys.
-   * Source: https://stackoverflow.com/a/39896058
+   * Handles an application error
    */
-  keys(object: {}) {
-    return Object.keys(object);
-  }
-
-  /**
-   * Helps to use an object inside an *ngFor loop. Returns the object key value pairs.
-   */
-  keyvalues(object: {}) {
-    if (!object) {
-      return object;
-    }
-    let keyvalues = [];
-    for (let key in object) {
-      keyvalues.push({ key: key, value: object[key] });
-    }
-    return keyvalues;
-  }
-
   public handleError(error: any) {
     let notification: Notification = {
       type: "error",
@@ -78,5 +57,4 @@
     };
     this.notify(notification);
   }
->>>>>>> 7e46b367
 }
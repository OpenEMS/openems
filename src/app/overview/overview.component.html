<div fxLayout fxLayoutAlign="center start" fxLayoutWrap="wrap">
  <div *ngFor="let form of forms" fxFlex="50%" fxFlex.xs="100%">
<<<<<<< HEAD
    <ng-container *ngIf="form._websocket as websocket">
      <form [formGroup]="form" (ngSubmit)="doLogin(form)">
        <md-card class="single">
=======
    <form [formGroup]="form" (ngSubmit)="doLogin(form)">
      <md-card class="single">
        <md-card-header>
          <md-icon *ngIf="form._websocket.isConnected" md-card-avatar>face</md-icon>
          <md-icon *ngIf="!form._websocket.isConnected" md-card-avatar>stop</md-icon>
          <md-card-title>{{form._websocket.name}}</md-card-title>
          <md-card-subtitle>{{form._websocket.url}}</md-card-subtitle>
        </md-card-header>
        <md-card-content fxLayout fxLayoutWrap="wrap">
          <ng-container *ngIf="form._websocket.backend == 'femsserver'">
            <p fxFlex="100%">{{(form._websocket.event | async)?.message}}</p>
          </ng-container>
          <ng-container *ngIf="form._websocket.backend == 'openems'">
            <md-input-container *ngIf="!form._websocket.isConnected" fxFlex="100%"><input formControlName="password" mdInput type="password" placeholder="Passwort"></md-input-container>
            <p fxFlex="100%">
              <ng-container *ngIf="!form._websocket.isConnected" i18n>Testversion: bitte melden Sie sich mit dem Passwort "<strong>owner</strong>" an.</ng-container><br/>{{(form._websocket.event
              | async)?.message}}</p>
          </ng-container>
        </md-card-content>
        <ng-container *ngIf="form._websocket.backend == 'openems'">
          <md-card-actions fxLayout fxLayoutAlign="end start">
            <button type="button" md-fab *ngIf="!form._websocket.isConnected" (click)="doLogin(form)" color="primary"><md-icon>check</md-icon></button>
            <button type="button" md-fab *ngIf="form._websocket.isConnected" (click)="doLogout(form)" color="accent"><md-icon>close</md-icon></button>
          </md-card-actions>
        </ng-container>
      </md-card>
    </form>

    <!-- List of devices -->
    <ng-container *ngFor="let dev of webapp.keyvalues(form._websocket.devices)">
      <ng-container *ngIf="dev.value.state != 'inactive'">
        <md-card class="single" routerLink="/device/{{ form._websocket.name }}/{{ dev.key }}">
>>>>>>> 7e46b367
          <md-card-header>
            <md-icon *ngIf="websocket.isConnected" md-card-avatar>face</md-icon>
            <md-icon *ngIf="!websocket.isConnected" md-card-avatar>stop</md-icon>
            <md-card-title>{{websocket.name}}</md-card-title>
            <md-card-subtitle>{{websocket.url}}</md-card-subtitle>
          </md-card-header>
          <md-card-content fxLayout fxLayoutWrap="wrap">
            <ng-container *ngIf="websocket.backend == 'femsserver'">
              <p fxFlex="100%">{{ (websocket.event | async)?.message }}</p>
            </ng-container>
            <ng-container *ngIf="websocket.backend == 'openems'">
              <md-input-container *ngIf="!websocket.isConnected" fxFlex="100%"><input formControlName="password" mdInput type="password" placeholder="Passwort"></md-input-container>
              <p fxFlex="100%">
                <ng-container *ngIf="!websocket.isConnected" i18n>Testversion: bitte melden Sie sich mit dem Passwort "<strong>owner</strong>" an.</ng-container><br/>{{(websocket.event
                | async)?.message }}</p>
            </ng-container>
          </md-card-content>
          <ng-container *ngIf="websocket.backend == 'openems'">
            <md-card-actions fxLayout fxLayoutAlign="end start">
              <button type="submit" md-fab *ngIf="!websocket.isConnected" (click)="doLogin(form)" color="primary"><md-icon>check</md-icon></button>
              <button type="button" md-fab *ngIf="websocket.isConnected" (click)="doLogout(form)" color="accent"><md-icon>close</md-icon></button>
            </md-card-actions>
          </ng-container>
        </md-card>
      </form>

      <!-- List of devices -->
      <ng-container *ngFor="let dev of tmpl.keyvalues(websocket.devices)">
        <ng-container *ngIf="dev.value.state != 'inactive'">
          <md-card class="single" routerLink="/device/{{ websocket.name }}/{{ dev.key }}">
            <md-card-header>
              <md-icon *ngIf="dev.value.online" md-card-avatar color="primary">folder</md-icon>
              <md-icon *ngIf="!dev.value.online" md-card-avatar>error</md-icon>
              <md-card-title>{{ dev.value.comment }} <span *ngIf="!dev.value.online" i18n><br/>FEMS ist offline!</span></md-card-title>
              <md-card-subtitle *ngIf="dev.value.producttype">{{ dev.key }}: {{ dev.value.producttype }}</md-card-subtitle>
            </md-card-header>
          </md-card>
        </ng-container>
      </ng-container>
    </ng-container>
  </div>
</div><|MERGE_RESOLUTION|>--- conflicted
+++ resolved
@@ -1,43 +1,8 @@
 <div fxLayout fxLayoutAlign="center start" fxLayoutWrap="wrap">
   <div *ngFor="let form of forms" fxFlex="50%" fxFlex.xs="100%">
-<<<<<<< HEAD
     <ng-container *ngIf="form._websocket as websocket">
       <form [formGroup]="form" (ngSubmit)="doLogin(form)">
         <md-card class="single">
-=======
-    <form [formGroup]="form" (ngSubmit)="doLogin(form)">
-      <md-card class="single">
-        <md-card-header>
-          <md-icon *ngIf="form._websocket.isConnected" md-card-avatar>face</md-icon>
-          <md-icon *ngIf="!form._websocket.isConnected" md-card-avatar>stop</md-icon>
-          <md-card-title>{{form._websocket.name}}</md-card-title>
-          <md-card-subtitle>{{form._websocket.url}}</md-card-subtitle>
-        </md-card-header>
-        <md-card-content fxLayout fxLayoutWrap="wrap">
-          <ng-container *ngIf="form._websocket.backend == 'femsserver'">
-            <p fxFlex="100%">{{(form._websocket.event | async)?.message}}</p>
-          </ng-container>
-          <ng-container *ngIf="form._websocket.backend == 'openems'">
-            <md-input-container *ngIf="!form._websocket.isConnected" fxFlex="100%"><input formControlName="password" mdInput type="password" placeholder="Passwort"></md-input-container>
-            <p fxFlex="100%">
-              <ng-container *ngIf="!form._websocket.isConnected" i18n>Testversion: bitte melden Sie sich mit dem Passwort "<strong>owner</strong>" an.</ng-container><br/>{{(form._websocket.event
-              | async)?.message}}</p>
-          </ng-container>
-        </md-card-content>
-        <ng-container *ngIf="form._websocket.backend == 'openems'">
-          <md-card-actions fxLayout fxLayoutAlign="end start">
-            <button type="button" md-fab *ngIf="!form._websocket.isConnected" (click)="doLogin(form)" color="primary"><md-icon>check</md-icon></button>
-            <button type="button" md-fab *ngIf="form._websocket.isConnected" (click)="doLogout(form)" color="accent"><md-icon>close</md-icon></button>
-          </md-card-actions>
-        </ng-container>
-      </md-card>
-    </form>
-
-    <!-- List of devices -->
-    <ng-container *ngFor="let dev of webapp.keyvalues(form._websocket.devices)">
-      <ng-container *ngIf="dev.value.state != 'inactive'">
-        <md-card class="single" routerLink="/device/{{ form._websocket.name }}/{{ dev.key }}">
->>>>>>> 7e46b367
           <md-card-header>
             <md-icon *ngIf="websocket.isConnected" md-card-avatar>face</md-icon>
             <md-icon *ngIf="!websocket.isConnected" md-card-avatar>stop</md-icon>
@@ -57,7 +22,7 @@
           </md-card-content>
           <ng-container *ngIf="websocket.backend == 'openems'">
             <md-card-actions fxLayout fxLayoutAlign="end start">
-              <button type="submit" md-fab *ngIf="!websocket.isConnected" (click)="doLogin(form)" color="primary"><md-icon>check</md-icon></button>
+              <button type="button" md-fab *ngIf="!websocket.isConnected" (click)="doLogin(form)" color="primary"><md-icon>check</md-icon></button>
               <button type="button" md-fab *ngIf="websocket.isConnected" (click)="doLogout(form)" color="accent"><md-icon>close</md-icon></button>
             </md-card-actions>
           </ng-container>

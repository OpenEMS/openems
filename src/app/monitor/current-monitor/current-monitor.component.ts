import { Component, OnInit } from '@angular/core';
import { Observable } from 'rxjs/Observable';
import { ISubscription } from 'rxjs/Subscription';
<<<<<<< HEAD
import { IntervalObservable } from 'rxjs/Observable/IntervalObservable';
import 'rxjs/add/operator/toPromise';
import { Headers, Http, Response } from '@angular/http';

import { CurrentData } from '../../data/current-data';
import { EssData } from '../../data/ess-data';
import { OdooRPCService } from 'angular2-odoo-jsonrpc';
=======
>>>>>>> 85b00975

@Component({
  selector: 'app-current-monitor',
  templateUrl: './current-monitor.component.html',
  styleUrls: ['./current-monitor.component.css']
})
export class CurrentMonitorComponent implements OnInit {
<<<<<<< HEAD
  private interval: number = 10000;
  private url = '';
  //private url = 'http://localhost:80';
  private currentData: CurrentData = {
    ess0: {
      soc: null,
      activePower: null,
      reactivePower: null, 
      apparentPower: null,
      gridMode: null
    },
    ess1: {
      soc: null,
      activePower: null,
      reactivePower: null, 
      apparentPower: null,
      gridMode: null
    },
    sl0: {
      pac: null,
      limit: null
    },
    counter0: {
      activePower: null,
      reactivePower: null, 
      apparentPower: null
    },
    io0: {
      digitalOutput_1_1: null,
      digitalOutput_1_2: null,
      digitalOutput_2_1: null,
      digitalOutput_2_2: null
    }
  };

  constructor(private http: Http) {}

  ngOnInit() {
    this.updateData();
    // Start Polling
    new IntervalObservable(this.interval).forEach(() => { 
      this.updateData();
    })
  }

  updateData() {
    // ess0
    this.http.get(this.url + '/rest/device/ess0/current/ActivePower')
      .toPromise()
      .then(result => { this.currentData.ess0.activePower = result.json().value; })
      .catch(this.handleError);
    this.http.get(this.url + '/rest/device/ess0/current/ReactivePower')
      .toPromise()
      .then(result => { this.currentData.ess0.reactivePower = result.json().value; })
      .catch(this.handleError);
    this.http.get(this.url + '/rest/device/ess0/current/ApparentPower')
      .toPromise()
      .then(result => { this.currentData.ess0.apparentPower = result.json().value; })
      .catch(this.handleError);
    this.http.get(this.url + '/rest/device/ess0/current/GridMode')
      .toPromise()
      .then(result => { this.currentData.ess0.gridMode = result.json().value; })
      .catch(this.handleError);
    this.http.get(this.url + '/rest/device/ess0/current/BatteryStringSoc')
      .toPromise()
      .then(result => { this.currentData.ess0.soc = result.json().value; })
      .catch(this.handleError);

    // ess1
    this.http.get(this.url + '/rest/device/ess1/current/ActivePower')
      .toPromise()
      .then(result => { this.currentData.ess1.activePower = result.json().value; })
      .catch(this.handleError);
    this.http.get(this.url + '/rest/device/ess1/current/ReactivePower')
      .toPromise()
      .then(result => { this.currentData.ess1.reactivePower = result.json().value; })
      .catch(this.handleError);
    this.http.get(this.url + '/rest/device/ess1/current/ApparentPower')
      .toPromise()
      .then(result => { this.currentData.ess1.apparentPower = result.json().value; })
      .catch(this.handleError);
    this.http.get(this.url + '/rest/device/ess1/current/GridMode')
      .toPromise()
      .then(result => { this.currentData.ess1.gridMode = result.json().value; })
      .catch(this.handleError);
    this.http.get(this.url + '/rest/device/ess1/current/BatteryStringSoc')
      .toPromise()
      .then(result => { this.currentData.ess1.soc = result.json().value; })
      .catch(this.handleError);

    // Solar-Log
    this.http.get(this.url + '/rest/device/sl0/current/PAC')
      .toPromise()
      .then(result => { this.currentData.sl0.pac = result.json().value; })
      .catch(this.handleError);
    this.http.get(this.url + '/rest/device/sl0/current/GetLimit')
      .toPromise()
      .then(result => { this.currentData.sl0.limit = result.json().value; })
      .catch(this.handleError);

    // counter0
    this.http.get(this.url + '/rest/device/counter0/current/ActivePower')
      .toPromise()
      .then(result => { this.currentData.counter0.activePower = result.json().value; })
      .catch(this.handleError);
    this.http.get(this.url + '/rest/device/counter0/current/ReactivePower')
      .toPromise()
      .then(result => { this.currentData.counter0.reactivePower = result.json().value; })
      .catch(this.handleError);
    this.http.get(this.url + '/rest/device/counter0/current/ApparentPower')
      .toPromise()
      .then(result => { this.currentData.counter0.apparentPower = result.json().value; })
      .catch(this.handleError);

    // io0
    this.http.get(this.url + '/rest/device/io0/current/DigitalOutput_1_1')
      .toPromise()
      .then(result => { this.currentData.io0.digitalOutput_1_1 = result.json().value; })
      .catch(this.handleError);
    this.http.get(this.url + '/rest/device/io0/current/DigitalOutput_1_2')
      .toPromise()
      .then(result => { this.currentData.io0.digitalOutput_1_2 = result.json().value; })
      .catch(this.handleError);
    this.http.get(this.url + '/rest/device/io0/current/DigitalOutput_2_1')
      .toPromise()
      .then(result => { this.currentData.io0.digitalOutput_2_1 = result.json().value; })
      .catch(this.handleError);
    this.http.get(this.url + '/rest/device/io0/current/DigitalOutput_2_2')
      .toPromise()
      .then(result => { this.currentData.io0.digitalOutput_2_2 = result.json().value; })
      .catch(this.handleError);
  }
  
  private handleError(error: any): Promise<any> {
    console.error('An error occurred', error);
    return Promise.reject(error.message || error);
=======
  private data;

  constructor() { }

  ngOnInit() {
    var ws = new WebSocket("ws://localhost:8090");
    ws.onopen = () => {
      ws.send(JSON.stringify({
        "subscription": {
          "add": {
            "ess0": [
              "Soc"
            ]
          }
        }
      })
      )
    }

    ws.onmessage = (message) => {
      var data = JSON.parse(message.data).data;
      this.data = data;
    }

    /*
    REST
        return this.http
          .get("http://localhost:8081/rest/thing/ess0/channel/Soc/current")
          .toPromise()
          .then(response => console.log(response))
          .catch(error => console.log(error));
    */
    /*
          return this.http
          .get("http://localhost:8090/ws")
          .toPromise()
          .then(response => console.log("RESPONSE: " + response))
          .catch(error => console.log("ERROR: " + error));
          */
>>>>>>> 85b00975
  }

}<|MERGE_RESOLUTION|>--- conflicted
+++ resolved
@@ -1,16 +1,6 @@
 import { Component, OnInit } from '@angular/core';
 import { Observable } from 'rxjs/Observable';
 import { ISubscription } from 'rxjs/Subscription';
-<<<<<<< HEAD
-import { IntervalObservable } from 'rxjs/Observable/IntervalObservable';
-import 'rxjs/add/operator/toPromise';
-import { Headers, Http, Response } from '@angular/http';
-
-import { CurrentData } from '../../data/current-data';
-import { EssData } from '../../data/ess-data';
-import { OdooRPCService } from 'angular2-odoo-jsonrpc';
-=======
->>>>>>> 85b00975
 
 @Component({
   selector: 'app-current-monitor',
@@ -18,144 +8,6 @@
   styleUrls: ['./current-monitor.component.css']
 })
 export class CurrentMonitorComponent implements OnInit {
-<<<<<<< HEAD
-  private interval: number = 10000;
-  private url = '';
-  //private url = 'http://localhost:80';
-  private currentData: CurrentData = {
-    ess0: {
-      soc: null,
-      activePower: null,
-      reactivePower: null, 
-      apparentPower: null,
-      gridMode: null
-    },
-    ess1: {
-      soc: null,
-      activePower: null,
-      reactivePower: null, 
-      apparentPower: null,
-      gridMode: null
-    },
-    sl0: {
-      pac: null,
-      limit: null
-    },
-    counter0: {
-      activePower: null,
-      reactivePower: null, 
-      apparentPower: null
-    },
-    io0: {
-      digitalOutput_1_1: null,
-      digitalOutput_1_2: null,
-      digitalOutput_2_1: null,
-      digitalOutput_2_2: null
-    }
-  };
-
-  constructor(private http: Http) {}
-
-  ngOnInit() {
-    this.updateData();
-    // Start Polling
-    new IntervalObservable(this.interval).forEach(() => { 
-      this.updateData();
-    })
-  }
-
-  updateData() {
-    // ess0
-    this.http.get(this.url + '/rest/device/ess0/current/ActivePower')
-      .toPromise()
-      .then(result => { this.currentData.ess0.activePower = result.json().value; })
-      .catch(this.handleError);
-    this.http.get(this.url + '/rest/device/ess0/current/ReactivePower')
-      .toPromise()
-      .then(result => { this.currentData.ess0.reactivePower = result.json().value; })
-      .catch(this.handleError);
-    this.http.get(this.url + '/rest/device/ess0/current/ApparentPower')
-      .toPromise()
-      .then(result => { this.currentData.ess0.apparentPower = result.json().value; })
-      .catch(this.handleError);
-    this.http.get(this.url + '/rest/device/ess0/current/GridMode')
-      .toPromise()
-      .then(result => { this.currentData.ess0.gridMode = result.json().value; })
-      .catch(this.handleError);
-    this.http.get(this.url + '/rest/device/ess0/current/BatteryStringSoc')
-      .toPromise()
-      .then(result => { this.currentData.ess0.soc = result.json().value; })
-      .catch(this.handleError);
-
-    // ess1
-    this.http.get(this.url + '/rest/device/ess1/current/ActivePower')
-      .toPromise()
-      .then(result => { this.currentData.ess1.activePower = result.json().value; })
-      .catch(this.handleError);
-    this.http.get(this.url + '/rest/device/ess1/current/ReactivePower')
-      .toPromise()
-      .then(result => { this.currentData.ess1.reactivePower = result.json().value; })
-      .catch(this.handleError);
-    this.http.get(this.url + '/rest/device/ess1/current/ApparentPower')
-      .toPromise()
-      .then(result => { this.currentData.ess1.apparentPower = result.json().value; })
-      .catch(this.handleError);
-    this.http.get(this.url + '/rest/device/ess1/current/GridMode')
-      .toPromise()
-      .then(result => { this.currentData.ess1.gridMode = result.json().value; })
-      .catch(this.handleError);
-    this.http.get(this.url + '/rest/device/ess1/current/BatteryStringSoc')
-      .toPromise()
-      .then(result => { this.currentData.ess1.soc = result.json().value; })
-      .catch(this.handleError);
-
-    // Solar-Log
-    this.http.get(this.url + '/rest/device/sl0/current/PAC')
-      .toPromise()
-      .then(result => { this.currentData.sl0.pac = result.json().value; })
-      .catch(this.handleError);
-    this.http.get(this.url + '/rest/device/sl0/current/GetLimit')
-      .toPromise()
-      .then(result => { this.currentData.sl0.limit = result.json().value; })
-      .catch(this.handleError);
-
-    // counter0
-    this.http.get(this.url + '/rest/device/counter0/current/ActivePower')
-      .toPromise()
-      .then(result => { this.currentData.counter0.activePower = result.json().value; })
-      .catch(this.handleError);
-    this.http.get(this.url + '/rest/device/counter0/current/ReactivePower')
-      .toPromise()
-      .then(result => { this.currentData.counter0.reactivePower = result.json().value; })
-      .catch(this.handleError);
-    this.http.get(this.url + '/rest/device/counter0/current/ApparentPower')
-      .toPromise()
-      .then(result => { this.currentData.counter0.apparentPower = result.json().value; })
-      .catch(this.handleError);
-
-    // io0
-    this.http.get(this.url + '/rest/device/io0/current/DigitalOutput_1_1')
-      .toPromise()
-      .then(result => { this.currentData.io0.digitalOutput_1_1 = result.json().value; })
-      .catch(this.handleError);
-    this.http.get(this.url + '/rest/device/io0/current/DigitalOutput_1_2')
-      .toPromise()
-      .then(result => { this.currentData.io0.digitalOutput_1_2 = result.json().value; })
-      .catch(this.handleError);
-    this.http.get(this.url + '/rest/device/io0/current/DigitalOutput_2_1')
-      .toPromise()
-      .then(result => { this.currentData.io0.digitalOutput_2_1 = result.json().value; })
-      .catch(this.handleError);
-    this.http.get(this.url + '/rest/device/io0/current/DigitalOutput_2_2')
-      .toPromise()
-      .then(result => { this.currentData.io0.digitalOutput_2_2 = result.json().value; })
-      .catch(this.handleError);
-  }
-  
-  private handleError(error: any): Promise<any> {
-    console.error('An error occurred', error);
-    return Promise.reject(error.message || error);
-=======
   private data;
 
   constructor() { }
@@ -188,14 +40,6 @@
           .then(response => console.log(response))
           .catch(error => console.log(error));
     */
-    /*
-          return this.http
-          .get("http://localhost:8090/ws")
-          .toPromise()
-          .then(response => console.log("RESPONSE: " + response))
-          .catch(error => console.log("ERROR: " + error));
-          */
->>>>>>> 85b00975
   }
 
 }
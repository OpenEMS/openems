/*******************************************************************************
 * OpenEMS - Open Source Energy Management System
 * Copyright (c) 2016 FENECON GmbH and contributors
 *
 * This program is free software: you can redistribute it and/or modify
 * it under the terms of the GNU General Public License as published by
 * the Free Software Foundation, either version 3 of the License, or
 * (at your option) any later version.
 *
 * This program is distributed in the hope that it will be useful,
 * but WITHOUT ANY WARRANTY; without even the implied warranty of
 * MERCHANTABILITY or FITNESS FOR A PARTICULAR PURPOSE.  See the
 * GNU General Public License for more details.
 *
 * You should have received a copy of the GNU General Public License
 * along with this program. If not, see <http://www.gnu.org/licenses/>.
 *
 * Contributors:
 *   FENECON GmbH - initial API and implementation and initial documentation
 *******************************************************************************/
package io.openems.core;

import java.lang.reflect.Field;
import java.lang.reflect.InvocationTargetException;
import java.lang.reflect.Member;
import java.lang.reflect.Method;
import java.util.ArrayList;
import java.util.Collection;
import java.util.Collections;
import java.util.HashSet;
import java.util.Iterator;
import java.util.List;
import java.util.Map.Entry;
import java.util.Optional;
import java.util.Set;

import org.slf4j.Logger;
import org.slf4j.LoggerFactory;

import com.google.common.collect.BiMap;
import com.google.common.collect.HashBasedTable;
import com.google.common.collect.HashBiMap;
import com.google.common.collect.HashMultimap;
import com.google.common.collect.Table;
import com.google.gson.JsonObject;

import io.openems.api.bridge.Bridge;
import io.openems.api.channel.Channel;
import io.openems.api.channel.ConfigChannel;
import io.openems.api.channel.ReadChannel;
import io.openems.api.channel.WriteChannel;
import io.openems.api.controller.Controller;
import io.openems.api.device.Device;
import io.openems.api.device.nature.DeviceNature;
import io.openems.api.exception.ReflectionException;
import io.openems.api.persistence.Persistence;
import io.openems.api.scheduler.Scheduler;
import io.openems.api.thing.Thing;
import io.openems.api.thing.ThingChannelsUpdatedListener;
import io.openems.core.utilities.ConfigUtils;
import io.openems.core.utilities.InjectionUtils;
import io.openems.core.utilities.JsonUtils;

public class ThingRepository implements ThingChannelsUpdatedListener {
	private final static Logger log = LoggerFactory.getLogger(ThingRepository.class);

	private static ThingRepository instance;

	public static synchronized ThingRepository getInstance() {
		if (ThingRepository.instance == null) {
			ThingRepository.instance = new ThingRepository();
		}
		return ThingRepository.instance;
	}

	private ThingRepository() {
		classRepository = ClassRepository.getInstance();
	}

	private final ClassRepository classRepository;
	private final BiMap<String, Thing> thingIds = HashBiMap.create();
	private HashMultimap<Class<? extends Thing>, Thing> thingClasses = HashMultimap.create();
	private Set<Bridge> bridges = new HashSet<>();
	private Set<Scheduler> schedulers = new HashSet<>();
	private Set<Persistence> persistences = new HashSet<>();
	private Set<DeviceNature> deviceNatures = new HashSet<>();
	private final Table<Thing, String, Channel> thingChannels = HashBasedTable.create();
	private HashMultimap<Thing, ConfigChannel<?>> thingConfigChannels = HashMultimap.create();
	private HashMultimap<Thing, WriteChannel<?>> thingWriteChannels = HashMultimap.create();

	/**
	 * Add a Thing to the Repository and cache its Channels and other information for later usage.
	 *
	 * @param thing
	 */
	public synchronized void addThing(Thing thing) {
		if (thingIds.containsValue(thing)) {
			// Thing was already added
			return;
		}
		// Add to thingIds
		thingIds.forcePut(thing.id(), thing);

		// Add to thingClasses
		thingClasses.put(thing.getClass(), thing);

		// Add to bridges
		if (thing instanceof Bridge) {
			bridges.add((Bridge) thing);
		}

		// Add to schedulers
		if (thing instanceof Scheduler) {
			schedulers.add((Scheduler) thing);
		}

		// Add to persistences
		if (thing instanceof Persistence) {
			persistences.add((Persistence) thing);
		}

		// Add to persistences
		if (thing instanceof DeviceNature) {
			deviceNatures.add((DeviceNature) thing);
		}

		thing.addListener(this);

		// Add Channels thingConfigChannels
		Set<Member> members = classRepository.getThingChannels(thing.getClass());
		for (Member member : members) {
			try {
				List<Channel> channels = new ArrayList<>();
				if (member instanceof Method) {
					if (((Method) member).getReturnType().isArray()) {
						Channel[] ch = (Channel[]) ((Method) member).invoke(thing);
						for (Channel c : ch) {
							channels.add(c);
						}
					} else {
						// It's a Method with ReturnType Channel
						channels.add((Channel) ((Method) member).invoke(thing));
					}
				} else if (member instanceof Field) {
					// It's a Field with Type Channel
					channels.add((Channel) ((Field) member).get(thing));
				} else {
					continue;
				}
				if (channels.isEmpty()) {
					log.error(
							"Channel is returning null! Thing [" + thing.id() + "], Member [" + member.getName() + "]");
					continue;
				}
				for (Channel channel : channels) {
					if (channel instanceof ConfigChannel) {
						// Add Channel to thingChannels
						thingChannels.put(thing, channel.id(), channel);

						// Add Channel to configChannels
						thingConfigChannels.put(thing, (ConfigChannel<?>) channel);

					}
				}
			} catch (IllegalAccessException | IllegalArgumentException | InvocationTargetException e) {
				log.warn("Unable to add Channel. Member [" + member.getName() + "]", e);
			}
		}
	}

	/**
	 * Remove a Thing from the Repository.
	 *
	 * @param thing
	 */
	public synchronized void removeThing(String thingId) {
		Thing thing = thingIds.get(thingId);
		removeThing(thing);
	}

	/**
	 * Remove a Thing from the Repository.
	 *
	 * @param thing
	 */
	public synchronized void removeThing(Thing thing) {
		// Remove from thingIds
		thingIds.remove(thing.id());

		// Remove from thingClasses
		thingClasses.remove(thing.getClass(), thing);

		// Remove from bridges
		if (thing instanceof Bridge) {
			bridges.remove(thing);
		}

		// Remove from schedulers
		if (thing instanceof Scheduler) {
			schedulers.remove(thing);
		}

		// Remove from persistences
		if (thing instanceof Persistence) {
			persistences.remove(thing);
		}

		// Remove from persistences
		if (thing instanceof DeviceNature) {
			deviceNatures.remove(thing);
		}

		// Remove controller
		if (thing instanceof Controller) {
			Controller controller = (Controller) thing;
			for (Scheduler scheduler : getSchedulers()) {
				scheduler.removeController(controller);
			}
		}

<<<<<<< HEAD
		// Remove device
		if (thing instanceof Device) {
			for (Bridge bridge : bridges) {
				bridge.removeDevice((Device) thing);
			}
		}
=======
		thing.removeListener(this);
>>>>>>> d68f8f4d
		// TODO further cleaning if required
	}

	public Thing getThing(String thingId) {
		Thing thing = thingIds.get(thingId);
		return thing;
	}

	public Set<Thing> getThings() {
		return Collections.unmodifiableSet(this.thingIds.values());
	}

	/**
	 * Returns all Channels for this Thing.
	 *
	 * @param thing
	 * @return
	 */
	public synchronized Collection<Channel> getChannels(Thing thing) {
		return Collections.unmodifiableCollection(thingChannels.row(thing).values());
	}

	/**
	 * Returns all Config-Channels.
	 *
	 * @return
	 */
	public synchronized Collection<ConfigChannel<?>> getConfigChannels() {
		return Collections.unmodifiableCollection(thingConfigChannels.values());
	}

	/**
	 * Returns all Config-Channels for this Thing.
	 *
	 * @param thing
	 * @return
	 */
	public synchronized Set<ConfigChannel<?>> getConfigChannels(Thing thing) {
		return Collections.unmodifiableSet(thingConfigChannels.get(thing));
	}

	/**
	 * Returns all Write-Channels for this Thing.
	 *
	 * @param thing
	 * @return
	 */
	public synchronized Set<WriteChannel<?>> getWriteChannels(Thing thing) {
		return Collections.unmodifiableSet(thingWriteChannels.get(thing));
	}

	/**
	 * Returns all Write-Channels.
	 *
	 * @param thing
	 * @return
	 */
	public synchronized Collection<WriteChannel<?>> getWriteChannels() {
		return Collections.unmodifiableCollection(thingWriteChannels.values());
	}

	/**
	 * Returns all Persistence-Workers.
	 *
	 * @param thing
	 * @return
	 */
	public synchronized Set<Persistence> getPersistences() {
		return Collections.unmodifiableSet(persistences);
	}

	public synchronized Set<Class<? extends Thing>> getThingClasses() {
		return Collections.unmodifiableSet(thingClasses.keySet());
	}

	public synchronized Set<Thing> getThingsByClass(Class<? extends Thing> clazz) {
		return Collections.unmodifiableSet(thingClasses.get(clazz));
	}

	public synchronized Set<Thing> getThingsAssignableByClass(Class<? extends Thing> clazz) {
		Set<Thing> things = new HashSet<>();
		for (Class<? extends Thing> subclazz : thingClasses.keySet()) {
			if (clazz.isAssignableFrom(subclazz)) {
				things.addAll(thingClasses.get(subclazz));
			}

		}
		return Collections.unmodifiableSet(things);
	}

	public synchronized Optional<Thing> getThingById(String id) {
		return Optional.ofNullable(thingIds.get(id));
	}

	public synchronized Set<Bridge> getBridges() {
		return Collections.unmodifiableSet(bridges);
	}

	public synchronized Set<Scheduler> getSchedulers() {
		return Collections.unmodifiableSet(schedulers);
	}

	public synchronized Set<DeviceNature> getDeviceNatures() {
		return Collections.unmodifiableSet(deviceNatures);
	}

	public Optional<Channel> getChannel(String thingId, String channelId) {
		Thing thing = thingIds.get(thingId);
		if (thing == null) {
			return Optional.empty();
		}
		Channel channel = thingChannels.row(thing).get(channelId);
		return Optional.ofNullable(channel);
	}

	public Optional<Channel> getChannelByAddress(String address) {
		String[] args = address.split("/");
		if (args.length == 2) {
			return getChannel(args[0], args[1]);
		}
		return Optional.empty();
	}

	public Controller createController(JsonObject jController) throws ReflectionException {
		String controllerClass = JsonUtils.getAsString(jController, "class");
		Controller controller;
		if (jController.has("id")) {
			String id = JsonUtils.getAsString(jController, "id");
			controller = (Controller) InjectionUtils.getThingInstance(controllerClass, id);
		} else {
			controller = (Controller) InjectionUtils.getThingInstance(controllerClass);
		}
		log.debug("Add Controller[" + controller.id() + "], Implementation[" + controller.getClass().getSimpleName()
				+ "]");
		this.addThing(controller);
		ConfigUtils.injectConfigChannels(this.getConfigChannels(controller), jController);
		return controller;
	}

	public Device createDevice(JsonObject jDevice) throws ReflectionException {
		String deviceClass = JsonUtils.getAsString(jDevice, "class");
		Device device = (Device) InjectionUtils.getThingInstance(deviceClass);
		log.debug("Add Device[" + device.id() + "], Implementation[" + device.getClass().getSimpleName() + "]");
		this.addThing(device);
		ConfigUtils.injectConfigChannels(this.getConfigChannels(device), jDevice);
		return device;
	}

	@Override
	public void thingChannelsUpdated(Thing thing) {
		// remove Channels from thingChannels, thingWriteChannels
		Databus databus = Databus.getInstance();
		Set<Entry<String, Channel>> thingRow = thingChannels.row(thing).entrySet();
		Iterator<Entry<String, Channel>> i = thingRow.iterator();
		while (i.hasNext()) {
			Entry<String, Channel> thingChannel = i.next();
			if (!(thingChannel.getValue() instanceof ConfigChannel)) {
				thingChannel.getValue().removeChangeListener(databus);
				thingChannel.getValue().removeUpdateListener(databus);
				i.remove();
			}
		}
		thingWriteChannels.removeAll(thing);

		// Add Channels to thingChannels, thingConfigChannels and thingWriteChannels
		Set<Member> members = classRepository.getThingChannels(thing.getClass());
		for (Member member : members) {
			try {
				List<Channel> channels = new ArrayList<>();
				if (member instanceof Method) {
					if (((Method) member).getReturnType().isArray()) {
						Channel[] ch = (Channel[]) ((Method) member).invoke(thing);
						for (Channel c : ch) {
							channels.add(c);
						}
					} else {
						// It's a Method with ReturnType Channel
						channels.add((Channel) ((Method) member).invoke(thing));
					}
				} else if (member instanceof Field) {
					// It's a Field with Type Channel
					channels.add((Channel) ((Field) member).get(thing));
				} else {
					continue;
				}
				if (channels.isEmpty()) {
					log.error(
							"Channel is returning null! Thing [" + thing.id() + "], Member [" + member.getName() + "]");
					continue;
				}
				for (Channel channel : channels) {
					// Add Channel to thingChannels
					thingChannels.put(thing, channel.id(), channel);

					// Add Channel to writeChannels
					if (channel instanceof WriteChannel) {
						thingWriteChannels.put(thing, (WriteChannel<?>) channel);
					}

					// Register Databus as listener
					if (channel instanceof ReadChannel) {
						((ReadChannel<?>) channel).addUpdateListener(databus);
						((ReadChannel<?>) channel).addChangeListener(databus);
					}

				}
			} catch (IllegalAccessException | IllegalArgumentException | InvocationTargetException e) {
				log.warn("Unable to add Channel. Member [" + member.getName() + "]", e);
			}
		}
	}
}
<|MERGE_RESOLUTION|>--- conflicted
+++ resolved
@@ -1,442 +1,441 @@
-/*******************************************************************************
- * OpenEMS - Open Source Energy Management System
- * Copyright (c) 2016 FENECON GmbH and contributors
- *
- * This program is free software: you can redistribute it and/or modify
- * it under the terms of the GNU General Public License as published by
- * the Free Software Foundation, either version 3 of the License, or
- * (at your option) any later version.
- *
- * This program is distributed in the hope that it will be useful,
- * but WITHOUT ANY WARRANTY; without even the implied warranty of
- * MERCHANTABILITY or FITNESS FOR A PARTICULAR PURPOSE.  See the
- * GNU General Public License for more details.
- *
- * You should have received a copy of the GNU General Public License
- * along with this program. If not, see <http://www.gnu.org/licenses/>.
- *
- * Contributors:
- *   FENECON GmbH - initial API and implementation and initial documentation
- *******************************************************************************/
-package io.openems.core;
-
-import java.lang.reflect.Field;
-import java.lang.reflect.InvocationTargetException;
-import java.lang.reflect.Member;
-import java.lang.reflect.Method;
-import java.util.ArrayList;
-import java.util.Collection;
-import java.util.Collections;
-import java.util.HashSet;
-import java.util.Iterator;
-import java.util.List;
-import java.util.Map.Entry;
-import java.util.Optional;
-import java.util.Set;
-
-import org.slf4j.Logger;
-import org.slf4j.LoggerFactory;
-
-import com.google.common.collect.BiMap;
-import com.google.common.collect.HashBasedTable;
-import com.google.common.collect.HashBiMap;
-import com.google.common.collect.HashMultimap;
-import com.google.common.collect.Table;
-import com.google.gson.JsonObject;
-
-import io.openems.api.bridge.Bridge;
-import io.openems.api.channel.Channel;
-import io.openems.api.channel.ConfigChannel;
-import io.openems.api.channel.ReadChannel;
-import io.openems.api.channel.WriteChannel;
-import io.openems.api.controller.Controller;
-import io.openems.api.device.Device;
-import io.openems.api.device.nature.DeviceNature;
-import io.openems.api.exception.ReflectionException;
-import io.openems.api.persistence.Persistence;
-import io.openems.api.scheduler.Scheduler;
-import io.openems.api.thing.Thing;
-import io.openems.api.thing.ThingChannelsUpdatedListener;
-import io.openems.core.utilities.ConfigUtils;
-import io.openems.core.utilities.InjectionUtils;
-import io.openems.core.utilities.JsonUtils;
-
-public class ThingRepository implements ThingChannelsUpdatedListener {
-	private final static Logger log = LoggerFactory.getLogger(ThingRepository.class);
-
-	private static ThingRepository instance;
-
-	public static synchronized ThingRepository getInstance() {
-		if (ThingRepository.instance == null) {
-			ThingRepository.instance = new ThingRepository();
-		}
-		return ThingRepository.instance;
-	}
-
-	private ThingRepository() {
-		classRepository = ClassRepository.getInstance();
-	}
-
-	private final ClassRepository classRepository;
-	private final BiMap<String, Thing> thingIds = HashBiMap.create();
-	private HashMultimap<Class<? extends Thing>, Thing> thingClasses = HashMultimap.create();
-	private Set<Bridge> bridges = new HashSet<>();
-	private Set<Scheduler> schedulers = new HashSet<>();
-	private Set<Persistence> persistences = new HashSet<>();
-	private Set<DeviceNature> deviceNatures = new HashSet<>();
-	private final Table<Thing, String, Channel> thingChannels = HashBasedTable.create();
-	private HashMultimap<Thing, ConfigChannel<?>> thingConfigChannels = HashMultimap.create();
-	private HashMultimap<Thing, WriteChannel<?>> thingWriteChannels = HashMultimap.create();
-
-	/**
-	 * Add a Thing to the Repository and cache its Channels and other information for later usage.
-	 *
-	 * @param thing
-	 */
-	public synchronized void addThing(Thing thing) {
-		if (thingIds.containsValue(thing)) {
-			// Thing was already added
-			return;
-		}
-		// Add to thingIds
-		thingIds.forcePut(thing.id(), thing);
-
-		// Add to thingClasses
-		thingClasses.put(thing.getClass(), thing);
-
-		// Add to bridges
-		if (thing instanceof Bridge) {
-			bridges.add((Bridge) thing);
-		}
-
-		// Add to schedulers
-		if (thing instanceof Scheduler) {
-			schedulers.add((Scheduler) thing);
-		}
-
-		// Add to persistences
-		if (thing instanceof Persistence) {
-			persistences.add((Persistence) thing);
-		}
-
-		// Add to persistences
-		if (thing instanceof DeviceNature) {
-			deviceNatures.add((DeviceNature) thing);
-		}
-
-		thing.addListener(this);
-
-		// Add Channels thingConfigChannels
-		Set<Member> members = classRepository.getThingChannels(thing.getClass());
-		for (Member member : members) {
-			try {
-				List<Channel> channels = new ArrayList<>();
-				if (member instanceof Method) {
-					if (((Method) member).getReturnType().isArray()) {
-						Channel[] ch = (Channel[]) ((Method) member).invoke(thing);
-						for (Channel c : ch) {
-							channels.add(c);
-						}
-					} else {
-						// It's a Method with ReturnType Channel
-						channels.add((Channel) ((Method) member).invoke(thing));
-					}
-				} else if (member instanceof Field) {
-					// It's a Field with Type Channel
-					channels.add((Channel) ((Field) member).get(thing));
-				} else {
-					continue;
-				}
-				if (channels.isEmpty()) {
-					log.error(
-							"Channel is returning null! Thing [" + thing.id() + "], Member [" + member.getName() + "]");
-					continue;
-				}
-				for (Channel channel : channels) {
-					if (channel instanceof ConfigChannel) {
-						// Add Channel to thingChannels
-						thingChannels.put(thing, channel.id(), channel);
-
-						// Add Channel to configChannels
-						thingConfigChannels.put(thing, (ConfigChannel<?>) channel);
-
-					}
-				}
-			} catch (IllegalAccessException | IllegalArgumentException | InvocationTargetException e) {
-				log.warn("Unable to add Channel. Member [" + member.getName() + "]", e);
-			}
-		}
-	}
-
-	/**
-	 * Remove a Thing from the Repository.
-	 *
-	 * @param thing
-	 */
-	public synchronized void removeThing(String thingId) {
-		Thing thing = thingIds.get(thingId);
-		removeThing(thing);
-	}
-
-	/**
-	 * Remove a Thing from the Repository.
-	 *
-	 * @param thing
-	 */
-	public synchronized void removeThing(Thing thing) {
-		// Remove from thingIds
-		thingIds.remove(thing.id());
-
-		// Remove from thingClasses
-		thingClasses.remove(thing.getClass(), thing);
-
-		// Remove from bridges
-		if (thing instanceof Bridge) {
-			bridges.remove(thing);
-		}
-
-		// Remove from schedulers
-		if (thing instanceof Scheduler) {
-			schedulers.remove(thing);
-		}
-
-		// Remove from persistences
-		if (thing instanceof Persistence) {
-			persistences.remove(thing);
-		}
-
-		// Remove from persistences
-		if (thing instanceof DeviceNature) {
-			deviceNatures.remove(thing);
-		}
-
-		// Remove controller
-		if (thing instanceof Controller) {
-			Controller controller = (Controller) thing;
-			for (Scheduler scheduler : getSchedulers()) {
-				scheduler.removeController(controller);
-			}
-		}
-
-<<<<<<< HEAD
-		// Remove device
-		if (thing instanceof Device) {
-			for (Bridge bridge : bridges) {
-				bridge.removeDevice((Device) thing);
-			}
-		}
-=======
-		thing.removeListener(this);
->>>>>>> d68f8f4d
-		// TODO further cleaning if required
-	}
-
-	public Thing getThing(String thingId) {
-		Thing thing = thingIds.get(thingId);
-		return thing;
-	}
-
-	public Set<Thing> getThings() {
-		return Collections.unmodifiableSet(this.thingIds.values());
-	}
-
-	/**
-	 * Returns all Channels for this Thing.
-	 *
-	 * @param thing
-	 * @return
-	 */
-	public synchronized Collection<Channel> getChannels(Thing thing) {
-		return Collections.unmodifiableCollection(thingChannels.row(thing).values());
-	}
-
-	/**
-	 * Returns all Config-Channels.
-	 *
-	 * @return
-	 */
-	public synchronized Collection<ConfigChannel<?>> getConfigChannels() {
-		return Collections.unmodifiableCollection(thingConfigChannels.values());
-	}
-
-	/**
-	 * Returns all Config-Channels for this Thing.
-	 *
-	 * @param thing
-	 * @return
-	 */
-	public synchronized Set<ConfigChannel<?>> getConfigChannels(Thing thing) {
-		return Collections.unmodifiableSet(thingConfigChannels.get(thing));
-	}
-
-	/**
-	 * Returns all Write-Channels for this Thing.
-	 *
-	 * @param thing
-	 * @return
-	 */
-	public synchronized Set<WriteChannel<?>> getWriteChannels(Thing thing) {
-		return Collections.unmodifiableSet(thingWriteChannels.get(thing));
-	}
-
-	/**
-	 * Returns all Write-Channels.
-	 *
-	 * @param thing
-	 * @return
-	 */
-	public synchronized Collection<WriteChannel<?>> getWriteChannels() {
-		return Collections.unmodifiableCollection(thingWriteChannels.values());
-	}
-
-	/**
-	 * Returns all Persistence-Workers.
-	 *
-	 * @param thing
-	 * @return
-	 */
-	public synchronized Set<Persistence> getPersistences() {
-		return Collections.unmodifiableSet(persistences);
-	}
-
-	public synchronized Set<Class<? extends Thing>> getThingClasses() {
-		return Collections.unmodifiableSet(thingClasses.keySet());
-	}
-
-	public synchronized Set<Thing> getThingsByClass(Class<? extends Thing> clazz) {
-		return Collections.unmodifiableSet(thingClasses.get(clazz));
-	}
-
-	public synchronized Set<Thing> getThingsAssignableByClass(Class<? extends Thing> clazz) {
-		Set<Thing> things = new HashSet<>();
-		for (Class<? extends Thing> subclazz : thingClasses.keySet()) {
-			if (clazz.isAssignableFrom(subclazz)) {
-				things.addAll(thingClasses.get(subclazz));
-			}
-
-		}
-		return Collections.unmodifiableSet(things);
-	}
-
-	public synchronized Optional<Thing> getThingById(String id) {
-		return Optional.ofNullable(thingIds.get(id));
-	}
-
-	public synchronized Set<Bridge> getBridges() {
-		return Collections.unmodifiableSet(bridges);
-	}
-
-	public synchronized Set<Scheduler> getSchedulers() {
-		return Collections.unmodifiableSet(schedulers);
-	}
-
-	public synchronized Set<DeviceNature> getDeviceNatures() {
-		return Collections.unmodifiableSet(deviceNatures);
-	}
-
-	public Optional<Channel> getChannel(String thingId, String channelId) {
-		Thing thing = thingIds.get(thingId);
-		if (thing == null) {
-			return Optional.empty();
-		}
-		Channel channel = thingChannels.row(thing).get(channelId);
-		return Optional.ofNullable(channel);
-	}
-
-	public Optional<Channel> getChannelByAddress(String address) {
-		String[] args = address.split("/");
-		if (args.length == 2) {
-			return getChannel(args[0], args[1]);
-		}
-		return Optional.empty();
-	}
-
-	public Controller createController(JsonObject jController) throws ReflectionException {
-		String controllerClass = JsonUtils.getAsString(jController, "class");
-		Controller controller;
-		if (jController.has("id")) {
-			String id = JsonUtils.getAsString(jController, "id");
-			controller = (Controller) InjectionUtils.getThingInstance(controllerClass, id);
-		} else {
-			controller = (Controller) InjectionUtils.getThingInstance(controllerClass);
-		}
-		log.debug("Add Controller[" + controller.id() + "], Implementation[" + controller.getClass().getSimpleName()
-				+ "]");
-		this.addThing(controller);
-		ConfigUtils.injectConfigChannels(this.getConfigChannels(controller), jController);
-		return controller;
-	}
-
-	public Device createDevice(JsonObject jDevice) throws ReflectionException {
-		String deviceClass = JsonUtils.getAsString(jDevice, "class");
-		Device device = (Device) InjectionUtils.getThingInstance(deviceClass);
-		log.debug("Add Device[" + device.id() + "], Implementation[" + device.getClass().getSimpleName() + "]");
-		this.addThing(device);
-		ConfigUtils.injectConfigChannels(this.getConfigChannels(device), jDevice);
-		return device;
-	}
-
-	@Override
-	public void thingChannelsUpdated(Thing thing) {
-		// remove Channels from thingChannels, thingWriteChannels
-		Databus databus = Databus.getInstance();
-		Set<Entry<String, Channel>> thingRow = thingChannels.row(thing).entrySet();
-		Iterator<Entry<String, Channel>> i = thingRow.iterator();
-		while (i.hasNext()) {
-			Entry<String, Channel> thingChannel = i.next();
-			if (!(thingChannel.getValue() instanceof ConfigChannel)) {
-				thingChannel.getValue().removeChangeListener(databus);
-				thingChannel.getValue().removeUpdateListener(databus);
-				i.remove();
-			}
-		}
-		thingWriteChannels.removeAll(thing);
-
-		// Add Channels to thingChannels, thingConfigChannels and thingWriteChannels
-		Set<Member> members = classRepository.getThingChannels(thing.getClass());
-		for (Member member : members) {
-			try {
-				List<Channel> channels = new ArrayList<>();
-				if (member instanceof Method) {
-					if (((Method) member).getReturnType().isArray()) {
-						Channel[] ch = (Channel[]) ((Method) member).invoke(thing);
-						for (Channel c : ch) {
-							channels.add(c);
-						}
-					} else {
-						// It's a Method with ReturnType Channel
-						channels.add((Channel) ((Method) member).invoke(thing));
-					}
-				} else if (member instanceof Field) {
-					// It's a Field with Type Channel
-					channels.add((Channel) ((Field) member).get(thing));
-				} else {
-					continue;
-				}
-				if (channels.isEmpty()) {
-					log.error(
-							"Channel is returning null! Thing [" + thing.id() + "], Member [" + member.getName() + "]");
-					continue;
-				}
-				for (Channel channel : channels) {
-					// Add Channel to thingChannels
-					thingChannels.put(thing, channel.id(), channel);
-
-					// Add Channel to writeChannels
-					if (channel instanceof WriteChannel) {
-						thingWriteChannels.put(thing, (WriteChannel<?>) channel);
-					}
-
-					// Register Databus as listener
-					if (channel instanceof ReadChannel) {
-						((ReadChannel<?>) channel).addUpdateListener(databus);
-						((ReadChannel<?>) channel).addChangeListener(databus);
-					}
-
-				}
-			} catch (IllegalAccessException | IllegalArgumentException | InvocationTargetException e) {
-				log.warn("Unable to add Channel. Member [" + member.getName() + "]", e);
-			}
-		}
-	}
-}
+/*******************************************************************************
+ * OpenEMS - Open Source Energy Management System
+ * Copyright (c) 2016 FENECON GmbH and contributors
+ *
+ * This program is free software: you can redistribute it and/or modify
+ * it under the terms of the GNU General Public License as published by
+ * the Free Software Foundation, either version 3 of the License, or
+ * (at your option) any later version.
+ *
+ * This program is distributed in the hope that it will be useful,
+ * but WITHOUT ANY WARRANTY; without even the implied warranty of
+ * MERCHANTABILITY or FITNESS FOR A PARTICULAR PURPOSE.  See the
+ * GNU General Public License for more details.
+ *
+ * You should have received a copy of the GNU General Public License
+ * along with this program. If not, see <http://www.gnu.org/licenses/>.
+ *
+ * Contributors:
+ *   FENECON GmbH - initial API and implementation and initial documentation
+ *******************************************************************************/
+package io.openems.core;
+
+import java.lang.reflect.Field;
+import java.lang.reflect.InvocationTargetException;
+import java.lang.reflect.Member;
+import java.lang.reflect.Method;
+import java.util.ArrayList;
+import java.util.Collection;
+import java.util.Collections;
+import java.util.HashSet;
+import java.util.Iterator;
+import java.util.List;
+import java.util.Map.Entry;
+import java.util.Optional;
+import java.util.Set;
+
+import org.slf4j.Logger;
+import org.slf4j.LoggerFactory;
+
+import com.google.common.collect.BiMap;
+import com.google.common.collect.HashBasedTable;
+import com.google.common.collect.HashBiMap;
+import com.google.common.collect.HashMultimap;
+import com.google.common.collect.Table;
+import com.google.gson.JsonObject;
+
+import io.openems.api.bridge.Bridge;
+import io.openems.api.channel.Channel;
+import io.openems.api.channel.ConfigChannel;
+import io.openems.api.channel.ReadChannel;
+import io.openems.api.channel.WriteChannel;
+import io.openems.api.controller.Controller;
+import io.openems.api.device.Device;
+import io.openems.api.device.nature.DeviceNature;
+import io.openems.api.exception.ReflectionException;
+import io.openems.api.persistence.Persistence;
+import io.openems.api.scheduler.Scheduler;
+import io.openems.api.thing.Thing;
+import io.openems.api.thing.ThingChannelsUpdatedListener;
+import io.openems.core.utilities.ConfigUtils;
+import io.openems.core.utilities.InjectionUtils;
+import io.openems.core.utilities.JsonUtils;
+
+public class ThingRepository implements ThingChannelsUpdatedListener {
+	private final static Logger log = LoggerFactory.getLogger(ThingRepository.class);
+
+	private static ThingRepository instance;
+
+	public static synchronized ThingRepository getInstance() {
+		if (ThingRepository.instance == null) {
+			ThingRepository.instance = new ThingRepository();
+		}
+		return ThingRepository.instance;
+	}
+
+	private ThingRepository() {
+		classRepository = ClassRepository.getInstance();
+	}
+
+	private final ClassRepository classRepository;
+	private final BiMap<String, Thing> thingIds = HashBiMap.create();
+	private HashMultimap<Class<? extends Thing>, Thing> thingClasses = HashMultimap.create();
+	private Set<Bridge> bridges = new HashSet<>();
+	private Set<Scheduler> schedulers = new HashSet<>();
+	private Set<Persistence> persistences = new HashSet<>();
+	private Set<DeviceNature> deviceNatures = new HashSet<>();
+	private final Table<Thing, String, Channel> thingChannels = HashBasedTable.create();
+	private HashMultimap<Thing, ConfigChannel<?>> thingConfigChannels = HashMultimap.create();
+	private HashMultimap<Thing, WriteChannel<?>> thingWriteChannels = HashMultimap.create();
+
+	/**
+	 * Add a Thing to the Repository and cache its Channels and other information for later usage.
+	 *
+	 * @param thing
+	 */
+	public synchronized void addThing(Thing thing) {
+		if (thingIds.containsValue(thing)) {
+			// Thing was already added
+			return;
+		}
+		// Add to thingIds
+		thingIds.forcePut(thing.id(), thing);
+
+		// Add to thingClasses
+		thingClasses.put(thing.getClass(), thing);
+
+		// Add to bridges
+		if (thing instanceof Bridge) {
+			bridges.add((Bridge) thing);
+		}
+
+		// Add to schedulers
+		if (thing instanceof Scheduler) {
+			schedulers.add((Scheduler) thing);
+		}
+
+		// Add to persistences
+		if (thing instanceof Persistence) {
+			persistences.add((Persistence) thing);
+		}
+
+		// Add to persistences
+		if (thing instanceof DeviceNature) {
+			deviceNatures.add((DeviceNature) thing);
+		}
+
+		// Add Listener
+		thing.addListener(this);
+
+		// Add Channels thingConfigChannels
+		Set<Member> members = classRepository.getThingChannels(thing.getClass());
+		for (Member member : members) {
+			try {
+				List<Channel> channels = new ArrayList<>();
+				if (member instanceof Method) {
+					if (((Method) member).getReturnType().isArray()) {
+						Channel[] ch = (Channel[]) ((Method) member).invoke(thing);
+						for (Channel c : ch) {
+							channels.add(c);
+						}
+					} else {
+						// It's a Method with ReturnType Channel
+						channels.add((Channel) ((Method) member).invoke(thing));
+					}
+				} else if (member instanceof Field) {
+					// It's a Field with Type Channel
+					channels.add((Channel) ((Field) member).get(thing));
+				} else {
+					continue;
+				}
+				if (channels.isEmpty()) {
+					log.error(
+							"Channel is returning null! Thing [" + thing.id() + "], Member [" + member.getName() + "]");
+					continue;
+				}
+				for (Channel channel : channels) {
+					if (channel instanceof ConfigChannel) {
+						// Add Channel to thingChannels
+						thingChannels.put(thing, channel.id(), channel);
+
+						// Add Channel to configChannels
+						thingConfigChannels.put(thing, (ConfigChannel<?>) channel);
+					}
+				}
+			} catch (IllegalAccessException | IllegalArgumentException | InvocationTargetException e) {
+				log.warn("Unable to add Channel. Member [" + member.getName() + "]", e);
+			}
+		}
+	}
+
+	/**
+	 * Remove a Thing from the Repository.
+	 *
+	 * @param thing
+	 */
+	public synchronized void removeThing(String thingId) {
+		Thing thing = thingIds.get(thingId);
+		removeThing(thing);
+	}
+
+	/**
+	 * Remove a Thing from the Repository.
+	 *
+	 * @param thing
+	 */
+	public synchronized void removeThing(Thing thing) {
+		// Remove from thingIds
+		thingIds.remove(thing.id());
+
+		// Remove from thingClasses
+		thingClasses.remove(thing.getClass(), thing);
+
+		// Remove from bridges
+		if (thing instanceof Bridge) {
+			bridges.remove(thing);
+		}
+
+		// Remove from schedulers
+		if (thing instanceof Scheduler) {
+			schedulers.remove(thing);
+		}
+
+		// Remove from persistences
+		if (thing instanceof Persistence) {
+			persistences.remove(thing);
+		}
+
+		// Remove from persistences
+		if (thing instanceof DeviceNature) {
+			deviceNatures.remove(thing);
+		}
+
+		// Remove controller
+		if (thing instanceof Controller) {
+			Controller controller = (Controller) thing;
+			for (Scheduler scheduler : getSchedulers()) {
+				scheduler.removeController(controller);
+			}
+		}
+
+		// Remove device
+		if (thing instanceof Device) {
+			for (Bridge bridge : bridges) {
+				bridge.removeDevice((Device) thing);
+			}
+		}
+		
+		// Remove Listener
+		thing.removeListener(this);
+		// TODO further cleaning if required
+	}
+
+	public Thing getThing(String thingId) {
+		Thing thing = thingIds.get(thingId);
+		return thing;
+	}
+
+	public Set<Thing> getThings() {
+		return Collections.unmodifiableSet(this.thingIds.values());
+	}
+
+	/**
+	 * Returns all Channels for this Thing.
+	 *
+	 * @param thing
+	 * @return
+	 */
+	public synchronized Collection<Channel> getChannels(Thing thing) {
+		return Collections.unmodifiableCollection(thingChannels.row(thing).values());
+	}
+
+	/**
+	 * Returns all Config-Channels.
+	 *
+	 * @return
+	 */
+	public synchronized Collection<ConfigChannel<?>> getConfigChannels() {
+		return Collections.unmodifiableCollection(thingConfigChannels.values());
+	}
+
+	/**
+	 * Returns all Config-Channels for this Thing.
+	 *
+	 * @param thing
+	 * @return
+	 */
+	public synchronized Set<ConfigChannel<?>> getConfigChannels(Thing thing) {
+		return Collections.unmodifiableSet(thingConfigChannels.get(thing));
+	}
+
+	/**
+	 * Returns all Write-Channels for this Thing.
+	 *
+	 * @param thing
+	 * @return
+	 */
+	public synchronized Set<WriteChannel<?>> getWriteChannels(Thing thing) {
+		return Collections.unmodifiableSet(thingWriteChannels.get(thing));
+	}
+
+	/**
+	 * Returns all Write-Channels.
+	 *
+	 * @param thing
+	 * @return
+	 */
+	public synchronized Collection<WriteChannel<?>> getWriteChannels() {
+		return Collections.unmodifiableCollection(thingWriteChannels.values());
+	}
+
+	/**
+	 * Returns all Persistence-Workers.
+	 *
+	 * @param thing
+	 * @return
+	 */
+	public synchronized Set<Persistence> getPersistences() {
+		return Collections.unmodifiableSet(persistences);
+	}
+
+	public synchronized Set<Class<? extends Thing>> getThingClasses() {
+		return Collections.unmodifiableSet(thingClasses.keySet());
+	}
+
+	public synchronized Set<Thing> getThingsByClass(Class<? extends Thing> clazz) {
+		return Collections.unmodifiableSet(thingClasses.get(clazz));
+	}
+
+	public synchronized Set<Thing> getThingsAssignableByClass(Class<? extends Thing> clazz) {
+		Set<Thing> things = new HashSet<>();
+		for (Class<? extends Thing> subclazz : thingClasses.keySet()) {
+			if (clazz.isAssignableFrom(subclazz)) {
+				things.addAll(thingClasses.get(subclazz));
+			}
+
+		}
+		return Collections.unmodifiableSet(things);
+	}
+
+	public synchronized Optional<Thing> getThingById(String id) {
+		return Optional.ofNullable(thingIds.get(id));
+	}
+
+	public synchronized Set<Bridge> getBridges() {
+		return Collections.unmodifiableSet(bridges);
+	}
+
+	public synchronized Set<Scheduler> getSchedulers() {
+		return Collections.unmodifiableSet(schedulers);
+	}
+
+	public synchronized Set<DeviceNature> getDeviceNatures() {
+		return Collections.unmodifiableSet(deviceNatures);
+	}
+
+	public Optional<Channel> getChannel(String thingId, String channelId) {
+		Thing thing = thingIds.get(thingId);
+		if (thing == null) {
+			return Optional.empty();
+		}
+		Channel channel = thingChannels.row(thing).get(channelId);
+		return Optional.ofNullable(channel);
+	}
+
+	public Optional<Channel> getChannelByAddress(String address) {
+		String[] args = address.split("/");
+		if (args.length == 2) {
+			return getChannel(args[0], args[1]);
+		}
+		return Optional.empty();
+	}
+
+	public Controller createController(JsonObject jController) throws ReflectionException {
+		String controllerClass = JsonUtils.getAsString(jController, "class");
+		Controller controller;
+		if (jController.has("id")) {
+			String id = JsonUtils.getAsString(jController, "id");
+			controller = (Controller) InjectionUtils.getThingInstance(controllerClass, id);
+		} else {
+			controller = (Controller) InjectionUtils.getThingInstance(controllerClass);
+		}
+		log.debug("Add Controller[" + controller.id() + "], Implementation[" + controller.getClass().getSimpleName()
+				+ "]");
+		this.addThing(controller);
+		ConfigUtils.injectConfigChannels(this.getConfigChannels(controller), jController);
+		return controller;
+	}
+
+	public Device createDevice(JsonObject jDevice) throws ReflectionException {
+		String deviceClass = JsonUtils.getAsString(jDevice, "class");
+		Device device = (Device) InjectionUtils.getThingInstance(deviceClass);
+		log.debug("Add Device[" + device.id() + "], Implementation[" + device.getClass().getSimpleName() + "]");
+		this.addThing(device);
+		ConfigUtils.injectConfigChannels(this.getConfigChannels(device), jDevice);
+		return device;
+	}
+
+	@Override
+	public void thingChannelsUpdated(Thing thing) {
+		// remove Channels from thingChannels, thingWriteChannels
+		Databus databus = Databus.getInstance();
+		Set<Entry<String, Channel>> thingRow = thingChannels.row(thing).entrySet();
+		Iterator<Entry<String, Channel>> i = thingRow.iterator();
+		while (i.hasNext()) {
+			Entry<String, Channel> thingChannel = i.next();
+			if (!(thingChannel.getValue() instanceof ConfigChannel)) {
+				thingChannel.getValue().removeChangeListener(databus);
+				thingChannel.getValue().removeUpdateListener(databus);
+				i.remove();
+			}
+		}
+		thingWriteChannels.removeAll(thing);
+
+		// Add Channels to thingChannels, thingConfigChannels and thingWriteChannels
+		Set<Member> members = classRepository.getThingChannels(thing.getClass());
+		for (Member member : members) {
+			try {
+				List<Channel> channels = new ArrayList<>();
+				if (member instanceof Method) {
+					if (((Method) member).getReturnType().isArray()) {
+						Channel[] ch = (Channel[]) ((Method) member).invoke(thing);
+						for (Channel c : ch) {
+							channels.add(c);
+						}
+					} else {
+						// It's a Method with ReturnType Channel
+						channels.add((Channel) ((Method) member).invoke(thing));
+					}
+				} else if (member instanceof Field) {
+					// It's a Field with Type Channel
+					channels.add((Channel) ((Field) member).get(thing));
+				} else {
+					continue;
+				}
+				if (channels.isEmpty()) {
+					log.error(
+							"Channel is returning null! Thing [" + thing.id() + "], Member [" + member.getName() + "]");
+					continue;
+				}
+				for (Channel channel : channels) {
+					// Add Channel to thingChannels
+					thingChannels.put(thing, channel.id(), channel);
+
+					// Add Channel to writeChannels
+					if (channel instanceof WriteChannel) {
+						thingWriteChannels.put(thing, (WriteChannel<?>) channel);
+					}
+
+					// Register Databus as listener
+					if (channel instanceof ReadChannel) {
+						((ReadChannel<?>) channel).addUpdateListener(databus);
+						((ReadChannel<?>) channel).addChangeListener(databus);
+					}
+
+				}
+			} catch (IllegalAccessException | IllegalArgumentException | InvocationTargetException e) {
+				log.warn("Unable to add Channel. Member [" + member.getName() + "]", e);
+			}
+		}
+	}
+}
/*******************************************************************************
 * OpenEMS - Open Source Energy Management System
 * Copyright (c) 2016, 2017 FENECON GmbH and contributors
 *
 * This program is free software: you can redistribute it and/or modify
 * it under the terms of the GNU General Public License as published by
 * the Free Software Foundation, either version 3 of the License, or
 * (at your option) any later version.
 *
 * This program is distributed in the hope that it will be useful,
 * but WITHOUT ANY WARRANTY; without even the implied warranty of
 * MERCHANTABILITY or FITNESS FOR A PARTICULAR PURPOSE.  See the
 * GNU General Public License for more details.
 *
 * You should have received a copy of the GNU General Public License
 * along with this program. If not, see <http://www.gnu.org/licenses/>.
 *
 * Contributors:
 *   FENECON GmbH - initial API and implementation and initial documentation
 *******************************************************************************/
package io.openems.core;

import java.io.File;
import java.io.FileNotFoundException;
import java.io.FileReader;
import java.io.FileWriter;
import java.io.IOException;
import java.io.Writer;
import java.nio.file.Paths;
import java.util.ArrayList;
import java.util.List;
import java.util.Map.Entry;
import java.util.Optional;

import org.slf4j.Logger;
import org.slf4j.LoggerFactory;

import com.google.gson.Gson;
import com.google.gson.GsonBuilder;
import com.google.gson.JsonArray;
import com.google.gson.JsonElement;
import com.google.gson.JsonObject;
import com.google.gson.JsonParser;

import io.openems.api.bridge.Bridge;
import io.openems.api.channel.Channel;
import io.openems.api.channel.ChannelChangeListener;
import io.openems.api.channel.ConfigChannel;
import io.openems.api.controller.Controller;
import io.openems.api.device.Device;
import io.openems.api.doc.ThingDoc;
import io.openems.api.exception.ConfigException;
import io.openems.api.exception.NotImplementedException;
import io.openems.api.exception.OpenemsException;
import io.openems.api.exception.ReflectionException;
import io.openems.api.exception.WriteChannelException;
import io.openems.api.persistence.Persistence;
import io.openems.api.scheduler.Scheduler;
import io.openems.api.security.User;
import io.openems.core.utilities.AbstractWorker;
import io.openems.core.utilities.ConfigUtils;
import io.openems.core.utilities.InjectionUtils;
import io.openems.core.utilities.JsonUtils;

public class Config implements ChannelChangeListener {
	private final static Logger log = LoggerFactory.getLogger(Config.class);
	private static Config instance;

	public static synchronized Config getInstance() throws ConfigException {
		if (Config.instance == null) {
			Config.instance = new Config();
		}
		return Config.instance;
	}

	private final ThingRepository thingRepository;
	private final File file;

	public Config() throws ConfigException {
		thingRepository = ThingRepository.getInstance();
		this.file = getConfigFile();
	}

	public synchronized void readConfigFile()
			throws IOException, FileNotFoundException, ReflectionException, ConfigException, WriteChannelException {
		JsonObject jConfig = new JsonObject();
		log.info("Read configuration from " + file.getAbsolutePath());
		JsonParser parser = new JsonParser();
		JsonElement jsonElement = parser.parse(new FileReader(file));
		jConfig = jsonElement.getAsJsonObject();
		jConfig = addDefaultConfig(jConfig);
		// apply config
		parseJsonConfig(jConfig);
	}

	private JsonObject addDefaultConfig(JsonObject jConfig) {
		try {
			/*
			 * Things
			 */
			JsonArray jThings;
			if (!jConfig.has("things") || !jConfig.get("things").isJsonArray()) {
				jThings = new JsonArray();
			} else {
				jThings = JsonUtils.getAsJsonArray(jConfig, "things");
			}
			{
				/*
				 * Add SystemBridge
				 */
				if (!JsonUtils.hasElement(jConfig, "things", "class", "io.openems.impl.protocol.system.SystemBridge")) {
					JsonObject jBridge = new JsonObject();
					{
						jBridge.addProperty("class", "io.openems.impl.protocol.system.SystemBridge");
						JsonArray jDevices = new JsonArray();
						{
							JsonObject jSystem = new JsonObject();
							jSystem.addProperty("class", "io.openems.impl.device.system.System");
							{
								JsonObject jSystemNature = new JsonObject();
								{
									jSystemNature.addProperty("id", "system0");
								}
								jSystem.add("system", jSystemNature);
							}
							jDevices.add(jSystem);
						}
						jBridge.add("devices", jDevices);
					}
					jThings.add(jBridge);
				}
			}
			jConfig.add("things", jThings);
			/*
			 * Scheduler
			 */
			JsonObject jScheduler;
			if (!jConfig.has("scheduler") || !jConfig.get("scheduler").isJsonObject()) {
				jScheduler = new JsonObject();
				jScheduler.addProperty("class", "io.openems.impl.scheduler.SimpleScheduler");
			} else {
				jScheduler = JsonUtils.getAsJsonObject(jConfig, "scheduler");
			}
			{
				/*
				 * Controller
				 */
				JsonArray jControllers;
				if (!jScheduler.has("controllers") || !jScheduler.get("controllers").isJsonArray()) {
					jControllers = new JsonArray();
				} else {
					jControllers = JsonUtils.getAsJsonArray(jScheduler, "controllers");
				}
				{
					/*
					 * WebsocketApiController
					 */
					if (!JsonUtils.hasElement(jControllers, "class",
							"io.openems.impl.controller.api.websocket.WebsocketApiController")) {
						JsonObject jWebsocketApiController = new JsonObject();
						jWebsocketApiController.addProperty("class",
								"io.openems.impl.controller.api.websocket.WebsocketApiController");
						jWebsocketApiController.addProperty("priority", Integer.MIN_VALUE);
						jControllers.add(jWebsocketApiController);
					}
					/*
					 * RestApiController
					 */
					if (!JsonUtils.hasElement(jControllers, "class",
							"io.openems.impl.controller.api.rest.RestApiController")) {
						JsonObject jRestApiController = new JsonObject();
						jRestApiController.addProperty("class",
								"io.openems.impl.controller.api.rest.RestApiController");
						jRestApiController.addProperty("priority", Integer.MIN_VALUE);
						jControllers.add(jRestApiController);
					}
				}
				jScheduler.add("controllers", jControllers);
			}
			jConfig.add("scheduler", jScheduler);
		} catch (ReflectionException e) {
			log.warn("Error applying default config: " + e.getMessage());
		}
		return jConfig;
	}

	public synchronized void writeConfigFile() throws OpenemsException {
		JsonObject jConfig = getJsonComplete();
		try (Writer writer = new FileWriter(file)) {
			Gson gson = new GsonBuilder().setPrettyPrinting().create();
			gson.toJson(jConfig, writer);
			log.info("Wrote configuration to " + file.getAbsolutePath());
		} catch (IOException e) {
			throw new ConfigException("Unable to write to file [" + file.getAbsolutePath() + "]");
		}
	}

	public synchronized void parseJsonConfig(JsonObject jConfig)
			throws ReflectionException, ConfigException, WriteChannelException {
		/*
		 * read Users
		 */
		if (jConfig.has("users")) {
			JsonObject jUsers = JsonUtils.getAsJsonObject(jConfig, "users");
			for (Entry<String, JsonElement> jUsersElement : jUsers.entrySet()) {
				JsonObject jUser = JsonUtils.getAsJsonObject(jUsersElement.getValue());
				String username = jUsersElement.getKey();
				String passwordBase64 = JsonUtils.getAsString(jUser, "password");
				String saltBase64 = JsonUtils.getAsString(jUser, "salt");
				try {
					User.getUserByName(username).initialize(passwordBase64, saltBase64);
				} catch (OpenemsException e) {
					log.error("Error parsing config: " + e.getMessage());
				}
			}
		}
		User.initializeFinished(); // important! no more setting of users allowed!

		/*
		 * read each Bridge in "things" array
		 */
		JsonArray jThings = JsonUtils.getAsJsonArray(jConfig, "things");
		for (JsonElement jBridgeElement : jThings) {
			JsonObject jBridge = JsonUtils.getAsJsonObject(jBridgeElement);
			String bridgeClass = JsonUtils.getAsString(jBridge, "class");
			Bridge bridge = (Bridge) InjectionUtils.getThingInstance(bridgeClass);
			thingRepository.addThing(bridge);
			log.debug("Add Bridge[" + bridge.id() + "], Implementation[" + bridge.getClass().getSimpleName() + "]");
			ConfigUtils.injectConfigChannels(thingRepository.getConfigChannels(bridge), jBridge);
			/*
			 * read each Device in "things" array
			 */
			List<Device> devices = new ArrayList<>();
			JsonArray jDevices = JsonUtils.getAsJsonArray(jBridge, "devices");
			for (JsonElement jDeviceElement : jDevices) {
				JsonObject jDevice = JsonUtils.getAsJsonObject(jDeviceElement);
				Device device = thingRepository.createDevice(jDevice);
				devices.add(device);
				bridge.addDevice(device);
			}
		}

		/*
		 * read Scheduler
		 */
		if (jConfig.has("scheduler")) {
			JsonObject jScheduler = JsonUtils.getAsJsonObject(jConfig, "scheduler");
			String schedulerClass = JsonUtils.getAsString(jScheduler, "class");
			Scheduler scheduler = (Scheduler) InjectionUtils.getThingInstance(schedulerClass);
			thingRepository.addThing(scheduler);
			log.debug("Add Scheduler[" + scheduler.id() + "], Implementation[" + scheduler.getClass().getSimpleName()
					+ "]");
			ConfigUtils.injectConfigChannels(thingRepository.getConfigChannels(scheduler), jScheduler);
			/*
			 * read each Controller in "controllers" array
			 */
			JsonArray jControllers = JsonUtils.getAsJsonArray(jScheduler, "controllers");
			for (JsonElement jControllerElement : jControllers) {
				JsonObject jController = JsonUtils.getAsJsonObject(jControllerElement);
				Controller controller = thingRepository.createController(jController);
				scheduler.addController(controller);
			}
		}

		/*
		 * read Persistence
		 */
		if (jConfig.has("persistence")) {
			JsonArray jPersistences = JsonUtils.getAsJsonArray(jConfig, "persistence");
			for (JsonElement jPersistenceElement : jPersistences) {
				JsonObject jPersistence = JsonUtils.getAsJsonObject(jPersistenceElement);
				String persistenceClass = JsonUtils.getAsString(jPersistence, "class");
				Persistence persistence = (Persistence) InjectionUtils.getThingInstance(persistenceClass);
				thingRepository.addThing(persistence);
				log.debug("Add Persistence[" + persistence.id() + "], Implementation["
						+ persistence.getClass().getSimpleName() + "]");
				ConfigUtils.injectConfigChannels(thingRepository.getConfigChannels(persistence), jPersistence);
			}
		}

		/*
		 * Configuration is finished -> start all worker threads
		 */
		thingRepository.getThings().forEach(thing -> {
			if (thing instanceof Thread) {
				((AbstractWorker) thing).start();
			}
		});

		/*
		 * Register myself as onChangeListener on all ConfigChannels
		 */
		for (ConfigChannel<?> channel : thingRepository.getConfigChannels()) {
			channel.addChangeListener(this);
		}
	}

	public JsonArray getBridgesJson(boolean includeEverything) throws NotImplementedException {
		JsonArray jBridges = new JsonArray();
		for (Bridge bridge : thingRepository.getBridges()) {
			JsonObject jBridge = (JsonObject) ConfigUtils.getAsJsonElement(bridge, includeEverything);
			/*
			 * Device
			 */
			JsonArray jDevices = new JsonArray();
			for (Device device : bridge.getDevices()) {
				JsonObject jDevice = (JsonObject) ConfigUtils.getAsJsonElement(device, includeEverything);
				jDevices.add(jDevice);
			}
			jBridge.add("devices", jDevices);
			jBridges.add(jBridge);
		}
		return jBridges;
	}

	public JsonObject getSchedulerJson(boolean includeEverything) throws NotImplementedException {
		JsonObject jScheduler = null;
		for (Scheduler scheduler : thingRepository.getSchedulers()) {
			jScheduler = (JsonObject) ConfigUtils.getAsJsonElement(scheduler, includeEverything);
			/*
			 * Controller
			 */
			JsonArray jControllers = new JsonArray();
			for (Controller controller : scheduler.getControllers()) {
				jControllers.add(ConfigUtils.getAsJsonElement(controller, includeEverything));
			}
			jScheduler.add("controllers", jControllers);
			break; // TODO only one Scheduler supported
		}
		return jScheduler;
	}

	public JsonArray getPersistenceJson(boolean includeEverything) throws NotImplementedException {
		JsonArray jPersistences = new JsonArray();
		for (Persistence persistence : thingRepository.getPersistences()) {
			JsonObject jPersistence = (JsonObject) ConfigUtils.getAsJsonElement(persistence, includeEverything);
			jPersistences.add(jPersistence);
		}
		return jPersistences;
	}

	private JsonObject getUsersJson() {
		JsonObject jUsers = new JsonObject();
		for (User user : User.getUsers()) {
			JsonObject jUser = new JsonObject();
			jUser.addProperty("password", user.getPasswordBase64());
			jUser.addProperty("salt", user.getSaltBase64());
			jUsers.add(user.getName(), jUser);
		}
		return jUsers;
	}

	public synchronized JsonObject getJson(boolean includeEverything) throws NotImplementedException {
		JsonObject jConfig = new JsonObject();
		/*
		 * Bridge
		 */
		jConfig.add("things", getBridgesJson(includeEverything));
		/*
		 * Scheduler
		 */
		jConfig.add("scheduler", getSchedulerJson(includeEverything));
		/*
		 * Persistence
		 */
		jConfig.add("persistence", getPersistenceJson(includeEverything));
		return jConfig;
	}

	private synchronized JsonObject getJsonComplete() throws NotImplementedException {
		JsonObject jConfig = getJson(false);
		/*
		 * Users
		 */
		jConfig.add("users", getUsersJson());
		return jConfig;
	}

	/**
	 * Receives update events for config channels and rewrites the json config
	 */
	@Override
	public void channelChanged(Channel channel, Optional<?> newValue, Optional<?> oldValue) {
		// TODO: trigger ConfigUpdated event
		try {
			writeConfigFile();
		} catch (OpenemsException e) {
			log.error("Config-Error.", e);
		}
	}

	/*
	 * Provides the File path of the config file ("/etc/openems.d/config.json") or a local file on a development machine
	 */
	private File getConfigFile() throws ConfigException {
		// on production system
		File configFile = Paths.get("/etc", "openems.d", "config.json").toFile();
		if (configFile.isFile()) {
			return configFile;
		}
<<<<<<< HEAD
		// on development system
		return Paths.get("etc", "openems.d", "config.json").toFile();
=======
		if (!configFile.isFile()) {
			configFile = Paths.get("C:", "Users", "matthias.rossmann", "Documents", "config.json").toFile();
		}
		if (!configFile.isFile()) {
			configFile = Paths.get("C:", "Users", "emre.bakir", "git", "openems", "etc", "openems.d", "config.json")
					.toFile();
		}
		if (!configFile.isFile()) {
			throw new ConfigException("No config file found!");
		}
		return configFile;
>>>>>>> 2f5d3198
	}

	/**
	 * Generates a JsonObject including the current configuration as well as meta-data about available controllers,
	 * bridges,...
	 *
	 * @return
	 */
	public JsonObject getMetaConfigJson() {
		try {
			/*
			 * Json Config
			 */
			JsonObject j = getJson(true);
			JsonObject jMeta = new JsonObject();
			/*
			 * Devices -> Natures
			 */
			JsonObject jDeviceNatures = new JsonObject();
			thingRepository.getDeviceNatures().forEach(nature -> {
				JsonArray jNatureImplements = new JsonArray();
				/*
				 * get important classes/interfaces that are implemented by this nature
				 */
				for (Class<?> iface : InjectionUtils.getImportantNatureInterfaces(nature.getClass())) {
					jNatureImplements.add(iface.getSimpleName());
				}
				JsonObject jDeviceNature = new JsonObject();
				jDeviceNature.add("implements", jNatureImplements);
				JsonObject jChannels = new JsonObject();
				thingRepository.getConfigChannels(nature).forEach(channel -> {
					try {
						jChannels.add(channel.id(), channel.toJsonObject());
					} catch (NotImplementedException e) {
						/* ignore */
					}
				});
				jDeviceNature.add("channels", jChannels);
				jDeviceNatures.add(nature.id(), jDeviceNature);
			});
			jMeta.add("natures", jDeviceNatures);
			/*
			 * Available
			 */
			ClassRepository classRepository = ClassRepository.getInstance();
			// Controllers
			JsonArray jAvailableControllers = new JsonArray();
			for (ThingDoc description : classRepository.getAvailableControllers()) {
				jAvailableControllers.add(description.getAsJsonObject());
			}
			jMeta.add("availableControllers", jAvailableControllers);
			// Bridges
			JsonArray jAvailableBridges = new JsonArray();
			for (ThingDoc description : classRepository.getAvailableBridges()) {
				jAvailableBridges.add(description.getAsJsonObject());
			}
			jMeta.add("availableBridges", jAvailableBridges);
			// Devices
			JsonArray jAvailableDevices = new JsonArray();
			for (ThingDoc description : classRepository.getAvailableDevices()) {
				jAvailableDevices.add(description.getAsJsonObject());
			}
			jMeta.add("availableDevices", jAvailableDevices);
			// Schedulers
			JsonArray jAvailableSchedulers = new JsonArray();
			for (ThingDoc description : classRepository.getAvailableSchedulers()) {
				jAvailableSchedulers.add(description.getAsJsonObject());
			}
			jMeta.add("availableSchedulers", jAvailableSchedulers);
			j.add("_meta", jMeta);
			return j;
		} catch (NotImplementedException | ReflectionException e) {
			log.warn("Unable to create config: " + e.getMessage());
			return new JsonObject();
		}
	}
}
<|MERGE_RESOLUTION|>--- conflicted
+++ resolved
@@ -1,493 +1,482 @@
-/*******************************************************************************
- * OpenEMS - Open Source Energy Management System
- * Copyright (c) 2016, 2017 FENECON GmbH and contributors
- *
- * This program is free software: you can redistribute it and/or modify
- * it under the terms of the GNU General Public License as published by
- * the Free Software Foundation, either version 3 of the License, or
- * (at your option) any later version.
- *
- * This program is distributed in the hope that it will be useful,
- * but WITHOUT ANY WARRANTY; without even the implied warranty of
- * MERCHANTABILITY or FITNESS FOR A PARTICULAR PURPOSE.  See the
- * GNU General Public License for more details.
- *
- * You should have received a copy of the GNU General Public License
- * along with this program. If not, see <http://www.gnu.org/licenses/>.
- *
- * Contributors:
- *   FENECON GmbH - initial API and implementation and initial documentation
- *******************************************************************************/
-package io.openems.core;
-
-import java.io.File;
-import java.io.FileNotFoundException;
-import java.io.FileReader;
-import java.io.FileWriter;
-import java.io.IOException;
-import java.io.Writer;
-import java.nio.file.Paths;
-import java.util.ArrayList;
-import java.util.List;
-import java.util.Map.Entry;
-import java.util.Optional;
-
-import org.slf4j.Logger;
-import org.slf4j.LoggerFactory;
-
-import com.google.gson.Gson;
-import com.google.gson.GsonBuilder;
-import com.google.gson.JsonArray;
-import com.google.gson.JsonElement;
-import com.google.gson.JsonObject;
-import com.google.gson.JsonParser;
-
-import io.openems.api.bridge.Bridge;
-import io.openems.api.channel.Channel;
-import io.openems.api.channel.ChannelChangeListener;
-import io.openems.api.channel.ConfigChannel;
-import io.openems.api.controller.Controller;
-import io.openems.api.device.Device;
-import io.openems.api.doc.ThingDoc;
-import io.openems.api.exception.ConfigException;
-import io.openems.api.exception.NotImplementedException;
-import io.openems.api.exception.OpenemsException;
-import io.openems.api.exception.ReflectionException;
-import io.openems.api.exception.WriteChannelException;
-import io.openems.api.persistence.Persistence;
-import io.openems.api.scheduler.Scheduler;
-import io.openems.api.security.User;
-import io.openems.core.utilities.AbstractWorker;
-import io.openems.core.utilities.ConfigUtils;
-import io.openems.core.utilities.InjectionUtils;
-import io.openems.core.utilities.JsonUtils;
-
-public class Config implements ChannelChangeListener {
-	private final static Logger log = LoggerFactory.getLogger(Config.class);
-	private static Config instance;
-
-	public static synchronized Config getInstance() throws ConfigException {
-		if (Config.instance == null) {
-			Config.instance = new Config();
-		}
-		return Config.instance;
-	}
-
-	private final ThingRepository thingRepository;
-	private final File file;
-
-	public Config() throws ConfigException {
-		thingRepository = ThingRepository.getInstance();
-		this.file = getConfigFile();
-	}
-
-	public synchronized void readConfigFile()
-			throws IOException, FileNotFoundException, ReflectionException, ConfigException, WriteChannelException {
-		JsonObject jConfig = new JsonObject();
-		log.info("Read configuration from " + file.getAbsolutePath());
-		JsonParser parser = new JsonParser();
-		JsonElement jsonElement = parser.parse(new FileReader(file));
-		jConfig = jsonElement.getAsJsonObject();
-		jConfig = addDefaultConfig(jConfig);
-		// apply config
-		parseJsonConfig(jConfig);
-	}
-
-	private JsonObject addDefaultConfig(JsonObject jConfig) {
-		try {
-			/*
-			 * Things
-			 */
-			JsonArray jThings;
-			if (!jConfig.has("things") || !jConfig.get("things").isJsonArray()) {
-				jThings = new JsonArray();
-			} else {
-				jThings = JsonUtils.getAsJsonArray(jConfig, "things");
-			}
-			{
-				/*
-				 * Add SystemBridge
-				 */
-				if (!JsonUtils.hasElement(jConfig, "things", "class", "io.openems.impl.protocol.system.SystemBridge")) {
-					JsonObject jBridge = new JsonObject();
-					{
-						jBridge.addProperty("class", "io.openems.impl.protocol.system.SystemBridge");
-						JsonArray jDevices = new JsonArray();
-						{
-							JsonObject jSystem = new JsonObject();
-							jSystem.addProperty("class", "io.openems.impl.device.system.System");
-							{
-								JsonObject jSystemNature = new JsonObject();
-								{
-									jSystemNature.addProperty("id", "system0");
-								}
-								jSystem.add("system", jSystemNature);
-							}
-							jDevices.add(jSystem);
-						}
-						jBridge.add("devices", jDevices);
-					}
-					jThings.add(jBridge);
-				}
-			}
-			jConfig.add("things", jThings);
-			/*
-			 * Scheduler
-			 */
-			JsonObject jScheduler;
-			if (!jConfig.has("scheduler") || !jConfig.get("scheduler").isJsonObject()) {
-				jScheduler = new JsonObject();
-				jScheduler.addProperty("class", "io.openems.impl.scheduler.SimpleScheduler");
-			} else {
-				jScheduler = JsonUtils.getAsJsonObject(jConfig, "scheduler");
-			}
-			{
-				/*
-				 * Controller
-				 */
-				JsonArray jControllers;
-				if (!jScheduler.has("controllers") || !jScheduler.get("controllers").isJsonArray()) {
-					jControllers = new JsonArray();
-				} else {
-					jControllers = JsonUtils.getAsJsonArray(jScheduler, "controllers");
-				}
-				{
-					/*
-					 * WebsocketApiController
-					 */
-					if (!JsonUtils.hasElement(jControllers, "class",
-							"io.openems.impl.controller.api.websocket.WebsocketApiController")) {
-						JsonObject jWebsocketApiController = new JsonObject();
-						jWebsocketApiController.addProperty("class",
-								"io.openems.impl.controller.api.websocket.WebsocketApiController");
-						jWebsocketApiController.addProperty("priority", Integer.MIN_VALUE);
-						jControllers.add(jWebsocketApiController);
-					}
-					/*
-					 * RestApiController
-					 */
-					if (!JsonUtils.hasElement(jControllers, "class",
-							"io.openems.impl.controller.api.rest.RestApiController")) {
-						JsonObject jRestApiController = new JsonObject();
-						jRestApiController.addProperty("class",
-								"io.openems.impl.controller.api.rest.RestApiController");
-						jRestApiController.addProperty("priority", Integer.MIN_VALUE);
-						jControllers.add(jRestApiController);
-					}
-				}
-				jScheduler.add("controllers", jControllers);
-			}
-			jConfig.add("scheduler", jScheduler);
-		} catch (ReflectionException e) {
-			log.warn("Error applying default config: " + e.getMessage());
-		}
-		return jConfig;
-	}
-
-	public synchronized void writeConfigFile() throws OpenemsException {
-		JsonObject jConfig = getJsonComplete();
-		try (Writer writer = new FileWriter(file)) {
-			Gson gson = new GsonBuilder().setPrettyPrinting().create();
-			gson.toJson(jConfig, writer);
-			log.info("Wrote configuration to " + file.getAbsolutePath());
-		} catch (IOException e) {
-			throw new ConfigException("Unable to write to file [" + file.getAbsolutePath() + "]");
-		}
-	}
-
-	public synchronized void parseJsonConfig(JsonObject jConfig)
-			throws ReflectionException, ConfigException, WriteChannelException {
-		/*
-		 * read Users
-		 */
-		if (jConfig.has("users")) {
-			JsonObject jUsers = JsonUtils.getAsJsonObject(jConfig, "users");
-			for (Entry<String, JsonElement> jUsersElement : jUsers.entrySet()) {
-				JsonObject jUser = JsonUtils.getAsJsonObject(jUsersElement.getValue());
-				String username = jUsersElement.getKey();
-				String passwordBase64 = JsonUtils.getAsString(jUser, "password");
-				String saltBase64 = JsonUtils.getAsString(jUser, "salt");
-				try {
-					User.getUserByName(username).initialize(passwordBase64, saltBase64);
-				} catch (OpenemsException e) {
-					log.error("Error parsing config: " + e.getMessage());
-				}
-			}
-		}
-		User.initializeFinished(); // important! no more setting of users allowed!
-
-		/*
-		 * read each Bridge in "things" array
-		 */
-		JsonArray jThings = JsonUtils.getAsJsonArray(jConfig, "things");
-		for (JsonElement jBridgeElement : jThings) {
-			JsonObject jBridge = JsonUtils.getAsJsonObject(jBridgeElement);
-			String bridgeClass = JsonUtils.getAsString(jBridge, "class");
-			Bridge bridge = (Bridge) InjectionUtils.getThingInstance(bridgeClass);
-			thingRepository.addThing(bridge);
-			log.debug("Add Bridge[" + bridge.id() + "], Implementation[" + bridge.getClass().getSimpleName() + "]");
-			ConfigUtils.injectConfigChannels(thingRepository.getConfigChannels(bridge), jBridge);
-			/*
-			 * read each Device in "things" array
-			 */
-			List<Device> devices = new ArrayList<>();
-			JsonArray jDevices = JsonUtils.getAsJsonArray(jBridge, "devices");
-			for (JsonElement jDeviceElement : jDevices) {
-				JsonObject jDevice = JsonUtils.getAsJsonObject(jDeviceElement);
-				Device device = thingRepository.createDevice(jDevice);
-				devices.add(device);
-				bridge.addDevice(device);
-			}
-		}
-
-		/*
-		 * read Scheduler
-		 */
-		if (jConfig.has("scheduler")) {
-			JsonObject jScheduler = JsonUtils.getAsJsonObject(jConfig, "scheduler");
-			String schedulerClass = JsonUtils.getAsString(jScheduler, "class");
-			Scheduler scheduler = (Scheduler) InjectionUtils.getThingInstance(schedulerClass);
-			thingRepository.addThing(scheduler);
-			log.debug("Add Scheduler[" + scheduler.id() + "], Implementation[" + scheduler.getClass().getSimpleName()
-					+ "]");
-			ConfigUtils.injectConfigChannels(thingRepository.getConfigChannels(scheduler), jScheduler);
-			/*
-			 * read each Controller in "controllers" array
-			 */
-			JsonArray jControllers = JsonUtils.getAsJsonArray(jScheduler, "controllers");
-			for (JsonElement jControllerElement : jControllers) {
-				JsonObject jController = JsonUtils.getAsJsonObject(jControllerElement);
-				Controller controller = thingRepository.createController(jController);
-				scheduler.addController(controller);
-			}
-		}
-
-		/*
-		 * read Persistence
-		 */
-		if (jConfig.has("persistence")) {
-			JsonArray jPersistences = JsonUtils.getAsJsonArray(jConfig, "persistence");
-			for (JsonElement jPersistenceElement : jPersistences) {
-				JsonObject jPersistence = JsonUtils.getAsJsonObject(jPersistenceElement);
-				String persistenceClass = JsonUtils.getAsString(jPersistence, "class");
-				Persistence persistence = (Persistence) InjectionUtils.getThingInstance(persistenceClass);
-				thingRepository.addThing(persistence);
-				log.debug("Add Persistence[" + persistence.id() + "], Implementation["
-						+ persistence.getClass().getSimpleName() + "]");
-				ConfigUtils.injectConfigChannels(thingRepository.getConfigChannels(persistence), jPersistence);
-			}
-		}
-
-		/*
-		 * Configuration is finished -> start all worker threads
-		 */
-		thingRepository.getThings().forEach(thing -> {
-			if (thing instanceof Thread) {
-				((AbstractWorker) thing).start();
-			}
-		});
-
-		/*
-		 * Register myself as onChangeListener on all ConfigChannels
-		 */
-		for (ConfigChannel<?> channel : thingRepository.getConfigChannels()) {
-			channel.addChangeListener(this);
-		}
-	}
-
-	public JsonArray getBridgesJson(boolean includeEverything) throws NotImplementedException {
-		JsonArray jBridges = new JsonArray();
-		for (Bridge bridge : thingRepository.getBridges()) {
-			JsonObject jBridge = (JsonObject) ConfigUtils.getAsJsonElement(bridge, includeEverything);
-			/*
-			 * Device
-			 */
-			JsonArray jDevices = new JsonArray();
-			for (Device device : bridge.getDevices()) {
-				JsonObject jDevice = (JsonObject) ConfigUtils.getAsJsonElement(device, includeEverything);
-				jDevices.add(jDevice);
-			}
-			jBridge.add("devices", jDevices);
-			jBridges.add(jBridge);
-		}
-		return jBridges;
-	}
-
-	public JsonObject getSchedulerJson(boolean includeEverything) throws NotImplementedException {
-		JsonObject jScheduler = null;
-		for (Scheduler scheduler : thingRepository.getSchedulers()) {
-			jScheduler = (JsonObject) ConfigUtils.getAsJsonElement(scheduler, includeEverything);
-			/*
-			 * Controller
-			 */
-			JsonArray jControllers = new JsonArray();
-			for (Controller controller : scheduler.getControllers()) {
-				jControllers.add(ConfigUtils.getAsJsonElement(controller, includeEverything));
-			}
-			jScheduler.add("controllers", jControllers);
-			break; // TODO only one Scheduler supported
-		}
-		return jScheduler;
-	}
-
-	public JsonArray getPersistenceJson(boolean includeEverything) throws NotImplementedException {
-		JsonArray jPersistences = new JsonArray();
-		for (Persistence persistence : thingRepository.getPersistences()) {
-			JsonObject jPersistence = (JsonObject) ConfigUtils.getAsJsonElement(persistence, includeEverything);
-			jPersistences.add(jPersistence);
-		}
-		return jPersistences;
-	}
-
-	private JsonObject getUsersJson() {
-		JsonObject jUsers = new JsonObject();
-		for (User user : User.getUsers()) {
-			JsonObject jUser = new JsonObject();
-			jUser.addProperty("password", user.getPasswordBase64());
-			jUser.addProperty("salt", user.getSaltBase64());
-			jUsers.add(user.getName(), jUser);
-		}
-		return jUsers;
-	}
-
-	public synchronized JsonObject getJson(boolean includeEverything) throws NotImplementedException {
-		JsonObject jConfig = new JsonObject();
-		/*
-		 * Bridge
-		 */
-		jConfig.add("things", getBridgesJson(includeEverything));
-		/*
-		 * Scheduler
-		 */
-		jConfig.add("scheduler", getSchedulerJson(includeEverything));
-		/*
-		 * Persistence
-		 */
-		jConfig.add("persistence", getPersistenceJson(includeEverything));
-		return jConfig;
-	}
-
-	private synchronized JsonObject getJsonComplete() throws NotImplementedException {
-		JsonObject jConfig = getJson(false);
-		/*
-		 * Users
-		 */
-		jConfig.add("users", getUsersJson());
-		return jConfig;
-	}
-
-	/**
-	 * Receives update events for config channels and rewrites the json config
-	 */
-	@Override
-	public void channelChanged(Channel channel, Optional<?> newValue, Optional<?> oldValue) {
-		// TODO: trigger ConfigUpdated event
-		try {
-			writeConfigFile();
-		} catch (OpenemsException e) {
-			log.error("Config-Error.", e);
-		}
-	}
-
-	/*
-	 * Provides the File path of the config file ("/etc/openems.d/config.json") or a local file on a development machine
-	 */
-	private File getConfigFile() throws ConfigException {
-		// on production system
-		File configFile = Paths.get("/etc", "openems.d", "config.json").toFile();
-		if (configFile.isFile()) {
-			return configFile;
-		}
-<<<<<<< HEAD
-		// on development system
-		return Paths.get("etc", "openems.d", "config.json").toFile();
-=======
-		if (!configFile.isFile()) {
-			configFile = Paths.get("C:", "Users", "matthias.rossmann", "Documents", "config.json").toFile();
-		}
-		if (!configFile.isFile()) {
-			configFile = Paths.get("C:", "Users", "emre.bakir", "git", "openems", "etc", "openems.d", "config.json")
-					.toFile();
-		}
-		if (!configFile.isFile()) {
-			throw new ConfigException("No config file found!");
-		}
-		return configFile;
->>>>>>> 2f5d3198
-	}
-
-	/**
-	 * Generates a JsonObject including the current configuration as well as meta-data about available controllers,
-	 * bridges,...
-	 *
-	 * @return
-	 */
-	public JsonObject getMetaConfigJson() {
-		try {
-			/*
-			 * Json Config
-			 */
-			JsonObject j = getJson(true);
-			JsonObject jMeta = new JsonObject();
-			/*
-			 * Devices -> Natures
-			 */
-			JsonObject jDeviceNatures = new JsonObject();
-			thingRepository.getDeviceNatures().forEach(nature -> {
-				JsonArray jNatureImplements = new JsonArray();
-				/*
-				 * get important classes/interfaces that are implemented by this nature
-				 */
-				for (Class<?> iface : InjectionUtils.getImportantNatureInterfaces(nature.getClass())) {
-					jNatureImplements.add(iface.getSimpleName());
-				}
-				JsonObject jDeviceNature = new JsonObject();
-				jDeviceNature.add("implements", jNatureImplements);
-				JsonObject jChannels = new JsonObject();
-				thingRepository.getConfigChannels(nature).forEach(channel -> {
-					try {
-						jChannels.add(channel.id(), channel.toJsonObject());
-					} catch (NotImplementedException e) {
-						/* ignore */
-					}
-				});
-				jDeviceNature.add("channels", jChannels);
-				jDeviceNatures.add(nature.id(), jDeviceNature);
-			});
-			jMeta.add("natures", jDeviceNatures);
-			/*
-			 * Available
-			 */
-			ClassRepository classRepository = ClassRepository.getInstance();
-			// Controllers
-			JsonArray jAvailableControllers = new JsonArray();
-			for (ThingDoc description : classRepository.getAvailableControllers()) {
-				jAvailableControllers.add(description.getAsJsonObject());
-			}
-			jMeta.add("availableControllers", jAvailableControllers);
-			// Bridges
-			JsonArray jAvailableBridges = new JsonArray();
-			for (ThingDoc description : classRepository.getAvailableBridges()) {
-				jAvailableBridges.add(description.getAsJsonObject());
-			}
-			jMeta.add("availableBridges", jAvailableBridges);
-			// Devices
-			JsonArray jAvailableDevices = new JsonArray();
-			for (ThingDoc description : classRepository.getAvailableDevices()) {
-				jAvailableDevices.add(description.getAsJsonObject());
-			}
-			jMeta.add("availableDevices", jAvailableDevices);
-			// Schedulers
-			JsonArray jAvailableSchedulers = new JsonArray();
-			for (ThingDoc description : classRepository.getAvailableSchedulers()) {
-				jAvailableSchedulers.add(description.getAsJsonObject());
-			}
-			jMeta.add("availableSchedulers", jAvailableSchedulers);
-			j.add("_meta", jMeta);
-			return j;
-		} catch (NotImplementedException | ReflectionException e) {
-			log.warn("Unable to create config: " + e.getMessage());
-			return new JsonObject();
-		}
-	}
-}
+/*******************************************************************************
+ * OpenEMS - Open Source Energy Management System
+ * Copyright (c) 2016, 2017 FENECON GmbH and contributors
+ *
+ * This program is free software: you can redistribute it and/or modify
+ * it under the terms of the GNU General Public License as published by
+ * the Free Software Foundation, either version 3 of the License, or
+ * (at your option) any later version.
+ *
+ * This program is distributed in the hope that it will be useful,
+ * but WITHOUT ANY WARRANTY; without even the implied warranty of
+ * MERCHANTABILITY or FITNESS FOR A PARTICULAR PURPOSE.  See the
+ * GNU General Public License for more details.
+ *
+ * You should have received a copy of the GNU General Public License
+ * along with this program. If not, see <http://www.gnu.org/licenses/>.
+ *
+ * Contributors:
+ *   FENECON GmbH - initial API and implementation and initial documentation
+ *******************************************************************************/
+package io.openems.core;
+
+import java.io.File;
+import java.io.FileNotFoundException;
+import java.io.FileReader;
+import java.io.FileWriter;
+import java.io.IOException;
+import java.io.Writer;
+import java.nio.file.Paths;
+import java.util.ArrayList;
+import java.util.List;
+import java.util.Map.Entry;
+import java.util.Optional;
+
+import org.slf4j.Logger;
+import org.slf4j.LoggerFactory;
+
+import com.google.gson.Gson;
+import com.google.gson.GsonBuilder;
+import com.google.gson.JsonArray;
+import com.google.gson.JsonElement;
+import com.google.gson.JsonObject;
+import com.google.gson.JsonParser;
+
+import io.openems.api.bridge.Bridge;
+import io.openems.api.channel.Channel;
+import io.openems.api.channel.ChannelChangeListener;
+import io.openems.api.channel.ConfigChannel;
+import io.openems.api.controller.Controller;
+import io.openems.api.device.Device;
+import io.openems.api.doc.ThingDoc;
+import io.openems.api.exception.ConfigException;
+import io.openems.api.exception.NotImplementedException;
+import io.openems.api.exception.OpenemsException;
+import io.openems.api.exception.ReflectionException;
+import io.openems.api.exception.WriteChannelException;
+import io.openems.api.persistence.Persistence;
+import io.openems.api.scheduler.Scheduler;
+import io.openems.api.security.User;
+import io.openems.core.utilities.AbstractWorker;
+import io.openems.core.utilities.ConfigUtils;
+import io.openems.core.utilities.InjectionUtils;
+import io.openems.core.utilities.JsonUtils;
+
+public class Config implements ChannelChangeListener {
+	private final static Logger log = LoggerFactory.getLogger(Config.class);
+	private static Config instance;
+
+	public static synchronized Config getInstance() throws ConfigException {
+		if (Config.instance == null) {
+			Config.instance = new Config();
+		}
+		return Config.instance;
+	}
+
+	private final ThingRepository thingRepository;
+	private final File file;
+
+	public Config() throws ConfigException {
+		thingRepository = ThingRepository.getInstance();
+		this.file = getConfigFile();
+	}
+
+	public synchronized void readConfigFile()
+			throws IOException, FileNotFoundException, ReflectionException, ConfigException, WriteChannelException {
+		JsonObject jConfig = new JsonObject();
+		log.info("Read configuration from " + file.getAbsolutePath());
+		JsonParser parser = new JsonParser();
+		JsonElement jsonElement = parser.parse(new FileReader(file));
+		jConfig = jsonElement.getAsJsonObject();
+		jConfig = addDefaultConfig(jConfig);
+		// apply config
+		parseJsonConfig(jConfig);
+	}
+
+	private JsonObject addDefaultConfig(JsonObject jConfig) {
+		try {
+			/*
+			 * Things
+			 */
+			JsonArray jThings;
+			if (!jConfig.has("things") || !jConfig.get("things").isJsonArray()) {
+				jThings = new JsonArray();
+			} else {
+				jThings = JsonUtils.getAsJsonArray(jConfig, "things");
+			}
+			{
+				/*
+				 * Add SystemBridge
+				 */
+				if (!JsonUtils.hasElement(jConfig, "things", "class", "io.openems.impl.protocol.system.SystemBridge")) {
+					JsonObject jBridge = new JsonObject();
+					{
+						jBridge.addProperty("class", "io.openems.impl.protocol.system.SystemBridge");
+						JsonArray jDevices = new JsonArray();
+						{
+							JsonObject jSystem = new JsonObject();
+							jSystem.addProperty("class", "io.openems.impl.device.system.System");
+							{
+								JsonObject jSystemNature = new JsonObject();
+								{
+									jSystemNature.addProperty("id", "system0");
+								}
+								jSystem.add("system", jSystemNature);
+							}
+							jDevices.add(jSystem);
+						}
+						jBridge.add("devices", jDevices);
+					}
+					jThings.add(jBridge);
+				}
+			}
+			jConfig.add("things", jThings);
+			/*
+			 * Scheduler
+			 */
+			JsonObject jScheduler;
+			if (!jConfig.has("scheduler") || !jConfig.get("scheduler").isJsonObject()) {
+				jScheduler = new JsonObject();
+				jScheduler.addProperty("class", "io.openems.impl.scheduler.SimpleScheduler");
+			} else {
+				jScheduler = JsonUtils.getAsJsonObject(jConfig, "scheduler");
+			}
+			{
+				/*
+				 * Controller
+				 */
+				JsonArray jControllers;
+				if (!jScheduler.has("controllers") || !jScheduler.get("controllers").isJsonArray()) {
+					jControllers = new JsonArray();
+				} else {
+					jControllers = JsonUtils.getAsJsonArray(jScheduler, "controllers");
+				}
+				{
+					/*
+					 * WebsocketApiController
+					 */
+					if (!JsonUtils.hasElement(jControllers, "class",
+							"io.openems.impl.controller.api.websocket.WebsocketApiController")) {
+						JsonObject jWebsocketApiController = new JsonObject();
+						jWebsocketApiController.addProperty("class",
+								"io.openems.impl.controller.api.websocket.WebsocketApiController");
+						jWebsocketApiController.addProperty("priority", Integer.MIN_VALUE);
+						jControllers.add(jWebsocketApiController);
+					}
+					/*
+					 * RestApiController
+					 */
+					if (!JsonUtils.hasElement(jControllers, "class",
+							"io.openems.impl.controller.api.rest.RestApiController")) {
+						JsonObject jRestApiController = new JsonObject();
+						jRestApiController.addProperty("class",
+								"io.openems.impl.controller.api.rest.RestApiController");
+						jRestApiController.addProperty("priority", Integer.MIN_VALUE);
+						jControllers.add(jRestApiController);
+					}
+				}
+				jScheduler.add("controllers", jControllers);
+			}
+			jConfig.add("scheduler", jScheduler);
+		} catch (ReflectionException e) {
+			log.warn("Error applying default config: " + e.getMessage());
+		}
+		return jConfig;
+	}
+
+	public synchronized void writeConfigFile() throws OpenemsException {
+		JsonObject jConfig = getJsonComplete();
+		try (Writer writer = new FileWriter(file)) {
+			Gson gson = new GsonBuilder().setPrettyPrinting().create();
+			gson.toJson(jConfig, writer);
+			log.info("Wrote configuration to " + file.getAbsolutePath());
+		} catch (IOException e) {
+			throw new ConfigException("Unable to write to file [" + file.getAbsolutePath() + "]");
+		}
+	}
+
+	public synchronized void parseJsonConfig(JsonObject jConfig)
+			throws ReflectionException, ConfigException, WriteChannelException {
+		/*
+		 * read Users
+		 */
+		if (jConfig.has("users")) {
+			JsonObject jUsers = JsonUtils.getAsJsonObject(jConfig, "users");
+			for (Entry<String, JsonElement> jUsersElement : jUsers.entrySet()) {
+				JsonObject jUser = JsonUtils.getAsJsonObject(jUsersElement.getValue());
+				String username = jUsersElement.getKey();
+				String passwordBase64 = JsonUtils.getAsString(jUser, "password");
+				String saltBase64 = JsonUtils.getAsString(jUser, "salt");
+				try {
+					User.getUserByName(username).initialize(passwordBase64, saltBase64);
+				} catch (OpenemsException e) {
+					log.error("Error parsing config: " + e.getMessage());
+				}
+			}
+		}
+		User.initializeFinished(); // important! no more setting of users allowed!
+
+		/*
+		 * read each Bridge in "things" array
+		 */
+		JsonArray jThings = JsonUtils.getAsJsonArray(jConfig, "things");
+		for (JsonElement jBridgeElement : jThings) {
+			JsonObject jBridge = JsonUtils.getAsJsonObject(jBridgeElement);
+			String bridgeClass = JsonUtils.getAsString(jBridge, "class");
+			Bridge bridge = (Bridge) InjectionUtils.getThingInstance(bridgeClass);
+			thingRepository.addThing(bridge);
+			log.debug("Add Bridge[" + bridge.id() + "], Implementation[" + bridge.getClass().getSimpleName() + "]");
+			ConfigUtils.injectConfigChannels(thingRepository.getConfigChannels(bridge), jBridge);
+			/*
+			 * read each Device in "things" array
+			 */
+			List<Device> devices = new ArrayList<>();
+			JsonArray jDevices = JsonUtils.getAsJsonArray(jBridge, "devices");
+			for (JsonElement jDeviceElement : jDevices) {
+				JsonObject jDevice = JsonUtils.getAsJsonObject(jDeviceElement);
+				Device device = thingRepository.createDevice(jDevice);
+				devices.add(device);
+				bridge.addDevice(device);
+			}
+		}
+
+		/*
+		 * read Scheduler
+		 */
+		if (jConfig.has("scheduler")) {
+			JsonObject jScheduler = JsonUtils.getAsJsonObject(jConfig, "scheduler");
+			String schedulerClass = JsonUtils.getAsString(jScheduler, "class");
+			Scheduler scheduler = (Scheduler) InjectionUtils.getThingInstance(schedulerClass);
+			thingRepository.addThing(scheduler);
+			log.debug("Add Scheduler[" + scheduler.id() + "], Implementation[" + scheduler.getClass().getSimpleName()
+					+ "]");
+			ConfigUtils.injectConfigChannels(thingRepository.getConfigChannels(scheduler), jScheduler);
+			/*
+			 * read each Controller in "controllers" array
+			 */
+			JsonArray jControllers = JsonUtils.getAsJsonArray(jScheduler, "controllers");
+			for (JsonElement jControllerElement : jControllers) {
+				JsonObject jController = JsonUtils.getAsJsonObject(jControllerElement);
+				Controller controller = thingRepository.createController(jController);
+				scheduler.addController(controller);
+			}
+		}
+
+		/*
+		 * read Persistence
+		 */
+		if (jConfig.has("persistence")) {
+			JsonArray jPersistences = JsonUtils.getAsJsonArray(jConfig, "persistence");
+			for (JsonElement jPersistenceElement : jPersistences) {
+				JsonObject jPersistence = JsonUtils.getAsJsonObject(jPersistenceElement);
+				String persistenceClass = JsonUtils.getAsString(jPersistence, "class");
+				Persistence persistence = (Persistence) InjectionUtils.getThingInstance(persistenceClass);
+				thingRepository.addThing(persistence);
+				log.debug("Add Persistence[" + persistence.id() + "], Implementation["
+						+ persistence.getClass().getSimpleName() + "]");
+				ConfigUtils.injectConfigChannels(thingRepository.getConfigChannels(persistence), jPersistence);
+			}
+		}
+
+		/*
+		 * Configuration is finished -> start all worker threads
+		 */
+		thingRepository.getThings().forEach(thing -> {
+			if (thing instanceof Thread) {
+				((AbstractWorker) thing).start();
+			}
+		});
+
+		/*
+		 * Register myself as onChangeListener on all ConfigChannels
+		 */
+		for (ConfigChannel<?> channel : thingRepository.getConfigChannels()) {
+			channel.addChangeListener(this);
+		}
+	}
+
+	public JsonArray getBridgesJson(boolean includeEverything) throws NotImplementedException {
+		JsonArray jBridges = new JsonArray();
+		for (Bridge bridge : thingRepository.getBridges()) {
+			JsonObject jBridge = (JsonObject) ConfigUtils.getAsJsonElement(bridge, includeEverything);
+			/*
+			 * Device
+			 */
+			JsonArray jDevices = new JsonArray();
+			for (Device device : bridge.getDevices()) {
+				JsonObject jDevice = (JsonObject) ConfigUtils.getAsJsonElement(device, includeEverything);
+				jDevices.add(jDevice);
+			}
+			jBridge.add("devices", jDevices);
+			jBridges.add(jBridge);
+		}
+		return jBridges;
+	}
+
+	public JsonObject getSchedulerJson(boolean includeEverything) throws NotImplementedException {
+		JsonObject jScheduler = null;
+		for (Scheduler scheduler : thingRepository.getSchedulers()) {
+			jScheduler = (JsonObject) ConfigUtils.getAsJsonElement(scheduler, includeEverything);
+			/*
+			 * Controller
+			 */
+			JsonArray jControllers = new JsonArray();
+			for (Controller controller : scheduler.getControllers()) {
+				jControllers.add(ConfigUtils.getAsJsonElement(controller, includeEverything));
+			}
+			jScheduler.add("controllers", jControllers);
+			break; // TODO only one Scheduler supported
+		}
+		return jScheduler;
+	}
+
+	public JsonArray getPersistenceJson(boolean includeEverything) throws NotImplementedException {
+		JsonArray jPersistences = new JsonArray();
+		for (Persistence persistence : thingRepository.getPersistences()) {
+			JsonObject jPersistence = (JsonObject) ConfigUtils.getAsJsonElement(persistence, includeEverything);
+			jPersistences.add(jPersistence);
+		}
+		return jPersistences;
+	}
+
+	private JsonObject getUsersJson() {
+		JsonObject jUsers = new JsonObject();
+		for (User user : User.getUsers()) {
+			JsonObject jUser = new JsonObject();
+			jUser.addProperty("password", user.getPasswordBase64());
+			jUser.addProperty("salt", user.getSaltBase64());
+			jUsers.add(user.getName(), jUser);
+		}
+		return jUsers;
+	}
+
+	public synchronized JsonObject getJson(boolean includeEverything) throws NotImplementedException {
+		JsonObject jConfig = new JsonObject();
+		/*
+		 * Bridge
+		 */
+		jConfig.add("things", getBridgesJson(includeEverything));
+		/*
+		 * Scheduler
+		 */
+		jConfig.add("scheduler", getSchedulerJson(includeEverything));
+		/*
+		 * Persistence
+		 */
+		jConfig.add("persistence", getPersistenceJson(includeEverything));
+		return jConfig;
+	}
+
+	private synchronized JsonObject getJsonComplete() throws NotImplementedException {
+		JsonObject jConfig = getJson(false);
+		/*
+		 * Users
+		 */
+		jConfig.add("users", getUsersJson());
+		return jConfig;
+	}
+
+	/**
+	 * Receives update events for config channels and rewrites the json config
+	 */
+	@Override
+	public void channelChanged(Channel channel, Optional<?> newValue, Optional<?> oldValue) {
+		// TODO: trigger ConfigUpdated event
+		try {
+			writeConfigFile();
+		} catch (OpenemsException e) {
+			log.error("Config-Error.", e);
+		}
+	}
+
+	/*
+	 * Provides the File path of the config file ("/etc/openems.d/config.json") or a local file on a development machine
+	 */
+	private File getConfigFile() throws ConfigException {
+		// on production system
+		File configFile = Paths.get("/etc", "openems.d", "config.json").toFile();
+		if (!configFile.isFile()) {
+			// on development system
+			configFile = Paths.get("etc", "openems.d", "config.json").toFile();
+		}
+		if (!configFile.isFile()) {
+			throw new ConfigException("No config file found!");
+		}
+		return configFile;
+	}
+
+	/**
+	 * Generates a JsonObject including the current configuration as well as meta-data about available controllers,
+	 * bridges,...
+	 *
+	 * @return
+	 */
+	public JsonObject getMetaConfigJson() {
+		try {
+			/*
+			 * Json Config
+			 */
+			JsonObject j = getJson(true);
+			JsonObject jMeta = new JsonObject();
+			/*
+			 * Devices -> Natures
+			 */
+			JsonObject jDeviceNatures = new JsonObject();
+			thingRepository.getDeviceNatures().forEach(nature -> {
+				JsonArray jNatureImplements = new JsonArray();
+				/*
+				 * get important classes/interfaces that are implemented by this nature
+				 */
+				for (Class<?> iface : InjectionUtils.getImportantNatureInterfaces(nature.getClass())) {
+					jNatureImplements.add(iface.getSimpleName());
+				}
+				JsonObject jDeviceNature = new JsonObject();
+				jDeviceNature.add("implements", jNatureImplements);
+				JsonObject jChannels = new JsonObject();
+				thingRepository.getConfigChannels(nature).forEach(channel -> {
+					try {
+						jChannels.add(channel.id(), channel.toJsonObject());
+					} catch (NotImplementedException e) {
+						/* ignore */
+					}
+				});
+				jDeviceNature.add("channels", jChannels);
+				jDeviceNatures.add(nature.id(), jDeviceNature);
+			});
+			jMeta.add("natures", jDeviceNatures);
+			/*
+			 * Available
+			 */
+			ClassRepository classRepository = ClassRepository.getInstance();
+			// Controllers
+			JsonArray jAvailableControllers = new JsonArray();
+			for (ThingDoc description : classRepository.getAvailableControllers()) {
+				jAvailableControllers.add(description.getAsJsonObject());
+			}
+			jMeta.add("availableControllers", jAvailableControllers);
+			// Bridges
+			JsonArray jAvailableBridges = new JsonArray();
+			for (ThingDoc description : classRepository.getAvailableBridges()) {
+				jAvailableBridges.add(description.getAsJsonObject());
+			}
+			jMeta.add("availableBridges", jAvailableBridges);
+			// Devices
+			JsonArray jAvailableDevices = new JsonArray();
+			for (ThingDoc description : classRepository.getAvailableDevices()) {
+				jAvailableDevices.add(description.getAsJsonObject());
+			}
+			jMeta.add("availableDevices", jAvailableDevices);
+			// Schedulers
+			JsonArray jAvailableSchedulers = new JsonArray();
+			for (ThingDoc description : classRepository.getAvailableSchedulers()) {
+				jAvailableSchedulers.add(description.getAsJsonObject());
+			}
+			jMeta.add("availableSchedulers", jAvailableSchedulers);
+			j.add("_meta", jMeta);
+			return j;
+		} catch (NotImplementedException | ReflectionException e) {
+			log.warn("Unable to create config: " + e.getMessage());
+			return new JsonObject();
+		}
+	}
+}
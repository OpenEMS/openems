package io.openems.impl.controller.chargerlimitation;

import java.util.List;

import io.openems.api.channel.ConfigChannel;
import io.openems.api.controller.Controller;
import io.openems.api.doc.ConfigInfo;
import io.openems.api.doc.ThingInfo;
import io.openems.api.exception.InvalidValueException;
import io.openems.api.exception.WriteChannelException;

@ThingInfo(title = "Limit battery charge from DC", description = "Limits the maximum charge of the battery from DC connected charger.")
public class ChargeLimitationController extends Controller {

	/*
	 * Config
	 */
	@ConfigInfo(title = "Ess", description = "Sets the Ess devices.", type = Ess.class)
	public ConfigChannel<Ess> ess = new ConfigChannel<Ess>("ess", this);

	@ConfigInfo(title = "Chargers", description = "Sets the chargers.", type = Charger.class)
	public ConfigChannel<List<Charger>> chargers = new ConfigChannel<>("chargers", this);

<<<<<<< HEAD
	public ChargeLimitationController() {
		super();
	}

	public ChargeLimitationController(String thingId) {
		super(thingId);
	}

=======
	/*
	 * Methods
	 */
>>>>>>> 6fd8ee52
	@Override
	public void run() {
		try {
			Ess ess = this.ess.value();
			List<Charger> chargers = this.chargers.value();
			// calculate maximal chargePower
			float power = ess.allowedCharge.value() + ess.getWrittenActivePower();
			if (power > 0) {
				float maxCurrent = 0l;
				for (Charger c : chargers) {
					maxCurrent += c.nominalCurrent.value();
				}
				for (Charger c : chargers) {
					c.setPower(power / maxCurrent * c.nominalCurrent.value());
				}
				ess.setMaxCharge(ess.allowedCharge.value() - power);
			} else {
				for (Charger c : chargers) {
					c.setPower(0);
				}
			}
		} catch (InvalidValueException e) {
			// TODO Auto-generated catch block
			e.printStackTrace();
		} catch (WriteChannelException e) {
			// TODO Auto-generated catch block
			e.printStackTrace();
		}
	}

}
<|MERGE_RESOLUTION|>--- conflicted
+++ resolved
@@ -1,68 +1,71 @@
-package io.openems.impl.controller.chargerlimitation;
-
-import java.util.List;
-
-import io.openems.api.channel.ConfigChannel;
-import io.openems.api.controller.Controller;
-import io.openems.api.doc.ConfigInfo;
-import io.openems.api.doc.ThingInfo;
-import io.openems.api.exception.InvalidValueException;
-import io.openems.api.exception.WriteChannelException;
-
-@ThingInfo(title = "Limit battery charge from DC", description = "Limits the maximum charge of the battery from DC connected charger.")
-public class ChargeLimitationController extends Controller {
-
-	/*
-	 * Config
-	 */
-	@ConfigInfo(title = "Ess", description = "Sets the Ess devices.", type = Ess.class)
-	public ConfigChannel<Ess> ess = new ConfigChannel<Ess>("ess", this);
-
-	@ConfigInfo(title = "Chargers", description = "Sets the chargers.", type = Charger.class)
-	public ConfigChannel<List<Charger>> chargers = new ConfigChannel<>("chargers", this);
-
-<<<<<<< HEAD
-	public ChargeLimitationController() {
-		super();
-	}
-
-	public ChargeLimitationController(String thingId) {
-		super(thingId);
-	}
-
-=======
-	/*
-	 * Methods
-	 */
->>>>>>> 6fd8ee52
-	@Override
-	public void run() {
-		try {
-			Ess ess = this.ess.value();
-			List<Charger> chargers = this.chargers.value();
-			// calculate maximal chargePower
-			float power = ess.allowedCharge.value() + ess.getWrittenActivePower();
-			if (power > 0) {
-				float maxCurrent = 0l;
-				for (Charger c : chargers) {
-					maxCurrent += c.nominalCurrent.value();
-				}
-				for (Charger c : chargers) {
-					c.setPower(power / maxCurrent * c.nominalCurrent.value());
-				}
-				ess.setMaxCharge(ess.allowedCharge.value() - power);
-			} else {
-				for (Charger c : chargers) {
-					c.setPower(0);
-				}
-			}
-		} catch (InvalidValueException e) {
-			// TODO Auto-generated catch block
-			e.printStackTrace();
-		} catch (WriteChannelException e) {
-			// TODO Auto-generated catch block
-			e.printStackTrace();
-		}
-	}
-
-}
+package io.openems.impl.controller.chargerlimitation;
+
+import java.util.List;
+
+import io.openems.api.channel.ConfigChannel;
+import io.openems.api.controller.Controller;
+import io.openems.api.doc.ConfigInfo;
+import io.openems.api.doc.ThingInfo;
+import io.openems.api.exception.InvalidValueException;
+import io.openems.api.exception.WriteChannelException;
+
+@ThingInfo(title = "Limit battery charge from DC", description = "Limits the maximum charge of the battery from DC connected charger.")
+public class ChargeLimitationController extends Controller {
+
+	/*
+	 * Constructors
+	 */
+
+	public ChargeLimitationController() {
+		super();
+	}
+
+	public ChargeLimitationController(String thingId) {
+		super(thingId);
+	}
+
+	/*
+	 * Config
+	 */
+	@ConfigInfo(title = "Ess", description = "Sets the Ess devices.", type = Ess.class)
+	public ConfigChannel<Ess> ess = new ConfigChannel<Ess>("ess", this);
+
+	@ConfigInfo(title = "Chargers", description = "Sets the chargers.", type = Charger.class)
+	public ConfigChannel<List<Charger>> chargers = new ConfigChannel<>("chargers", this);
+
+	
+
+	/*
+	 * Methods
+	 */
+	@Override
+	public void run() {
+		try {
+			Ess ess = this.ess.value();
+			List<Charger> chargers = this.chargers.value();
+			// calculate maximal chargePower
+			float power = ess.allowedCharge.value() + ess.getWrittenActivePower();
+			if (power > 0) {
+				float maxCurrent = 0l;
+				for (Charger c : chargers) {
+					maxCurrent += c.nominalCurrent.value();
+				}
+				for (Charger c : chargers) {
+					c.setPower(power / maxCurrent * c.nominalCurrent.value());
+				}
+				ess.setMaxCharge(ess.allowedCharge.value() - power);
+			} else {
+				for (Charger c : chargers) {
+					c.setPower(0);
+				}
+			}
+		} catch (InvalidValueException e) {
+			// TODO Auto-generated catch block
+			e.printStackTrace();
+		} catch (WriteChannelException e) {
+			// TODO Auto-generated catch block
+			e.printStackTrace();
+		}
+	}
+
+}
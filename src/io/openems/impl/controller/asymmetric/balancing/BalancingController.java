/*******************************************************************************
 * OpenEMS - Open Source Energy Management System
 * Copyright (c) 2016, 2017 FENECON GmbH and contributors
 *
 * This program is free software: you can redistribute it and/or modify
 * it under the terms of the GNU General Public License as published by
 * the Free Software Foundation, either version 3 of the License, or
 * (at your option) any later version.
 *
 * This program is distributed in the hope that it will be useful,
 * but WITHOUT ANY WARRANTY; without even the implied warranty of
 * MERCHANTABILITY or FITNESS FOR A PARTICULAR PURPOSE.  See the
 * GNU General Public License for more details.
 *
 * You should have received a copy of the GNU General Public License
 * along with this program. If not, see <http://www.gnu.org/licenses/>.
 *
 * Contributors:
 *   FENECON GmbH - initial API and implementation and initial documentation
 *******************************************************************************/
package io.openems.impl.controller.asymmetric.balancing;

import java.util.Collections;
import java.util.List;

import io.openems.api.channel.ConfigChannel;
import io.openems.api.controller.Controller;
import io.openems.api.device.nature.ess.EssNature;
import io.openems.api.doc.ConfigInfo;
import io.openems.api.doc.ThingInfo;
import io.openems.api.exception.InvalidValueException;
import io.openems.api.exception.WriteChannelException;
import io.openems.core.utilities.ControllerUtils;

@ThingInfo(title = "Self-consumption optimization (Asymmetric)", description = "Tries to keep the grid meter on zero. For asymmetric Ess.")
public class BalancingController extends Controller {

	/*
	 * Constructors
	 */
	public BalancingController() {
		super();
	}

	public BalancingController(String thingId) {
		super(thingId);
	}

	/*
	 * Config
	 */
	@ConfigInfo(title = "Cos-Phi", type = Double.class, defaultValue = "0.95")
	public ConfigChannel<Double> cosPhi = new ConfigChannel<Double>("cosPhi", this);

	@ConfigInfo(title = "Ess", description = "Sets the Ess devices.", type = Ess.class, isArray = true)
	public ConfigChannel<List<Ess>> esss = new ConfigChannel<List<Ess>>("esss", this);

	@ConfigInfo(title = "Grid-Meter", description = "Sets the grid meter.", type = Meter.class)
	public ConfigChannel<Meter> meter = new ConfigChannel<Meter>("meter", this);

	/*
	 * Fields
	 */
	private long[][] lastWriteValues = new long[3][8];
	private int index = 0;

	/*
	 * Methods
	 */
	@Override
	public void run() {
		try {
			for (Ess ess : esss.value()) {
				ess.setWorkState.pushWriteFromLabel(EssNature.START);
			}
			long[] calculatedPowers = new long[3];
			// calculateRequiredPower
			Meter meter = this.meter.value();
			calculatedPowers[0] = meter.activePowerL1.value();
			calculatedPowers[1] = meter.activePowerL2.value();
			calculatedPowers[2] = meter.activePowerL3.value();
			for (Ess ess : esss.value()) {
				calculatedPowers[0] += ess.activePowerL1.value();
				calculatedPowers[1] += ess.activePowerL2.value();
				calculatedPowers[2] += ess.activePowerL3.value();
			}
			for (int i = 0; i < 3; i++) {
				lastWriteValues[i][index] = calculatedPowers[i];
				calculatedPowers[i] = getAvgPower(i + 1);
			}
			index++;
			index %= lastWriteValues[0].length;
			// Calculate required sum values
			long useableSoc = 0;
			for (Ess ess : esss.value()) {
				useableSoc += ess.useableSoc();
			}
			// Loop each Phase
			for (int i = 1; i <= 3; i++) {
				long absolutePower = Math.abs(calculatedPowers[0]) + Math.abs(calculatedPowers[1])
						+ Math.abs(calculatedPowers[2]);
				double percentage = (double) calculatedPowers[i - 1] / absolutePower;
				long maxChargePowerPhase = 0L;
				long maxDischargePowerPhase = 0L;
				for (Ess ess : esss.value()) {
					Tupel<Long> minMax = calculateMinMaxValues(ess, percentage, cosPhi.value());
					maxDischargePowerPhase += minMax.b;
					maxChargePowerPhase += minMax.a;
					try {
						ess.getSetActivePower(i).pushWriteMax(minMax.b);
					} catch (WriteChannelException e) {
						log.debug(e.getMessage());
					}
					try {
						ess.getSetActivePower(i).pushWriteMin(minMax.a);
					} catch (WriteChannelException e) {
						log.debug(e.getMessage());
					}
				}
				// reduce Power to possible power
				if (ControllerUtils.calculateApparentPower(calculatedPowers[i - 1],
						cosPhi.value()) > maxDischargePowerPhase) {
					calculatedPowers[i - 1] = ControllerUtils
							.calculateActivePowerFromApparentPower(maxDischargePowerPhase, cosPhi.value());
				} else if (ControllerUtils.calculateApparentPower(calculatedPowers[i - 1],
						cosPhi.value()) < maxChargePowerPhase) {
					calculatedPowers[i - 1] = ControllerUtils.calculateActivePowerFromApparentPower(maxChargePowerPhase,
							cosPhi.value());
				}
				calculatePower(calculatedPowers[i - 1], maxDischargePowerPhase, maxChargePowerPhase, i, useableSoc);
			}
			for (Ess ess : esss.value()) {
				log.debug(ess.getSetValueLog());
			}

		} catch (InvalidValueException | WriteChannelException e) {
			log.error(e.getMessage());
		}
	}

	private long getAvgPower(int phase) {
		int i = index;
		long sum = 0;
		do {
			sum += lastWriteValues[phase - 1][i];
			i++;
			i %= lastWriteValues[phase - 1].length;
		} while (i != index);
		return sum / lastWriteValues[phase - 1].length;
	}

	/**
	 * calculates active and reactive power for a phase and set the calculated values to the ess
	 *
	 * @param calculatedPower
	 * @param maxDischargePower
	 * @param maxChargePower
	 * @param phase
	 * @param useableSoc
	 * @throws InvalidValueException
	 * @throws WriteChannelException
	 */
	private void calculatePower(long calculatedPower, long maxDischargePower, long maxChargePower, int phase,
			long useableSoc) throws InvalidValueException, WriteChannelException {
		if (calculatedPower >= 0) {
			/*
			 * Discharge
			 */
			if (calculatedPower > maxDischargePower) {
				calculatedPower = maxDischargePower;
			}
			// sort ess by useableSoc asc
			Collections.sort(esss.value(), (a, b) -> {
				try {
					return (int) (a.useableSoc() - b.useableSoc());
				} catch (InvalidValueException e) {
					log.error(e.getMessage());
					return 0;
				}
			});
		} else {
			/*
			 * Charge
			 */
			if (calculatedPower < maxChargePower) {
				calculatedPower = maxChargePower;
			}
			/*
			 * sort ess by 100 - useabelSoc
			 * 100 - 90 = 10
			 * 100 - 45 = 55
			 * 100 - (- 5) = 105
			 * => ess with negative useableSoc will be charged much more then one with positive useableSoc
			 */
			Collections.sort(esss.value(), (a, b) -> {
				try {
					return (int) ((100 - a.useableSoc()) - (100 - b.useableSoc()));
				} catch (InvalidValueException e) {
					log.error(e.getMessage());
					return 0;
				}
			});
		}

		for (int i = 0; i < esss.value().size(); i++) {
			Ess ess = esss.value().get(i);
			// calculate minimal power needed to fulfill the calculatedPower
			long minPower = 0;
			long maxPower = 0;
			long power = 0;
			if (calculatedPower >= 0) {
				/*
				 * Discharge
				 */
				minPower = calculatedPower;
				for (int j = i + 1; j < esss.value().size(); j++) {
					if (esss.value().get(j).useableSoc() > 0) {
						minPower -= esss.value().get(j).getSetActivePower(phase).writeMax()
								.orElse(esss.value().get(j).allowedDischarge.value() / 3);
					}
				}
				if (minPower < 0) {
					minPower = 0;
				}
				// check maximal power to avoid larger charges then calculatedPower
				maxPower = ess.getSetActivePower(phase).writeMax().orElse(ess.allowedCharge.value() / 3);
				if (calculatedPower < maxPower) {
					maxPower = calculatedPower;
				}
				double diff = maxPower - minPower;
				/*
				 * weight the range of possible power by the useableSoc
				 * if the useableSoc is negative the ess will be charged
				 */
				power = (long) (Math.ceil(minPower + diff / useableSoc * ess.useableSoc()));
			} else {
				/*
				 * Charge
				 */
				minPower = calculatedPower;
				for (int j = i + 1; j < esss.value().size(); j++) {
					minPower -= esss.value().get(j).getSetActivePower(phase).writeMin()
							.orElse(esss.value().get(j).allowedCharge.value() / 3);
				}
				if (minPower > 0) {
					minPower = 0;
				}
				// check maximal power to avoid larger charges then calculatedPower
				maxPower = ess.getSetActivePower(phase).writeMin().orElse(ess.allowedCharge.value() / -3);
				if (calculatedPower > maxPower) {
					maxPower = calculatedPower;
				}
				double diff = maxPower - minPower;
				/*
				 * weight the range of possible power by the useableSoc
				 * if the useableSoc is negative the ess will be charged
				 */
				power = (long) (Math
						.ceil(minPower + diff / (esss.value().size() * 100 - useableSoc) * (100 - ess.useableSoc())));
			}

			if (power <= 100 && power >= -100) {
				power = 0;
			}

			long reactivePower = ControllerUtils.calculateReactivePower(power, cosPhi.value());

			calculatedPower -= power;

			ess.getSetActivePower(phase).pushWrite(power);
			ess.getSetReactivePower(phase).pushWrite(reactivePower);
<<<<<<< HEAD
			// log.info("Set ActivePower [" + power + "], ReactivePower [" + reactivePower + "] at phase " + phase);
=======
			log.debug("Set ActivePower [" + power + "], ReactivePower [" + reactivePower + "] at phase " + phase);
>>>>>>> 880ea241
		}
	}

	/**
	 * Calculates minimal and maximal value for an Phase
	 * with the reactivePower
	 *
	 * @param ess
	 * @param percentage
	 *            of the power of the phase in realation to the whole power
	 * @param cosPhi
	 * @return a Tupel with value a minPower and value b maxPower
	 * @throws InvalidValueException
	 */
	private Tupel<Long> calculateMinMaxValues(Ess ess, double percentage, double cosPhi) throws InvalidValueException {
		long maxPower = 0;
		long minPower = 0;
		percentage = Math.abs(percentage);
		if (ess.allowedApparent.value() < ess.allowedDischarge.value()) {
			maxPower = ControllerUtils
					.calculateActivePowerFromApparentPower((long) (ess.allowedApparent.value() * percentage), cosPhi);
		} else {
			maxPower = ControllerUtils
					.calculateActivePowerFromApparentPower((long) (ess.allowedDischarge.value() * percentage), cosPhi);
		}
		if (ess.allowedApparent.value() < ess.allowedCharge.value()) {
			minPower = ControllerUtils.calculateActivePowerFromApparentPower(
					(long) (ess.allowedApparent.value() * -1 * percentage), cosPhi);
		} else {
			minPower = ControllerUtils.calculateActivePowerFromApparentPower(
					(long) (ess.allowedCharge.value() / 3 * -1 * percentage), cosPhi);
		}
		if (minPower < ess.allowedApparent.value() / 3 * -1) {
			minPower = ess.allowedApparent.value() / 3 * -1;
		}
		if (maxPower > ess.allowedApparent.value() / 3) {
			maxPower = ess.allowedApparent.value() / 3;
		}
		return new Tupel<Long>(minPower, maxPower);
	}

	private class Tupel<T> {
		final T a;
		final T b;

		private Tupel(T a, T b) {
			this.a = a;
			this.b = b;
		}
	}

}
<|MERGE_RESOLUTION|>--- conflicted
+++ resolved
@@ -1,328 +1,323 @@
-/*******************************************************************************
- * OpenEMS - Open Source Energy Management System
- * Copyright (c) 2016, 2017 FENECON GmbH and contributors
- *
- * This program is free software: you can redistribute it and/or modify
- * it under the terms of the GNU General Public License as published by
- * the Free Software Foundation, either version 3 of the License, or
- * (at your option) any later version.
- *
- * This program is distributed in the hope that it will be useful,
- * but WITHOUT ANY WARRANTY; without even the implied warranty of
- * MERCHANTABILITY or FITNESS FOR A PARTICULAR PURPOSE.  See the
- * GNU General Public License for more details.
- *
- * You should have received a copy of the GNU General Public License
- * along with this program. If not, see <http://www.gnu.org/licenses/>.
- *
- * Contributors:
- *   FENECON GmbH - initial API and implementation and initial documentation
- *******************************************************************************/
-package io.openems.impl.controller.asymmetric.balancing;
-
-import java.util.Collections;
-import java.util.List;
-
-import io.openems.api.channel.ConfigChannel;
-import io.openems.api.controller.Controller;
-import io.openems.api.device.nature.ess.EssNature;
-import io.openems.api.doc.ConfigInfo;
-import io.openems.api.doc.ThingInfo;
-import io.openems.api.exception.InvalidValueException;
-import io.openems.api.exception.WriteChannelException;
-import io.openems.core.utilities.ControllerUtils;
-
-@ThingInfo(title = "Self-consumption optimization (Asymmetric)", description = "Tries to keep the grid meter on zero. For asymmetric Ess.")
-public class BalancingController extends Controller {
-
-	/*
-	 * Constructors
-	 */
-	public BalancingController() {
-		super();
-	}
-
-	public BalancingController(String thingId) {
-		super(thingId);
-	}
-
-	/*
-	 * Config
-	 */
-	@ConfigInfo(title = "Cos-Phi", type = Double.class, defaultValue = "0.95")
-	public ConfigChannel<Double> cosPhi = new ConfigChannel<Double>("cosPhi", this);
-
-	@ConfigInfo(title = "Ess", description = "Sets the Ess devices.", type = Ess.class, isArray = true)
-	public ConfigChannel<List<Ess>> esss = new ConfigChannel<List<Ess>>("esss", this);
-
-	@ConfigInfo(title = "Grid-Meter", description = "Sets the grid meter.", type = Meter.class)
-	public ConfigChannel<Meter> meter = new ConfigChannel<Meter>("meter", this);
-
-	/*
-	 * Fields
-	 */
-	private long[][] lastWriteValues = new long[3][8];
-	private int index = 0;
-
-	/*
-	 * Methods
-	 */
-	@Override
-	public void run() {
-		try {
-			for (Ess ess : esss.value()) {
-				ess.setWorkState.pushWriteFromLabel(EssNature.START);
-			}
-			long[] calculatedPowers = new long[3];
-			// calculateRequiredPower
-			Meter meter = this.meter.value();
-			calculatedPowers[0] = meter.activePowerL1.value();
-			calculatedPowers[1] = meter.activePowerL2.value();
-			calculatedPowers[2] = meter.activePowerL3.value();
-			for (Ess ess : esss.value()) {
-				calculatedPowers[0] += ess.activePowerL1.value();
-				calculatedPowers[1] += ess.activePowerL2.value();
-				calculatedPowers[2] += ess.activePowerL3.value();
-			}
-			for (int i = 0; i < 3; i++) {
-				lastWriteValues[i][index] = calculatedPowers[i];
-				calculatedPowers[i] = getAvgPower(i + 1);
-			}
-			index++;
-			index %= lastWriteValues[0].length;
-			// Calculate required sum values
-			long useableSoc = 0;
-			for (Ess ess : esss.value()) {
-				useableSoc += ess.useableSoc();
-			}
-			// Loop each Phase
-			for (int i = 1; i <= 3; i++) {
-				long absolutePower = Math.abs(calculatedPowers[0]) + Math.abs(calculatedPowers[1])
-						+ Math.abs(calculatedPowers[2]);
-				double percentage = (double) calculatedPowers[i - 1] / absolutePower;
-				long maxChargePowerPhase = 0L;
-				long maxDischargePowerPhase = 0L;
-				for (Ess ess : esss.value()) {
-					Tupel<Long> minMax = calculateMinMaxValues(ess, percentage, cosPhi.value());
-					maxDischargePowerPhase += minMax.b;
-					maxChargePowerPhase += minMax.a;
-					try {
-						ess.getSetActivePower(i).pushWriteMax(minMax.b);
-					} catch (WriteChannelException e) {
-						log.debug(e.getMessage());
-					}
-					try {
-						ess.getSetActivePower(i).pushWriteMin(minMax.a);
-					} catch (WriteChannelException e) {
-						log.debug(e.getMessage());
-					}
-				}
-				// reduce Power to possible power
-				if (ControllerUtils.calculateApparentPower(calculatedPowers[i - 1],
-						cosPhi.value()) > maxDischargePowerPhase) {
-					calculatedPowers[i - 1] = ControllerUtils
-							.calculateActivePowerFromApparentPower(maxDischargePowerPhase, cosPhi.value());
-				} else if (ControllerUtils.calculateApparentPower(calculatedPowers[i - 1],
-						cosPhi.value()) < maxChargePowerPhase) {
-					calculatedPowers[i - 1] = ControllerUtils.calculateActivePowerFromApparentPower(maxChargePowerPhase,
-							cosPhi.value());
-				}
-				calculatePower(calculatedPowers[i - 1], maxDischargePowerPhase, maxChargePowerPhase, i, useableSoc);
-			}
-			for (Ess ess : esss.value()) {
-				log.debug(ess.getSetValueLog());
-			}
-
-		} catch (InvalidValueException | WriteChannelException e) {
-			log.error(e.getMessage());
-		}
-	}
-
-	private long getAvgPower(int phase) {
-		int i = index;
-		long sum = 0;
-		do {
-			sum += lastWriteValues[phase - 1][i];
-			i++;
-			i %= lastWriteValues[phase - 1].length;
-		} while (i != index);
-		return sum / lastWriteValues[phase - 1].length;
-	}
-
-	/**
-	 * calculates active and reactive power for a phase and set the calculated values to the ess
-	 *
-	 * @param calculatedPower
-	 * @param maxDischargePower
-	 * @param maxChargePower
-	 * @param phase
-	 * @param useableSoc
-	 * @throws InvalidValueException
-	 * @throws WriteChannelException
-	 */
-	private void calculatePower(long calculatedPower, long maxDischargePower, long maxChargePower, int phase,
-			long useableSoc) throws InvalidValueException, WriteChannelException {
-		if (calculatedPower >= 0) {
-			/*
-			 * Discharge
-			 */
-			if (calculatedPower > maxDischargePower) {
-				calculatedPower = maxDischargePower;
-			}
-			// sort ess by useableSoc asc
-			Collections.sort(esss.value(), (a, b) -> {
-				try {
-					return (int) (a.useableSoc() - b.useableSoc());
-				} catch (InvalidValueException e) {
-					log.error(e.getMessage());
-					return 0;
-				}
-			});
-		} else {
-			/*
-			 * Charge
-			 */
-			if (calculatedPower < maxChargePower) {
-				calculatedPower = maxChargePower;
-			}
-			/*
-			 * sort ess by 100 - useabelSoc
-			 * 100 - 90 = 10
-			 * 100 - 45 = 55
-			 * 100 - (- 5) = 105
-			 * => ess with negative useableSoc will be charged much more then one with positive useableSoc
-			 */
-			Collections.sort(esss.value(), (a, b) -> {
-				try {
-					return (int) ((100 - a.useableSoc()) - (100 - b.useableSoc()));
-				} catch (InvalidValueException e) {
-					log.error(e.getMessage());
-					return 0;
-				}
-			});
-		}
-
-		for (int i = 0; i < esss.value().size(); i++) {
-			Ess ess = esss.value().get(i);
-			// calculate minimal power needed to fulfill the calculatedPower
-			long minPower = 0;
-			long maxPower = 0;
-			long power = 0;
-			if (calculatedPower >= 0) {
-				/*
-				 * Discharge
-				 */
-				minPower = calculatedPower;
-				for (int j = i + 1; j < esss.value().size(); j++) {
-					if (esss.value().get(j).useableSoc() > 0) {
-						minPower -= esss.value().get(j).getSetActivePower(phase).writeMax()
-								.orElse(esss.value().get(j).allowedDischarge.value() / 3);
-					}
-				}
-				if (minPower < 0) {
-					minPower = 0;
-				}
-				// check maximal power to avoid larger charges then calculatedPower
-				maxPower = ess.getSetActivePower(phase).writeMax().orElse(ess.allowedCharge.value() / 3);
-				if (calculatedPower < maxPower) {
-					maxPower = calculatedPower;
-				}
-				double diff = maxPower - minPower;
-				/*
-				 * weight the range of possible power by the useableSoc
-				 * if the useableSoc is negative the ess will be charged
-				 */
-				power = (long) (Math.ceil(minPower + diff / useableSoc * ess.useableSoc()));
-			} else {
-				/*
-				 * Charge
-				 */
-				minPower = calculatedPower;
-				for (int j = i + 1; j < esss.value().size(); j++) {
-					minPower -= esss.value().get(j).getSetActivePower(phase).writeMin()
-							.orElse(esss.value().get(j).allowedCharge.value() / 3);
-				}
-				if (minPower > 0) {
-					minPower = 0;
-				}
-				// check maximal power to avoid larger charges then calculatedPower
-				maxPower = ess.getSetActivePower(phase).writeMin().orElse(ess.allowedCharge.value() / -3);
-				if (calculatedPower > maxPower) {
-					maxPower = calculatedPower;
-				}
-				double diff = maxPower - minPower;
-				/*
-				 * weight the range of possible power by the useableSoc
-				 * if the useableSoc is negative the ess will be charged
-				 */
-				power = (long) (Math
-						.ceil(minPower + diff / (esss.value().size() * 100 - useableSoc) * (100 - ess.useableSoc())));
-			}
-
-			if (power <= 100 && power >= -100) {
-				power = 0;
-			}
-
-			long reactivePower = ControllerUtils.calculateReactivePower(power, cosPhi.value());
-
-			calculatedPower -= power;
-
-			ess.getSetActivePower(phase).pushWrite(power);
-			ess.getSetReactivePower(phase).pushWrite(reactivePower);
-<<<<<<< HEAD
-			// log.info("Set ActivePower [" + power + "], ReactivePower [" + reactivePower + "] at phase " + phase);
-=======
-			log.debug("Set ActivePower [" + power + "], ReactivePower [" + reactivePower + "] at phase " + phase);
->>>>>>> 880ea241
-		}
-	}
-
-	/**
-	 * Calculates minimal and maximal value for an Phase
-	 * with the reactivePower
-	 *
-	 * @param ess
-	 * @param percentage
-	 *            of the power of the phase in realation to the whole power
-	 * @param cosPhi
-	 * @return a Tupel with value a minPower and value b maxPower
-	 * @throws InvalidValueException
-	 */
-	private Tupel<Long> calculateMinMaxValues(Ess ess, double percentage, double cosPhi) throws InvalidValueException {
-		long maxPower = 0;
-		long minPower = 0;
-		percentage = Math.abs(percentage);
-		if (ess.allowedApparent.value() < ess.allowedDischarge.value()) {
-			maxPower = ControllerUtils
-					.calculateActivePowerFromApparentPower((long) (ess.allowedApparent.value() * percentage), cosPhi);
-		} else {
-			maxPower = ControllerUtils
-					.calculateActivePowerFromApparentPower((long) (ess.allowedDischarge.value() * percentage), cosPhi);
-		}
-		if (ess.allowedApparent.value() < ess.allowedCharge.value()) {
-			minPower = ControllerUtils.calculateActivePowerFromApparentPower(
-					(long) (ess.allowedApparent.value() * -1 * percentage), cosPhi);
-		} else {
-			minPower = ControllerUtils.calculateActivePowerFromApparentPower(
-					(long) (ess.allowedCharge.value() / 3 * -1 * percentage), cosPhi);
-		}
-		if (minPower < ess.allowedApparent.value() / 3 * -1) {
-			minPower = ess.allowedApparent.value() / 3 * -1;
-		}
-		if (maxPower > ess.allowedApparent.value() / 3) {
-			maxPower = ess.allowedApparent.value() / 3;
-		}
-		return new Tupel<Long>(minPower, maxPower);
-	}
-
-	private class Tupel<T> {
-		final T a;
-		final T b;
-
-		private Tupel(T a, T b) {
-			this.a = a;
-			this.b = b;
-		}
-	}
-
-}
+/*******************************************************************************
+ * OpenEMS - Open Source Energy Management System
+ * Copyright (c) 2016, 2017 FENECON GmbH and contributors
+ *
+ * This program is free software: you can redistribute it and/or modify
+ * it under the terms of the GNU General Public License as published by
+ * the Free Software Foundation, either version 3 of the License, or
+ * (at your option) any later version.
+ *
+ * This program is distributed in the hope that it will be useful,
+ * but WITHOUT ANY WARRANTY; without even the implied warranty of
+ * MERCHANTABILITY or FITNESS FOR A PARTICULAR PURPOSE.  See the
+ * GNU General Public License for more details.
+ *
+ * You should have received a copy of the GNU General Public License
+ * along with this program. If not, see <http://www.gnu.org/licenses/>.
+ *
+ * Contributors:
+ *   FENECON GmbH - initial API and implementation and initial documentation
+ *******************************************************************************/
+package io.openems.impl.controller.asymmetric.balancing;
+
+import java.util.Collections;
+import java.util.List;
+
+import io.openems.api.channel.ConfigChannel;
+import io.openems.api.controller.Controller;
+import io.openems.api.device.nature.ess.EssNature;
+import io.openems.api.doc.ConfigInfo;
+import io.openems.api.doc.ThingInfo;
+import io.openems.api.exception.InvalidValueException;
+import io.openems.api.exception.WriteChannelException;
+import io.openems.core.utilities.ControllerUtils;
+
+@ThingInfo(title = "Self-consumption optimization (Asymmetric)", description = "Tries to keep the grid meter on zero. For asymmetric Ess.")
+public class BalancingController extends Controller {
+
+	/*
+	 * Constructors
+	 */
+	public BalancingController() {
+		super();
+	}
+
+	public BalancingController(String thingId) {
+		super(thingId);
+	}
+
+	/*
+	 * Config
+	 */
+	@ConfigInfo(title = "Cos-Phi", type = Double.class, defaultValue = "0.95")
+	public ConfigChannel<Double> cosPhi = new ConfigChannel<Double>("cosPhi", this);
+
+	@ConfigInfo(title = "Ess", description = "Sets the Ess devices.", type = Ess.class, isArray = true)
+	public ConfigChannel<List<Ess>> esss = new ConfigChannel<List<Ess>>("esss", this);
+
+	@ConfigInfo(title = "Grid-Meter", description = "Sets the grid meter.", type = Meter.class)
+	public ConfigChannel<Meter> meter = new ConfigChannel<Meter>("meter", this);
+
+	/*
+	 * Fields
+	 */
+	private long[][] lastWriteValues = new long[3][8];
+	private int index = 0;
+
+	/*
+	 * Methods
+	 */
+	@Override
+	public void run() {
+		try {
+			for (Ess ess : esss.value()) {
+				ess.setWorkState.pushWriteFromLabel(EssNature.START);
+			}
+			long[] calculatedPowers = new long[3];
+			// calculateRequiredPower
+			Meter meter = this.meter.value();
+			calculatedPowers[0] = meter.activePowerL1.value();
+			calculatedPowers[1] = meter.activePowerL2.value();
+			calculatedPowers[2] = meter.activePowerL3.value();
+			for (Ess ess : esss.value()) {
+				calculatedPowers[0] += ess.activePowerL1.value();
+				calculatedPowers[1] += ess.activePowerL2.value();
+				calculatedPowers[2] += ess.activePowerL3.value();
+			}
+			for (int i = 0; i < 3; i++) {
+				lastWriteValues[i][index] = calculatedPowers[i];
+				calculatedPowers[i] = getAvgPower(i + 1);
+			}
+			index++;
+			index %= lastWriteValues[0].length;
+			// Calculate required sum values
+			long useableSoc = 0;
+			for (Ess ess : esss.value()) {
+				useableSoc += ess.useableSoc();
+			}
+			// Loop each Phase
+			for (int i = 1; i <= 3; i++) {
+				long absolutePower = Math.abs(calculatedPowers[0]) + Math.abs(calculatedPowers[1])
+						+ Math.abs(calculatedPowers[2]);
+				double percentage = (double) calculatedPowers[i - 1] / absolutePower;
+				long maxChargePowerPhase = 0L;
+				long maxDischargePowerPhase = 0L;
+				for (Ess ess : esss.value()) {
+					Tupel<Long> minMax = calculateMinMaxValues(ess, percentage, cosPhi.value());
+					maxDischargePowerPhase += minMax.b;
+					maxChargePowerPhase += minMax.a;
+					try {
+						ess.getSetActivePower(i).pushWriteMax(minMax.b);
+					} catch (WriteChannelException e) {
+						log.debug(e.getMessage());
+					}
+					try {
+						ess.getSetActivePower(i).pushWriteMin(minMax.a);
+					} catch (WriteChannelException e) {
+						log.debug(e.getMessage());
+					}
+				}
+				// reduce Power to possible power
+				if (ControllerUtils.calculateApparentPower(calculatedPowers[i - 1],
+						cosPhi.value()) > maxDischargePowerPhase) {
+					calculatedPowers[i - 1] = ControllerUtils
+							.calculateActivePowerFromApparentPower(maxDischargePowerPhase, cosPhi.value());
+				} else if (ControllerUtils.calculateApparentPower(calculatedPowers[i - 1],
+						cosPhi.value()) < maxChargePowerPhase) {
+					calculatedPowers[i - 1] = ControllerUtils.calculateActivePowerFromApparentPower(maxChargePowerPhase,
+							cosPhi.value());
+				}
+				calculatePower(calculatedPowers[i - 1], maxDischargePowerPhase, maxChargePowerPhase, i, useableSoc);
+			}
+			for (Ess ess : esss.value()) {
+				log.debug(ess.getSetValueLog());
+			}
+
+		} catch (InvalidValueException | WriteChannelException e) {
+			log.error(e.getMessage());
+		}
+	}
+
+	private long getAvgPower(int phase) {
+		int i = index;
+		long sum = 0;
+		do {
+			sum += lastWriteValues[phase - 1][i];
+			i++;
+			i %= lastWriteValues[phase - 1].length;
+		} while (i != index);
+		return sum / lastWriteValues[phase - 1].length;
+	}
+
+	/**
+	 * calculates active and reactive power for a phase and set the calculated values to the ess
+	 *
+	 * @param calculatedPower
+	 * @param maxDischargePower
+	 * @param maxChargePower
+	 * @param phase
+	 * @param useableSoc
+	 * @throws InvalidValueException
+	 * @throws WriteChannelException
+	 */
+	private void calculatePower(long calculatedPower, long maxDischargePower, long maxChargePower, int phase,
+			long useableSoc) throws InvalidValueException, WriteChannelException {
+		if (calculatedPower >= 0) {
+			/*
+			 * Discharge
+			 */
+			if (calculatedPower > maxDischargePower) {
+				calculatedPower = maxDischargePower;
+			}
+			// sort ess by useableSoc asc
+			Collections.sort(esss.value(), (a, b) -> {
+				try {
+					return (int) (a.useableSoc() - b.useableSoc());
+				} catch (InvalidValueException e) {
+					log.error(e.getMessage());
+					return 0;
+				}
+			});
+		} else {
+			/*
+			 * Charge
+			 */
+			if (calculatedPower < maxChargePower) {
+				calculatedPower = maxChargePower;
+			}
+			/*
+			 * sort ess by 100 - useabelSoc
+			 * 100 - 90 = 10
+			 * 100 - 45 = 55
+			 * 100 - (- 5) = 105
+			 * => ess with negative useableSoc will be charged much more then one with positive useableSoc
+			 */
+			Collections.sort(esss.value(), (a, b) -> {
+				try {
+					return (int) ((100 - a.useableSoc()) - (100 - b.useableSoc()));
+				} catch (InvalidValueException e) {
+					log.error(e.getMessage());
+					return 0;
+				}
+			});
+		}
+
+		for (int i = 0; i < esss.value().size(); i++) {
+			Ess ess = esss.value().get(i);
+			// calculate minimal power needed to fulfill the calculatedPower
+			long minPower = 0;
+			long maxPower = 0;
+			long power = 0;
+			if (calculatedPower >= 0) {
+				/*
+				 * Discharge
+				 */
+				minPower = calculatedPower;
+				for (int j = i + 1; j < esss.value().size(); j++) {
+					if (esss.value().get(j).useableSoc() > 0) {
+						minPower -= esss.value().get(j).getSetActivePower(phase).writeMax()
+								.orElse(esss.value().get(j).allowedDischarge.value() / 3);
+					}
+				}
+				if (minPower < 0) {
+					minPower = 0;
+				}
+				// check maximal power to avoid larger charges then calculatedPower
+				maxPower = ess.getSetActivePower(phase).writeMax().orElse(ess.allowedCharge.value() / 3);
+				if (calculatedPower < maxPower) {
+					maxPower = calculatedPower;
+				}
+				double diff = maxPower - minPower;
+				/*
+				 * weight the range of possible power by the useableSoc
+				 * if the useableSoc is negative the ess will be charged
+				 */
+				power = (long) (Math.ceil(minPower + diff / useableSoc * ess.useableSoc()));
+			} else {
+				/*
+				 * Charge
+				 */
+				minPower = calculatedPower;
+				for (int j = i + 1; j < esss.value().size(); j++) {
+					minPower -= esss.value().get(j).getSetActivePower(phase).writeMin()
+							.orElse(esss.value().get(j).allowedCharge.value() / 3);
+				}
+				if (minPower > 0) {
+					minPower = 0;
+				}
+				// check maximal power to avoid larger charges then calculatedPower
+				maxPower = ess.getSetActivePower(phase).writeMin().orElse(ess.allowedCharge.value() / -3);
+				if (calculatedPower > maxPower) {
+					maxPower = calculatedPower;
+				}
+				double diff = maxPower - minPower;
+				/*
+				 * weight the range of possible power by the useableSoc
+				 * if the useableSoc is negative the ess will be charged
+				 */
+				power = (long) (Math
+						.ceil(minPower + diff / (esss.value().size() * 100 - useableSoc) * (100 - ess.useableSoc())));
+			}
+
+			if (power <= 100 && power >= -100) {
+				power = 0;
+			}
+
+			long reactivePower = ControllerUtils.calculateReactivePower(power, cosPhi.value());
+
+			calculatedPower -= power;
+
+			ess.getSetActivePower(phase).pushWrite(power);
+			ess.getSetReactivePower(phase).pushWrite(reactivePower);
+		}
+	}
+
+	/**
+	 * Calculates minimal and maximal value for an Phase
+	 * with the reactivePower
+	 *
+	 * @param ess
+	 * @param percentage
+	 *            of the power of the phase in realation to the whole power
+	 * @param cosPhi
+	 * @return a Tupel with value a minPower and value b maxPower
+	 * @throws InvalidValueException
+	 */
+	private Tupel<Long> calculateMinMaxValues(Ess ess, double percentage, double cosPhi) throws InvalidValueException {
+		long maxPower = 0;
+		long minPower = 0;
+		percentage = Math.abs(percentage);
+		if (ess.allowedApparent.value() < ess.allowedDischarge.value()) {
+			maxPower = ControllerUtils
+					.calculateActivePowerFromApparentPower((long) (ess.allowedApparent.value() * percentage), cosPhi);
+		} else {
+			maxPower = ControllerUtils
+					.calculateActivePowerFromApparentPower((long) (ess.allowedDischarge.value() * percentage), cosPhi);
+		}
+		if (ess.allowedApparent.value() < ess.allowedCharge.value()) {
+			minPower = ControllerUtils.calculateActivePowerFromApparentPower(
+					(long) (ess.allowedApparent.value() * -1 * percentage), cosPhi);
+		} else {
+			minPower = ControllerUtils.calculateActivePowerFromApparentPower(
+					(long) (ess.allowedCharge.value() / 3 * -1 * percentage), cosPhi);
+		}
+		if (minPower < ess.allowedApparent.value() / 3 * -1) {
+			minPower = ess.allowedApparent.value() / 3 * -1;
+		}
+		if (maxPower > ess.allowedApparent.value() / 3) {
+			maxPower = ess.allowedApparent.value() / 3;
+		}
+		return new Tupel<Long>(minPower, maxPower);
+	}
+
+	private class Tupel<T> {
+		final T a;
+		final T b;
+
+		private Tupel(T a, T b) {
+			this.a = a;
+			this.b = b;
+		}
+	}
+
+}
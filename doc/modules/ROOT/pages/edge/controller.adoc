--- conflicted
+++ resolved
@@ -11,11 +11,7 @@
 
 A OpenEMS Edge Controller holds the actual business logic or the actual algorithm that controls hardware. The logic of each active Controller is executed regularly on every Cycle, i.e. once per second.
 
-<<<<<<< HEAD
-include::controller.adoc.d/_include.adoc[]
-=======
 include::controller.adoc.d/_include.adoc[leveloffset=+0]
->>>>>>> e30d5d31
 
 // TODO
 //=== Developing a Controller
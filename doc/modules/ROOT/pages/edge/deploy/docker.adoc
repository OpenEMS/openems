--- conflicted
+++ resolved
@@ -152,11 +152,10 @@
 0b2d32fe6203  openems/edge:latest     "/init"   About a minute ago    Up About a minute
 ----
 
-<<<<<<< HEAD
 == InfluxDB
 
 If you want to add the InfluxDB time series database to your setup, follow the https://openems.github.io/openems.io/openems/latest/backend/deploy/docker.html#_setup_influxdb[OpenEMS Backend deploy instructions to setup InfluxDB].
-=======
+
 == Changing the Language in the UI
 
 To change the language in the OpenEMS UI:
@@ -176,5 +175,4 @@
 3. Verify that your OpenEMS Edge instance is connected and running.
 4. For additional configuration, see:
    * link:../controllers/[Edge Controllers Configuration]
-   * link:../ui/[OpenEMS UI Usage Guide]
->>>>>>> 583950d4
+   * link:../ui/[OpenEMS UI Usage Guide]
= Deploy OpenEMS Edge
:sectnums:
:sectnumlevels: 4
:toc:
:toclevels: 4
:experimental:
:keywords: AsciiDoc
:source-highlighter: highlight.js
:icons: font
:imagesdir: ../../assets/images

This chapter explains how OpenEMS can be deployed on a Debian Linux Internet-of-Things Gateway. Similar techniques will work for other operating systems as well.

This guide covers a simple, manual approach. For productive systems it is required to automate deployment to IoT devices. Good approaches include a Debian package repository that provides *.deb-files and third-party tools like http://www.eclipse.org/hawkbit/[Eclipse Hawkbit]. This is out-of-scope for this small guide.

Prerequisites:

* A target device running Debian Linux like a Raspberry Pi, Beaglebone Black or an IoT gateway. You need the IP address and SSH access.
<<<<<<< HEAD
* Create a JAR-file that should be deployes. See xref:./build.adoc[Build OpenEMS Edge] for details.
=======
* Create a JAR-file that should be deployes. See xref:edge/build.adoc[Build OpenEMS Edge] for details. Alternatively you may download the latest release `openems-edge.jar` file from https://github.com/OpenEMS/openems/releases[GitHub] under _Assets_.
>>>>>>> b82772be
* Setup an SSH client to connect to the Linux console, e.g. http://www.9bis.net/kitty/[KiTTY]
* Setup an SCP client to copy the JAR file via SSH, e.g. https://winscp.net/eng/docs/lang:de[WinSCP]

== Connect via SSH and SCP

. Connect via SSH using KiTTY
.. Open KiTTY and connect to the target device.
+
Make sure to select SSH with port 22 and enter the IP address of the target device. Press the btn:[Open] button.
+
.KiTTY Configuration
image::deploy-kitty.png[KiTTY Configuration]

.. Gain root permissions either by logging in as user *root* or by login in as a default user and executing *sudo -s*.
+
.KiTTY Configuration
image::deploy-ssh-root.png[KiTTY Configuration]
+
NOTE: As an example, for the FENECON Energy Management System (FEMS) it is required to: +
_login as:_ `fems` +
_fems@192.168.178.38's password:_ `device specific password` +
... +
_fems@femsXXX:~$_ `sudo -s` +
_[sudo] password for fems:_ `device specific password` +
_root@femsXXX:/home/fems#_

. Connect via SCP using WinSCP

.. If you are lucky and have a fully configured system, right-click on the KiTTY window bar and select btn:[Start WinSCP].
+
.Start WinSCP from KiTTY
image::deploy-kitty-start-winscp.png[Start WinSCP from KiTTY]

.. Otherwise open WinSCP separately, create a new connection, select *SCP* as protocol and enter again the IP address and port 22. Click btn:[Connect] once finished.
+
.Start WinSCP from KiTTY
image::deploy-winscp.png[Start WinSCP from KiTTY]

=== Prepare operating system environment

==== Create an application directory

Create the directory */usr/lib/openems*. This is going to be the place, where we put the JAR file.

Execute `mkdir /usr/lib/openems`.

==== Create a config directory

Create the directory */etc/openems.d*. This is going to be the place, where all the bundle configurations are held.

Execute `mkdir /etc/openems.d`.

==== Create a systemd service definition

The systemd 'Service Manager' manages system processes in a Debian Linux. We will create a systemd service definition file, so that systemd takes care of managing (starting/restarting/...) the OpenEMS Edge service.

. Create and open the service definition file.
+
Execute `nano /etc/systemd/system/openems.service`

. Paste the following content:
+
----
[Unit]
Description=OpenEMS Edge <1>
After=network.target <2>

[Service]
User=root <3>
Group=root
Type=notify <4>
WorkingDirectory=/usr/lib/openems
ExecStart=/usr/bin/java -Dfelix.cm.dir=/etc/openems.d/ -jar /usr/lib/openems/openems.jar <5>
SuccessExitStatus=143 <6>
Restart=always <7>
RestartSec=10 <8>
WatchdogSec=60 <9>

[Install]
WantedBy=multi-user.target
----
<1> The name of the service.
<2> The service is allowed to start after network is available (e.g. to be able to access devices via ethernet connection)
<3> It is run as user 'root' to have access to all devices. It is recommended to change this for productive systems.
<4> OpenEMS notifies systemd once it is started up properly.
<5> The start command executes Java, sets the config directory to `/etc/openems.d` and runs the jar file at `/usr/lib/openems/openems.jar`
<6> In contrast to what systemd expects, Java exits with status 143 on success.
<7> Systemd _always_ tries to restart OpenEMS once it was quit.
<8> Systemd waits _10_ seconds till the next restart.
<9> Systemd expects OpenEMS to trigger its watchdog once every 60 seconds. OpenEMS is doing that by default if it detects that it is run by systemd.

. Press btn:[Ctrl] + btn:[x] to exit and btn:[y] to save the file.

. Activate the service definition:
+
Execute `systemctl daemon-reload`

==== Update OpenEMS Edge JAR file

To update the OpenEMS JAR file at the target device, it is required to copy the JAR file from your build directory (see xref:./build.adoc[Build OpenEMS Edge]) to `/usr/lib/openems/openems.jar` on the target device. Afterwards it is required to restart the systemd service

. Copy JAR file via SCP.
+
In WinSCP open your local build directory on the left side and */usr/lib/openems/* on the right side. Then drag and drop the file from left to right.
+
.WinSCP copy file
image::deploy-winscp-copy.png[WinSCP copy file]

. Restart OpenEMS systemd service.
+
Execute `systemctl restart openems --no-block; journalctl -lfu openems`
+
The command restarts the service (_systemctl restart openems_) while not waiting for the OpenEMS startup notification (_--no-block_). Then it directly prints the OpenEMS system log (_journalctl -lfu openems_).
+
.OpenEMS Edge start-up
image::deploy-openems-start.png[OpenEMS Edge start-up]<|MERGE_RESOLUTION|>--- conflicted
+++ resolved
@@ -16,11 +16,7 @@
 Prerequisites:
 
 * A target device running Debian Linux like a Raspberry Pi, Beaglebone Black or an IoT gateway. You need the IP address and SSH access.
-<<<<<<< HEAD
-* Create a JAR-file that should be deployes. See xref:./build.adoc[Build OpenEMS Edge] for details.
-=======
-* Create a JAR-file that should be deployes. See xref:edge/build.adoc[Build OpenEMS Edge] for details. Alternatively you may download the latest release `openems-edge.jar` file from https://github.com/OpenEMS/openems/releases[GitHub] under _Assets_.
->>>>>>> b82772be
+* Create a JAR-file that should be deployed. See xref:edge/build.adoc[Build OpenEMS Edge] for details. Alternatively you may download the latest release `openems-edge.jar` file from https://github.com/OpenEMS/openems/releases[GitHub] under _Assets_.
 * Setup an SSH client to connect to the Linux console, e.g. http://www.9bis.net/kitty/[KiTTY]
 * Setup an SCP client to copy the JAR file via SSH, e.g. https://winscp.net/eng/docs/lang:de[WinSCP]
 

--- conflicted
+++ resolved
@@ -1,12 +1,7 @@
 = FEMS - FENECON Energy Management System
 ifndef::toc[]
-<<<<<<< HEAD
 (c) 2021 FENECON GmbH
-Version 2021.21.6-SNAPSHOT
-=======
-(c) 2020 OpenEMS Association e.V.
-Version 2021.23.0-SNAPSHOT
->>>>>>> df180ef4
+Version 2021.22.1-SNAPSHOT
 :sectnums:
 :sectnumlevels: 4
 :toc:

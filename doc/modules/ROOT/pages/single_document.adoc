--- conflicted
+++ resolved
@@ -1,12 +1,7 @@
 = FEMS - FENECON Energy Management System
 ifndef::toc[]
-<<<<<<< HEAD
 (c) 2021 FENECON GmbH
-Version 2021.16.6-SNAPSHOT
-=======
-(c) 2020 OpenEMS Association e.V.
-Version 2021.18.0-SNAPSHOT
->>>>>>> 42d0af93
+Version 2021.17.1-SNAPSHOT
 :sectnums:
 :sectnumlevels: 4
 :toc:

--- conflicted
+++ resolved
@@ -1,12 +1,7 @@
 = FEMS - FENECON Energy Management System
 ifndef::toc[]
-<<<<<<< HEAD
 (c) 2019 FENECON GmbH
-Version 2019.16.1
-=======
-(c) 2019 OpenEMS Association e.V.
-Version 2019.18.0-SNAPSHOT
->>>>>>> 4f023769
+Version 2019.16.2
 :sectnums:
 :sectnumlevels: 4
 :toc:

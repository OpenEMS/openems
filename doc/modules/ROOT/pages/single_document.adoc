--- conflicted
+++ resolved
@@ -1,11 +1,7 @@
 = FEMS - FENECON Energy Management System
 ifndef::toc[]
 (c) 2020 OpenEMS Association e.V.
-<<<<<<< HEAD
-Version 2020.26.4-SNAPSHOT
-=======
-Version 2021.2.0-SNAPSHOT
->>>>>>> 7e9a9e12
+Version 2020.1.1-SNAPSHOT
 :sectnums:
 :sectnumlevels: 4
 :toc:

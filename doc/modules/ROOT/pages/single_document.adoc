--- conflicted
+++ resolved
@@ -1,11 +1,7 @@
 = FEMS - FENECON Energy Management System
 ifndef::toc[]
 (c) 2020 OpenEMS Association e.V.
-<<<<<<< HEAD
-Version 2021.12.7-SNAPSHOT
-=======
-Version 2021.14.0-SNAPSHOT
->>>>>>> 498b498b
+Version 2021.13.1-SNAPSHOT
 :sectnums:
 :sectnumlevels: 4
 :toc:

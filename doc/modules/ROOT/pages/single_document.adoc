= FEMS - FENECON Energy Management System
ifndef::toc[]
(c) 2020 OpenEMS Association e.V.
<<<<<<< HEAD
Version 2021.2.2-SNAPSHOT
=======
Version 2021.4.0-SNAPSHOT
>>>>>>> cba09987
:sectnums:
:sectnumlevels: 4
:toc:
:toclevels: 2
:toc-title: Inhalt
:experimental:
:keywords: AsciiDoc
:source-highlighter: highlight.js
:icons: font
endif::toc[]

include::introduction.adoc[leveloffset=+1]
include::gettingstarted.adoc[leveloffset=+1]
include::coreconcepts.adoc[leveloffset=+1]

== OpenEMS Edge
include::edge/architecture.adoc[leveloffset=+2]
include::edge/configuration.adoc[leveloffset=+2]
include::edge/nature.adoc[leveloffset=+2]
include::edge/scheduler.adoc[leveloffset=+2]
include::edge/controller.adoc[leveloffset=+2]
include::edge/bridge.adoc[leveloffset=+2]
include::edge/device_service.adoc[leveloffset=+2]
include::edge/implement.adoc[leveloffset=+2]
include::edge/build.adoc[leveloffset=+2]
include::edge/deploy.adoc[leveloffset=+2]

== OpenEMS UI
include::ui/build.adoc[leveloffset=+2]

== OpenEMS Backend
include::backend/architecture.adoc[leveloffset=+2]
include::backend/configuration.adoc[leveloffset=+2]
include::backend/backend-to-backend.adoc[leveloffset=+2]
include::backend/build.adoc[leveloffset=+2]
include::backend/deploy.adoc[leveloffset=+2]

include::component-communication/index.adoc[leveloffset=+1]
include::simulation.adoc[leveloffset=+1]
include::documentation.adoc[leveloffset=+1]
include::randd.adoc[leveloffset=+1]<|MERGE_RESOLUTION|>--- conflicted
+++ resolved
@@ -1,11 +1,7 @@
 = FEMS - FENECON Energy Management System
 ifndef::toc[]
 (c) 2020 OpenEMS Association e.V.
-<<<<<<< HEAD
-Version 2021.2.2-SNAPSHOT
-=======
-Version 2021.4.0-SNAPSHOT
->>>>>>> cba09987
+Version 2021.3.1-SNAPSHOT
 :sectnums:
 :sectnumlevels: 4
 :toc:

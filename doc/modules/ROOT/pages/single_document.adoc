= FEMS - FENECON Energy Management System
ifndef::toc[]
<<<<<<< HEAD
(c) 2020 FENECON GmbH
Version 2020.19.2-SNAPSHOT
=======
(c) 2020 OpenEMS Association e.V.
Version 2020.21.0-SNAPSHOT
>>>>>>> a859d5be
:sectnums:
:sectnumlevels: 4
:toc:
:toclevels: 2
:toc-title: Inhalt
:experimental:
:keywords: AsciiDoc
:source-highlighter: highlight.js
:icons: font
endif::toc[]

include::introduction.adoc[leveloffset=+1]
include::gettingstarted.adoc[leveloffset=+1]
include::coreconcepts.adoc[leveloffset=+1]

== OpenEMS Edge
include::edge/architecture.adoc[leveloffset=+2]
include::edge/configuration.adoc[leveloffset=+2]
include::edge/nature.adoc[leveloffset=+2]
include::edge/scheduler.adoc[leveloffset=+2]
include::edge/controller.adoc[leveloffset=+2]
include::edge/bridge.adoc[leveloffset=+2]
include::edge/device_service.adoc[leveloffset=+2]
include::edge/implement.adoc[leveloffset=+2]
include::edge/build.adoc[leveloffset=+2]
include::edge/deploy.adoc[leveloffset=+2]

== OpenEMS UI
include::ui/build.adoc[leveloffset=+2]

== OpenEMS Backend
include::backend/architecture.adoc[leveloffset=+2]
include::backend/configuration.adoc[leveloffset=+2]
include::backend/backend-to-backend.adoc[leveloffset=+2]
include::backend/build.adoc[leveloffset=+2]
include::backend/deploy.adoc[leveloffset=+2]

include::component-communication/index.adoc[leveloffset=+1]
include::simulation.adoc[leveloffset=+1]
include::documentation.adoc[leveloffset=+1]
include::randd.adoc[leveloffset=+1]<|MERGE_RESOLUTION|>--- conflicted
+++ resolved
@@ -1,12 +1,7 @@
 = FEMS - FENECON Energy Management System
 ifndef::toc[]
-<<<<<<< HEAD
 (c) 2020 FENECON GmbH
-Version 2020.19.2-SNAPSHOT
-=======
-(c) 2020 OpenEMS Association e.V.
-Version 2020.21.0-SNAPSHOT
->>>>>>> a859d5be
+Version 2020.20.1-SNAPSHOT
 :sectnums:
 :sectnumlevels: 4
 :toc:

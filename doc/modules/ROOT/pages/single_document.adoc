--- conflicted
+++ resolved
@@ -1,12 +1,7 @@
 = FEMS - FENECON Energy Management System
 ifndef::toc[]
-<<<<<<< HEAD
 (c) 2019 FENECON GmbH
-Version 2019.15.1
-=======
-(c) 2019 OpenEMS Association e.V.
-Version 2019.17.0-SNAPSHOT
->>>>>>> 5a1a5151
+Version 2019.16.1
 :sectnums:
 :sectnumlevels: 4
 :toc:

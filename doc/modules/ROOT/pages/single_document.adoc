= FEMS - FENECON Energy Management System
ifndef::toc[]
<<<<<<< HEAD
(c) 2019 FENECON GmbH
Version 2019.16.2
=======
(c) 2020 OpenEMS Association e.V.
Version 2020.1.0
>>>>>>> 6f019eaf
:sectnums:
:sectnumlevels: 4
:toc:
:toclevels: 2
:toc-title: Inhalt
:experimental:
:keywords: AsciiDoc
:source-highlighter: highlight.js
:icons: font
endif::toc[]

include::introduction.adoc[leveloffset=+1]
include::gettingstarted.adoc[leveloffset=+1]
include::coreconcepts.adoc[leveloffset=+1]

== OpenEMS Edge
include::edge/architecture.adoc[leveloffset=+2]
include::edge/configuration.adoc[leveloffset=+2]
include::edge/nature.adoc[leveloffset=+2]
include::edge/scheduler.adoc[leveloffset=+2]
include::edge/controller.adoc[leveloffset=+2]
include::edge/bridge.adoc[leveloffset=+2]
include::edge/device_service.adoc[leveloffset=+2]
include::edge/implement.adoc[leveloffset=+2]
include::edge/build.adoc[leveloffset=+2]
include::edge/deploy.adoc[leveloffset=+2]

== OpenEMS UI
include::ui/build.adoc[leveloffset=+2]

== OpenEMS Backend
include::backend/architecture.adoc[leveloffset=+2]
include::backend/configuration.adoc[leveloffset=+2]
include::backend/backend-to-backend.adoc[leveloffset=+2]
include::backend/build.adoc[leveloffset=+2]
include::backend/deploy.adoc[leveloffset=+2]

include::component-communication/index.adoc[leveloffset=+1]
include::simulation.adoc[leveloffset=+1]
include::documentation.adoc[leveloffset=+1]
include::randd.adoc[leveloffset=+1]<|MERGE_RESOLUTION|>--- conflicted
+++ resolved
@@ -1,12 +1,7 @@
 = FEMS - FENECON Energy Management System
 ifndef::toc[]
-<<<<<<< HEAD
-(c) 2019 FENECON GmbH
-Version 2019.16.2
-=======
-(c) 2020 OpenEMS Association e.V.
-Version 2020.1.0
->>>>>>> 6f019eaf
+(c) 2020 FENECON GmbH
+Version 2020.1.1
 :sectnums:
 :sectnumlevels: 4
 :toc:

= FEMS - FENECON Energy Management System
ifndef::toc[]
(c) 2020 OpenEMS Association e.V.
<<<<<<< HEAD
Version 2021.15.13-SNAPSHOT
=======
Version 2021.17.0-SNAPSHOT
>>>>>>> 7c6d24cd
:sectnums:
:sectnumlevels: 4
:toc:
:toclevels: 2
:toc-title: Inhalt
:experimental:
:keywords: AsciiDoc
:source-highlighter: highlight.js
:icons: font
endif::toc[]

include::introduction.adoc[leveloffset=+1]
include::gettingstarted.adoc[leveloffset=+1]
include::coreconcepts.adoc[leveloffset=+1]

== OpenEMS Edge
include::edge/architecture.adoc[leveloffset=+2]
include::edge/configuration.adoc[leveloffset=+2]
include::edge/nature.adoc[leveloffset=+2]
include::edge/scheduler.adoc[leveloffset=+2]
include::edge/controller.adoc[leveloffset=+2]
include::edge/bridge.adoc[leveloffset=+2]
include::edge/device_service.adoc[leveloffset=+2]
include::edge/implement.adoc[leveloffset=+2]
include::edge/build.adoc[leveloffset=+2]
include::edge/deploy.adoc[leveloffset=+2]

== OpenEMS UI
include::ui/architecture.adoc[leveloffset=+2]
include::ui/build.adoc[leveloffset=+2]

== OpenEMS Backend
include::backend/architecture.adoc[leveloffset=+2]
include::backend/backend-to-backend.adoc[leveloffset=+2]
include::backend/build.adoc[leveloffset=+2]
include::backend/deploy.adoc[leveloffset=+2]

include::component-communication/index.adoc[leveloffset=+1]
include::simulation/realtime.adoc[leveloffset=+1]
include::simulation/ui-history.adoc[leveloffset=+1]
include::documentation.adoc[leveloffset=+1]
include::randd.adoc[leveloffset=+1]<|MERGE_RESOLUTION|>--- conflicted
+++ resolved
@@ -1,11 +1,7 @@
 = FEMS - FENECON Energy Management System
 ifndef::toc[]
-(c) 2020 OpenEMS Association e.V.
-<<<<<<< HEAD
-Version 2021.15.13-SNAPSHOT
-=======
-Version 2021.17.0-SNAPSHOT
->>>>>>> 7c6d24cd
+(c) 2021 FENECON GmbH
+Version 2021.16.1-SNAPSHOT
 :sectnums:
 :sectnumlevels: 4
 :toc:

= FEMS - FENECON Energy Management System
ifndef::toc[]
<<<<<<< HEAD
(c) 2020 FENECON GmbH
Version 2020.5.1-SNAPSHOT
=======
(c) 2020 OpenEMS Association e.V.
Version 2020.7.0-SNAPSHOT
>>>>>>> 76fd6144
:sectnums:
:sectnumlevels: 4
:toc:
:toclevels: 2
:toc-title: Inhalt
:experimental:
:keywords: AsciiDoc
:source-highlighter: highlight.js
:icons: font
endif::toc[]

include::introduction.adoc[leveloffset=+1]
include::gettingstarted.adoc[leveloffset=+1]
include::coreconcepts.adoc[leveloffset=+1]

== OpenEMS Edge
include::edge/architecture.adoc[leveloffset=+2]
include::edge/configuration.adoc[leveloffset=+2]
include::edge/nature.adoc[leveloffset=+2]
include::edge/scheduler.adoc[leveloffset=+2]
include::edge/controller.adoc[leveloffset=+2]
include::edge/bridge.adoc[leveloffset=+2]
include::edge/device_service.adoc[leveloffset=+2]
include::edge/implement.adoc[leveloffset=+2]
include::edge/build.adoc[leveloffset=+2]
include::edge/deploy.adoc[leveloffset=+2]

== OpenEMS UI
include::ui/build.adoc[leveloffset=+2]

== OpenEMS Backend
include::backend/architecture.adoc[leveloffset=+2]
include::backend/configuration.adoc[leveloffset=+2]
include::backend/backend-to-backend.adoc[leveloffset=+2]
include::backend/build.adoc[leveloffset=+2]
include::backend/deploy.adoc[leveloffset=+2]

include::component-communication/index.adoc[leveloffset=+1]
include::simulation.adoc[leveloffset=+1]
include::documentation.adoc[leveloffset=+1]
include::randd.adoc[leveloffset=+1]<|MERGE_RESOLUTION|>--- conflicted
+++ resolved
@@ -1,12 +1,7 @@
 = FEMS - FENECON Energy Management System
 ifndef::toc[]
-<<<<<<< HEAD
 (c) 2020 FENECON GmbH
-Version 2020.5.1-SNAPSHOT
-=======
-(c) 2020 OpenEMS Association e.V.
-Version 2020.7.0-SNAPSHOT
->>>>>>> 76fd6144
+Version 2020.6.1-SNAPSHOT
 :sectnums:
 :sectnumlevels: 4
 :toc:

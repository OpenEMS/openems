--- conflicted
+++ resolved
@@ -1,12 +1,7 @@
 = FEMS - FENECON Energy Management System
 ifndef::toc[]
-<<<<<<< HEAD
-(c) 2020 FENECON GmbH
-Version 2020.22.3-SNAPSHOT
-=======
 (c) 2020 OpenEMS Association e.V.
-Version 2020.24.0-SNAPSHOT
->>>>>>> e1fe4d05
+Version 2020.23.1-SNAPSHOT
 :sectnums:
 :sectnumlevels: 4
 :toc:

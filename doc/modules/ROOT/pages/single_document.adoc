--- conflicted
+++ resolved
@@ -1,11 +1,7 @@
 = OpenEMS - Open Energy Management System
 ifndef::toc[]
 (c) 2022 OpenEMS Association e.V.
-<<<<<<< HEAD
-Version 2022.8.1-SNAPSHOT
-=======
-Version 2022.10.0-SNAPSHOT
->>>>>>> af3bce12
+Version 2022.9.1-SNAPSHOT
 :sectnums:
 :sectnumlevels: 4
 :toc:

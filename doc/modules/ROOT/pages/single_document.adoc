= FEMS - FENECON Energy Management System
ifndef::toc[]
<<<<<<< HEAD
(c) 2020 FENECON GmbH
Version 2020.12.5-SNAPSHOT
=======
(c) 2020 OpenEMS Association e.V.
Version 2020.14.0-SNAPSHOT
>>>>>>> 113a802a
:sectnums:
:sectnumlevels: 4
:toc:
:toclevels: 2
:toc-title: Inhalt
:experimental:
:keywords: AsciiDoc
:source-highlighter: highlight.js
:icons: font
endif::toc[]

include::introduction.adoc[leveloffset=+1]
include::gettingstarted.adoc[leveloffset=+1]
include::coreconcepts.adoc[leveloffset=+1]

== OpenEMS Edge
include::edge/architecture.adoc[leveloffset=+2]
include::edge/configuration.adoc[leveloffset=+2]
include::edge/nature.adoc[leveloffset=+2]
include::edge/scheduler.adoc[leveloffset=+2]
include::edge/controller.adoc[leveloffset=+2]
include::edge/bridge.adoc[leveloffset=+2]
include::edge/device_service.adoc[leveloffset=+2]
include::edge/implement.adoc[leveloffset=+2]
include::edge/build.adoc[leveloffset=+2]
include::edge/deploy.adoc[leveloffset=+2]

== OpenEMS UI
include::ui/build.adoc[leveloffset=+2]

== OpenEMS Backend
include::backend/architecture.adoc[leveloffset=+2]
include::backend/configuration.adoc[leveloffset=+2]
include::backend/backend-to-backend.adoc[leveloffset=+2]
include::backend/build.adoc[leveloffset=+2]
include::backend/deploy.adoc[leveloffset=+2]

include::component-communication/index.adoc[leveloffset=+1]
include::simulation.adoc[leveloffset=+1]
include::documentation.adoc[leveloffset=+1]
include::randd.adoc[leveloffset=+1]<|MERGE_RESOLUTION|>--- conflicted
+++ resolved
@@ -1,12 +1,7 @@
 = FEMS - FENECON Energy Management System
 ifndef::toc[]
-<<<<<<< HEAD
 (c) 2020 FENECON GmbH
-Version 2020.12.5-SNAPSHOT
-=======
-(c) 2020 OpenEMS Association e.V.
-Version 2020.14.0-SNAPSHOT
->>>>>>> 113a802a
+Version 2020.13.1
 :sectnums:
 :sectnumlevels: 4
 :toc:

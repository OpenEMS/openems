= FEMS - FENECON Energy Management System
ifndef::toc[]
<<<<<<< HEAD
(c) 2020 FENECON GmbH
Version 2020.11.5-SNAPSHOT
=======
(c) 2020 OpenEMS Association e.V.
Version 2020.13.0-SNAPSHOT
>>>>>>> 02691233
:sectnums:
:sectnumlevels: 4
:toc:
:toclevels: 2
:toc-title: Inhalt
:experimental:
:keywords: AsciiDoc
:source-highlighter: highlight.js
:icons: font
endif::toc[]

include::introduction.adoc[leveloffset=+1]
include::gettingstarted.adoc[leveloffset=+1]
include::coreconcepts.adoc[leveloffset=+1]

== OpenEMS Edge
include::edge/architecture.adoc[leveloffset=+2]
include::edge/configuration.adoc[leveloffset=+2]
include::edge/nature.adoc[leveloffset=+2]
include::edge/scheduler.adoc[leveloffset=+2]
include::edge/controller.adoc[leveloffset=+2]
include::edge/bridge.adoc[leveloffset=+2]
include::edge/device_service.adoc[leveloffset=+2]
include::edge/implement.adoc[leveloffset=+2]
include::edge/build.adoc[leveloffset=+2]
include::edge/deploy.adoc[leveloffset=+2]

== OpenEMS UI
include::ui/build.adoc[leveloffset=+2]

== OpenEMS Backend
include::backend/architecture.adoc[leveloffset=+2]
include::backend/configuration.adoc[leveloffset=+2]
include::backend/backend-to-backend.adoc[leveloffset=+2]
include::backend/build.adoc[leveloffset=+2]
include::backend/deploy.adoc[leveloffset=+2]

include::component-communication/index.adoc[leveloffset=+1]
include::simulation.adoc[leveloffset=+1]
include::documentation.adoc[leveloffset=+1]
include::randd.adoc[leveloffset=+1]<|MERGE_RESOLUTION|>--- conflicted
+++ resolved
@@ -1,12 +1,7 @@
 = FEMS - FENECON Energy Management System
 ifndef::toc[]
-<<<<<<< HEAD
 (c) 2020 FENECON GmbH
-Version 2020.11.5-SNAPSHOT
-=======
-(c) 2020 OpenEMS Association e.V.
-Version 2020.13.0-SNAPSHOT
->>>>>>> 02691233
+Version 2020.12.1-SNAPSHOT
 :sectnums:
 :sectnumlevels: 4
 :toc:

= FEMS - FENECON Energy Management System
ifndef::toc[]
<<<<<<< HEAD
(c) 2020 FENECON GmbH
Version 2020.11.1-SNAPSHOT
=======
(c) 2020 OpenEMS Association e.V.
Version 2020.12.0-SNAPSHOT
>>>>>>> 5c15b8c0
:sectnums:
:sectnumlevels: 4
:toc:
:toclevels: 2
:toc-title: Inhalt
:experimental:
:keywords: AsciiDoc
:source-highlighter: highlight.js
:icons: font
endif::toc[]

include::introduction.adoc[leveloffset=+1]
include::gettingstarted.adoc[leveloffset=+1]
include::coreconcepts.adoc[leveloffset=+1]

== OpenEMS Edge
include::edge/architecture.adoc[leveloffset=+2]
include::edge/configuration.adoc[leveloffset=+2]
include::edge/nature.adoc[leveloffset=+2]
include::edge/scheduler.adoc[leveloffset=+2]
include::edge/controller.adoc[leveloffset=+2]
include::edge/bridge.adoc[leveloffset=+2]
include::edge/device_service.adoc[leveloffset=+2]
include::edge/implement.adoc[leveloffset=+2]
include::edge/build.adoc[leveloffset=+2]
include::edge/deploy.adoc[leveloffset=+2]

== OpenEMS UI
include::ui/build.adoc[leveloffset=+2]

== OpenEMS Backend
include::backend/architecture.adoc[leveloffset=+2]
include::backend/configuration.adoc[leveloffset=+2]
include::backend/backend-to-backend.adoc[leveloffset=+2]
include::backend/build.adoc[leveloffset=+2]
include::backend/deploy.adoc[leveloffset=+2]

include::component-communication/index.adoc[leveloffset=+1]
include::simulation.adoc[leveloffset=+1]
include::documentation.adoc[leveloffset=+1]
include::randd.adoc[leveloffset=+1]<|MERGE_RESOLUTION|>--- conflicted
+++ resolved
@@ -1,12 +1,7 @@
 = FEMS - FENECON Energy Management System
 ifndef::toc[]
-<<<<<<< HEAD
 (c) 2020 FENECON GmbH
-Version 2020.11.1-SNAPSHOT
-=======
-(c) 2020 OpenEMS Association e.V.
-Version 2020.12.0-SNAPSHOT
->>>>>>> 5c15b8c0
+Version 2020.11.1
 :sectnums:
 :sectnumlevels: 4
 :toc:

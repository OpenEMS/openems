= FEMS - FENECON Energy Management System
ifndef::toc[]
<<<<<<< HEAD
(c) 2020 FENECON GmbH
Version 2020.14.7-SNAPSHOT
=======
(c) 2020 OpenEMS Association e.V.
Version 2020.16.0-SNAPSHOT
>>>>>>> 382a0942
:sectnums:
:sectnumlevels: 4
:toc:
:toclevels: 2
:toc-title: Inhalt
:experimental:
:keywords: AsciiDoc
:source-highlighter: highlight.js
:icons: font
endif::toc[]

include::introduction.adoc[leveloffset=+1]
include::gettingstarted.adoc[leveloffset=+1]
include::coreconcepts.adoc[leveloffset=+1]

== OpenEMS Edge
include::edge/architecture.adoc[leveloffset=+2]
include::edge/configuration.adoc[leveloffset=+2]
include::edge/nature.adoc[leveloffset=+2]
include::edge/scheduler.adoc[leveloffset=+2]
include::edge/controller.adoc[leveloffset=+2]
include::edge/bridge.adoc[leveloffset=+2]
include::edge/device_service.adoc[leveloffset=+2]
include::edge/implement.adoc[leveloffset=+2]
include::edge/build.adoc[leveloffset=+2]
include::edge/deploy.adoc[leveloffset=+2]

== OpenEMS UI
include::ui/build.adoc[leveloffset=+2]

== OpenEMS Backend
include::backend/architecture.adoc[leveloffset=+2]
include::backend/configuration.adoc[leveloffset=+2]
include::backend/backend-to-backend.adoc[leveloffset=+2]
include::backend/build.adoc[leveloffset=+2]
include::backend/deploy.adoc[leveloffset=+2]

include::component-communication/index.adoc[leveloffset=+1]
include::simulation.adoc[leveloffset=+1]
include::documentation.adoc[leveloffset=+1]
include::randd.adoc[leveloffset=+1]<|MERGE_RESOLUTION|>--- conflicted
+++ resolved
@@ -1,12 +1,7 @@
 = FEMS - FENECON Energy Management System
 ifndef::toc[]
-<<<<<<< HEAD
 (c) 2020 FENECON GmbH
-Version 2020.14.7-SNAPSHOT
-=======
-(c) 2020 OpenEMS Association e.V.
-Version 2020.16.0-SNAPSHOT
->>>>>>> 382a0942
+Version 2020.15.1-SNAPSHOT
 :sectnums:
 :sectnumlevels: 4
 :toc:

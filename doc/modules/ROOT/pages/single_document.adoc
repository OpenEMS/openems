--- conflicted
+++ resolved
@@ -1,11 +1,7 @@
 = OpenEMS - Open Energy Management System
 ifndef::toc[]
 (c) 2022 OpenEMS Association e.V.
-<<<<<<< HEAD
-Version 2022.9.1-SNAPSHOT
-=======
-Version 2022.11.0-SNAPSHOT
->>>>>>> 0a8e4722
+Version 2022.10.1-SNAPSHOT
 :sectnums:
 :sectnumlevels: 4
 :toc:

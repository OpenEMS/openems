--- conflicted
+++ resolved
@@ -1,11 +1,7 @@
 = FEMS - FENECON Energy Management System
 ifndef::toc[]
 (c) 2020 OpenEMS Association e.V.
-<<<<<<< HEAD
-Version 2021.4.17-SNAPSHOT
-=======
-Version 2021.6.0-SNAPSHOT
->>>>>>> 5592e96e
+Version 2021.5.1-SNAPSHOT
 :sectnums:
 :sectnumlevels: 4
 :toc:

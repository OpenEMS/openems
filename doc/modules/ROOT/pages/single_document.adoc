--- conflicted
+++ resolved
@@ -1,12 +1,7 @@
 = FEMS - FENECON Energy Management System
 ifndef::toc[]
-<<<<<<< HEAD
 (c) 2021 FENECON GmbH
-Version 2021.13.1-SNAPSHOT
-=======
-(c) 2020 OpenEMS Association e.V.
 Version 2021.13.2-SNAPSHOT
->>>>>>> 11a7f923
 :sectnums:
 :sectnumlevels: 4
 :toc:

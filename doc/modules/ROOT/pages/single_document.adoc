= FEMS - FENECON Energy Management System
ifndef::toc[]
(c) 2020 OpenEMS Association e.V.
<<<<<<< HEAD
Version 2021.8.10-SNAPSHOT
=======
Version 2021.10.0-SNAPSHOT
>>>>>>> f700d031
:sectnums:
:sectnumlevels: 4
:toc:
:toclevels: 2
:toc-title: Inhalt
:experimental:
:keywords: AsciiDoc
:source-highlighter: highlight.js
:icons: font
endif::toc[]

include::introduction.adoc[leveloffset=+1]
include::gettingstarted.adoc[leveloffset=+1]
include::coreconcepts.adoc[leveloffset=+1]

== OpenEMS Edge
include::edge/architecture.adoc[leveloffset=+2]
include::edge/configuration.adoc[leveloffset=+2]
include::edge/nature.adoc[leveloffset=+2]
include::edge/scheduler.adoc[leveloffset=+2]
include::edge/controller.adoc[leveloffset=+2]
include::edge/bridge.adoc[leveloffset=+2]
include::edge/device_service.adoc[leveloffset=+2]
include::edge/implement.adoc[leveloffset=+2]
include::edge/build.adoc[leveloffset=+2]
include::edge/deploy.adoc[leveloffset=+2]

== OpenEMS UI
include::ui/architecture.adoc[leveloffset=+2]
include::ui/build.adoc[leveloffset=+2]

== OpenEMS Backend
include::backend/architecture.adoc[leveloffset=+2]
include::backend/backend-to-backend.adoc[leveloffset=+2]
include::backend/build.adoc[leveloffset=+2]
include::backend/deploy.adoc[leveloffset=+2]

include::component-communication/index.adoc[leveloffset=+1]
include::simulation/realtime.adoc[leveloffset=+1]
include::simulation/ui-history.adoc[leveloffset=+1]
include::documentation.adoc[leveloffset=+1]
include::randd.adoc[leveloffset=+1]<|MERGE_RESOLUTION|>--- conflicted
+++ resolved
@@ -1,11 +1,7 @@
 = FEMS - FENECON Energy Management System
 ifndef::toc[]
-(c) 2020 OpenEMS Association e.V.
-<<<<<<< HEAD
-Version 2021.8.10-SNAPSHOT
-=======
-Version 2021.10.0-SNAPSHOT
->>>>>>> f700d031
+(c) 2021 FENECON GmbH
+Version 2021.9.1-SNAPSHOT
 :sectnums:
 :sectnumlevels: 4
 :toc:

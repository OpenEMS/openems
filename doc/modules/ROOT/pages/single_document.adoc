= FEMS - FENECON Energy Management System
ifndef::toc[]
(c) 2020 FENECON GmbH
<<<<<<< HEAD
Version 2020.15.4-SNAPSHOT
=======
Version 2020.17.3-SNAPSHOT
>>>>>>> 176f70bf
:sectnums:
:sectnumlevels: 4
:toc:
:toclevels: 2
:toc-title: Inhalt
:experimental:
:keywords: AsciiDoc
:source-highlighter: highlight.js
:icons: font
endif::toc[]

include::introduction.adoc[leveloffset=+1]
include::gettingstarted.adoc[leveloffset=+1]
include::coreconcepts.adoc[leveloffset=+1]

== OpenEMS Edge
include::edge/architecture.adoc[leveloffset=+2]
include::edge/configuration.adoc[leveloffset=+2]
include::edge/nature.adoc[leveloffset=+2]
include::edge/scheduler.adoc[leveloffset=+2]
include::edge/controller.adoc[leveloffset=+2]
include::edge/bridge.adoc[leveloffset=+2]
include::edge/device_service.adoc[leveloffset=+2]
include::edge/implement.adoc[leveloffset=+2]
include::edge/build.adoc[leveloffset=+2]
include::edge/deploy.adoc[leveloffset=+2]

== OpenEMS UI
include::ui/build.adoc[leveloffset=+2]

== OpenEMS Backend
include::backend/architecture.adoc[leveloffset=+2]
include::backend/configuration.adoc[leveloffset=+2]
include::backend/backend-to-backend.adoc[leveloffset=+2]
include::backend/build.adoc[leveloffset=+2]
include::backend/deploy.adoc[leveloffset=+2]

include::component-communication/index.adoc[leveloffset=+1]
include::simulation.adoc[leveloffset=+1]
include::documentation.adoc[leveloffset=+1]
include::randd.adoc[leveloffset=+1]<|MERGE_RESOLUTION|>--- conflicted
+++ resolved
@@ -1,11 +1,7 @@
 = FEMS - FENECON Energy Management System
 ifndef::toc[]
 (c) 2020 FENECON GmbH
-<<<<<<< HEAD
-Version 2020.15.4-SNAPSHOT
-=======
 Version 2020.17.3-SNAPSHOT
->>>>>>> 176f70bf
 :sectnums:
 :sectnumlevels: 4
 :toc:

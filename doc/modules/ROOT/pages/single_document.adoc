= FEMS - FENECON Energy Management System
ifndef::toc[]
<<<<<<< HEAD
(c) 2022 FENECON GmbH
Version 2022.4.2-SNAPSHOT
=======
(c) 2022 OpenEMS Association e.V.
Version 2022.6.0-SNAPSHOT
>>>>>>> dc63bfc6
:sectnums:
:sectnumlevels: 4
:toc:
:toclevels: 2
:toc-title: Inhalt
:experimental:
:keywords: AsciiDoc
:source-highlighter: highlight.js
:icons: font
endif::toc[]

include::introduction.adoc[leveloffset=+1]
include::gettingstarted.adoc[leveloffset=+1]
include::coreconcepts.adoc[leveloffset=+1]

== OpenEMS Edge
include::edge/architecture.adoc[leveloffset=+2]
include::edge/configuration.adoc[leveloffset=+2]
include::edge/nature.adoc[leveloffset=+2]
include::edge/scheduler.adoc[leveloffset=+2]
include::edge/controller.adoc[leveloffset=+2]
include::edge/bridge.adoc[leveloffset=+2]
include::edge/device_service.adoc[leveloffset=+2]
include::edge/implement.adoc[leveloffset=+2]
include::edge/build.adoc[leveloffset=+2]
include::edge/deploy.adoc[leveloffset=+2]

== OpenEMS UI
include::ui/architecture.adoc[leveloffset=+2]
include::ui/build.adoc[leveloffset=+2]

== OpenEMS Backend
include::backend/architecture.adoc[leveloffset=+2]
include::backend/backend-to-backend.adoc[leveloffset=+2]
include::backend/build.adoc[leveloffset=+2]
include::backend/deploy.adoc[leveloffset=+2]

include::component-communication/index.adoc[leveloffset=+1]
include::simulation/realtime.adoc[leveloffset=+1]
include::simulation/ui-history.adoc[leveloffset=+1]
include::documentation.adoc[leveloffset=+1]<|MERGE_RESOLUTION|>--- conflicted
+++ resolved
@@ -1,12 +1,7 @@
 = FEMS - FENECON Energy Management System
 ifndef::toc[]
-<<<<<<< HEAD
 (c) 2022 FENECON GmbH
-Version 2022.4.2-SNAPSHOT
-=======
-(c) 2022 OpenEMS Association e.V.
-Version 2022.6.0-SNAPSHOT
->>>>>>> dc63bfc6
+Version 2022.5.1-SNAPSHOT
 :sectnums:
 :sectnumlevels: 4
 :toc:

= OpenEMS - Open Energy Management System
ifndef::toc[]
(c) 2019 OpenEMS Association e.V.
<<<<<<< HEAD
Version 2019.9.1
=======
Version 2019.10.0
>>>>>>> 685df6d4
:sectnums:
:sectnumlevels: 4
:toc:
:toclevels: 2
:toc-title: Inhalt
:experimental:
:keywords: AsciiDoc
:source-highlighter: highlight.js
:icons: font
endif::toc[]

include::introduction.adoc[leveloffset=+1]
include::gettingstarted.adoc[leveloffset=+1]
include::coreconcepts.adoc[leveloffset=+1]

== OpenEMS Edge
include::edge/architecture.adoc[leveloffset=+2]
include::edge/configuration.adoc[leveloffset=+2]
include::edge/nature.adoc[leveloffset=+2]
include::edge/scheduler.adoc[leveloffset=+2]
include::edge/controller.adoc[leveloffset=+2]
include::edge/bridge.adoc[leveloffset=+2]
include::edge/device_service.adoc[leveloffset=+2]
include::edge/implement.adoc[leveloffset=+2]
include::edge/build.adoc[leveloffset=+2]
include::edge/deploy.adoc[leveloffset=+2]

== OpenEMS UI
include::ui/build.adoc[leveloffset=+2]

== OpenEMS Backend
include::backend/architecture.adoc[leveloffset=+2]
include::backend/configuration.adoc[leveloffset=+2]
include::backend/backend-to-backend.adoc[leveloffset=+2]
include::backend/build.adoc[leveloffset=+2]
include::backend/deploy.adoc[leveloffset=+2]

include::component-communication/index.adoc[leveloffset=+1]
include::simulation.adoc[leveloffset=+1]
include::documentation.adoc[leveloffset=+1]
include::randd.adoc[leveloffset=+1]<|MERGE_RESOLUTION|>--- conflicted
+++ resolved
@@ -1,11 +1,7 @@
-= OpenEMS - Open Energy Management System
+= FEMS - FENECON Energy Management System
 ifndef::toc[]
-(c) 2019 OpenEMS Association e.V.
-<<<<<<< HEAD
-Version 2019.9.1
-=======
-Version 2019.10.0
->>>>>>> 685df6d4
+(c) 2019 FENECON GmbH
+Version 2019.10.1
 :sectnums:
 :sectnumlevels: 4
 :toc:

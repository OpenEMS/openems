--- conflicted
+++ resolved
@@ -2,27 +2,11 @@
 Bundle-Vendor: FENECON GmbH
 Bundle-License: https://opensource.org/licenses/EPL-2.0
 Bundle-Version: 1.0.0.${tstamp}
-<<<<<<< HEAD
-Export-Package: \
-    io.openems.edge.evcs.api;-provide=true, \
-    io.openems.edge.evcs.test \
-=======
->>>>>>> e3006e51
 
 -buildpath: \
 	${buildpath},\
 	io.openems.common,\
 	io.openems.edge.common
 
-<<<<<<< HEAD
--includeresource: {readme.adoc}
-
--buildpath: ${buildpath},\
-	io.openems.common;version=latest,\
-	io.openems.edge.common;version=latest
-
--testpath: ${testpath}
-=======
 -testpath: \
-	${testpath}
->>>>>>> e3006e51
+	${testpath}
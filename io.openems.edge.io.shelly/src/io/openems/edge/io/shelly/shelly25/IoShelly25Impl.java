--- conflicted
+++ resolved
@@ -90,28 +90,7 @@
 
 	@Override
 	public String debugLog() {
-<<<<<<< HEAD
-		// TODO share code with AbstractKmtronicRelay.debugLog()
-		var b = new StringBuilder();
-		var i = 1;
-		for (var channel : this.digitalOutputChannels) {
-			String valueText;
-			var valueOpt = channel.value().asOptional();
-			if (valueOpt.isPresent()) {
-				valueText = valueOpt.get() ? "x" : "-";
-			} else {
-				valueText = "?";
-			}
-			b.append(valueText);
-			if (i < this.digitalOutputChannels.length) {
-				b.append("|");
-			}
-			i++;
-		}
-		return b.toString();
-=======
 		return generateDebugLog(this.digitalOutputChannels);
->>>>>>> 4cdae0c3
 	}
 
 	@Override

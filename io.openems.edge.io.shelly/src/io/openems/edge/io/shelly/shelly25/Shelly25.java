--- conflicted
+++ resolved
@@ -4,7 +4,6 @@
 
 import io.openems.common.channel.AccessMode;
 import io.openems.common.channel.Level;
-import io.openems.common.channel.PersistencePriority;
 import io.openems.common.exceptions.OpenemsError.OpenemsNamedException;
 import io.openems.common.types.OpenemsType;
 import io.openems.edge.common.channel.BooleanDoc;
@@ -39,12 +38,7 @@
 		 */
 		RELAY_1(new BooleanDoc() //
 				.accessMode(AccessMode.READ_WRITE) //
-<<<<<<< HEAD
-				.persistencePriority(PersistencePriority.HIGH) //
-				.onInit(new BooleanWriteChannel.MirrorToDebugChannel(ChannelId.DEBUG_RELAY_1))), //
-=======
 				.onChannelSetNextWriteMirrorToDebugChannel(ChannelId.DEBUG_RELAY_1)),
->>>>>>> b79e917c
 		/**
 		 * Holds writes to Relay Output 2 for debugging.
 		 *
@@ -66,12 +60,7 @@
 		 */
 		RELAY_2(new BooleanDoc() //
 				.accessMode(AccessMode.READ_WRITE) //
-<<<<<<< HEAD
-				.persistencePriority(PersistencePriority.HIGH) //
-				.onInit(new BooleanWriteChannel.MirrorToDebugChannel(ChannelId.DEBUG_RELAY_2))), //
-=======
 				.onChannelSetNextWriteMirrorToDebugChannel(ChannelId.DEBUG_RELAY_2)),
->>>>>>> b79e917c
 		/**
 		 * Slave Communication Failed Fault.
 		 *

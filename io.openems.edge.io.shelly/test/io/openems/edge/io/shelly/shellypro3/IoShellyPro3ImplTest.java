--- conflicted
+++ resolved
@@ -4,7 +4,6 @@
 
 import org.junit.Test;
 
-import io.openems.common.types.ChannelAddress;
 import io.openems.edge.bridge.http.api.HttpError;
 import io.openems.edge.bridge.http.api.HttpResponse;
 import io.openems.edge.bridge.http.dummy.DummyBridgeHttpBundle;
@@ -13,21 +12,9 @@
 
 public class IoShellyPro3ImplTest {
 
-<<<<<<< HEAD
-	private static final String COMPONENT_ID = "io25";
-
-	private static final ChannelAddress RELAY_1 = new ChannelAddress(COMPONENT_ID, "Relay1");
-	private static final ChannelAddress RELAY_2 = new ChannelAddress(COMPONENT_ID, "Relay2");
-	private static final ChannelAddress RELAY_3 = new ChannelAddress(COMPONENT_ID, "Relay3");
-	private static final ChannelAddress SLAVE_COMMUNICATION_FAILED = new ChannelAddress(COMPONENT_ID,
-			"SlaveCommunicationFailed");
-
-=======
->>>>>>> c6ca760f
 	@Test
 	public void test() throws Exception {
 		final var httpTestBundle = new DummyBridgeHttpBundle();
-
 		final var sut = new IoShellyPro3Impl();
 		new ComponentTest(sut) //
 				.addReference("httpBridgeFactory", httpTestBundle.factory()) //
@@ -38,7 +25,7 @@
 
 				// Test case for successful JSON responses for all relays
 				.next(new TestCase("Successful read response for all relays") //
-						.onBeforeControllersCallbacks(() -> {
+						.onBeforeProcessImage(() -> {
 							httpTestBundle.forceNextSuccessfulResult(HttpResponse.ok("""
 									    {
 									        "id": 0,
@@ -62,19 +49,26 @@
 									"""));
 							httpTestBundle.triggerNextCycle();
 						}) //
-						.output(SLAVE_COMMUNICATION_FAILED, false)) //
+						.onAfterProcessImage(() -> assertEquals("x x -", sut.debugLog()))
+
+						.output(IoShellyPro3.ChannelId.RELAY_1, null) // expecting WriteValue
+						.output(IoShellyPro3.ChannelId.RELAY_2, null) // expecting WriteValue
+						.output(IoShellyPro3.ChannelId.RELAY_3, null) // expecting WriteValue
+						.output(IoShellyPro3.ChannelId.SLAVE_COMMUNICATION_FAILED, false)) //
 
 				// Test case for an invalid JSON response
 				.next(new TestCase("Invalid read response for all relays") //
-						.onBeforeControllersCallbacks(() -> {
-							assertEquals("Expected initial debug log", sut.debugLog(), "x|x|-");
+						.onBeforeProcessImage(() -> {
 							httpTestBundle.forceNextFailedResult(HttpError.ResponseError.notFound());
 							httpTestBundle.triggerNextCycle();
 						}) //
-						.output(RELAY_1, null)
-						.output(RELAY_2, null)
-						.output(RELAY_3, null)
-						.output(SLAVE_COMMUNICATION_FAILED, true))
+						.onAfterProcessImage(() -> assertEquals("? ? ?", sut.debugLog()))
+
+						.output(IoShellyPro3.ChannelId.RELAY_1, null) //
+						.output(IoShellyPro3.ChannelId.RELAY_2, null) //
+						.output(IoShellyPro3.ChannelId.RELAY_3, null) //
+						.output(IoShellyPro3.ChannelId.SLAVE_COMMUNICATION_FAILED, true)) //
+
 				.deactivate(); //
 	}
 }
--- conflicted
+++ resolved
@@ -1,15 +1,9 @@
 package io.openems.edge.io.shelly.shellyplus1pm;
 
 import static io.openems.common.types.MeterType.CONSUMPTION_METERED;
-import static io.openems.edge.meter.api.ElectricityMeter.ChannelId.ACTIVE_CONSUMPTION_ENERGY;
-import static io.openems.edge.meter.api.ElectricityMeter.ChannelId.ACTIVE_POWER;
-import static io.openems.edge.meter.api.ElectricityMeter.ChannelId.ACTIVE_POWER_L1;
-import static io.openems.edge.meter.api.ElectricityMeter.ChannelId.ACTIVE_POWER_L2;
-import static io.openems.edge.meter.api.ElectricityMeter.ChannelId.ACTIVE_PRODUCTION_ENERGY;
-import static io.openems.edge.meter.api.ElectricityMeter.ChannelId.CURRENT;
-import static io.openems.edge.meter.api.ElectricityMeter.ChannelId.VOLTAGE;
 import static io.openems.edge.meter.api.SinglePhase.L1;
 import static org.junit.Assert.assertEquals;
+import static org.junit.Assert.assertTrue;
 
 import org.junit.Test;
 
@@ -18,15 +12,15 @@
 import io.openems.edge.bridge.http.dummy.DummyBridgeHttpBundle;
 import io.openems.edge.common.test.AbstractComponentTest.TestCase;
 import io.openems.edge.common.test.ComponentTest;
+import io.openems.edge.meter.api.ElectricityMeter;
 import io.openems.edge.timedata.test.DummyTimedata;
 
 public class IoShellyPlus1PmImplTest {
 
 	@Test
 	public void test() throws Exception {
+		final var sut = new IoShellyPlus1PmImpl();
 		final var httpTestBundle = new DummyBridgeHttpBundle();
-		final var sut = new IoShellyPlus1PmImpl();
-
 		new ComponentTest(sut) //
 				.addReference("httpBridgeFactory", httpTestBundle.factory()) //
 				.addReference("timedata", new DummyTimedata("timedata0")) //
@@ -38,7 +32,7 @@
 						.build()) //
 
 				.next(new TestCase("Successful read response") //
-						.onBeforeControllersCallbacks(() -> {
+						.onBeforeProcessImage(() -> {
 							httpTestBundle.forceNextSuccessfulResult(HttpResponse.ok("""
 									{
 									   "ble":{
@@ -106,38 +100,50 @@
 									"""));
 							httpTestBundle.triggerNextCycle();
 						}) //
-						.output(ACTIVE_POWER, 123) //
-						.output(ACTIVE_POWER_L1, 123) //
-						.output(ACTIVE_POWER_L2, null) //
-						.output(CURRENT, 500) //
-						.output(VOLTAGE, 231300)) //
+						.onAfterProcessImage(() -> assertEquals("-|123 W", sut.debugLog()))
+
+						.output(ElectricityMeter.ChannelId.ACTIVE_POWER, 123) //
+						.output(ElectricityMeter.ChannelId.ACTIVE_POWER_L1, 123) //
+						.output(ElectricityMeter.ChannelId.ACTIVE_POWER_L2, null) //
+						.output(ElectricityMeter.ChannelId.ACTIVE_POWER_L3, null) //
+						.output(ElectricityMeter.ChannelId.VOLTAGE, 231300) //
+						.output(ElectricityMeter.ChannelId.VOLTAGE_L1, 231300) //
+						.output(ElectricityMeter.ChannelId.VOLTAGE_L2, null) //
+						.output(ElectricityMeter.ChannelId.VOLTAGE_L3, null) //
+						.output(ElectricityMeter.ChannelId.CURRENT, 500) //
+						.output(ElectricityMeter.ChannelId.CURRENT_L1, 500) //
+						.output(ElectricityMeter.ChannelId.CURRENT_L2, null) //
+						.output(ElectricityMeter.ChannelId.CURRENT_L3, null) //
+						.output(ElectricityMeter.ChannelId.ACTIVE_CONSUMPTION_ENERGY, null) //
+						.output(ElectricityMeter.ChannelId.ACTIVE_PRODUCTION_ENERGY, null) //
+						.output(IoShellyPlus1Pm.ChannelId.RELAY, null) //
+						.output(IoShellyPlus1Pm.ChannelId.SLAVE_COMMUNICATION_FAILED, false)) //
 
 				.next(new TestCase("Invalid read response") //
-<<<<<<< HEAD
-						.onBeforeControllersCallbacks(() -> assertEquals("-|123 W", sut.debugLog()))
-
-=======
-						.onBeforeControllersCallbacks(() -> assertEquals("Off|123 W", sut.debugLog()))
->>>>>>> c6ca760f
-						.onBeforeControllersCallbacks(() -> {
+						.onBeforeProcessImage(() -> {
 							httpTestBundle.forceNextFailedResult(HttpError.ResponseError.notFound());
 							httpTestBundle.triggerNextCycle();
 						}) //
-						.output(ACTIVE_POWER, null) //
-						.output(ACTIVE_POWER_L1, null) //
-						.output(ACTIVE_POWER_L2, null) //
-						.output(CURRENT, null) //
-						.output(VOLTAGE, null) //
+						.onAfterProcessImage(() -> assertEquals("?|UNDEFINED", sut.debugLog()))
 
-<<<<<<< HEAD
-						.output(PRODUCTION_ENERGY, 0L) //
-						.output(CONSUMPTION_ENERGY, 0L)); //
-=======
-						.output(ACTIVE_PRODUCTION_ENERGY, 0L) //
-						.output(ACTIVE_CONSUMPTION_ENERGY, 0L)) //
+						.output(ElectricityMeter.ChannelId.ACTIVE_POWER, null) //
+						.output(ElectricityMeter.ChannelId.ACTIVE_POWER_L1, null) //
+						.output(ElectricityMeter.ChannelId.ACTIVE_POWER_L2, null) //
+						.output(ElectricityMeter.ChannelId.ACTIVE_POWER_L3, null) //
+						.output(ElectricityMeter.ChannelId.VOLTAGE, null) //
+						.output(ElectricityMeter.ChannelId.VOLTAGE_L1, null) //
+						.output(ElectricityMeter.ChannelId.VOLTAGE_L2, null) //
+						.output(ElectricityMeter.ChannelId.VOLTAGE_L3, null) //
+						.output(ElectricityMeter.ChannelId.CURRENT, null) //
+						.output(ElectricityMeter.ChannelId.CURRENT_L1, null) //
+						.output(ElectricityMeter.ChannelId.CURRENT_L2, null) //
+						.output(ElectricityMeter.ChannelId.CURRENT_L3, null) //
+						.output(ElectricityMeter.ChannelId.ACTIVE_CONSUMPTION_ENERGY, 0L) //
+						.output(ElectricityMeter.ChannelId.ACTIVE_PRODUCTION_ENERGY, 0L) //
+						.output(IoShellyPlus1Pm.ChannelId.RELAY, null) //
+						.output(IoShellyPlus1Pm.ChannelId.SLAVE_COMMUNICATION_FAILED, true)) //
 
 				.next(new TestCase("Write") //
-						.onBeforeControllersCallbacks(() -> assertEquals("Unknown|UNDEFINED", sut.debugLog()))
 						.onBeforeControllersCallbacks(() -> sut.setRelay(true)) //
 						.also(testCase -> {
 							final var relayTurnedOn = httpTestBundle.expect("http://127.0.0.1/relay/0?turn=on")
@@ -147,8 +153,8 @@
 							testCase.onAfterWriteCallbacks(
 									() -> assertTrue("Failed to turn on relay", relayTurnedOn.get()));
 						})) //
->>>>>>> c6ca760f
 
+				.deactivate();
 	}
 
 }
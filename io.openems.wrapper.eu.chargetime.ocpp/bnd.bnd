Bundle-Name: OpenEMS Wrapper for ChargeTimeEU Java-OCA-OCPP 
Bundle-Description: Client and server library of Open Charge-Point Protocol from openchargealliance.org
Bundle-Vendor: ChargeTime.eu, FENECON GmbH
Bundle-License: https://opensource.org/licenses/MIT
Bundle-Version: 1.0.0.${tstamp}

-buildpath: \
	Java-WebSocket,\
	lib/common-0.5-SNAPSHOT.jar;version=file,\
    lib/OCPP-J-0.5-SNAPSHOT.jar;version=file,\
    lib/v1_6-0.5-SNAPSHOT.jar;version=file

-includeresource.ocpp: \
	@lib/common-0.5-SNAPSHOT.jar; lib:=true,\
	@lib/v1_6-0.5-SNAPSHOT.jar; lib:=true,\
	@lib/OCPP-J-0.5-SNAPSHOT.jar; lib:=true,\

Import-Package: \
	com.sun.activation.registries;resolution:=optional,\
	com.google.gson,\
	javax.xml.soap,\
	javax.xml.transform,\
	org.java_websocket,\
	org.java_websocket.drafts,\
	org.java_websocket.handshake,\
	org.java_websocket.protocols,\
	org.java_websocket.server,\
	org.slf4j,\
	org.w3c.dom,\

-dsannotations: *

-metatypeannotations: *

Export-Package: \
    eu.chargetime.ocpp;-split-package:=merge-first,\
    eu.chargetime.ocpp.feature;-split-package:=merge-first,\
    eu.chargetime.ocpp.feature.profile;-split-package:=merge-first,\
    eu.chargetime.ocpp.model;-split-package:=merge-first,\
    eu.chargetime.ocpp.model.core,\
    eu.chargetime.ocpp.model.firmware,\
    eu.chargetime.ocpp.model.localauthlist,\
    eu.chargetime.ocpp.model.remotetrigger,\
    eu.chargetime.ocpp.model.reservation,\
    eu.chargetime.ocpp.model.smartcharging,\
    eu.chargetime.ocpp.profile,\
    eu.chargetime.ocpp.utilities,\
    eu.chargetime.ocpp.wss,\

<<<<<<< HEAD
-sources: false
=======
-sources: false
>>>>>>> c22930b7
<|MERGE_RESOLUTION|>--- conflicted
+++ resolved
@@ -47,8 +47,4 @@
     eu.chargetime.ocpp.utilities,\
     eu.chargetime.ocpp.wss,\
 
-<<<<<<< HEAD
--sources: false
-=======
--sources: false
->>>>>>> c22930b7
+-sources: false
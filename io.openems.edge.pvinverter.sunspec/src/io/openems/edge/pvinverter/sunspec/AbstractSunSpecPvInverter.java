--- conflicted
+++ resolved
@@ -165,46 +165,26 @@
 				.setNextValue(this.isSinglePhase() ? this.phase == Phase.ALL : this.phase != Phase.ALL);
 
 		this.mapFirstPointToChannel(//
-<<<<<<< HEAD
 				ElectricityMeter.ChannelId.FREQUENCY, //
-				ElementToChannelConverter.SCALE_FACTOR_3, //
-=======
-				SymmetricMeter.ChannelId.FREQUENCY, //
 				SCALE_FACTOR_3, //
->>>>>>> 2c36e41d
 				DefaultSunSpecModel.S111.HZ, DefaultSunSpecModel.S112.HZ, DefaultSunSpecModel.S113.HZ,
 				DefaultSunSpecModel.S101.HZ, DefaultSunSpecModel.S102.HZ, DefaultSunSpecModel.S103.HZ);
 
 		this.mapFirstPointToChannel(//
-<<<<<<< HEAD
 				ElectricityMeter.ChannelId.ACTIVE_POWER, //
-				ElementToChannelConverter.DIRECT_1_TO_1, //
-=======
-				SymmetricMeter.ChannelId.ACTIVE_POWER, //
-				DIRECT_1_TO_1, //
->>>>>>> 2c36e41d
+				DIRECT_1_TO_1, //
 				DefaultSunSpecModel.S111.W, DefaultSunSpecModel.S112.W, DefaultSunSpecModel.S113.W,
 				DefaultSunSpecModel.S101.W, DefaultSunSpecModel.S102.W, DefaultSunSpecModel.S103.W);
 
 		this.mapFirstPointToChannel(//
-<<<<<<< HEAD
 				ElectricityMeter.ChannelId.REACTIVE_POWER, //
-				ElementToChannelConverter.DIRECT_1_TO_1, //
-=======
-				SymmetricMeter.ChannelId.REACTIVE_POWER, //
-				DIRECT_1_TO_1, //
->>>>>>> 2c36e41d
+				DIRECT_1_TO_1, //
 				DefaultSunSpecModel.S111.V_AR, DefaultSunSpecModel.S112.V_AR, DefaultSunSpecModel.S113.V_AR,
 				DefaultSunSpecModel.S101.V_AR, DefaultSunSpecModel.S102.V_AR, DefaultSunSpecModel.S103.V_AR);
 
 		this.mapFirstPointToChannel(//
-<<<<<<< HEAD
 				ElectricityMeter.ChannelId.ACTIVE_PRODUCTION_ENERGY, //
-				ElementToChannelConverter.DIRECT_1_TO_1, //
-=======
-				SymmetricMeter.ChannelId.ACTIVE_PRODUCTION_ENERGY, //
-				DIRECT_1_TO_1, //
->>>>>>> 2c36e41d
+				DIRECT_1_TO_1, //
 				DefaultSunSpecModel.S111.WH, DefaultSunSpecModel.S112.WH, DefaultSunSpecModel.S113.WH,
 				DefaultSunSpecModel.S101.WH, DefaultSunSpecModel.S102.WH, DefaultSunSpecModel.S103.WH);
 
@@ -214,25 +194,18 @@
 				DefaultSunSpecModel.S120.W_RTG);
 
 		this.mapFirstPointToChannel(//
-<<<<<<< HEAD
 				ElectricityMeter.ChannelId.CURRENT, //
-				ElementToChannelConverter.SCALE_FACTOR_3, //
-=======
-				SymmetricMeter.ChannelId.CURRENT, //
 				SCALE_FACTOR_3, //
->>>>>>> 2c36e41d
 				DefaultSunSpecModel.S111.A, DefaultSunSpecModel.S112.A, DefaultSunSpecModel.S113.A,
 				DefaultSunSpecModel.S101.A, DefaultSunSpecModel.S102.A, DefaultSunSpecModel.S103.A);
 
+		/*
+		 * ElectricityMeter
+		 */
 		if (!this.isSinglePhase) {
 			this.mapFirstPointToChannel(//
-<<<<<<< HEAD
 					ElectricityMeter.ChannelId.VOLTAGE, //
-					ElementToChannelConverter.SCALE_FACTOR_3, //
-=======
-					SymmetricMeter.ChannelId.VOLTAGE, //
 					SCALE_FACTOR_3, //
->>>>>>> 2c36e41d
 					DefaultSunSpecModel.S112.PH_VPH_A, DefaultSunSpecModel.S112.PH_VPH_B,
 					DefaultSunSpecModel.S112.PH_VPH_C, //
 					DefaultSunSpecModel.S113.PH_VPH_A, DefaultSunSpecModel.S113.PH_VPH_B,
@@ -248,45 +221,25 @@
 		case ALL:
 			// use l1 when 'ALL' is configured and its not a tree phase inverter
 		case L1:
-<<<<<<< HEAD
 			this.mapFirstPointToChannel(ElectricityMeter.ChannelId.VOLTAGE_L1, //
-					ElementToChannelConverter.DIRECT_1_TO_1, //
+					DIRECT_1_TO_1, //
 					DefaultSunSpecModel.S101.PH_VPH_A, DefaultSunSpecModel.S111.PH_VPH_A);
 			break;
 		case L2:
 			this.mapFirstPointToChannel(ElectricityMeter.ChannelId.VOLTAGE_L2, //
-					ElementToChannelConverter.DIRECT_1_TO_1, //
+					DIRECT_1_TO_1, //
 					DefaultSunSpecModel.S101.PH_VPH_B, DefaultSunSpecModel.S111.PH_VPH_B);
 			break;
 		case L3:
 			this.mapFirstPointToChannel(ElectricityMeter.ChannelId.VOLTAGE_L3, //
-					ElementToChannelConverter.DIRECT_1_TO_1, //
-=======
-			this.mapFirstPointToChannel(AsymmetricMeter.ChannelId.VOLTAGE_L1, //
 					DIRECT_1_TO_1, //
-					DefaultSunSpecModel.S101.PH_VPH_A, DefaultSunSpecModel.S111.PH_VPH_A);
-			break;
-		case L2:
-			this.mapFirstPointToChannel(AsymmetricMeter.ChannelId.VOLTAGE_L2, //
-					DIRECT_1_TO_1, //
-					DefaultSunSpecModel.S101.PH_VPH_B, DefaultSunSpecModel.S111.PH_VPH_B);
-			break;
-		case L3:
-			this.mapFirstPointToChannel(AsymmetricMeter.ChannelId.VOLTAGE_L3, //
-					DIRECT_1_TO_1, //
->>>>>>> 2c36e41d
 					DefaultSunSpecModel.S101.PH_VPH_C, DefaultSunSpecModel.S111.PH_VPH_C);
 			break;
 		}
 
 		this.mapFirstPointToChannel(//
-<<<<<<< HEAD
 				ElectricityMeter.ChannelId.VOLTAGE, //
-				ElementToChannelConverter.DIRECT_1_TO_1, //
-=======
-				SymmetricMeter.ChannelId.VOLTAGE, //
-				DIRECT_1_TO_1, //
->>>>>>> 2c36e41d
+				DIRECT_1_TO_1, //
 				DefaultSunSpecModel.S101.PH_VPH_A, DefaultSunSpecModel.S111.PH_VPH_A, //
 				DefaultSunSpecModel.S101.PH_VPH_B, DefaultSunSpecModel.S111.PH_VPH_B, //
 				DefaultSunSpecModel.S101.PH_VPH_C, DefaultSunSpecModel.S111.PH_VPH_C);

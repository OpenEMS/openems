--- conflicted
+++ resolved
@@ -269,33 +269,26 @@
 			}
 		}
 
-<<<<<<< HEAD
 		// Energy
-		this.mapFirstPointToChannel(//
-				ElectricityMeter.ChannelId.ACTIVE_PRODUCTION_ENERGY, //
-				DIRECT_1_TO_1, //
-				S701.TOT_WH_INJ, S111.WH, S112.WH, S113.WH, S101.WH, S102.WH, S103.WH);
-		this.mapFirstPointToChannel(//
-				ElectricityMeter.ChannelId.ACTIVE_PRODUCTION_ENERGY_L1, //
-				DIRECT_1_TO_1, //
-				S701.TOT_WH_INJ_L1);
-		this.mapFirstPointToChannel(//
-				ElectricityMeter.ChannelId.ACTIVE_PRODUCTION_ENERGY_L2, //
-				DIRECT_1_TO_1, //
-				S701.TOT_WH_INJ_L2);
-		this.mapFirstPointToChannel(//
-				ElectricityMeter.ChannelId.ACTIVE_PRODUCTION_ENERGY_L3, //
-				DIRECT_1_TO_1, //
-				S701.TOT_WH_INJ_L3);
-
-=======
 		if (!this.calculateActiveProductionEnergyManually) {
 			this.mapFirstPointToChannel(//
 					ElectricityMeter.ChannelId.ACTIVE_PRODUCTION_ENERGY, //
 					DIRECT_1_TO_1, //
-					S111.WH, S112.WH, S113.WH, S101.WH, S102.WH, S103.WH);
-		}
->>>>>>> a6cd9bd6
+					S701.TOT_WH_INJ, S111.WH, S112.WH, S113.WH, S101.WH, S102.WH, S103.WH);
+			this.mapFirstPointToChannel(//
+					ElectricityMeter.ChannelId.ACTIVE_PRODUCTION_ENERGY_L1, //
+					DIRECT_1_TO_1, //
+					S701.TOT_WH_INJ_L1);
+			this.mapFirstPointToChannel(//
+					ElectricityMeter.ChannelId.ACTIVE_PRODUCTION_ENERGY_L2, //
+					DIRECT_1_TO_1, //
+					S701.TOT_WH_INJ_L2);
+			this.mapFirstPointToChannel(//
+					ElectricityMeter.ChannelId.ACTIVE_PRODUCTION_ENERGY_L3, //
+					DIRECT_1_TO_1, //
+					S701.TOT_WH_INJ_L3);
+		}
+
 		this.mapFirstPointToChannel(//
 				ManagedSymmetricPvInverter.ChannelId.MAX_APPARENT_POWER, //
 				DIRECT_1_TO_1, //

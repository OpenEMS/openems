--- conflicted
+++ resolved
@@ -259,10 +259,6 @@
 	}
 
 	@Override
-<<<<<<< HEAD
-	public Optional<SetupProtocolCoreInfo> getLatestSetupProtocolCoreInfo(String edgeId) throws OpenemsNamedException {
-		return Optional.empty();
-=======
 	public SetupProtocolCoreInfo getLatestSetupProtocolCoreInfo(String edgeId) throws OpenemsNamedException {
 		return null;
 	}
@@ -270,7 +266,6 @@
 	@Override
 	public List<SetupProtocolCoreInfo> getProtocolsCoreInfo(String edgeId) throws OpenemsNamedException {
 		return Collections.emptyList();
->>>>>>> 0f7119c2
 	}
 
 	@Override

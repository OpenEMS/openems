package io.openems.backend.metadata.dummy;

import static java.util.stream.Collectors.joining;

import java.util.Collection;
import java.util.HashMap;
import java.util.List;
import java.util.Map;
import java.util.Optional;
import java.util.UUID;
import java.util.concurrent.Executors;
import java.util.concurrent.ScheduledExecutorService;
import java.util.concurrent.TimeUnit;
import java.util.concurrent.atomic.AtomicInteger;
import java.util.regex.Pattern;
import java.util.stream.Collectors;

import org.osgi.service.component.annotations.Activate;
import org.osgi.service.component.annotations.Component;
import org.osgi.service.component.annotations.ConfigurationPolicy;
import org.osgi.service.component.annotations.Deactivate;
import org.osgi.service.component.annotations.Reference;
import org.osgi.service.event.Event;
import org.osgi.service.event.EventAdmin;
import org.osgi.service.event.EventHandler;
import org.osgi.service.event.propertytypes.EventTopics;
import org.osgi.service.metatype.annotations.Designate;
import org.slf4j.Logger;
import org.slf4j.LoggerFactory;

import com.google.gson.JsonObject;

import io.openems.backend.common.alerting.OfflineEdgeAlertingSetting;
import io.openems.backend.common.alerting.SumStateAlertingSetting;
import io.openems.backend.common.alerting.UserAlertingSettings;
import io.openems.backend.common.metadata.AbstractMetadata;
import io.openems.backend.common.metadata.Edge;
import io.openems.backend.common.metadata.EdgeHandler;
import io.openems.backend.common.metadata.Metadata;
import io.openems.backend.common.metadata.SimpleEdgeHandler;
import io.openems.backend.common.metadata.User;
import io.openems.common.OpenemsOEM;
import io.openems.common.channel.Level;
import io.openems.common.event.EventReader;
import io.openems.common.exceptions.OpenemsError;
import io.openems.common.exceptions.OpenemsError.OpenemsNamedException;
import io.openems.common.exceptions.OpenemsException;
import io.openems.common.jsonrpc.request.GetEdgesRequest.PaginationOptions;
import io.openems.common.jsonrpc.response.GetEdgesResponse.EdgeMetadata;
import io.openems.common.session.Language;
import io.openems.common.session.Role;
import io.openems.common.utils.StringUtils;
import io.openems.common.utils.ThreadPoolUtils;

@Designate(ocd = Config.class, factory = false)
@Component(//
		name = "Metadata.Dummy", //
		configurationPolicy = ConfigurationPolicy.REQUIRE, //
		immediate = true //
)
@EventTopics({ //
		Edge.Events.ON_SET_CONFIG //
})
public class MetadataDummy extends AbstractMetadata implements Metadata, EventHandler {

	private static final Pattern NAME_NUMBER_PATTERN = Pattern.compile("[^0-9]+([0-9]+)$");

	private final Logger log = LoggerFactory.getLogger(MetadataDummy.class);

	private final ScheduledExecutorService executor = Executors.newSingleThreadScheduledExecutor();
	private final EventAdmin eventAdmin;
	private final AtomicInteger nextUserId = new AtomicInteger(-1);
	private final AtomicInteger nextEdgeId = new AtomicInteger(-1);

	private final Map<String, User> users = new HashMap<>();
	private final Map<String, MyEdge> edges = new HashMap<>();
	private final SimpleEdgeHandler edgeHandler = new SimpleEdgeHandler();

	private Language defaultLanguage = Language.DE;

	@Activate
	public MetadataDummy(@Reference EventAdmin eventadmin) {
		super("Metadata.Dummy");
		this.eventAdmin = eventadmin;
		this.logInfo(this.log, "Activate");

		// Allow the services some time to settle
		this.executor.schedule(() -> {
			this.setInitialized();
		}, 10, TimeUnit.SECONDS);
	}

	@Deactivate
	private void deactivate() {
		ThreadPoolUtils.shutdownAndAwaitTermination(this.executor, 0);
		this.logInfo(this.log, "Deactivate");
	}

	@Override
	public User authenticate(String username, String password) throws OpenemsNamedException {
		var name = "User #" + this.nextUserId.incrementAndGet();
		var token = UUID.randomUUID().toString();
		var user = new User(username, name, token, this.defaultLanguage, Role.ADMIN, this.hasMultipleEdges());
		this.users.put(user.getId(), user);
		return user;
	}

	@Override
	public User authenticate(String token) throws OpenemsNamedException {
		for (var user : this.users.values()) {
			if (!user.getToken().equals(token)) {
				continue;
			}
			final var hasMultipleEdges = this.hasMultipleEdges();
			final User returnUser;
			if (user.hasMultipleEdges() != hasMultipleEdges) {
				returnUser = this.createUser(user.getId(), user.getName(), user.getToken(), hasMultipleEdges);
				this.users.put(token, returnUser);
			} else {
				returnUser = user;
			}

			return returnUser;
		}
		throw OpenemsError.COMMON_AUTHENTICATION_FAILED.exception();
	}

	private User createUser(String username, String name, String token, boolean hasMultipleEdges) {
		return new User(username, name, token, this.defaultLanguage, Role.ADMIN, this.hasMultipleEdges());
	}

	private boolean hasMultipleEdges() {
		return this.edges.size() > 1;
	}

	@Override
	public void logout(User user) {
		this.users.remove(user.getId(), user);
	}

	@Override
	public Optional<String> getEdgeIdForApikey(String apikey) {
		var edgeOpt = this.edges.values().stream() //
				.filter(edge -> apikey.equals(edge.getApikey())) //
				.findFirst();
		if (edgeOpt.isPresent()) {
			return Optional.ofNullable(edgeOpt.get().getId());
		}
		// not found. Is apikey a valid Edge-ID?
		var idOpt = MetadataDummy.parseNumberFromName(apikey);
		int id;
		String edgeId;
		String setupPassword;
		if (idOpt.isPresent()) {
			edgeId = apikey;
			id = idOpt.get();
		} else {
			// create new ID
			id = this.nextEdgeId.incrementAndGet();
			edgeId = "edge" + id;
		}
		setupPassword = edgeId;
		var edge = new MyEdge(this, edgeId, apikey, setupPassword, "OpenEMS Edge #" + id, "", "");
		this.edges.put(edgeId, edge);
		return Optional.ofNullable(edgeId);

	}

	@Override
	public Optional<Edge> getEdgeBySetupPassword(String setupPassword) {
		var edgeOpt = this.edges.values().stream().filter(edge -> edge.getSetupPassword().equals(setupPassword))
				.findFirst();

		if (edgeOpt.isPresent()) {
			var edge = edgeOpt.get();
			return Optional.of(edge);
		}

		return Optional.empty();
	}

	@Override
	public Optional<Edge> getEdge(String edgeId) {
		Edge edge = this.edges.get(edgeId);
		return Optional.ofNullable(edge);
	}

	@Override
	public Optional<User> getUser(String userId) {
		return Optional.ofNullable(this.users.get(userId));
	}

	@Override
	public Collection<Edge> getAllOfflineEdges() {
		return this.edges.values().stream().filter(Edge::isOffline).collect(Collectors.toUnmodifiableList());
	}

	private static Optional<Integer> parseNumberFromName(String name) {
		try {
			var matcher = MetadataDummy.NAME_NUMBER_PATTERN.matcher(name);
			if (matcher.find()) {
				var nameNumberString = matcher.group(1);
				return Optional.ofNullable(Integer.parseInt(nameNumberString));
			}
		} catch (NullPointerException e) {
			/* ignore */
		}
		return Optional.empty();
	}

	@Override
	public void addEdgeToUser(User user, Edge edge) throws OpenemsNamedException {
		throw new UnsupportedOperationException("DummyMetadata.addEdgeToUser() is not implemented");
	}

	@Override
	public Map<String, Object> getUserInformation(User user) throws OpenemsNamedException {
		throw new UnsupportedOperationException("DummyMetadata.getUserInformation() is not implemented");
	}

	@Override
	public void setUserInformation(User user, JsonObject jsonObject) throws OpenemsNamedException {
		throw new UnsupportedOperationException("DummyMetadata.setUserInformation() is not implemented");
	}

	@Override
	public byte[] getSetupProtocol(User user, int setupProtocolId) throws OpenemsNamedException {
		throw new UnsupportedOperationException("DummyMetadata.getSetupProtocol() is not implemented");
	}

	@Override
	public JsonObject getSetupProtocolData(User user, String edgeId) throws OpenemsNamedException {
		throw new UnsupportedOperationException("DummyMetadata.getSetupProtocolData() is not implemented");
	}

	@Override
	public int submitSetupProtocol(User user, JsonObject jsonObject) {
		throw new UnsupportedOperationException("DummyMetadata.submitSetupProtocol() is not implemented");
	}

	@Override
	public void registerUser(JsonObject jsonObject, OpenemsOEM.Manufacturer oem) throws OpenemsNamedException {
		throw new UnsupportedOperationException("DummyMetadata.registerUser() is not implemented");
	}

	@Override
	public void updateUserLanguage(User user, Language language) throws OpenemsNamedException {
		this.defaultLanguage = language;
	}

	@Override
	public EventAdmin getEventAdmin() {
		return this.eventAdmin;
	}

	@Override
	public void handleEvent(Event event) {
		var reader = new EventReader(event);

		switch (event.getTopic()) {
		case Edge.Events.ON_SET_CONFIG:
			this.edgeHandler.setEdgeConfigFromEvent(reader);
			break;
		}
	}

	@Override
	public EdgeHandler edge() {
		return this.edgeHandler;
	}

	@Override
	public Optional<String> getSerialNumberForEdge(Edge edge) {
		throw new UnsupportedOperationException("DummyMetadata.getSerialNumberForEdge() is not implemented");
	}
	
	@Override
	public UserAlertingSettings getUserAlertingSettings(String edgeId, String userId) throws OpenemsException {
		throw new UnsupportedOperationException("DummyMetadata.getUserAlertingSettings() is not implemented");
	}

	@Override
	public List<UserAlertingSettings> getUserAlertingSettings(String edgeId) {
		throw new UnsupportedOperationException("DummyMetadata.getUserAlertingSettings() is not implemented");
	}

	@Override
	public List<OfflineEdgeAlertingSetting> getEdgeOfflineAlertingSettings(String edgeId) throws OpenemsException {
		throw new UnsupportedOperationException("DummyMetadata.getEdgeOfflineAlertingSettings() is not implemented");
	}

	@Override
	public List<SumStateAlertingSetting> getSumStateAlertingSettings(String edgeId) throws OpenemsException {
		throw new UnsupportedOperationException("DummyMetadata.getSumStateAlertingSettings() is not implemented");
	}

	@Override
	public void setUserAlertingSettings(User user, String edgeId, List<UserAlertingSettings> settings) {
		throw new UnsupportedOperationException("DummyMetadata.setUserAlertingSettings() is not implemented");
	}

	@Override
	public List<EdgeMetadata> getPageDevice(User user, PaginationOptions paginationOptions)
			throws OpenemsNamedException {
		var pagesStream = this.edges.values().stream();
		final var query = paginationOptions.getQuery();
		if (query != null) {
			pagesStream = pagesStream.filter(//
					edge -> StringUtils.containsWithNullCheck(edge.getId(), query) //
							|| StringUtils.containsWithNullCheck(edge.getComment(), query) //
							|| StringUtils.containsWithNullCheck(edge.getProducttype(), query) //
			);
		}
		final var searchParams = paginationOptions.getSearchParams();
		if (searchParams != null) {
			if (searchParams.searchIsOnline()) {
				pagesStream = pagesStream.filter(edge -> edge.isOnline() == searchParams.isOnline());
			}
			if (searchParams.productTypes() != null) {
				pagesStream = pagesStream.filter(edge -> searchParams.productTypes().contains(edge.getProducttype()));
			}
			// TODO sum state filter
		}

		return pagesStream //
				.sorted((s1, s2) -> s1.getId().compareTo(s2.getId())) //
				.skip(paginationOptions.getPage() * paginationOptions.getLimit()) //
				.limit(paginationOptions.getLimit()) //
				.peek(t -> user.setRole(t.getId(), Role.ADMIN)) //
				.map(myEdge -> {
					return new EdgeMetadata(//
							myEdge.getId(), //
							myEdge.getComment(), //
							myEdge.getProducttype(), //
							myEdge.getVersion(), //
							Role.ADMIN, //
							myEdge.isOnline(), //
							myEdge.getLastmessage(), //
							null, // firstSetupProtocol
							Level.OK);
				}).toList();
	}

	@Override
	public EdgeMetadata getEdgeMetadataForUser(User user, String edgeId) throws OpenemsNamedException {
		final var edge = this.edges.get(edgeId);
		if (edge == null) {
			return null;
		}
		user.setRole(edgeId, Role.ADMIN);

		return new EdgeMetadata(//
				edge.getId(), //
				edge.getComment(), //
				edge.getProducttype(), //
				edge.getVersion(), //
				Role.ADMIN, //
				edge.isOnline(), //
				edge.getLastmessage(), //
				null, // firstSetupProtocol
				Level.OK //
		);
	}

	@Override
<<<<<<< HEAD
	public Optional<Level> getSumState(String edgeId) {
		throw new UnsupportedOperationException("DummyMetadata.getSumState() is not implemented");
	}
=======
	public void logGenericSystemLog(GenericSystemLog systemLog) {
		this.logInfo(this.log,
				"%s on %s executed %s [%s]".formatted(systemLog.user().getId(), systemLog.edgeId(), systemLog.teaser(),
						systemLog.getValues().entrySet().stream() //
								.map(t -> t.getKey() + "=" + t.getValue()) //
								.collect(joining(", "))));
	}

>>>>>>> fb6d1dd1
}<|MERGE_RESOLUTION|>--- conflicted
+++ resolved
@@ -363,11 +363,11 @@
 	}
 
 	@Override
-<<<<<<< HEAD
 	public Optional<Level> getSumState(String edgeId) {
 		throw new UnsupportedOperationException("DummyMetadata.getSumState() is not implemented");
 	}
-=======
+	
+	@Override
 	public void logGenericSystemLog(GenericSystemLog systemLog) {
 		this.logInfo(this.log,
 				"%s on %s executed %s [%s]".formatted(systemLog.user().getId(), systemLog.edgeId(), systemLog.teaser(),
@@ -376,5 +376,4 @@
 								.collect(joining(", "))));
 	}
 
->>>>>>> fb6d1dd1
 }
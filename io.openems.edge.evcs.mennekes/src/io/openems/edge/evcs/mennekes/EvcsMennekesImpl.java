package io.openems.edge.evcs.mennekes;

import static io.openems.edge.bridge.modbus.api.ModbusUtils.readElementOnce;
import static io.openems.edge.bridge.modbus.api.ModbusUtils.FunctionCode.FC3;
import static io.openems.edge.common.type.Phase.SinglePhase.L1;
import static io.openems.edge.common.type.Phase.SinglePhase.L2;
import static io.openems.edge.common.type.Phase.SinglePhase.L3;
import static io.openems.edge.evcs.api.Evcs.calculateUsedPhasesFromCurrent;
import static io.openems.edge.evcs.api.PhaseRotation.mapLongToPhaseRotatedActivePowerChannel;
<<<<<<< HEAD
import static io.openems.edge.evcs.api.PhaseRotation.Phase.L1;
import static io.openems.edge.evcs.api.PhaseRotation.Phase.L2;
import static io.openems.edge.evcs.api.PhaseRotation.Phase.L3;
=======
import static io.openems.edge.evcs.api.PhaseRotation.mapLongToPhaseRotatedCurrentChannel;
>>>>>>> aa74acaa
import static io.openems.edge.meter.api.ElectricityMeter.calculateSumActivePowerFromPhases;
import static io.openems.edge.meter.api.ElectricityMeter.calculateSumCurrentFromPhases;

import org.osgi.service.cm.ConfigurationAdmin;
import org.osgi.service.component.ComponentContext;
import org.osgi.service.component.annotations.Activate;
import org.osgi.service.component.annotations.Component;
import org.osgi.service.component.annotations.ConfigurationPolicy;
import org.osgi.service.component.annotations.Deactivate;
import org.osgi.service.component.annotations.Modified;
import org.osgi.service.component.annotations.Reference;
import org.osgi.service.component.annotations.ReferenceCardinality;
import org.osgi.service.component.annotations.ReferencePolicy;
import org.osgi.service.component.annotations.ReferencePolicyOption;
import org.osgi.service.event.Event;
import org.osgi.service.event.EventHandler;
import org.osgi.service.event.propertytypes.EventTopics;
import org.osgi.service.metatype.annotations.Designate;
import org.slf4j.Logger;
import org.slf4j.LoggerFactory;

import io.openems.common.exceptions.OpenemsError.OpenemsNamedException;
import io.openems.common.exceptions.OpenemsException;
import io.openems.common.types.MeterType;
import io.openems.common.types.SemanticVersion;
import io.openems.edge.bridge.modbus.api.AbstractOpenemsModbusComponent;
import io.openems.edge.bridge.modbus.api.BridgeModbus;
import io.openems.edge.bridge.modbus.api.ModbusComponent;
import io.openems.edge.bridge.modbus.api.ModbusProtocol;
import io.openems.edge.bridge.modbus.api.ModbusUtils;
import io.openems.edge.bridge.modbus.api.element.BitsWordElement;
import io.openems.edge.bridge.modbus.api.element.DummyRegisterElement;
import io.openems.edge.bridge.modbus.api.element.UnsignedDoublewordElement;
import io.openems.edge.bridge.modbus.api.element.UnsignedWordElement;
import io.openems.edge.bridge.modbus.api.element.WordOrder;
import io.openems.edge.bridge.modbus.api.task.FC16WriteRegistersTask;
import io.openems.edge.bridge.modbus.api.task.FC3ReadRegistersTask;
import io.openems.edge.common.component.OpenemsComponent;
import io.openems.edge.common.event.EdgeEventConstants;
import io.openems.edge.common.taskmanager.Priority;
import io.openems.edge.evcs.api.ChargeStateHandler;
import io.openems.edge.evcs.api.ChargingType;
import io.openems.edge.evcs.api.Evcs;
import io.openems.edge.evcs.api.EvcsPower;
import io.openems.edge.evcs.api.ManagedEvcs;
import io.openems.edge.evcs.api.PhaseRotation;
import io.openems.edge.evcs.api.Phases;
import io.openems.edge.evcs.api.Status;
import io.openems.edge.evcs.api.WriteHandler;
import io.openems.edge.meter.api.ElectricityMeter;

@Designate(ocd = Config.class, factory = true)
@Component(//
		name = "Evcs.Mennekes", //
		immediate = true, //
		configurationPolicy = ConfigurationPolicy.REQUIRE //
)
@EventTopics({ //
		EdgeEventConstants.TOPIC_CYCLE_EXECUTE_WRITE //
})
public class EvcsMennekesImpl extends AbstractOpenemsModbusComponent
		implements Evcs, ElectricityMeter, ManagedEvcs, OpenemsComponent, ModbusComponent, EventHandler, EvcsMennekes {

	private final Logger log = LoggerFactory.getLogger(EvcsMennekesImpl.class);

	// TODO: Add functionality to distinguish between firmware version. For firmware
	// version >= 5.22 there are several new registers. Currently it is programmed
	// for firmware version 5.14.
	// private boolean softwareVersionSmallerThan_5_22 = true;

	private Config config;

	@Reference
	private EvcsPower evcsPower;

	@Reference
	protected ConfigurationAdmin cm;

	/**
	 * Handles charge states.
	 */
	private final ChargeStateHandler chargeStateHandler = new ChargeStateHandler(this);

	/**
	 * Processes the controller's writes to this evcs component.
	 */
	private final WriteHandler writeHandler = new WriteHandler(this);

	public EvcsMennekesImpl() {
		super(//
				OpenemsComponent.ChannelId.values(), //
				ModbusComponent.ChannelId.values(), //
				Evcs.ChannelId.values(), //
				ManagedEvcs.ChannelId.values(), //
				ElectricityMeter.ChannelId.values(), //
				EvcsMennekes.ChannelId.values());

		calculateUsedPhasesFromCurrent(this);
		calculateSumCurrentFromPhases(this);
		calculateSumActivePowerFromPhases(this);

	}

	@Override
	@Reference(policy = ReferencePolicy.STATIC, policyOption = ReferencePolicyOption.GREEDY, cardinality = ReferenceCardinality.MANDATORY)
	protected void setModbus(BridgeModbus modbus) {
		super.setModbus(modbus);
	}

	@Activate
	private void activate(ComponentContext context, Config config) throws OpenemsNamedException {
		this.config = config;
		if (super.activate(context, config.id(), config.alias(), config.enabled(), config.modbusUnitId(), this.cm,
				"Modbus", config.modbus_id())) {
			return;
		}

		/*
		 * Calculates the maximum and minimum hardware power dynamically by listening on
		 * the fixed hardware limit and the phases used for charging
		 */
		Evcs.addCalculatePowerLimitListeners(this);
		this.applyConfig(config);

		this.detectSoftwareVersion();
	}

	@Modified
	private void modified(ComponentContext context, Config config) throws OpenemsNamedException {
		this.applyConfig(config);
		if (super.modified(context, config.id(), config.alias(), config.enabled(), config.modbusUnitId(), this.cm,
				"Modbus", config.modbus_id())) {
			return;
		}
	}

	private void applyConfig(Config config) {
		this.config = config;
		this._setChargingType(ChargingType.AC);
		this._setFixedMaximumHardwarePower(this.getConfiguredMaximumHardwarePower());
		this._setFixedMinimumHardwarePower(this.getConfiguredMinimumHardwarePower());
		this._setPowerPrecision(230);
		this._setPhases(3);
	}

	@Override
	@Deactivate
	protected void deactivate() {
		super.deactivate();
	}

	@Override
	public EvcsPower getEvcsPower() {
		return this.evcsPower;
	}

	@Override
	public void handleEvent(Event event) {
		if (!this.isEnabled()) {
			return;
		}
		switch (event.getTopic()) {
		case EdgeEventConstants.TOPIC_CYCLE_EXECUTE_WRITE -> {
			if (!this.isReadOnly()) {
				this.writeHandler.run();
			}
			break;
		}
		}
	}

	@Override
	protected ModbusProtocol defineModbusProtocol() {
		// TODO: Distinguish between firmware version. For firmware version >= 5.22
		// there are several new registers, e.g. Power is given by the charger since
		// firmware 5.22
		var modbusProtocol = new ModbusProtocol(this,
				new FC3ReadRegistersTask(104, Priority.HIGH,
						m(EvcsMennekes.ChannelId.OCPP_CP_STATUS, new UnsignedWordElement(104))),
				new FC3ReadRegistersTask(111, Priority.LOW, //
						m(new BitsWordElement(111, this)) //
								.bit(0, EvcsMennekes.ChannelId.ERR_ACTUATOR_UNLOCKED_WHILE_CHARGING) //
								.bit(1, EvcsMennekes.ChannelId.ERR_TILT_PREVENT_CHARGING_UNTIL_REBOOT) //
								.bit(2, EvcsMennekes.ChannelId.ERR_PIC24) //
								.bit(3, EvcsMennekes.ChannelId.ERR_USB_STICK_HANDLING) //
								.bit(4, EvcsMennekes.ChannelId.ERR_INCORRECT_PHASE_INSTALLATION) //
								.bit(5, EvcsMennekes.ChannelId.ERR_NO_POWER),
						m(new BitsWordElement(112, this)) //
								.bit(0, EvcsMennekes.ChannelId.ERR_RCMB_TRIGGERED) //
								.bit(1, EvcsMennekes.ChannelId.ERR_VEHICLE_STATE_E) //
								.bit(2, EvcsMennekes.ChannelId.ERR_MODE3_DIODE_CHECK) //
								.bit(3, EvcsMennekes.ChannelId.ERR_MCB_TYPE2_TRIGGERED) //
								.bit(4, EvcsMennekes.ChannelId.ERR_MCB_SCHUKO_TRIGGERED) //
								.bit(5, EvcsMennekes.ChannelId.ERR_RCD_TRIGGERED) //
								.bit(6, EvcsMennekes.ChannelId.ERR_CONTACTOR_WELD) //
								.bit(7, EvcsMennekes.ChannelId.ERR_BACKEND_DISCONNECTED) //
								.bit(8, EvcsMennekes.ChannelId.ERR_ACTUATOR_LOCKING_FAILED) //
								.bit(9, EvcsMennekes.ChannelId.ERR_ACTUATOR_LOCKING_WITHOUT_PLUG_FAILED) //
								.bit(10, EvcsMennekes.ChannelId.ERR_ACTUATOR_STUCK) //
								.bit(11, EvcsMennekes.ChannelId.ERR_ACTUATOR_DETECTION_FAILED) //
								.bit(12, EvcsMennekes.ChannelId.ERR_FW_UPDATE_RUNNING) //
								.bit(13, EvcsMennekes.ChannelId.ERR_TILT) //
								.bit(14, EvcsMennekes.ChannelId.ERR_WRONG_CP_PR_WIRING) //
								.bit(15, EvcsMennekes.ChannelId.ERR_TYPE2_OVERLOAD_THR_2)),
				new FC3ReadRegistersTask(122, Priority.HIGH,
						m(EvcsMennekes.ChannelId.VEHICLE_STATE, new UnsignedWordElement(122))),
				new FC3ReadRegistersTask(131, Priority.LOW,
						m(EvcsMennekes.ChannelId.SAFE_CURRENT, new UnsignedWordElement(131))),
				new FC3ReadRegistersTask(200, Priority.HIGH,
						m(ElectricityMeter.ChannelId.ACTIVE_PRODUCTION_ENERGY, new UnsignedDoublewordElement(200))),
				new FC3ReadRegistersTask(206, Priority.HIGH, //
						m(new UnsignedDoublewordElement(206)).build() //
								.onUpdateCallback(mapLongToPhaseRotatedActivePowerChannel(this, L1)), //
						m(new UnsignedDoublewordElement(208)).build() //
								.onUpdateCallback(mapLongToPhaseRotatedActivePowerChannel(this, L2)), //
						m(new UnsignedDoublewordElement(210)).build() //
								.onUpdateCallback(mapLongToPhaseRotatedActivePowerChannel(this, L3)), //
						m(this.getPhaseRotation().channelCurrentL1(), new UnsignedDoublewordElement(212)), //
						m(this.getPhaseRotation().channelCurrentL2(), new UnsignedDoublewordElement(214)), //
						m(this.getPhaseRotation().channelCurrentL3(), new UnsignedDoublewordElement(216))), //
				// TODO Voltages are missing
				new FC3ReadRegistersTask(1000, Priority.LOW,
						m(EvcsMennekes.ChannelId.EMS_CURRENT_LIMIT, new UnsignedWordElement(1000))),
				new FC16WriteRegistersTask(1000,
						m(EvcsMennekes.ChannelId.APPLY_CURRENT_LIMIT, new UnsignedWordElement(1000))));

		// Calculates required Channels from other existing Channels.
		this.addStatusListener();

		return modbusProtocol;
	}

	private void addStatusListener() {
		this.channel(EvcsMennekes.ChannelId.OCPP_CP_STATUS).onSetNextValue(s -> {
			var currentStatus = Status.UNDEFINED;
			MennekesOcppState rawState = s.asEnum();
			/**
			 * Maps the raw state into a {@link Status}.
			 */
			currentStatus = switch (rawState) {
			case CHARGING, FINISHING -> Status.CHARGING;
			case FAULTED -> Status.ERROR;
			case PREPARING -> Status.READY_FOR_CHARGING;
			case RESERVED -> Status.NOT_READY_FOR_CHARGING;
			case AVAILABLE, SUSPENDEDEV, SUSPENDEDEVSE -> Status.CHARGING_REJECTED;
			case OCCUPIED -> this.getActivePower().orElse(0) > 0 ? Status.CHARGING : Status.CHARGING_REJECTED;
			case UNAVAILABLE -> Status.ERROR;
			case UNDEFINED -> currentStatus;
			};
			this._setStatus(currentStatus);
		});
	}

	@Override
	public boolean isReadOnly() {
		return this.config.readOnly();
	}

	@Override
	public int getConfiguredMinimumHardwarePower() {
		return Math.round(this.config.minHwCurrent() / 1000f) * DEFAULT_VOLTAGE * Phases.THREE_PHASE.getValue();
	}

	@Override
	public int getConfiguredMaximumHardwarePower() {
		return Math.round(this.config.maxHwCurrent() / 1000f) * DEFAULT_VOLTAGE * Phases.THREE_PHASE.getValue();
	}

	@Override
	public boolean getConfiguredDebugMode() {
		return this.config.debugMode();
	}

	@Override
	public boolean applyDisplayText(String text) throws OpenemsException {
		return false;
	}

	@Override
	public int getMinimumTimeTillChargingLimitTaken() {
		return 30;
	}

	@Override
	public ChargeStateHandler getChargeStateHandler() {
		return this.chargeStateHandler;
	}

	@Override
	public void logDebug(String message) {
		if (this.config.debugMode()) {
			this.logInfo(this.log, message);
		}
	}

	@Override
	public String debugLog() {
		return "Limit:" + this.getSetChargePowerLimit().orElse(null) + "|" + this.getStatus().getName();
	}

	public boolean isCharging() {
		return this.getActivePower().orElse(0) > 0;
	}

	@Override
	public boolean applyChargePowerLimit(int power) throws Exception {
		if (this.isReadOnly()) {
			return false;
		}
		var phases = this.getPhasesAsInt();
		var current = Math.round(power / phases / Evcs.DEFAULT_VOLTAGE);

		/*
		 * Limits the charging value because Mennekes knows only values between 6 and 32
		 * A
		 */
		current = Math.min(current, Evcs.DEFAULT_MAXIMUM_HARDWARE_CURRENT / 1000);

		if (current < Evcs.DEFAULT_MINIMUM_HARDWARE_CURRENT / 1000) {
			current = 0;
		}

		this.setApplyCurrentLimit(current);
		return true;
	}

	@Override
	public boolean pauseChargeProcess() throws Exception {
		return this.applyChargePowerLimit(0);
	}

	@Override
	public MeterType getMeterType() {
		if (this.config.readOnly()) {
			return MeterType.CONSUMPTION_METERED;
		} else {
			return MeterType.MANAGED_CONSUMPTION_METERED;
		}
	}

	@Override
	public PhaseRotation getPhaseRotation() {
		return this.config.phaseRotation();
	}

	private void detectSoftwareVersion() throws OpenemsException {
		readElementOnce(FC3, this.getModbusProtocol(), ModbusUtils::retryOnNull,
				new UnsignedDoublewordElement(100).wordOrder(WordOrder.MSWLSW)) //
				.thenAccept(registerValue -> {
					this.channel(EvcsMennekes.ChannelId.RAW_FIRMWARE_VERSION).setNextValue(registerValue);
					if (registerValue == null) {
						return;
					}

					final var firmwareVersion = parseSoftwareVersion(registerValue.intValue());
					this.channel(EvcsMennekes.ChannelId.FIRMWARE_VERSION.id()).setNextValue(firmwareVersion);
					final var outdated = !SemanticVersion.fromString(firmwareVersion)
							.isAtLeast(SemanticVersion.fromString("5.22"));
					this.getFirmwareOutdatedChannel().setNextValue(outdated);

					if (!outdated) {
						this.getModbusProtocol().addTasks(//
								new FC3ReadRegistersTask(705, Priority.HIGH,
										m(Evcs.ChannelId.ENERGY_SESSION, new UnsignedWordElement(705))), //
								new FC3ReadRegistersTask(706, Priority.LOW,
										m(EvcsMennekes.ChannelId.MAX_CURRENT_EV, new UnsignedWordElement(706)),
										new DummyRegisterElement(707, 708),
										m(EvcsMennekes.ChannelId.CHARGE_DURATION, new UnsignedWordElement(709)),
										new DummyRegisterElement(710, 711), //
										m(EvcsMennekes.ChannelId.MIN_CURRENT_LIMIT, new UnsignedWordElement(712))));
					}
				});
	}

	protected static String parseSoftwareVersion(int registerValue) {

		byte[] bytes = new byte[4];
		bytes[0] = (byte) ((registerValue >> 24) & 0xFF);
		bytes[1] = (byte) ((registerValue >> 16) & 0xFF);
		bytes[2] = (byte) ((registerValue >> 8) & 0xFF);
		bytes[3] = (byte) (registerValue & 0xFF);

		// Convert bytes to a string
		StringBuilder firmwareVersionBuilder = new StringBuilder();
		for (byte b : bytes) {
			if (b != 0) {
				firmwareVersionBuilder.append((char) b);
			}
		}

		final var firmwareVersion = firmwareVersionBuilder.toString();
		return firmwareVersion;
	}
}<|MERGE_RESOLUTION|>--- conflicted
+++ resolved
@@ -2,32 +2,26 @@
 
 import static io.openems.edge.bridge.modbus.api.ModbusUtils.readElementOnce;
 import static io.openems.edge.bridge.modbus.api.ModbusUtils.FunctionCode.FC3;
+import static io.openems.edge.common.event.EdgeEventConstants.TOPIC_CYCLE_EXECUTE_WRITE;
 import static io.openems.edge.common.type.Phase.SinglePhase.L1;
 import static io.openems.edge.common.type.Phase.SinglePhase.L2;
 import static io.openems.edge.common.type.Phase.SinglePhase.L3;
 import static io.openems.edge.evcs.api.Evcs.calculateUsedPhasesFromCurrent;
 import static io.openems.edge.evcs.api.PhaseRotation.mapLongToPhaseRotatedActivePowerChannel;
-<<<<<<< HEAD
-import static io.openems.edge.evcs.api.PhaseRotation.Phase.L1;
-import static io.openems.edge.evcs.api.PhaseRotation.Phase.L2;
-import static io.openems.edge.evcs.api.PhaseRotation.Phase.L3;
-=======
-import static io.openems.edge.evcs.api.PhaseRotation.mapLongToPhaseRotatedCurrentChannel;
->>>>>>> aa74acaa
 import static io.openems.edge.meter.api.ElectricityMeter.calculateSumActivePowerFromPhases;
 import static io.openems.edge.meter.api.ElectricityMeter.calculateSumCurrentFromPhases;
+import static org.osgi.service.component.annotations.ConfigurationPolicy.REQUIRE;
+import static org.osgi.service.component.annotations.ReferenceCardinality.MANDATORY;
+import static org.osgi.service.component.annotations.ReferencePolicy.STATIC;
+import static org.osgi.service.component.annotations.ReferencePolicyOption.GREEDY;
 
 import org.osgi.service.cm.ConfigurationAdmin;
 import org.osgi.service.component.ComponentContext;
 import org.osgi.service.component.annotations.Activate;
 import org.osgi.service.component.annotations.Component;
-import org.osgi.service.component.annotations.ConfigurationPolicy;
 import org.osgi.service.component.annotations.Deactivate;
 import org.osgi.service.component.annotations.Modified;
 import org.osgi.service.component.annotations.Reference;
-import org.osgi.service.component.annotations.ReferenceCardinality;
-import org.osgi.service.component.annotations.ReferencePolicy;
-import org.osgi.service.component.annotations.ReferencePolicyOption;
 import org.osgi.service.event.Event;
 import org.osgi.service.event.EventHandler;
 import org.osgi.service.event.propertytypes.EventTopics;
@@ -52,7 +46,6 @@
 import io.openems.edge.bridge.modbus.api.task.FC16WriteRegistersTask;
 import io.openems.edge.bridge.modbus.api.task.FC3ReadRegistersTask;
 import io.openems.edge.common.component.OpenemsComponent;
-import io.openems.edge.common.event.EdgeEventConstants;
 import io.openems.edge.common.taskmanager.Priority;
 import io.openems.edge.evcs.api.ChargeStateHandler;
 import io.openems.edge.evcs.api.ChargingType;
@@ -69,10 +62,9 @@
 @Component(//
 		name = "Evcs.Mennekes", //
 		immediate = true, //
-		configurationPolicy = ConfigurationPolicy.REQUIRE //
-)
+		configurationPolicy = REQUIRE)
 @EventTopics({ //
-		EdgeEventConstants.TOPIC_CYCLE_EXECUTE_WRITE //
+		TOPIC_CYCLE_EXECUTE_WRITE //
 })
 public class EvcsMennekesImpl extends AbstractOpenemsModbusComponent
 		implements Evcs, ElectricityMeter, ManagedEvcs, OpenemsComponent, ModbusComponent, EventHandler, EvcsMennekes {
@@ -114,11 +106,10 @@
 		calculateUsedPhasesFromCurrent(this);
 		calculateSumCurrentFromPhases(this);
 		calculateSumActivePowerFromPhases(this);
-
-	}
-
-	@Override
-	@Reference(policy = ReferencePolicy.STATIC, policyOption = ReferencePolicyOption.GREEDY, cardinality = ReferenceCardinality.MANDATORY)
+	}
+
+	@Override
+	@Reference(policy = STATIC, policyOption = GREEDY, cardinality = MANDATORY)
 	protected void setModbus(BridgeModbus modbus) {
 		super.setModbus(modbus);
 	}
@@ -176,7 +167,7 @@
 			return;
 		}
 		switch (event.getTopic()) {
-		case EdgeEventConstants.TOPIC_CYCLE_EXECUTE_WRITE -> {
+		case TOPIC_CYCLE_EXECUTE_WRITE -> {
 			if (!this.isReadOnly()) {
 				this.writeHandler.run();
 			}
@@ -248,22 +239,29 @@
 
 	private void addStatusListener() {
 		this.channel(EvcsMennekes.ChannelId.OCPP_CP_STATUS).onSetNextValue(s -> {
-			var currentStatus = Status.UNDEFINED;
 			MennekesOcppState rawState = s.asEnum();
-			/**
-			 * Maps the raw state into a {@link Status}.
-			 */
-			currentStatus = switch (rawState) {
-			case CHARGING, FINISHING -> Status.CHARGING;
-			case FAULTED -> Status.ERROR;
-			case PREPARING -> Status.READY_FOR_CHARGING;
-			case RESERVED -> Status.NOT_READY_FOR_CHARGING;
-			case AVAILABLE, SUSPENDEDEV, SUSPENDEDEVSE -> Status.CHARGING_REJECTED;
-			case OCCUPIED -> this.getActivePower().orElse(0) > 0 ? Status.CHARGING : Status.CHARGING_REJECTED;
-			case UNAVAILABLE -> Status.ERROR;
-			case UNDEFINED -> currentStatus;
-			};
-			this._setStatus(currentStatus);
+
+			// Maps the raw state into a {@link Status}.
+			this._setStatus(switch (rawState) {
+			case CHARGING, FINISHING //
+				-> Status.CHARGING;
+			case FAULTED //
+				-> Status.ERROR;
+			case PREPARING //
+				-> Status.READY_FOR_CHARGING;
+			case RESERVED //
+				-> Status.NOT_READY_FOR_CHARGING;
+			case AVAILABLE, SUSPENDEDEV, SUSPENDEDEVSE //
+				-> Status.CHARGING_REJECTED;
+			case OCCUPIED //
+				-> this.getActivePower().orElse(0) > 0 //
+						? Status.CHARGING //
+						: Status.CHARGING_REJECTED;
+			case UNAVAILABLE //
+				-> Status.ERROR;
+			case UNDEFINED //
+				-> Status.UNDEFINED;
+			});
 		});
 	}
 
@@ -389,7 +387,6 @@
 	}
 
 	protected static String parseSoftwareVersion(int registerValue) {
-
 		byte[] bytes = new byte[4];
 		bytes[0] = (byte) ((registerValue >> 24) & 0xFF);
 		bytes[1] = (byte) ((registerValue >> 16) & 0xFF);

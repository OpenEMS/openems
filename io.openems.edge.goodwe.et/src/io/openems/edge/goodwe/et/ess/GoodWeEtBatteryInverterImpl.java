--- conflicted
+++ resolved
@@ -489,7 +489,6 @@
 
 		/*
 		 * Calculate AC Energy
-<<<<<<< HEAD
 		 */
 		if (activePower == null) {
 			// Not available
@@ -506,25 +505,6 @@
 		}
 
 		/*
-		 * Calculate AC Energy values
-=======
->>>>>>> 176f70bf
-		 */
-		if (activePower == null) {
-			// Not available
-			this.calculateAcChargeEnergy.update(null);
-			this.calculateAcDischargeEnergy.update(null);
-		} else if (activePower > 0) {
-			// Discharge
-			this.calculateAcChargeEnergy.update(0);
-			this.calculateAcDischargeEnergy.update(activePower);
-		} else {
-			// Charge
-			this.calculateAcChargeEnergy.update(activePower * -1);
-			this.calculateAcDischargeEnergy.update(0);
-		}
-
-		/*
 		 * Update Allowed charge and Allowed discharge
 		 */
 		Integer soc = this.getSoc().get();

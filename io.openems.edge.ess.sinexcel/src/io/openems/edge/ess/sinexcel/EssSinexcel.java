package io.openems.edge.ess.sinexcel;

import java.time.LocalDateTime;
import java.util.Optional;

import org.osgi.service.cm.ConfigurationAdmin;
import org.osgi.service.component.ComponentContext;
import org.osgi.service.component.annotations.Activate;
import org.osgi.service.component.annotations.Component;
import org.osgi.service.component.annotations.ConfigurationPolicy;
import org.osgi.service.component.annotations.Deactivate;
import org.osgi.service.component.annotations.Reference;
import org.osgi.service.component.annotations.ReferenceCardinality;
import org.osgi.service.component.annotations.ReferencePolicy;
import org.osgi.service.component.annotations.ReferencePolicyOption;
import org.osgi.service.event.Event;
import org.osgi.service.event.EventConstants;
import org.osgi.service.event.EventHandler;
import org.osgi.service.metatype.annotations.Designate;
import org.slf4j.Logger;
import org.slf4j.LoggerFactory;

import io.openems.common.channel.AccessMode;
import io.openems.common.exceptions.OpenemsError.OpenemsNamedException;
import io.openems.edge.battery.api.Battery;
import io.openems.edge.bridge.modbus.api.AbstractOpenemsModbusComponent;
import io.openems.edge.bridge.modbus.api.BridgeModbus;
import io.openems.edge.bridge.modbus.api.ElementToChannelConverter;
import io.openems.edge.bridge.modbus.api.ModbusProtocol;
import io.openems.edge.bridge.modbus.api.element.BitsWordElement;
import io.openems.edge.bridge.modbus.api.element.DummyRegisterElement;
import io.openems.edge.bridge.modbus.api.element.SignedWordElement;
import io.openems.edge.bridge.modbus.api.element.StringWordElement;
import io.openems.edge.bridge.modbus.api.element.UnsignedDoublewordElement;
import io.openems.edge.bridge.modbus.api.element.UnsignedWordElement;
import io.openems.edge.bridge.modbus.api.task.FC3ReadRegistersTask;
import io.openems.edge.bridge.modbus.api.task.FC6WriteRegisterTask;
import io.openems.edge.bridge.modbus.api.task.FC16WriteRegistersTask;
import io.openems.edge.common.channel.EnumWriteChannel;
import io.openems.edge.common.channel.IntegerWriteChannel;
import io.openems.edge.common.channel.StateChannel;
import io.openems.edge.common.component.ComponentManager;
import io.openems.edge.common.component.OpenemsComponent;
import io.openems.edge.common.event.EdgeEventConstants;
<<<<<<< HEAD
import io.openems.edge.common.startstop.StartStop;
=======
import io.openems.edge.common.modbusslave.ModbusSlave;
import io.openems.edge.common.modbusslave.ModbusSlaveTable;
>>>>>>> 33d75897
import io.openems.edge.common.taskmanager.Priority;
import io.openems.edge.ess.api.ManagedSymmetricEss;
import io.openems.edge.ess.api.SymmetricEss;

import io.openems.edge.ess.power.api.Constraint;
import io.openems.edge.ess.power.api.Phase;
import io.openems.edge.ess.power.api.Power;
import io.openems.edge.ess.power.api.Pwr;
import io.openems.edge.ess.power.api.Relationship;

@Designate(ocd = Config.class, factory = true)
@Component(//
		name = "Ess.Sinexcel", //
		immediate = true, //
		configurationPolicy = ConfigurationPolicy.REQUIRE, //
		property = { EventConstants.EVENT_TOPIC + "=" + EdgeEventConstants.TOPIC_CYCLE_AFTER_PROCESS_IMAGE, //
				EventConstants.EVENT_TOPIC + "=" + EdgeEventConstants.TOPIC_CYCLE_BEFORE_PROCESS_IMAGE }) //
public class EssSinexcel extends AbstractOpenemsModbusComponent
		implements SymmetricEss, ManagedSymmetricEss, EventHandler, OpenemsComponent, ModbusSlave {

	private final Logger log = LoggerFactory.getLogger(EssSinexcel.class);

	public static final int MAX_APPARENT_POWER = 30_000;
	public static final int DEFAULT_UNIT_ID = 1;

	public int maxApparentPower;
	private InverterState inverterState;
	private Battery battery;
	public LocalDateTime timeForSystemInitialization = null;

	protected int SLOW_CHARGE_VOLTAGE = 4370; // for new batteries - 3940
	protected int FLOAT_CHARGE_VOLTAGE = 4370; // for new batteries - 3940

	private int a = 0;
	private int counterOn = 0;
	private int counterOff = 0;

	// State-Machines
	private final StateMachine stateMachine;

	@Reference
	protected ComponentManager componentManager;

	protected Config config;

	@Reference
	protected ConfigurationAdmin cm;

	@Reference
	private Power power;

	@Reference(policy = ReferencePolicy.STATIC, policyOption = ReferencePolicyOption.GREEDY, cardinality = ReferenceCardinality.MANDATORY)
	protected void setModbus(BridgeModbus modbus) {
		super.setModbus(modbus);
	}

	@Reference(policy = ReferencePolicy.STATIC, policyOption = ReferencePolicyOption.GREEDY, cardinality = ReferenceCardinality.MANDATORY)
	protected void setBattery(Battery battery) {
		this.battery = battery;
	}

	@Activate
	void activate(ComponentContext context, Config config) throws OpenemsNamedException {
		super.activate(context, config.id(), config.alias(), config.enabled(), DEFAULT_UNIT_ID, this.cm, "Modbus",
				config.modbus_id());
		this.config = config;
		this.inverterState = config.InverterState();

		// initialize the connection to the battery
		this.initializeBattery(config.battery_id());

		this.SLOW_CHARGE_VOLTAGE = config.toppingCharge();
		this.FLOAT_CHARGE_VOLTAGE = config.toppingCharge();

		// this.getNoOfCells();
		this.resetDcAcEnergy();
		this.inverterOn();
	}

	@Deactivate
	protected void deactivate() {
		super.deactivate();
	}

	public EssSinexcel() throws OpenemsNamedException {
		super(//
				OpenemsComponent.ChannelId.values(), //
				SymmetricEss.ChannelId.values(), //
				ManagedSymmetricEss.ChannelId.values(), //
				SinexcelChannelId.values() //
		);
		this.channel(SymmetricEss.ChannelId.MAX_APPARENT_POWER).setNextValue(EssSinexcel.MAX_APPARENT_POWER);
		this.stateMachine = new StateMachine(this);
	}

//	private void getNoOfCells() throws OpenemsNamedException {
//		Battery bms = this.componentManager.getComponent(this.config.battery_id());
//		this.numberOfSlaves = (int) bms.getComponentContext().getProperties().get("numberOfSlaves");
//	}

	/**
	 * Initializes the connection to the Battery.
	 * 
	 * @param servicePid this components' Service-PID
	 * @param batteryId  the Component-ID of the Battery component
	 */
	private void initializeBattery(String batteryId) {
		if (OpenemsComponent.updateReferenceFilter(this.cm, this.servicePid(), "Battery", batteryId)) {
			return;
		}

		this.battery.getSocChannel().onChange((oldValue, newValue) -> {
			this.getSoc().setNextValue(newValue.get()); // FIXME why?
			this.channel(SinexcelChannelId.BAT_SOC).setNextValue(newValue.get());
			this.channel(SymmetricEss.ChannelId.SOC).setNextValue(newValue.get());
		});

		this.battery.getVoltageChannel().onChange((oldValue, newValue) -> {
			this.channel(SinexcelChannelId.BAT_VOLTAGE).setNextValue(newValue.get());
		});

		this.battery.getMinCellVoltageChannel().onChange((oldValue, newValue) -> {
			this.channel(SymmetricEss.ChannelId.MIN_CELL_VOLTAGE).setNextValue(newValue.get());
		});
	}

	/**
	 * Sets the Battery Ranges. Executed on TOPIC_CYCLE_AFTER_PROCESS_IMAGE.
	 * 
	 * @throws OpenemsNamedException
	 */
	private void setBatteryRanges() throws OpenemsNamedException {
		if (battery == null) {
			return;
		}

		int disMaxA = battery.getDischargeMaxCurrent().orElse(0);
		int chaMaxA = battery.getChargeMaxCurrent().orElse(0);
		int disMinV = battery.getDischargeMinVoltage().orElse(0);
		int chaMaxV = battery.getChargeMaxVoltage().orElse(0);

		// Sinexcel range for Max charge/discharge current is 0A to 90A,
		if (chaMaxA > 90) {
			{
				IntegerWriteChannel setChaMaxA = this.channel(SinexcelChannelId.CHARGE_MAX_A);
				setChaMaxA.setNextWriteValue(900);
			}
		} else {
			{
				IntegerWriteChannel setChaMaxA = this.channel(SinexcelChannelId.CHARGE_MAX_A);
				setChaMaxA.setNextWriteValue(chaMaxA * 10);
			}
		}

		if (disMaxA > 90) {
			{
				IntegerWriteChannel setDisMaxA = this.channel(SinexcelChannelId.DISCHARGE_MAX_A);
				setDisMaxA.setNextWriteValue(900);
			}
		} else {
			{
				IntegerWriteChannel setDisMaxA = this.channel(SinexcelChannelId.DISCHARGE_MAX_A);
				setDisMaxA.setNextWriteValue(disMaxA * 10);
			}
		}
		{
			IntegerWriteChannel setDisMinV = this.channel(SinexcelChannelId.DISCHARGE_MIN_V);
			setDisMinV.setNextWriteValue(disMinV * 10);
		}
		{
			IntegerWriteChannel setChaMaxV = this.channel(SinexcelChannelId.CHARGE_MAX_V);
			setChaMaxV.setNextWriteValue(chaMaxV * 10);
		}
		final double EFFICIENCY_FACTOR = 0.9;
		this.getAllowedCharge().setNextValue(chaMaxA * chaMaxV * -1 * EFFICIENCY_FACTOR);
		this.getAllowedDischarge().setNextValue(disMaxA * disMinV * EFFICIENCY_FACTOR);
	}

	/**
	 * Starts the inverter.
	 * 
	 * @throws OpenemsNamedException on error
	 */
	public void inverterOn() throws OpenemsNamedException {
		EnumWriteChannel setdataModOnCmd = this.channel(SinexcelChannelId.MOD_ON_CMD);
		setdataModOnCmd.setNextWriteValue(FalseTrue.TRUE); // true = START
	}

	/**
	 * Stops the inverter.
	 * 
	 * @throws OpenemsNamedException on error
	 */
	public void inverterOff() throws OpenemsNamedException {
		EnumWriteChannel setdataModOffCmd = this.channel(SinexcelChannelId.MOD_OFF_CMD);
		setdataModOffCmd.setNextWriteValue(FalseTrue.TRUE); // true = STOP
	}

	/**
	 * Resets DC/AC energy values to zero.
	 * 
	 * @throws OpenemsNamedException on error
	 */
	public void resetDcAcEnergy() throws OpenemsNamedException {
		IntegerWriteChannel chargeEnergy = this.channel(SinexcelChannelId.SET_ANALOG_CHARGE_ENERGY);
		chargeEnergy.setNextWriteValue(0);
		IntegerWriteChannel dischargeEnergy = this.channel(SinexcelChannelId.SET_ANALOG_DISCHARGE_ENERGY);
		dischargeEnergy.setNextWriteValue(0);
		IntegerWriteChannel chargeDcEnergy = this.channel(SinexcelChannelId.SET_ANALOG_DC_CHARGE_ENERGY);
		chargeDcEnergy.setNextWriteValue(0);
		IntegerWriteChannel dischargeDcEnergy = this.channel(SinexcelChannelId.SET_ANALOG_DC_DISCHARGE_ENERGY);
		dischargeDcEnergy.setNextWriteValue(0);
	}

	/**
	 * Executes a Soft-Start. Sets the internal DC relay. Once this register is set
	 * to 1, the PCS will start the soft-start procedure, otherwise, the PCS will do
	 * nothing on the DC input Every time the PCS is powered off, this register will
	 * be cleared to 0. In some particular cases, the BMS wants to re-softstart, the
	 * EMS should actively clear this register to 0, after BMS soft-started, set it
	 * to 1 again.
	 *
	 * @throws OpenemsNamedException on error
	 */
	public void softStart(boolean switchOn) throws OpenemsNamedException {
		this.logInfo(this.log, "[In boolean soft start method]");
		IntegerWriteChannel setDcRelay = this.channel(SinexcelChannelId.SET_INTERN_DC_RELAY);
		if (switchOn) {
			setDcRelay.setNextWriteValue(1);
		} else {
			setDcRelay.setNextWriteValue(0);
		}
	}

	/**
	 * At first the PCS needs a stop command, then is required to remove the AC
	 * connection, after that the Grid OFF command.
	 * 
	 * @throws OpenemsNamedException on error
	 */
	public void islandOn() throws OpenemsNamedException {
		IntegerWriteChannel setAntiIslanding = this.channel(SinexcelChannelId.SET_ANTI_ISLANDING);
		setAntiIslanding.setNextWriteValue(0); // Disabled
		IntegerWriteChannel setdataGridOffCmd = this.channel(SinexcelChannelId.OFF_GRID_CMD);
		setdataGridOffCmd.setNextWriteValue(1); // Stop
	}

	/**
	 * At first the PCS needs a stop command, then is required to plug in the AC
	 * connection, after that the Grid ON command.
	 * 
	 * @throws OpenemsNamedException on error
	 */
	public void islandingOff() throws OpenemsNamedException {
		IntegerWriteChannel setAntiIslanding = this.channel(SinexcelChannelId.SET_ANTI_ISLANDING);
		setAntiIslanding.setNextWriteValue(1); // Enabled
		IntegerWriteChannel setdataGridOnCmd = this.channel(SinexcelChannelId.OFF_GRID_CMD);
		setdataGridOnCmd.setNextWriteValue(1); // Start
	}

	public void doHandlingSlowFloatVoltage() throws OpenemsNamedException {
		// System.out.println("Upper voltage : " +
		// this.channel(SinexcelChannelId.UPPER_VOLTAGE_LIMIT).value().asStringWithoutUnit());
		IntegerWriteChannel setSlowChargeVoltage = this.channel(SinexcelChannelId.SET_SLOW_CHARGE_VOLTAGE);
		setSlowChargeVoltage.setNextWriteValue(this.SLOW_CHARGE_VOLTAGE);
		IntegerWriteChannel setFloatChargeVoltage = this.channel(SinexcelChannelId.SET_FLOAT_CHARGE_VOLTAGE);
		setFloatChargeVoltage.setNextWriteValue(this.FLOAT_CHARGE_VOLTAGE);
	}

	public boolean faultIslanding() {
		StateChannel i = this.channel(SinexcelChannelId.STATE_4);
		Optional<Boolean> islanding = i.getNextValue().asOptional();
		return islanding.isPresent() && islanding.get();
	}

	public boolean stateOnOff() {
		StateChannel v = this.channel(SinexcelChannelId.STATE_18);
		Optional<Boolean> stateOff = v.getNextValue().asOptional();
		return stateOff.isPresent() && stateOff.get();
	}

//	/**
//	 * Is Grid Shutdown?.
//	 * 
//	 * @return true if grid is shut down
//	 */
//	public boolean faultIslanding() {
//		StateChannel channel = this.channel(SinexcelChannelId.STATE_4);
//		Optional<Boolean> islanding = channel.getNextValue().asOptional();
//		return islanding.isPresent() && islanding.get();
//	}
//
//	/**
//	 * Is inverter state ON?.
//	 * 
//	 * @return true if inverter is in ON-State
//	 */
//	public boolean isStateOn() {
//		StateChannel channel = this.channel(SinexcelChannelId.STATE_18);
//		Optional<Boolean> stateOff = channel.getNextValue().asOptional();
//		return stateOff.isPresent() && stateOff.get();
//	}

	// SF: was commented before
//	public boolean stateOn() {
//		StateChannel v = this.channel(SinexcelChannelId.Sinexcel_STATE_9);
//		Optional<Boolean> stateOff = v.getNextValue().asOptional(); 
//		return stateOff.isPresent() && stateOff.get();
//	}

//------------------------------------------------------------------------------------------------------------------	

	protected ModbusProtocol defineModbusProtocol() {
		return new ModbusProtocol(this, //

				new FC6WriteRegisterTask(0x028A, //
						m(SinexcelChannelId.MOD_ON_CMD, new UnsignedWordElement(0x028A))),
				new FC6WriteRegisterTask(0x028B, //
						m(SinexcelChannelId.MOD_OFF_CMD, new UnsignedWordElement(0x028B))),
				new FC6WriteRegisterTask(0x028C, //
						m(SinexcelChannelId.CLEAR_FAILURE_CMD, new UnsignedWordElement(0x028C))),
				new FC6WriteRegisterTask(0x028D, //
						m(SinexcelChannelId.ON_GRID_CMD, new UnsignedWordElement(0x028D))),
				new FC6WriteRegisterTask(0x028E, //
						m(SinexcelChannelId.OFF_GRID_CMD, new UnsignedWordElement(0x028E))),

				new FC6WriteRegisterTask(0x0290, // FIXME: not documented!
						m(SinexcelChannelId.SET_INTERN_DC_RELAY, new UnsignedWordElement(0x0290))),

				new FC6WriteRegisterTask(0x0087, //
						m(SinexcelChannelId.SET_ACTIVE_POWER, new SignedWordElement(0x0087))), // in 100 W
				new FC6WriteRegisterTask(0x0088,
						m(SinexcelChannelId.SET_REACTIVE_POWER, new SignedWordElement(0x0088))), // in 100 var
// --
				new FC6WriteRegisterTask(0x032B, //
						m(SinexcelChannelId.CHARGE_MAX_A, new UnsignedWordElement(0x032B))), //
				new FC6WriteRegisterTask(0x032C, //
						m(SinexcelChannelId.DISCHARGE_MAX_A, new UnsignedWordElement(0x032C))), //

				new FC6WriteRegisterTask(0x0329,
						m(SinexcelChannelId.SET_SLOW_CHARGE_VOLTAGE, new UnsignedWordElement(0x0329))),
				new FC6WriteRegisterTask(0x0328,
						m(SinexcelChannelId.SET_FLOAT_CHARGE_VOLTAGE, new UnsignedWordElement(0x0328))),

				new FC6WriteRegisterTask(0x032E, m(SinexcelChannelId.CHARGE_MAX_V, new UnsignedWordElement(0x032E))),
				new FC6WriteRegisterTask(0x032D, m(SinexcelChannelId.DISCHARGE_MIN_V, new UnsignedWordElement(0x032D))),

				new FC16WriteRegistersTask(0x007E,
						m(SinexcelChannelId.SET_ANALOG_CHARGE_ENERGY, new UnsignedDoublewordElement(0x007E))),
				// new FC6WriteRegisterTask(0x007F,
				// m(SinexcelChannelId.SET_ANALOG_CHARGE_ENERGY, new
				// UnsignedWordElement(0x007F))),

				new FC16WriteRegistersTask(0x0080,
						m(SinexcelChannelId.SET_ANALOG_DISCHARGE_ENERGY, new UnsignedDoublewordElement(0x0080))),
				// new FC6WriteRegisterTask(0x0081,
				// m(SinexcelChannelId.SET_ANALOG_DISCHARGE_ENERGY, new
				// UnsignedWordElement(0x0081))),

				new FC16WriteRegistersTask(0x0090,
						m(SinexcelChannelId.SET_ANALOG_DC_CHARGE_ENERGY, new UnsignedDoublewordElement(0x0090))),
				// new FC6WriteRegisterTask(0x0091,
				// m(SinexcelChannelId.SET_ANALOG_DC_CHARGE_ENERGY, new
				// UnsignedWordElement(0x0091))),

				new FC16WriteRegistersTask(0x0092,
						m(SinexcelChannelId.SET_ANALOG_DC_DISCHARGE_ENERGY, new UnsignedDoublewordElement(0x0092))),
				// new FC6WriteRegisterTask(0x0093,
				// m(SinexcelChannelId.SET_ANALOG_DC_DISCHARGE_ENERGY, new
				// UnsignedWordElement(0x0093))),

//----------------------------------------------------------READ------------------------------------------------------
				new FC3ReadRegistersTask(0x0065, Priority.HIGH, //
						m(SinexcelChannelId.INVOUTVOLT_L1, new UnsignedWordElement(0x0065),
								ElementToChannelConverter.SCALE_FACTOR_MINUS_1),
						m(SinexcelChannelId.INVOUTVOLT_L2, new UnsignedWordElement(0x0066),
								ElementToChannelConverter.SCALE_FACTOR_MINUS_1),
						m(SinexcelChannelId.INVOUTVOLT_L3, new UnsignedWordElement(0x0067),
								ElementToChannelConverter.SCALE_FACTOR_MINUS_1),
						m(SinexcelChannelId.INVOUTCURRENT_L1, new UnsignedWordElement(0x0068),
								ElementToChannelConverter.SCALE_FACTOR_MINUS_1),
						m(SinexcelChannelId.INVOUTCURRENT_L2, new UnsignedWordElement(0x0069),
								ElementToChannelConverter.SCALE_FACTOR_MINUS_1),
						m(SinexcelChannelId.INVOUTCURRENT_L3, new UnsignedWordElement(0x006A),
								ElementToChannelConverter.SCALE_FACTOR_MINUS_1)),

				new FC3ReadRegistersTask(0x007E, Priority.HIGH,
						m(SinexcelChannelId.ANALOG_CHARGE_ENERGY, new UnsignedDoublewordElement(0x007E)), // 1
						m(SinexcelChannelId.ANALOG_DISCHARGE_ENERGY, new UnsignedDoublewordElement(0x0080)), // 1
						new DummyRegisterElement(0x0082, 0x0083),
						m(SinexcelChannelId.TEMPERATURE, new SignedWordElement(0x0084)),
						new DummyRegisterElement(0x0085, 0x008C), //
						m(SinexcelChannelId.DC_POWER, new SignedWordElement(0x008D),
								ElementToChannelConverter.SCALE_FACTOR_1),
						new DummyRegisterElement(0x008E, 0x008F), //
						m(SinexcelChannelId.ANALOG_DC_CHARGE_ENERGY, new UnsignedDoublewordElement(0x0090)), // 1
						m(SinexcelChannelId.ANALOG_DC_DISCHARGE_ENERGY, new UnsignedDoublewordElement(0x0092))), // 1

				new FC3ReadRegistersTask(0x0248, Priority.HIGH, //
						m(SymmetricEss.ChannelId.ACTIVE_POWER, new SignedWordElement(0x0248), //
								ElementToChannelConverter.SCALE_FACTOR_1),
						new DummyRegisterElement(0x0249),
						m(SinexcelChannelId.FREQUENCY, new SignedWordElement(0x024A),
								ElementToChannelConverter.SCALE_FACTOR_MINUS_2),
						new DummyRegisterElement(0x024B, 0x0254), //
						m(SinexcelChannelId.DC_CURRENT, new SignedWordElement(0x0255),
								ElementToChannelConverter.SCALE_FACTOR_MINUS_1),
						new DummyRegisterElement(0x0256), //
						m(SinexcelChannelId.DC_VOLTAGE, new UnsignedWordElement(0x0257),
								ElementToChannelConverter.SCALE_FACTOR_MINUS_1)),

				new FC3ReadRegistersTask(0x024E, Priority.HIGH, //
						m(SymmetricEss.ChannelId.REACTIVE_POWER, new SignedWordElement(0x024E))), //

				new FC3ReadRegistersTask(0x0260, Priority.HIGH, //
						m(SinexcelChannelId.SINEXCEL_STATE, new UnsignedWordElement(0x0260))), //

				new FC3ReadRegistersTask(0x0001, Priority.ONCE, //
						m(SinexcelChannelId.MODEL, new StringWordElement(0x0001, 16)), //
						m(SinexcelChannelId.SERIAL, new StringWordElement(0x0011, 8))), //

//				new FC3ReadRegistersTask(0x0074, Priority.LOW,
//						m(EssSinexcel.SinexcelChannelId.Analog_ApparentPower_L1, new SignedWordElement(0x0074),	// L1 // kVA // 100
//								ElementToChannelConverter.SCALE_FACTOR_MINUS_2), 
//						m(EssSinexcel.SinexcelChannelId.Analog_ApparentPower_L2, new SignedWordElement(0x0075), // L2 // kVA // 100
//								ElementToChannelConverter.SCALE_FACTOR_MINUS_2),
//						m(EssSinexcel.SinexcelChannelId.Analog_ApparentPower_L3, new SignedWordElement(0x0076), // L3 // kVA // 100
//								ElementToChannelConverter.SCALE_FACTOR_MINUS_2)),

				new FC3ReadRegistersTask(0x0220, Priority.ONCE,
//						m(EssSinexcel.SinexcelChannelId.Manufacturer, new StringWordElement(0x01F8, 16)), // String // Line109
//						m(EssSinexcel.SinexcelChannelId.Model_2, new StringWordElement(0x0208, 16)), // String (32Char) // line110
						m(SinexcelChannelId.VERSION, new StringWordElement(0x0220, 8))), // String (16Char) //
//						m(EssSinexcel.SinexcelChannelId.Serial_Number, new StringWordElement(0x0228, 16))), // String (32Char)// Line113

				new FC3ReadRegistersTask(0x032D, Priority.LOW,
						m(SinexcelChannelId.LOWER_VOLTAGE_LIMIT, new UnsignedWordElement(0x032D), // uint 16 //
								ElementToChannelConverter.SCALE_FACTOR_MINUS_1),
						m(SinexcelChannelId.UPPER_VOLTAGE_LIMIT, new UnsignedWordElement(0x032E), // uint16 //
								ElementToChannelConverter.SCALE_FACTOR_MINUS_1)),

//				new FC3ReadRegistersTask(0x006B, Priority.LOW,
//						m(EssSinexcel.SinexcelChannelId.Analog_GridCurrent_Freq, new UnsignedWordElement(0x006B),
//								ElementToChannelConverter.SCALE_FACTOR_MINUS_1)), // 10
//				new FC3ReadRegistersTask(0x006E, Priority.LOW,
//						m(EssSinexcel.SinexcelChannelId.Analog_ActivePower_Rms_Value_L1, new SignedWordElement(0x006E),		// L1 // kW //100
//								ElementToChannelConverter.SCALE_FACTOR_MINUS_2)), 
//				new FC3ReadRegistersTask(0x006F, Priority.LOW,
//						m(EssSinexcel.SinexcelChannelId.Analog_ActivePower_Rms_Value_L2, new SignedWordElement(0x006F),		// L2 // kW // 100
//								ElementToChannelConverter.SCALE_FACTOR_MINUS_2)), 
//				new FC3ReadRegistersTask(0x0070, Priority.LOW,
//						m(EssSinexcel.SinexcelChannelId.Analog_ActivePower_Rms_Value_L3, new SignedWordElement(0x0070),		// L3 // kW // 100
//								ElementToChannelConverter.SCALE_FACTOR_MINUS_2)), 
//				new FC3ReadRegistersTask(0x0071, Priority.LOW,
//						m(EssSinexcel.SinexcelChannelId.Analog_ReactivePower_Rms_Value_L1, new SignedWordElement(0x0071), 	// L1 // kVAr // 100
//								ElementToChannelConverter.SCALE_FACTOR_MINUS_2)),
//				new FC3ReadRegistersTask(0x0072, Priority.LOW,
//						m(EssSinexcel.SinexcelChannelId.Analog_ReactivePower_Rms_Value_L2, new SignedWordElement(0x0072),	// L2 // kVAr // 100
//								ElementToChannelConverter.SCALE_FACTOR_MINUS_2)), 
//				new FC3ReadRegistersTask(0x0073, Priority.LOW,
//						m(EssSinexcel.SinexcelChannelId.Analog_ReactivePower_Rms_Value_L3, new SignedWordElement(0x0073),	 // L3 // kVAr // 100
//								ElementToChannelConverter.SCALE_FACTOR_MINUS_2)),
//				new FC3ReadRegistersTask(0x0077, Priority.LOW,
//						m(EssSinexcel.SinexcelChannelId.Analog_PF_RMS_Value_L1, new SignedWordElement(0x0077),	// 100
//								ElementToChannelConverter.SCALE_FACTOR_MINUS_2)), 
//				new FC3ReadRegistersTask(0x0078, Priority.LOW,
//						m(EssSinexcel.SinexcelChannelId.Analog_PF_RMS_Value_L2, new SignedWordElement(0x0078),	// 100
//								ElementToChannelConverter.SCALE_FACTOR_MINUS_2)), 
//				new FC3ReadRegistersTask(0x0079, Priority.LOW,
//						m(EssSinexcel.SinexcelChannelId.Analog_PF_RMS_Value_L3, new SignedWordElement(0x0079),	// 100
//								ElementToChannelConverter.SCALE_FACTOR_MINUS_2)), 
//				new FC3ReadRegistersTask(0x007A, Priority.LOW,
//						m(EssSinexcel.SinexcelChannelId.Analog_ActivePower_3Phase, new SignedWordElement(0x007A))), // 1
//				new FC3ReadRegistersTask(0x007B, Priority.LOW,
//						m(EssSinexcel.SinexcelChannelId.Analog_ReactivePower_3Phase, new SignedWordElement(0x007B))), // 1
//				new FC3ReadRegistersTask(0x007C, Priority.LOW,
//						m(EssSinexcel.SinexcelChannelId.Analog_ApparentPower_3Phase, new UnsignedWordElement(0x007C))), // 1
//				new FC3ReadRegistersTask(0x007D, Priority.LOW,
//						m(EssSinexcel.SinexcelChannelId.Analog_PowerFactor_3Phase, new SignedWordElement(0x007D))), // 1
//				new FC3ReadRegistersTask(0x0082, Priority.LOW,
//						m(EssSinexcel.SinexcelChannelId.Analog_REACTIVE_Energy, new UnsignedDoublewordElement(0x0082))), // 1
//				new FC3ReadRegistersTask(0x0082, Priority.LOW,
//						m(EssSinexcel.SinexcelChannelId.Analog_Reactive_Energy_2, new UnsignedDoublewordElement(0x0082))), // 1//Line61
//				new FC3ReadRegistersTask(0x0089, Priority.HIGH,
//						m(EssSinexcel.SinexcelChannelId.Target_OffGrid_Voltage, new UnsignedWordElement(0x0089))), // Range: -0,1 ... 0,1 (to rated Voltage)// 100
//				new FC3ReadRegistersTask(0x008A, Priority.HIGH,
//						m(EssSinexcel.SinexcelChannelId.Target_OffGrid_Frequency, new SignedWordElement(0x008A))), // Range: -2... 2Hz//100

//----------------------------------------------------------START and STOP--------------------------------------------------------------------				
//				new FC3ReadRegistersTask(0x023A, Priority.LOW, //
//						m(EssSinexcel.SinexcelChannelId.SUNSPEC_DID_0103, new UnsignedWordElement(0x023A))), //
//
//				new FC3ReadRegistersTask(0x028D, Priority.LOW,
//						m(EssSinexcel.SinexcelChannelId.GRID_ON_CMD, new UnsignedWordElement(0x028D))),
//				new FC3ReadRegistersTask(0x028E, Priority.LOW,
//						m(EssSinexcel.SinexcelChannelId.GRID_OFF_CMD, new UnsignedWordElement(0x028E))),
//				new FC3ReadRegistersTask(0x0316, Priority.LOW,
//						m(EssSinexcel.SinexcelChannelId.ANTI_ISLANDING, new UnsignedWordElement(0x0316))),

//----------------------------------------------------------------------------------------------------------

//				new FC3ReadRegistersTask(0x024C, Priority.LOW, //
//						m(EssSinexcel.SinexcelChannelId.AC_Apparent_Power, new SignedWordElement(0x024C))), // int16 // Line134// Magnification = 0

				// Magnification = 0

//-----------------------------------------EVENT Bitfield 32------------------------------------------------------------		
				new FC3ReadRegistersTask(0x0262, Priority.LOW, //
						m(new BitsWordElement(0x0262, this) //
								.bit(0, SinexcelChannelId.STATE_0) //
								.bit(1, SinexcelChannelId.STATE_1) //
								.bit(2, SinexcelChannelId.STATE_2) //
								.bit(3, SinexcelChannelId.STATE_3) //
								.bit(4, SinexcelChannelId.STATE_4) //
								.bit(5, SinexcelChannelId.STATE_5) //
								.bit(6, SinexcelChannelId.STATE_6) //
								.bit(7, SinexcelChannelId.STATE_7) //
								.bit(8, SinexcelChannelId.STATE_8) //
								.bit(9, SinexcelChannelId.STATE_9) //
								.bit(10, SinexcelChannelId.STATE_10) //
								.bit(11, SinexcelChannelId.STATE_11) //
								.bit(12, SinexcelChannelId.STATE_12) //
								.bit(13, SinexcelChannelId.STATE_13) //
								.bit(14, SinexcelChannelId.STATE_14) //
								.bit(15, SinexcelChannelId.STATE_15))),

				new FC3ReadRegistersTask(0x0260, Priority.LOW, //
						m(new BitsWordElement(0x0260, this) //
								.bit(1, SinexcelChannelId.SINEXCEL_STATE_1) //
								.bit(2, SinexcelChannelId.SINEXCEL_STATE_2) //
								.bit(3, SinexcelChannelId.SINEXCEL_STATE_3) //
								.bit(4, SinexcelChannelId.SINEXCEL_STATE_4) //
								.bit(5, SinexcelChannelId.SINEXCEL_STATE_5) //
								.bit(6, SinexcelChannelId.SINEXCEL_STATE_6) //
								.bit(7, SinexcelChannelId.SINEXCEL_STATE_7) //
								.bit(8, SinexcelChannelId.SINEXCEL_STATE_8) //
								.bit(9, SinexcelChannelId.SINEXCEL_STATE_9))),

				new FC3ReadRegistersTask(0x0020, Priority.LOW, //
						m(new BitsWordElement(0x0020, this) //
								.bit(0, SinexcelChannelId.STATE_16) //
								.bit(1, SinexcelChannelId.STATE_17) //
								.bit(2, SinexcelChannelId.STATE_18) //
								.bit(3, SinexcelChannelId.STATE_19) //
								.bit(4, SinexcelChannelId.STATE_20))),

				new FC3ReadRegistersTask(0x0024, Priority.LOW, //
						m(new BitsWordElement(0x0024, this) //
								.bit(0, SinexcelChannelId.STATE_21) //
								.bit(1, SinexcelChannelId.STATE_22) //
								.bit(2, SinexcelChannelId.STATE_23) //
								.bit(3, SinexcelChannelId.STATE_24) //
								.bit(4, SinexcelChannelId.STATE_25) //
								.bit(5, SinexcelChannelId.STATE_26) //
								.bit(6, SinexcelChannelId.STATE_27) //
								.bit(7, SinexcelChannelId.STATE_28) //
								.bit(8, SinexcelChannelId.STATE_29) //
								.bit(9, SinexcelChannelId.STATE_30) //
								.bit(10, SinexcelChannelId.STATE_31) //
								.bit(11, SinexcelChannelId.STATE_32) //
								.bit(12, SinexcelChannelId.STATE_33))),

				new FC3ReadRegistersTask(0x0025, Priority.LOW, //
						m(new BitsWordElement(0x0025, this) //
								.bit(0, SinexcelChannelId.STATE_34) //
								.bit(1, SinexcelChannelId.STATE_35) //
								.bit(2, SinexcelChannelId.STATE_36) //
								.bit(3, SinexcelChannelId.STATE_37) //
								.bit(4, SinexcelChannelId.STATE_38) //
								.bit(5, SinexcelChannelId.STATE_39) //
								.bit(6, SinexcelChannelId.STATE_40) //
								.bit(7, SinexcelChannelId.STATE_41) //
								.bit(8, SinexcelChannelId.STATE_42) //
								.bit(9, SinexcelChannelId.STATE_43) //
								.bit(10, SinexcelChannelId.STATE_44) //
								.bit(11, SinexcelChannelId.STATE_45) //
								.bit(13, SinexcelChannelId.STATE_47) //
								.bit(14, SinexcelChannelId.STATE_48) //
								.bit(15, SinexcelChannelId.STATE_49))),

				new FC3ReadRegistersTask(0x0026, Priority.LOW, //
						m(new BitsWordElement(0x0026, this) //
								.bit(0, SinexcelChannelId.STATE_50) //
								.bit(2, SinexcelChannelId.STATE_52) //
								.bit(3, SinexcelChannelId.STATE_53) //
								.bit(4, SinexcelChannelId.STATE_54))),

				new FC3ReadRegistersTask(0x0027, Priority.LOW, //
						m(new BitsWordElement(0x0027, this) //
								.bit(0, SinexcelChannelId.STATE_55) //
								.bit(1, SinexcelChannelId.STATE_56) //
								.bit(2, SinexcelChannelId.STATE_57) //
								.bit(3, SinexcelChannelId.STATE_58))),

				new FC3ReadRegistersTask(0x0028, Priority.LOW, //
						m(new BitsWordElement(0x0028, this) //
								.bit(0, SinexcelChannelId.STATE_59) //
								.bit(1, SinexcelChannelId.STATE_60) //
								.bit(2, SinexcelChannelId.STATE_61) //
								.bit(3, SinexcelChannelId.STATE_62) //
								.bit(4, SinexcelChannelId.STATE_63) //
								.bit(5, SinexcelChannelId.STATE_64))),

				new FC3ReadRegistersTask(0x002B, Priority.LOW, //
						m(new BitsWordElement(0x002B, this) //
								.bit(0, SinexcelChannelId.STATE_65) //
								.bit(1, SinexcelChannelId.STATE_66) //
								.bit(2, SinexcelChannelId.STATE_67) //
								.bit(3, SinexcelChannelId.STATE_68))),

				new FC3ReadRegistersTask(0x002C, Priority.LOW, //
						m(new BitsWordElement(0x002C, this) //
								.bit(0, SinexcelChannelId.STATE_69) //
								.bit(1, SinexcelChannelId.STATE_70) //
								.bit(2, SinexcelChannelId.STATE_71) //
								.bit(3, SinexcelChannelId.STATE_72) //
								.bit(4, SinexcelChannelId.STATE_73))),

				new FC3ReadRegistersTask(0x002F, Priority.LOW, //
						m(new BitsWordElement(0x002F, this) //
								.bit(0, SinexcelChannelId.STATE_74))));
	}

	@Override
	public String debugLog() {
		return "SoC:" + this.getSoc().value().asString() //
				+ "|L:" + this.getActivePower().value().asString() //
				+ "|Allowed:"
				+ this.channel(ManagedSymmetricEss.ChannelId.ALLOWED_CHARGE_POWER).value().asStringWithoutUnit() + ";"
				+ this.channel(ManagedSymmetricEss.ChannelId.ALLOWED_DISCHARGE_POWER).value().asString() //
				+ "|" + this.getGridMode().value().asOptionString();
	}

	@Override
	public Constraint[] getStaticConstraints() throws OpenemsNamedException {
		if (battery.getStartStop() != StartStop.START) {
			return new Constraint[] { //
					this.createPowerConstraint("Battery is not ready", Phase.ALL, Pwr.ACTIVE, Relationship.EQUALS, 0), //
					this.createPowerConstraint("Battery is not ready", Phase.ALL, Pwr.REACTIVE, Relationship.EQUALS, 0) //
			};
		} else {
			return Power.NO_CONSTRAINTS;
		}
	}

	@Override
	public void applyPower(int activePower, int reactivePower) throws OpenemsNamedException {
		switch (this.inverterState) {
		case ON:
			IntegerWriteChannel setActivePower = this.channel(SinexcelChannelId.SET_ACTIVE_POWER);
			setActivePower.setNextWriteValue(activePower / 100);

			IntegerWriteChannel setReactivePower = this.channel(SinexcelChannelId.SET_REACTIVE_POWER);
			setReactivePower.setNextWriteValue(reactivePower / 100);

			if (this.stateOnOff() == false) {
				a = 1;
			}

			if (this.stateOnOff() == true) {
				a = 0;
			}

			if (activePower == 0 && reactivePower == 0 && a == 0) {
				this.counterOff++;
				if (this.counterOff == 48) {
					this.inverterOff();
					this.counterOff = 0;
				}

			} else if ((activePower != 0 || reactivePower != 0) && a == 1) {
				this.counterOn++;
				if (this.counterOn == 48) {
					this.inverterOn();
					this.counterOn = 0;
				}
			}
			break;

		case OFF:
			if (this.stateOnOff() == true) {
				this.inverterOff();
			} else {
				return;
			}
			break;
		}
	}

	@Override
	public void handleEvent(Event event) {
		if (!this.isEnabled()) {
			return;
		}
//		boolean island = faultIslanding();
		switch (event.getTopic()) {
		case EdgeEventConstants.TOPIC_CYCLE_AFTER_PROCESS_IMAGE:
			try {
				this.setBatteryRanges();
				this.doHandlingSlowFloatVoltage();
				this.stateMachine.run();
			} catch (OpenemsNamedException e) {
				this.logError(this.log, "EventHandler failed: " + e.getMessage());
			}

//			if(island = true) {
//				islandingOn();
//			}
//			else if(island = false) {
//				islandingOff();
//			}

			break;
		}

	}

	@Override
	public Power getPower() {
		return this.power;
	}

	@Override
	public int getPowerPrecision() {
		return 100;
	}

	public IntegerWriteChannel getDischargeMinVoltageChannel() {
		return this.channel(SinexcelChannelId.DISCHARGE_MIN_V);
	}

	public IntegerWriteChannel getDischargeMaxAmpereChannel() {
		return this.channel(SinexcelChannelId.DISCHARGE_MAX_A);
	}

	public IntegerWriteChannel getChargeMaxVoltageChannel() {
		return this.channel(SinexcelChannelId.CHARGE_MAX_V);
	}

	public IntegerWriteChannel getChargeMaxAmpereChannel() {
		return this.channel(SinexcelChannelId.CHARGE_MAX_A);
	}

	public IntegerWriteChannel getEnLimitChannel() {
		return this.channel(SinexcelChannelId.EN_LIMIT);
	}

	public IntegerWriteChannel getBatterySocChannel() {
		return this.channel(SinexcelChannelId.BAT_SOC);
	}

	public IntegerWriteChannel getBatterySohChannel() {
		return this.channel(SinexcelChannelId.BAT_SOH);
	}

	public IntegerWriteChannel getBatteryTempChannel() {
		return this.channel(SinexcelChannelId.BAT_TEMP);
	}

	public IntegerWriteChannel getMinimalCellVoltage() {
		return this.channel(SinexcelChannelId.BAT_MIN_CELL_VOLTAGE);
	}

	public IntegerWriteChannel getVoltage() {
		return this.channel(SinexcelChannelId.BAT_VOLTAGE);
	}

	@Override
	public ModbusSlaveTable getModbusSlaveTable(AccessMode accessMode) {
		return new ModbusSlaveTable( //
				OpenemsComponent.getModbusSlaveNatureTable(accessMode), //
				SymmetricEss.getModbusSlaveNatureTable(accessMode), //
				ManagedSymmetricEss.getModbusSlaveNatureTable(accessMode) //
		);
	}
}<|MERGE_RESOLUTION|>--- conflicted
+++ resolved
@@ -42,12 +42,9 @@
 import io.openems.edge.common.component.ComponentManager;
 import io.openems.edge.common.component.OpenemsComponent;
 import io.openems.edge.common.event.EdgeEventConstants;
-<<<<<<< HEAD
-import io.openems.edge.common.startstop.StartStop;
-=======
 import io.openems.edge.common.modbusslave.ModbusSlave;
 import io.openems.edge.common.modbusslave.ModbusSlaveTable;
->>>>>>> 33d75897
+import io.openems.edge.common.startstop.StartStop;
 import io.openems.edge.common.taskmanager.Priority;
 import io.openems.edge.ess.api.ManagedSymmetricEss;
 import io.openems.edge.ess.api.SymmetricEss;
@@ -63,8 +60,8 @@
 		name = "Ess.Sinexcel", //
 		immediate = true, //
 		configurationPolicy = ConfigurationPolicy.REQUIRE, //
-		property = { EventConstants.EVENT_TOPIC + "=" + EdgeEventConstants.TOPIC_CYCLE_AFTER_PROCESS_IMAGE, //
-				EventConstants.EVENT_TOPIC + "=" + EdgeEventConstants.TOPIC_CYCLE_BEFORE_PROCESS_IMAGE }) //
+		property = {EventConstants.EVENT_TOPIC + "=" + EdgeEventConstants.TOPIC_CYCLE_AFTER_PROCESS_IMAGE , //
+		EventConstants.EVENT_TOPIC + "=" + EdgeEventConstants.TOPIC_CYCLE_BEFORE_PROCESS_IMAGE}) //
 public class EssSinexcel extends AbstractOpenemsModbusComponent
 		implements SymmetricEss, ManagedSymmetricEss, EventHandler, OpenemsComponent, ModbusSlave {
 
@@ -79,7 +76,7 @@
 	public LocalDateTime timeForSystemInitialization = null;
 
 	protected int SLOW_CHARGE_VOLTAGE = 4370; // for new batteries - 3940
-	protected int FLOAT_CHARGE_VOLTAGE = 4370; // for new batteries - 3940
+	protected int FLOAT_CHARGE_VOLTAGE = 4370; // for new batteries - 3940 
 
 	private int a = 0;
 	private int counterOn = 0;
@@ -117,8 +114,8 @@
 		this.inverterState = config.InverterState();
 
 		// initialize the connection to the battery
-		this.initializeBattery(config.battery_id());
-
+		this.initializeBattery(config.battery_id());		
+		
 		this.SLOW_CHARGE_VOLTAGE = config.toppingCharge();
 		this.FLOAT_CHARGE_VOLTAGE = config.toppingCharge();
 
@@ -160,15 +157,15 @@
 		}
 
 		this.battery.getSocChannel().onChange((oldValue, newValue) -> {
-			this.getSoc().setNextValue(newValue.get()); // FIXME why?
+			this.getSoc().setNextValue(newValue.get());
 			this.channel(SinexcelChannelId.BAT_SOC).setNextValue(newValue.get());
-			this.channel(SymmetricEss.ChannelId.SOC).setNextValue(newValue.get());
+			this.channel(SymmetricEss.ChannelId.SOC).setNextValue(newValue.get()); // FIXME Why?
 		});
 
 		this.battery.getVoltageChannel().onChange((oldValue, newValue) -> {
 			this.channel(SinexcelChannelId.BAT_VOLTAGE).setNextValue(newValue.get());
 		});
-
+		
 		this.battery.getMinCellVoltageChannel().onChange((oldValue, newValue) -> {
 			this.channel(SymmetricEss.ChannelId.MIN_CELL_VOLTAGE).setNextValue(newValue.get());
 		});
@@ -308,9 +305,8 @@
 		setdataGridOnCmd.setNextWriteValue(1); // Start
 	}
 
-	public void doHandlingSlowFloatVoltage() throws OpenemsNamedException {
-		// System.out.println("Upper voltage : " +
-		// this.channel(SinexcelChannelId.UPPER_VOLTAGE_LIMIT).value().asStringWithoutUnit());
+	public void doHandlingSlowFloatVoltage() throws OpenemsNamedException {		
+		//System.out.println("Upper voltage : " + this.channel(SinexcelChannelId.UPPER_VOLTAGE_LIMIT).value().asStringWithoutUnit());
 		IntegerWriteChannel setSlowChargeVoltage = this.channel(SinexcelChannelId.SET_SLOW_CHARGE_VOLTAGE);
 		setSlowChargeVoltage.setNextWriteValue(this.SLOW_CHARGE_VOLTAGE);
 		IntegerWriteChannel setFloatChargeVoltage = this.channel(SinexcelChannelId.SET_FLOAT_CHARGE_VOLTAGE);
@@ -753,6 +749,7 @@
 				this.logError(this.log, "EventHandler failed: " + e.getMessage());
 			}
 
+
 //			if(island = true) {
 //				islandingOn();
 //			}

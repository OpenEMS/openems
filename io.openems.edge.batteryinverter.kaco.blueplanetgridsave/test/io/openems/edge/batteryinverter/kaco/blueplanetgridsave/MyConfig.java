--- conflicted
+++ resolved
@@ -63,11 +63,7 @@
 
 	@Override
 	public String Modbus_target() {
-<<<<<<< HEAD
-		return "(&(enabled=true)(!(service.pid=" + this.id() + "))(|(id=" + this.modbus_id() + ")))";
-=======
 		return ConfigUtils.generateReferenceTargetFilter(this.id(), this.modbus_id());
->>>>>>> 8fb0a61a
 	}
 
 }
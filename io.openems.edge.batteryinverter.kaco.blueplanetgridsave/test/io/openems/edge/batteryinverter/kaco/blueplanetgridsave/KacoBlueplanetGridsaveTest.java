--- conflicted
+++ resolved
@@ -95,19 +95,14 @@
 		test.activate(MyConfig.create() //
 				.setId(BATTERY_INVERTER_ID) //
 				.setStartStopConfig(StartStopConfig.START) //
-<<<<<<< HEAD
-				.setModbusId(MODBUS_ID).build()); //
+				.setModbusId(MODBUS_ID) //
+				.setActivateWatchdog(false) //
+				.build()); //
 	}
 
 	@Test
 	public void testStart() throws Exception {
 		test //
-=======
-				.setModbusId(MODBUS_ID) //
-				.setActivateWatchdog(false) //
-				.build()) //
-
->>>>>>> 5d3fa270
 				.next(new TestCase() //
 						.input(CURRENT_STATE, S64201CurrentState.STANDBY) //
 						.input(MAX_APPARENT_POWER, 50_000) //

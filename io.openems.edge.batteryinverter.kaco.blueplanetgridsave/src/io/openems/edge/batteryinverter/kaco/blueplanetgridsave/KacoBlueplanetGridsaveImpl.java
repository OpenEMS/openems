package io.openems.edge.batteryinverter.kaco.blueplanetgridsave;

import java.time.Duration;
import java.time.Instant;
import java.util.Map;
import java.util.Optional;
import java.util.concurrent.atomic.AtomicReference;
import java.util.function.Consumer;

import org.osgi.service.cm.ConfigurationAdmin;
import org.osgi.service.component.ComponentContext;
import org.osgi.service.component.annotations.Activate;
import org.osgi.service.component.annotations.Component;
import org.osgi.service.component.annotations.ConfigurationPolicy;
import org.osgi.service.component.annotations.Deactivate;
import org.osgi.service.component.annotations.Reference;
import org.osgi.service.component.annotations.ReferenceCardinality;
import org.osgi.service.component.annotations.ReferencePolicy;
import org.osgi.service.component.annotations.ReferencePolicyOption;
import org.osgi.service.metatype.annotations.Designate;
import org.slf4j.Logger;
import org.slf4j.LoggerFactory;

import com.google.common.base.Objects;
import com.google.common.collect.ImmutableMap;

import io.openems.common.exceptions.OpenemsError.OpenemsNamedException;
import io.openems.common.exceptions.OpenemsException;
import io.openems.edge.battery.api.Battery;
import io.openems.edge.batteryinverter.api.BatteryInverterConstraint;
import io.openems.edge.batteryinverter.api.ManagedSymmetricBatteryInverter;
import io.openems.edge.batteryinverter.api.SymmetricBatteryInverter;
import io.openems.edge.batteryinverter.kaco.blueplanetgridsave.KacoSunSpecModel.S64201.S64201CurrentState;
import io.openems.edge.batteryinverter.kaco.blueplanetgridsave.KacoSunSpecModel.S64202.S64202EnLimit;
import io.openems.edge.batteryinverter.kaco.blueplanetgridsave.statemachine.Context;
import io.openems.edge.batteryinverter.kaco.blueplanetgridsave.statemachine.StateMachine;
import io.openems.edge.batteryinverter.kaco.blueplanetgridsave.statemachine.StateMachine.State;
import io.openems.edge.batteryinverter.sunspec.AbstractSunSpecBatteryInverter;
import io.openems.edge.bridge.modbus.api.BridgeModbus;
import io.openems.edge.bridge.modbus.sunspec.DefaultSunSpecModel;
import io.openems.edge.bridge.modbus.sunspec.SunSpecModel;
import io.openems.edge.bridge.modbus.sunspec.SunSpecPoint;
import io.openems.edge.common.channel.Channel;
import io.openems.edge.common.channel.EnumReadChannel;
import io.openems.edge.common.channel.EnumWriteChannel;
import io.openems.edge.common.channel.IntegerReadChannel;
import io.openems.edge.common.channel.IntegerWriteChannel;
import io.openems.edge.common.channel.StateChannel;
import io.openems.edge.common.channel.value.Value;
import io.openems.edge.common.component.ComponentManager;
import io.openems.edge.common.component.OpenemsComponent;
import io.openems.edge.common.cycle.Cycle;
import io.openems.edge.common.startstop.StartStop;
import io.openems.edge.common.startstop.StartStoppable;
import io.openems.edge.common.sum.GridMode;
import io.openems.edge.common.taskmanager.Priority;
import io.openems.edge.ess.power.api.Phase;
import io.openems.edge.ess.power.api.Pwr;
import io.openems.edge.ess.power.api.Relationship;
import io.openems.edge.timedata.api.Timedata;
import io.openems.edge.timedata.api.TimedataProvider;
import io.openems.edge.timedata.api.utils.CalculateEnergyFromPower;

@Designate(ocd = Config.class, factory = true)
@Component(//
		name = "Battery-Inverter.Kaco.BlueplanetGridsave", //
		immediate = true, //
		configurationPolicy = ConfigurationPolicy.REQUIRE //
)
public class KacoBlueplanetGridsaveImpl extends AbstractSunSpecBatteryInverter implements KacoBlueplanetGridsave,
		ManagedSymmetricBatteryInverter, SymmetricBatteryInverter, OpenemsComponent, TimedataProvider, StartStoppable {

	private static final int UNIT_ID = 1;
	private static final int READ_FROM_MODBUS_BLOCK = 1;

	@Reference
	private Cycle cycle;

	@Reference
	private ConfigurationAdmin cm;

<<<<<<< HEAD
	@Reference
	private ComponentManager componentManager;
=======
	@Reference(policy = ReferencePolicy.DYNAMIC, policyOption = ReferencePolicyOption.GREEDY, cardinality = ReferenceCardinality.OPTIONAL)
	private volatile Timedata timedata = null;
>>>>>>> 8fb0a61a

	private final Logger log = LoggerFactory.getLogger(KacoBlueplanetGridsaveImpl.class);

	private final CalculateEnergyFromPower calculateChargeEnergy = new CalculateEnergyFromPower(this,
			SymmetricBatteryInverter.ChannelId.ACTIVE_CHARGE_ENERGY);
	private final CalculateEnergyFromPower calculateDischargeEnergy = new CalculateEnergyFromPower(this,
			SymmetricBatteryInverter.ChannelId.ACTIVE_DISCHARGE_ENERGY);

	/**
	 * Manages the {@link State}s of the StateMachine.
	 */
	private final StateMachine stateMachine = new StateMachine(State.UNDEFINED);

	private Config config;

	/**
	 * Active SunSpec models for KACO blueplanet gridsave. Commented models are
	 * available but not used currently.
	 */
	private static final Map<SunSpecModel, Priority> ACTIVE_MODELS = ImmutableMap.<SunSpecModel, Priority>builder()
			.put(DefaultSunSpecModel.S_1, Priority.LOW) //
			.put(DefaultSunSpecModel.S_103, Priority.LOW) //
			.put(DefaultSunSpecModel.S_121, Priority.LOW) //
			.put(KacoSunSpecModel.S_64201, Priority.HIGH) //
			.put(KacoSunSpecModel.S_64202, Priority.LOW) //
			.put(KacoSunSpecModel.S_64203, Priority.LOW) //
			.put(KacoSunSpecModel.S_64204, Priority.LOW) //
			.build();

	// Further available SunSpec blocks provided by KACO blueplanet are:
	// .put(SunSpecModel.S_113, Priority.LOW) //
	// .put(SunSpecModel.S_120, Priority.LOW) //
	// .put(SunSpecModel.S_122, Priority.LOW) //
	// .put(SunSpecModel.S_123, Priority.LOW) //
	// .put(SunSpecModel.S_126, Priority.LOW) //
	// .put(SunSpecModel.S_129, Priority.LOW) //
	// .put(SunSpecModel.S_130, Priority.LOW) //
	// .put(SunSpecModel.S_132, Priority.LOW) //
	// .put(SunSpecModel.S_135, Priority.LOW) //
	// .put(SunSpecModel.S_136, Priority.LOW) //
	// .put(SunSpecModel.S_160, Priority.LOW) //

	@Activate
	public KacoBlueplanetGridsaveImpl() throws OpenemsException {
		super(//
				ACTIVE_MODELS, //
				OpenemsComponent.ChannelId.values(), //
				SymmetricBatteryInverter.ChannelId.values(), //
				ManagedSymmetricBatteryInverter.ChannelId.values(), //
				StartStoppable.ChannelId.values(), //
				KacoBlueplanetGridsave.ChannelId.values() //
		);
		this._setGridMode(GridMode.ON_GRID);
	}

	@Reference(policy = ReferencePolicy.STATIC, policyOption = ReferencePolicyOption.GREEDY, cardinality = ReferenceCardinality.MANDATORY)
	protected void setModbus(BridgeModbus modbus) {
		super.setModbus(modbus);
	}

	@Activate
	void activate(ComponentContext context, Config config) throws OpenemsException {
		if (super.activate(context, config.id(), config.alias(), config.enabled(), UNIT_ID, this.cm, "Modbus",
				config.modbus_id(), READ_FROM_MODBUS_BLOCK)) {
			return;
		}
		this.config = config;
	}

	@Deactivate
	protected void deactivate() {
		super.deactivate();
	}

	@Override
	public void run(Battery battery, int setActivePower, int setReactivePower) throws OpenemsNamedException {
		// Store the current State
		this.channel(KacoBlueplanetGridsave.ChannelId.STATE_MACHINE).setNextValue(this.stateMachine.getCurrentState());

		// Initialize 'Start-Stop' Channel
		this._setStartStop(StartStop.UNDEFINED);

		// Stop early if initialization is not finished
		if (!this.isSunSpecInitializationCompleted()) {
			return;
		}

		// Set Display Information
		this.setDisplayInformation(battery);

		// Set Battery Limits
		this.setBatteryLimits(battery);

		// Calculate the Energy values from ActivePower.
		this.calculateEnergy();

		// Trigger the Watchdog
		this.triggerWatchdog();

		// Set State-Channels
		this.setStateChannels();

		// Prepare Context
		Context context = new Context(this, battery, this.config, setActivePower, setReactivePower);

		// Call the StateMachine
		try {
			this.stateMachine.run(context);

			this.channel(KacoBlueplanetGridsave.ChannelId.RUN_FAILED).setNextValue(false);

		} catch (OpenemsNamedException e) {
			this.channel(KacoBlueplanetGridsave.ChannelId.RUN_FAILED).setNextValue(true);
			this.logError(this.log, "StateMachine failed: " + e.getMessage());
		}
	}

	@Override
	public BatteryInverterConstraint[] getStaticConstraints() throws OpenemsException {
		BatteryInverterConstraint noReactivePower = new BatteryInverterConstraint("Reactive power is not allowed",
				Phase.ALL, Pwr.REACTIVE, Relationship.EQUALS, 0d);

		if (this.stateMachine.getCurrentState() == State.RUNNING) {
			return new BatteryInverterConstraint[] { noReactivePower };

		} else {
			// Block any power as long as we are not RUNNING
			return new BatteryInverterConstraint[] { //
					noReactivePower, //
					new BatteryInverterConstraint("KACO inverter not ready", Phase.ALL, Pwr.ACTIVE, Relationship.EQUALS,
							0d) //
			};

		}
	}

	/**
	 * Sets the Battery Limits.
	 * 
	 * @param battery the linked {@link Battery}
	 * @throws OpenemsNamedException on error
	 */
	private void setBatteryLimits(Battery battery) throws OpenemsNamedException {
		// Discharge Min Voltage
		IntegerWriteChannel disMinVChannel = this.getSunSpecChannelOrError(KacoSunSpecModel.S64202.DIS_MIN_V_0);
		Integer dischargeMinVoltage = battery.getDischargeMinVoltage().get();
		if (Objects.equal(dischargeMinVoltage, 0)) {
			dischargeMinVoltage = null; // according to setup manual DIS_MIN_V must not be zero
		}
		disMinVChannel.setNextWriteValue(dischargeMinVoltage);

		// Charge Max Voltage
		IntegerWriteChannel chaMaxVChannel = this.getSunSpecChannelOrError(KacoSunSpecModel.S64202.CHA_MAX_V_0);
		Integer chargeMaxVoltage = battery.getChargeMaxVoltage().get();
		if (Objects.equal(chargeMaxVoltage, 0)) {
			chargeMaxVoltage = null; // according to setup manual CHA_MAX_V must not be zero
		}
		chaMaxVChannel.setNextWriteValue(chargeMaxVoltage);

		// Discharge Max Current
		IntegerWriteChannel disMaxAChannel = this.getSunSpecChannelOrError(KacoSunSpecModel.S64202.DIS_MAX_A_0);
		disMaxAChannel.setNextWriteValue(battery.getDischargeMaxCurrent().get());

		// Charge Max Current
		IntegerWriteChannel chaMaxAChannel = this.getSunSpecChannelOrError(KacoSunSpecModel.S64202.CHA_MAX_A_0);
		chaMaxAChannel.setNextWriteValue(battery.getChargeMaxCurrent().get());

		// Activate Battery values
		EnumWriteChannel enLimitChannel = this.getSunSpecChannelOrError(KacoSunSpecModel.S64202.EN_LIMIT_0);
		enLimitChannel.setNextWriteValue(S64202EnLimit.ACTIVATE);
	}

	/**
	 * Sets the information that is shown on the Display, like State-of-Charge,
	 * State-of-Health and Max-Cell-Temperature.
	 * 
	 * @param battery the linked {@link Battery}
	 * @throws OpenemsNamedException on error
	 */
	private void setDisplayInformation(Battery battery) throws OpenemsNamedException {
		// State-of-Charge
		IntegerWriteChannel batSocChannel = this.getSunSpecChannelOrError(KacoSunSpecModel.S64203.BAT_SOC_0);
		batSocChannel.setNextWriteValue(battery.getSoc().get());

		// State-of-Health
		IntegerWriteChannel batSohChannel = this.getSunSpecChannelOrError(KacoSunSpecModel.S64203.BAT_SOH_0);
		batSohChannel.setNextWriteValue(battery.getSoh().get());

		// Max-Cell-Temperature
		IntegerWriteChannel batTempChannel = this.getSunSpecChannelOrError(KacoSunSpecModel.S64203.BAT_TEMP_0);
		batTempChannel.setNextWriteValue(battery.getMaxCellTemperature().get());
	}

	private Instant lastTriggerWatchdog = Instant.MIN;

	/**
	 * Triggers the Watchdog after half of the WATCHDOG_CYCLES passed.
	 * 
	 * @throws OpenemsNamedException on error
	 */
	private void triggerWatchdog() throws OpenemsNamedException {
		int watchdogSeconds = Math.round(this.cycle.getCycleTime() / 1000f * KacoBlueplanetGridsave.WATCHDOG_CYCLES);
		Instant now = Instant.now(this.componentManager.getClock());
		if (Duration.between(this.lastTriggerWatchdog, now).getSeconds() >= watchdogSeconds / 2) {
			IntegerWriteChannel watchdogChannel = this.getSunSpecChannelOrError(KacoSunSpecModel.S64201.WATCHDOG);
			watchdogChannel.setNextWriteValue(watchdogSeconds);
			this.lastTriggerWatchdog = now;
		}
	}

	/**
	 * Sets the State-Channels, e.g. Warnings and Faults.
	 * 
	 * @throws OpenemsNamedException on error
	 */
	private void setStateChannels() throws OpenemsNamedException {
		/*
		 * INVERTER_CURRENT_STATE_FAULT
		 */
		StateChannel inverterCurrentStateChannel = this
				.channel(KacoBlueplanetGridsave.ChannelId.INVERTER_CURRENT_STATE_FAULT);
		switch (this.getCurrentState()) {
		case FAULT:
		case UNDEFINED:
		case NO_ERROR_PENDING:
			inverterCurrentStateChannel.setNextValue(true);
			break;
		case GRID_CONNECTED:
		case GRID_PRE_CONNECTED:
		case MPPT:
		case OFF:
		case PRECHARGE:
		case SHUTTING_DOWN:
		case SLEEPING:
		case STANDBY:
		case STARTING:
		case THROTTLED:
			inverterCurrentStateChannel.setNextValue(false);
			break;
		}
	}

	/**
	 * Mark SunSpec initialization completed; this takes some time at startup.
	 */
	@Override
	protected void onSunSpecInitializationCompleted() {
		this.addCopyListener(//
				this.getSunSpecChannel(DefaultSunSpecModel.S121.W_MAX).get(), //
				SymmetricBatteryInverter.ChannelId.MAX_APPARENT_POWER //
		);
		this.addCopyListener(//
				this.getSunSpecChannel(KacoSunSpecModel.S64201.W).get(), //
				SymmetricBatteryInverter.ChannelId.ACTIVE_POWER //
		);
		this.addCopyListener(//
				this.getSunSpecChannel(KacoSunSpecModel.S64201.V_AR).get(), //
				SymmetricBatteryInverter.ChannelId.REACTIVE_POWER //
		);
	}

	@Override
	public S64201CurrentState getCurrentState() {
		Optional<EnumReadChannel> channel = this.getSunSpecChannel(KacoSunSpecModel.S64201.CURRENT_STATE);
		if (channel.isPresent()) {
			return channel.get().value().asEnum();
		} else {
			return S64201CurrentState.UNDEFINED;
		}
	}

	@Override
	protected SunSpecModel getSunSpecModel(int blockId) throws IllegalArgumentException {
		return KacoSunSpecModel.valueOf("S_" + blockId);
	}

	/**
	 * Calculate the Power-Precision from the Max Apparent Power using the SetPoint
	 * scale-factor.
	 */
	@Override
	public int getPowerPrecision() {
		Optional<IntegerReadChannel> scalefactorChannel = this.getSunSpecChannel(KacoSunSpecModel.S64201.W_SET_PCT_SF);
		if (!scalefactorChannel.isPresent()) {
			return 1;
		}
		Value<Integer> scalefactor = scalefactorChannel.get().value();
		Value<Integer> maxApparentPower = this.getMaxApparentPower();
		if (!scalefactor.isDefined() || !maxApparentPower.isDefined()) {
			return 1;
		}
		// Take one percent (0.01) of MaxApparentPower and then apply scalefactor
		return (int) (maxApparentPower.get() * 0.01 * Math.pow(10, scalefactor.get()));
	}

	@Override
	public String debugLog() {
		return this.stateMachine.getCurrentState().asCamelCase() + //
				"|" + this.getCurrentState().asCamelCase();
	}

	private AtomicReference<StartStop> startStopTarget = new AtomicReference<StartStop>(StartStop.UNDEFINED);

	@Override
	public void setStartStop(StartStop value) {
		if (this.startStopTarget.getAndSet(value) != value) {
			// Set only if value changed
			this.stateMachine.forceNextState(State.UNDEFINED);
		}
	}

	@Override
	public StartStop getStartStopTarget() {
		switch (this.config.startStop()) {
		case AUTO:
			// read StartStop-Channel
			return this.startStopTarget.get();

		case START:
			// force START
			return StartStop.START;

		case STOP:
			// force STOP
			return StartStop.STOP;
		}

		assert false;
		return StartStop.UNDEFINED; // can never happen
	}

	/**
	 * Adds a Copy-Listener. It listens on setNextValue() and copies the value to
	 * the target channel.
	 * 
	 * @param <T>             the Channel type
	 * @param sourceChannel   the source Channel
	 * @param targetChannelId the target ChannelId
	 */
	private <T> void addCopyListener(Channel<T> sourceChannel,
			io.openems.edge.common.channel.ChannelId targetChannelId) {
		Consumer<Value<T>> callback = (value) -> {
			Channel<T> targetChannel = this.channel(targetChannelId);
			targetChannel.setNextValue(value);
		};
		sourceChannel.onSetNextValue(callback);
		callback.accept(sourceChannel.getNextValue());
	}

	@Override
	public <T extends Channel<?>> T getSunSpecChannelOrError(SunSpecPoint point) throws OpenemsException {
		return super.getSunSpecChannelOrError(point);
	}

	/**
	 * Calculate the Energy values from ActivePower.
	 */
	private void calculateEnergy() {
		// Calculate Energy
		Integer activePower = this.getActivePower().get();
		if (activePower == null) {
			// Not available
			this.calculateChargeEnergy.update(null);
			this.calculateDischargeEnergy.update(null);
		} else if (activePower > 0) {
			// Buy-From-Grid
			this.calculateChargeEnergy.update(0);
			this.calculateDischargeEnergy.update(activePower);
		} else {
			// Sell-To-Grid
			this.calculateChargeEnergy.update(activePower * -1);
			this.calculateDischargeEnergy.update(0);
		}
	}

	@Override
	public Timedata getTimedata() {
		return this.timedata;
	}
}<|MERGE_RESOLUTION|>--- conflicted
+++ resolved
@@ -79,13 +79,11 @@
 	@Reference
 	private ConfigurationAdmin cm;
 
-<<<<<<< HEAD
 	@Reference
 	private ComponentManager componentManager;
-=======
+
 	@Reference(policy = ReferencePolicy.DYNAMIC, policyOption = ReferencePolicyOption.GREEDY, cardinality = ReferenceCardinality.OPTIONAL)
 	private volatile Timedata timedata = null;
->>>>>>> 8fb0a61a
 
 	private final Logger log = LoggerFactory.getLogger(KacoBlueplanetGridsaveImpl.class);
 

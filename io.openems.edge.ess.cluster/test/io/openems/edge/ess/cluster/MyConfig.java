package io.openems.edge.ess.cluster;

import io.openems.common.test.AbstractComponentConfig;
import io.openems.edge.common.startstop.StartStopConfig;

@SuppressWarnings("all")
public class MyConfig extends AbstractComponentConfig implements Config {
	protected static class Builder {
		private String id;
<<<<<<< HEAD
		public String[] essIds;
		public StartStopConfig startStop;
=======
		private boolean isOn;
		private String outputChannelAddress;
		private String[] essIds;
>>>>>>> 2c36e41d

		private Builder() {
		}

		public Builder setId(String id) {
			this.id = id;
			return this;
		}

		public Builder setEssIds(String... essIds) {
			this.essIds = essIds;
			return this;
		}

		public Builder setStartStop(StartStopConfig startStop) {
			this.startStop = startStop;
			return this;
		}

		public MyConfig build() {
			return new MyConfig(this);
		}
	}

	/**
	 * Create a configuration builder.
	 *
	 * @return a {@link Builder}
	 */
	public static Builder create() {
		return new Builder();
	}

	private final Builder builder;

	private MyConfig(Builder builder) {
		super(Config.class, builder.id);
		this.builder = builder;
	}

	@Override
	public String[] ess_ids() {
		return this.builder.essIds;
	}

	@Override
	public StartStopConfig startStop() {
		return this.builder.startStop;
	}
}<|MERGE_RESOLUTION|>--- conflicted
+++ resolved
@@ -7,14 +7,8 @@
 public class MyConfig extends AbstractComponentConfig implements Config {
 	protected static class Builder {
 		private String id;
-<<<<<<< HEAD
-		public String[] essIds;
-		public StartStopConfig startStop;
-=======
-		private boolean isOn;
-		private String outputChannelAddress;
 		private String[] essIds;
->>>>>>> 2c36e41d
+		private StartStopConfig startStop;
 
 		private Builder() {
 		}

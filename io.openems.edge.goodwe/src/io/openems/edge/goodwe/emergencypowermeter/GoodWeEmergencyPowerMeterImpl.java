--- conflicted
+++ resolved
@@ -55,9 +55,10 @@
 		ElectricityMeter, ModbusComponent, OpenemsComponent, TimedataProvider, EventHandler, ModbusSlave {
 
 	private final CalculateEnergyFromPower calculateProductionEnergy = new CalculateEnergyFromPower(this,
-			SymmetricMeter.ChannelId.ACTIVE_PRODUCTION_ENERGY);
+			ElectricityMeter.ChannelId.ACTIVE_PRODUCTION_ENERGY);
 	private final CalculateEnergyFromPower calculateConsumptionEnergy = new CalculateEnergyFromPower(this,
-			SymmetricMeter.ChannelId.ACTIVE_CONSUMPTION_ENERGY);
+			ElectricityMeter.ChannelId.ACTIVE_CONSUMPTION_ENERGY);
+
 	@Reference
 	private ConfigurationAdmin cm;
 
@@ -70,14 +71,6 @@
 	@Reference(policy = ReferencePolicy.DYNAMIC, policyOption = ReferencePolicyOption.GREEDY, cardinality = ReferenceCardinality.OPTIONAL)
 	private volatile Timedata timedata = null;
 
-<<<<<<< HEAD
-	private final CalculateEnergyFromPower calculateProductionEnergy = new CalculateEnergyFromPower(this,
-			ElectricityMeter.ChannelId.ACTIVE_PRODUCTION_ENERGY);
-	private final CalculateEnergyFromPower calculateConsumptionEnergy = new CalculateEnergyFromPower(this,
-			ElectricityMeter.ChannelId.ACTIVE_CONSUMPTION_ENERGY);
-
-=======
->>>>>>> 2c36e41d
 	public GoodWeEmergencyPowerMeterImpl() {
 		super(//
 				OpenemsComponent.ChannelId.values(), //
@@ -112,49 +105,28 @@
 
 				// Power of each backup up phase
 				new FC3ReadRegistersTask(35145, Priority.HIGH, //
-<<<<<<< HEAD
 						m(ElectricityMeter.ChannelId.VOLTAGE_L1, new UnsignedWordElement(35145), //
-								ElementToChannelConverter.SCALE_FACTOR_MINUS_1), //
+								SCALE_FACTOR_MINUS_1), //
 						m(ElectricityMeter.ChannelId.CURRENT_L1, new UnsignedWordElement(35146), //
-								ElementToChannelConverter.SCALE_FACTOR_MINUS_1), //
-=======
-						m(AsymmetricMeter.ChannelId.VOLTAGE_L1, new UnsignedWordElement(35145), //
 								SCALE_FACTOR_MINUS_1), //
-						m(AsymmetricMeter.ChannelId.CURRENT_L1, new UnsignedWordElement(35146), //
-								SCALE_FACTOR_MINUS_1), //
->>>>>>> 2c36e41d
 						m(GoodWeEmergencyPowerMeter.ChannelId.FREQUENCY_L1, new UnsignedWordElement(35147), //
 								SCALE_FACTOR_MINUS_2), //
 						new DummyRegisterElement(35148), //
 						m(ElectricityMeter.ChannelId.ACTIVE_POWER_L1, new SignedDoublewordElement(35149)), //
 
-<<<<<<< HEAD
 						m(ElectricityMeter.ChannelId.VOLTAGE_L2, new UnsignedWordElement(35151), //
-								ElementToChannelConverter.SCALE_FACTOR_MINUS_1), //
+								SCALE_FACTOR_MINUS_1), //
 						m(ElectricityMeter.ChannelId.CURRENT_L2, new UnsignedWordElement(35152), //
-								ElementToChannelConverter.SCALE_FACTOR_MINUS_1), //
-=======
-						m(AsymmetricMeter.ChannelId.VOLTAGE_L2, new UnsignedWordElement(35151), //
 								SCALE_FACTOR_MINUS_1), //
-						m(AsymmetricMeter.ChannelId.CURRENT_L2, new UnsignedWordElement(35152), //
-								SCALE_FACTOR_MINUS_1), //
->>>>>>> 2c36e41d
 						m(GoodWeEmergencyPowerMeter.ChannelId.FREQUENCY_L2, new UnsignedWordElement(35153), //
 								SCALE_FACTOR_MINUS_2), //
 						new DummyRegisterElement(35154), //
 						m(ElectricityMeter.ChannelId.ACTIVE_POWER_L2, new SignedDoublewordElement(35155)), //
 
-<<<<<<< HEAD
 						m(ElectricityMeter.ChannelId.VOLTAGE_L3, new UnsignedWordElement(35157), //
-								ElementToChannelConverter.SCALE_FACTOR_MINUS_1), //
+								SCALE_FACTOR_MINUS_1), //
 						m(ElectricityMeter.ChannelId.CURRENT_L3, new UnsignedWordElement(35158), //
-								ElementToChannelConverter.SCALE_FACTOR_MINUS_1), //
-=======
-						m(AsymmetricMeter.ChannelId.VOLTAGE_L3, new UnsignedWordElement(35157), //
 								SCALE_FACTOR_MINUS_1), //
-						m(AsymmetricMeter.ChannelId.CURRENT_L3, new UnsignedWordElement(35158), //
-								SCALE_FACTOR_MINUS_1), //
->>>>>>> 2c36e41d
 						m(GoodWeEmergencyPowerMeter.ChannelId.FREQUENCY_L3, new UnsignedWordElement(35159), //
 								SCALE_FACTOR_MINUS_2), //
 						new DummyRegisterElement(35160), //

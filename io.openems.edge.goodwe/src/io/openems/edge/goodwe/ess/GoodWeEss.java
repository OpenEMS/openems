package io.openems.edge.goodwe.ess;

import io.openems.common.channel.AccessMode;
import io.openems.common.channel.Level;
import io.openems.common.channel.Unit;
import io.openems.common.types.OpenemsType;
import io.openems.edge.common.channel.Channel;
import io.openems.edge.common.channel.Doc;
import io.openems.edge.common.channel.value.Value;
import io.openems.edge.common.component.OpenemsComponent;
import io.openems.edge.ess.api.SymmetricEss;
import io.openems.edge.goodwe.charger.AbstractGoodWeEtCharger;
import io.openems.edge.goodwe.charger.GoodWeChargerPv1;
import io.openems.edge.goodwe.charger.GoodWeChargerPv2;
import io.openems.edge.goodwe.ess.applypower.ApplyPowerStateMachine;
import io.openems.edge.goodwe.ess.enums.AppModeIndex;
import io.openems.edge.goodwe.ess.enums.BatteryMode;
import io.openems.edge.goodwe.ess.enums.GoodweType;
import io.openems.edge.goodwe.ess.enums.LoadMode;
import io.openems.edge.goodwe.ess.enums.MeterCommunicateStatus;
import io.openems.edge.goodwe.ess.enums.MeterConnectCheckFlag;
import io.openems.edge.goodwe.ess.enums.MeterConnectStatus;
import io.openems.edge.goodwe.ess.enums.OperationMode;
import io.openems.edge.goodwe.ess.enums.OutputTypeAC;
import io.openems.edge.goodwe.ess.enums.PowerModeEms;
import io.openems.edge.goodwe.ess.enums.SafetyCountry;
import io.openems.edge.goodwe.ess.enums.WorkMode;

public interface GoodWeEss extends SymmetricEss, OpenemsComponent {

<<<<<<< HEAD
	/**
	 * Registers a Charger with the ESS.
	 * 
	 * @param charger either {@link GoodWeChargerPv1} or {@link GoodWeChargerPv2}
	 */
=======
>>>>>>> d8f9b94c
	public void addCharger(AbstractGoodWeEtCharger charger);

	/**
	 * Unregisters a Charger from the ESS.
	 * 
	 * @param charger either {@link GoodWeChargerPv1} or {@link GoodWeChargerPv2}
	 */
	public void removeCharger(AbstractGoodWeEtCharger charger);

	public static enum ChannelId implements io.openems.edge.common.channel.ChannelId {
		APPLY_POWER_STATE_MACHINE(Doc.of(ApplyPowerStateMachine.State.values())),

		MODBUS_PROTOCOL_VERSION(Doc.of(OpenemsType.INTEGER) //
				.unit(Unit.NONE).accessMode(AccessMode.READ_ONLY)),
		RATED_POWER(Doc.of(OpenemsType.INTEGER) //
				.unit(Unit.NONE).accessMode(AccessMode.READ_ONLY)),
		AC_OUTPUT_TYPE(Doc.of(OutputTypeAC.values())), //
		SERIAL_NUMBER(Doc.of(OpenemsType.STRING) //
				.unit(Unit.NONE).accessMode(AccessMode.READ_ONLY)),
		GOODWE_TYPE(Doc.of(GoodweType.values()) //
				.accessMode(AccessMode.READ_ONLY)), //
		DSP1_SOFTWARE_VERSION(Doc.of(OpenemsType.INTEGER) //
				.unit(Unit.NONE).accessMode(AccessMode.READ_ONLY)),
		DSP2_SOFTWARE_VERSION(Doc.of(OpenemsType.INTEGER) //
				.unit(Unit.NONE).accessMode(AccessMode.READ_ONLY)),
		DSP_SPN_VERSION(Doc.of(OpenemsType.INTEGER) //
				.unit(Unit.NONE).accessMode(AccessMode.READ_ONLY)),
		ARM_SOFTWARE_VERSION(Doc.of(OpenemsType.INTEGER) //
				.unit(Unit.NONE).accessMode(AccessMode.READ_ONLY)),
		ARM_SVN_VERSION(Doc.of(OpenemsType.INTEGER) //
				.unit(Unit.NONE).accessMode(AccessMode.READ_ONLY)),
		DSP_INTERNAL_FIRMWARE_VERSION(Doc.of(OpenemsType.STRING) //
				.unit(Unit.NONE).accessMode(AccessMode.READ_ONLY)),
		ARM_INTERNAL_FIRMWARE_VERSION(Doc.of(OpenemsType.STRING) //
				.unit(Unit.NONE).accessMode(AccessMode.READ_ONLY)),
		SIMCCID(Doc.of(OpenemsType.STRING) //
				.unit(Unit.NONE).accessMode(AccessMode.READ_ONLY)),

		// Running Data
		RTC_YEAR_MONTH(Doc.of(OpenemsType.INTEGER) //
				.unit(Unit.NONE).accessMode(AccessMode.READ_ONLY)),
		RTC_DATE_HOUR(Doc.of(OpenemsType.INTEGER) //
				.unit(Unit.NONE).accessMode(AccessMode.READ_ONLY)),
		RTC_MINUTE_SECOND(Doc.of(OpenemsType.INTEGER) //
				.unit(Unit.NONE).accessMode(AccessMode.READ_ONLY)),
		V_PV3(Doc.of(OpenemsType.INTEGER) //
				.unit(Unit.VOLT).accessMode(AccessMode.READ_ONLY)),
		I_PV3(Doc.of(OpenemsType.INTEGER) //
				.unit(Unit.AMPERE).accessMode(AccessMode.READ_ONLY)),
		P_PV3(Doc.of(OpenemsType.INTEGER) //
				.unit(Unit.WATT).accessMode(AccessMode.READ_ONLY)),
		V_PV4(Doc.of(OpenemsType.INTEGER) //
				.unit(Unit.VOLT).accessMode(AccessMode.READ_ONLY)),
		I_PV4(Doc.of(OpenemsType.INTEGER) //
				.unit(Unit.AMPERE).accessMode(AccessMode.READ_ONLY)),
		P_PV4(Doc.of(OpenemsType.INTEGER) //
				.unit(Unit.WATT).accessMode(AccessMode.READ_ONLY)),
		PV_MODE(Doc.of(WorkMode.values())), //
		TOTAL_INV_POWER(Doc.of(OpenemsType.INTEGER) //
				.unit(Unit.WATT).accessMode(AccessMode.READ_ONLY)), //
		AC_ACTIVE_POWER(Doc.of(OpenemsType.INTEGER) //
				.unit(Unit.WATT).accessMode(AccessMode.READ_ONLY)), //
		AC_REACTIVE_POWER(Doc.of(OpenemsType.INTEGER) //
				.unit(Unit.VOLT_AMPERE_REACTIVE).accessMode(AccessMode.READ_ONLY)), //
		AC_APPARENT_POWER(Doc.of(OpenemsType.INTEGER) //
				.unit(Unit.VOLT_AMPERE).accessMode(AccessMode.READ_ONLY)), //
		BACK_UP_V_LOAD_R(Doc.of(OpenemsType.INTEGER) //
				.unit(Unit.VOLT).accessMode(AccessMode.READ_ONLY)),
		BACK_UP_I_LOAD_R(Doc.of(OpenemsType.INTEGER) //
				.unit(Unit.AMPERE).accessMode(AccessMode.READ_ONLY)),
		BACK_UP_F_LOAD_R(Doc.of(OpenemsType.INTEGER) //
				.unit(Unit.HERTZ).accessMode(AccessMode.READ_ONLY)),
		LOAD_MODE_R(Doc.of(LoadMode.values())), //
		BACK_UP_P_LOAD_R(Doc.of(OpenemsType.INTEGER) //
				.unit(Unit.WATT).accessMode(AccessMode.READ_ONLY)),
		BACK_UP_V_LOAD_S(Doc.of(OpenemsType.INTEGER) //
				.unit(Unit.VOLT).accessMode(AccessMode.READ_ONLY)),
		BACK_UP_I_LOAD_S(Doc.of(OpenemsType.INTEGER) //
				.unit(Unit.AMPERE).accessMode(AccessMode.READ_ONLY)),
		BACK_UP_F_LOAD_S(Doc.of(OpenemsType.INTEGER) //
				.unit(Unit.HERTZ).accessMode(AccessMode.READ_ONLY)),
		LOAD_MODE_S(Doc.of(LoadMode.values())), //
		BACK_UP_P_LOAD_S(Doc.of(OpenemsType.INTEGER) //
				.unit(Unit.WATT).accessMode(AccessMode.READ_ONLY)),
		BACK_UP_V_LOAD_T(Doc.of(OpenemsType.INTEGER) //
				.unit(Unit.VOLT).accessMode(AccessMode.READ_ONLY)),
		BACK_UP_I_LOAD_T(Doc.of(OpenemsType.INTEGER) //
				.unit(Unit.AMPERE).accessMode(AccessMode.READ_ONLY)),
		BACK_UP_F_LOAD_T(Doc.of(OpenemsType.INTEGER) //
				.unit(Unit.HERTZ).accessMode(AccessMode.READ_ONLY)),
		LOAD_MODE_T(Doc.of(LoadMode.values())), //
		BACK_UP_P_LOAD_T(Doc.of(OpenemsType.INTEGER) //
				.unit(Unit.WATT).accessMode(AccessMode.READ_ONLY)),
		P_LOAD_R(Doc.of(OpenemsType.INTEGER) //
				.unit(Unit.WATT).accessMode(AccessMode.READ_ONLY)), //
		P_LOAD_S(Doc.of(OpenemsType.INTEGER) //
				.unit(Unit.WATT).accessMode(AccessMode.READ_ONLY)), //
		P_LOAD_T(Doc.of(OpenemsType.INTEGER) //
				.unit(Unit.WATT).accessMode(AccessMode.READ_ONLY)), //
		TOTAL_BACK_UP_LOAD(Doc.of(OpenemsType.INTEGER) //
				.unit(Unit.WATT).accessMode(AccessMode.READ_ONLY)), //
		TOTAL_LOAD_POWER(Doc.of(OpenemsType.INTEGER) //
				.unit(Unit.WATT).accessMode(AccessMode.READ_ONLY)), //
		UPS_LOAD_PERCENT(Doc.of(OpenemsType.INTEGER) //
				.unit(Unit.PERCENT).accessMode(AccessMode.READ_ONLY)), //
		AIR_TEMPERATURE(Doc.of(OpenemsType.INTEGER) //
				.unit(Unit.DEGREE_CELSIUS).accessMode(AccessMode.READ_ONLY)), //
		MODULE_TEMPERATURE(Doc.of(OpenemsType.INTEGER) //
				.unit(Unit.DEGREE_CELSIUS).accessMode(AccessMode.READ_ONLY)), //
		RADIATOR_TEMPERATURE(Doc.of(OpenemsType.INTEGER) //
				.unit(Unit.DEGREE_CELSIUS).accessMode(AccessMode.READ_ONLY)), //
		FUNCTION_BIT_VALUE(Doc.of(OpenemsType.INTEGER) //
				.unit(Unit.NONE).accessMode(AccessMode.READ_ONLY)), //
		BUS_VOLTAGE(Doc.of(OpenemsType.INTEGER) //
				.unit(Unit.VOLT).accessMode(AccessMode.READ_ONLY)), //
		NBUS_VOLTAGE(Doc.of(OpenemsType.INTEGER) //
				.unit(Unit.VOLT).accessMode(AccessMode.READ_ONLY)), //
		V_BATTERY1(Doc.of(OpenemsType.INTEGER) //
				.unit(Unit.VOLT).accessMode(AccessMode.READ_ONLY)), //
		I_BATTERY1(Doc.of(OpenemsType.INTEGER) //
				.unit(Unit.VOLT).accessMode(AccessMode.READ_ONLY)), //
		P_BATTERY1(Doc.of(OpenemsType.INTEGER) //
				.unit(Unit.WATT).accessMode(AccessMode.READ_ONLY)), //
		BATTERY_MODE(Doc.of(BatteryMode.values())), //
		WARNING_CODE(Doc.of(OpenemsType.INTEGER) //
				.unit(Unit.NONE).accessMode(AccessMode.READ_ONLY)), //
		SAFETY_COUNTRY(Doc.of(SafetyCountry.values())), // .
		WORK_MODE(Doc.of(WorkMode.values())), //
		OPERATION_MODE(Doc.of(OperationMode.values())), //

		// Error Message
		STATE_0(Doc.of(Level.FAULT).text("The GFCI detecting circuit is abnormal")), //
		STATE_1(Doc.of(Level.FAULT).text("The output current sensor is abnormal")), //
		STATE_2(Doc.of(Level.WARNING).text("TBD")), //
		STATE_3(Doc.of(Level.FAULT).text("DCI Consistency Failure")), //
		STATE_4(Doc.of(Level.FAULT).text("GFCI Consistency Failure")), //
		STATE_5(Doc.of(Level.WARNING).text("TBD")), //
		STATE_6(Doc.of(Level.FAULT).text("GFCI Device Failure")), //
		STATE_7(Doc.of(Level.FAULT).text("Relay Device Failure")), //
		STATE_8(Doc.of(Level.FAULT).text("AC HCT Failure")), //
		STATE_9(Doc.of(Level.FAULT).text("Utility Loss")), //
		STATE_10(Doc.of(Level.FAULT).text("Gournd I Failure")), //
		STATE_11(Doc.of(Level.WARNING).text("DC Bus High")), //
		STATE_12(Doc.of(Level.FAULT).text("Internal Fan Failure(Back-Up Over Load for ES)")), //
		STATE_13(Doc.of(Level.WARNING).text("Over Temperature")), //
		STATE_14(Doc.of(Level.FAULT).text("Auto Test Failure")), //
		STATE_15(Doc.of(Level.WARNING).text("PV Over Voltage")), //
		STATE_16(Doc.of(Level.FAULT).text("External Fan Failure")), //
		STATE_17(Doc.of(Level.FAULT).text("Vac Failure")), //
		STATE_18(Doc.of(Level.FAULT).text("Isolation Failure")), //
		STATE_19(Doc.of(Level.WARNING).text("DC Injection High")), //
		STATE_20(Doc.of(Level.WARNING).text("TBD")), //
		STATE_21(Doc.of(Level.WARNING).text("TBD")), //
		STATE_22(Doc.of(Level.FAULT).text("Fac Consistency Failure")), //
		STATE_23(Doc.of(Level.FAULT).text("Vac Consistency Failure")), //
		STATE_24(Doc.of(Level.WARNING).text("TBD")), //
		STATE_25(Doc.of(Level.WARNING).text("Relay Check Failure")), //
		STATE_26(Doc.of(Level.WARNING).text("TBD")), //
		STATE_27(Doc.of(Level.WARNING).text("TBD")), //
		STATE_28(Doc.of(Level.WARNING).text("TBD")), //
		STATE_29(Doc.of(Level.FAULT).text("Fac Failure")), //
		STATE_30(Doc.of(Level.FAULT).text("EEPROM R/W Failure")), //
		STATE_31(Doc.of(Level.FAULT).text("Internal Communication Failure")), //

		PV_E_TOTAL(Doc.of(OpenemsType.INTEGER) //
				.unit(Unit.KILOWATT_HOURS).accessMode(AccessMode.READ_ONLY)), //
		PV_E_DAY(Doc.of(OpenemsType.INTEGER) //
				.unit(Unit.KILOWATT_HOURS).accessMode(AccessMode.READ_ONLY)), //
		E_TOTAL(Doc.of(OpenemsType.INTEGER) //
				.unit(Unit.KILOWATT_HOURS).accessMode(AccessMode.READ_ONLY)), //
		H_TOTAL(Doc.of(OpenemsType.INTEGER) //
				.unit(Unit.HOUR).accessMode(AccessMode.READ_ONLY)), //
		E_DAY_SELL(Doc.of(OpenemsType.INTEGER) //
				.unit(Unit.KILOWATT_HOURS).accessMode(AccessMode.READ_ONLY)), //
		E_TOTAL_BUY(Doc.of(OpenemsType.INTEGER) //
				.unit(Unit.KILOWATT_HOURS).accessMode(AccessMode.READ_ONLY)), //
		E_DAY_BUY(Doc.of(OpenemsType.INTEGER) //
				.unit(Unit.KILOWATT_HOURS).accessMode(AccessMode.READ_ONLY)), //
		E_TOTAL_LOAD(Doc.of(OpenemsType.INTEGER) //
				.unit(Unit.KILOWATT_HOURS).accessMode(AccessMode.READ_ONLY)), //
		E_LOAD_DAY(Doc.of(OpenemsType.INTEGER) //
				.unit(Unit.KILOWATT_HOURS).accessMode(AccessMode.READ_ONLY)), //
		E_BATTERY_CHARGE(Doc.of(OpenemsType.INTEGER) //
				.unit(Unit.KILOWATT_HOURS).accessMode(AccessMode.READ_ONLY)), //
		E_CHARGE_DAY(Doc.of(OpenemsType.INTEGER) //
				.unit(Unit.KILOWATT_HOURS).accessMode(AccessMode.READ_ONLY)), //
		E_BATTERY_DISCHARGE(Doc.of(OpenemsType.INTEGER) //
				.unit(Unit.KILOWATT_HOURS).accessMode(AccessMode.READ_ONLY)), //
		E_DISCHARGE_DAY(Doc.of(OpenemsType.INTEGER) //
				.unit(Unit.KILOWATT_HOURS).accessMode(AccessMode.READ_ONLY)), //
		BATT_STRINGS(Doc.of(OpenemsType.INTEGER) //
				.unit(Unit.NONE).accessMode(AccessMode.READ_ONLY)), //
		CPLD_WARNING_CODE(Doc.of(OpenemsType.INTEGER) //
				.unit(Unit.NONE).accessMode(AccessMode.READ_ONLY)), //
		W_CHARGER_CTRL_FLAG(Doc.of(OpenemsType.INTEGER) //
				.unit(Unit.NONE).accessMode(AccessMode.READ_ONLY)), //
		DERATE_FLAG(Doc.of(OpenemsType.INTEGER) //
				.unit(Unit.NONE).accessMode(AccessMode.READ_ONLY)), //
		DERATE_FROZEN_POWER(Doc.of(OpenemsType.INTEGER) //
				.unit(Unit.WATT).accessMode(AccessMode.READ_ONLY)), //
		DIAG_STATUS_H(Doc.of(OpenemsType.INTEGER) //
				.unit(Unit.NONE).accessMode(AccessMode.READ_ONLY)), //
		DIAG_STATUS_L(Doc.of(OpenemsType.INTEGER) //
				.unit(Unit.NONE).accessMode(AccessMode.READ_ONLY)), //

		// External Communication Data (ARM)
		COM_MODE(Doc.of(OpenemsType.INTEGER) //
				.unit(Unit.NONE).accessMode(AccessMode.READ_ONLY)), //
		RSSI(Doc.of(OpenemsType.INTEGER) //
				.unit(Unit.NONE).accessMode(AccessMode.READ_ONLY)), //
		MANIFACTURE_CODE(Doc.of(OpenemsType.INTEGER) //
				.unit(Unit.NONE).accessMode(AccessMode.READ_ONLY)), //
		B_METER_COMMUNICATE_STATUS(Doc.of(MeterConnectStatus.values())), //
		METER_COMMUNICATE_STATUS(Doc.of(MeterCommunicateStatus.values())), //
		MT_ACTIVE_POWER_R(Doc.of(OpenemsType.INTEGER) //
				.unit(Unit.WATT).accessMode(AccessMode.READ_ONLY)), //
		MT_ACTIVE_POWER_S(Doc.of(OpenemsType.INTEGER) //
				.unit(Unit.WATT).accessMode(AccessMode.READ_ONLY)), //
		MT_ACTIVE_POWER_T(Doc.of(OpenemsType.INTEGER) //
				.unit(Unit.WATT).accessMode(AccessMode.READ_ONLY)), //
		MT_TOTAL_ACTIVE_POWER(Doc.of(OpenemsType.INTEGER) //
				.unit(Unit.WATT).accessMode(AccessMode.READ_ONLY)), //
		MT_TOTAL_REACTIVE_POWER(Doc.of(OpenemsType.INTEGER) //
				.unit(Unit.WATT).accessMode(AccessMode.READ_ONLY)), //
		METER_PF_R(Doc.of(OpenemsType.INTEGER) //
				.unit(Unit.NONE).accessMode(AccessMode.READ_ONLY)), //
		METER_PF_S(Doc.of(OpenemsType.INTEGER) //
				.unit(Unit.NONE).accessMode(AccessMode.READ_ONLY)), //
		METER_PF_T(Doc.of(OpenemsType.INTEGER) //
				.unit(Unit.NONE).accessMode(AccessMode.READ_ONLY)), //
		METER_POWER_FACTOR(Doc.of(OpenemsType.INTEGER) //
				.unit(Unit.NONE).accessMode(AccessMode.READ_ONLY)), //
		METER_FREQUENCE(Doc.of(OpenemsType.INTEGER) //
				.unit(Unit.NONE).accessMode(AccessMode.READ_ONLY)), //
		E_TOTAL_SELL(Doc.of(OpenemsType.FLOAT) //
				.unit(Unit.KILOWATT_HOURS).accessMode(AccessMode.READ_ONLY)), //
		E_TOTAL_BUY2(Doc.of(OpenemsType.FLOAT) //
				.unit(Unit.KILOWATT_HOURS).accessMode(AccessMode.READ_ONLY)), //

		STATE_32(Doc.of(Level.WARNING).text("DRM0")), //
		STATE_33(Doc.of(Level.WARNING).text("DRM1")), //
		STATE_34(Doc.of(Level.WARNING).text("DRM2")), //
		STATE_35(Doc.of(Level.WARNING).text("DRM3")), //
		STATE_36(Doc.of(Level.WARNING).text("DRM4")), //
		STATE_37(Doc.of(Level.WARNING).text("DRM5")), //
		STATE_38(Doc.of(Level.WARNING).text("DRM6")), //
		STATE_39(Doc.of(Level.WARNING).text("DRM7")), //
		STATE_40(Doc.of(Level.WARNING).text("DRM8")), //
		STATE_41(Doc.of(Level.WARNING).text("DRED Connect Status")), //

		BATTERY_TYPE_INDEX(Doc.of(OpenemsType.INTEGER) //
				.unit(Unit.NONE).accessMode(AccessMode.READ_ONLY)), //
		BMS_STATUS(Doc.of(OpenemsType.INTEGER) //
				.unit(Unit.NONE).accessMode(AccessMode.READ_ONLY)), //
		BMS_PACK_TEMPERATURE(Doc.of(OpenemsType.INTEGER) //
				.unit(Unit.DEGREE_CELSIUS).accessMode(AccessMode.READ_ONLY)), //
		BMS_CHARGE_IMAX(Doc.of(OpenemsType.INTEGER) //
				.unit(Unit.NONE).accessMode(AccessMode.READ_ONLY)), //
		BMS_DISCHARGE_IMAX(Doc.of(OpenemsType.INTEGER) //
				.unit(Unit.NONE).accessMode(AccessMode.READ_ONLY)), //

		STATE_42(Doc.of(Level.WARNING).text("Charging over-voltage2")), //
		STATE_43(Doc.of(Level.WARNING).text("Discharging under-voltage2")), //
		STATE_44(Doc.of(Level.WARNING).text("CellHigh temperature2")), //
		STATE_45(Doc.of(Level.WARNING).text("CellLow temperature2")), //
		STATE_46(Doc.of(Level.WARNING).text("Charging overcurrent2")), //
		STATE_47(Doc.of(Level.WARNING).text("Discharging overcurrent2")), //
		STATE_48(Doc.of(Level.WARNING).text("Precharge fault")), //
		STATE_49(Doc.of(Level.WARNING).text("DC bus fault")), //
		STATE_50(Doc.of(Level.WARNING).text("Battery break")), //
		STATE_51(Doc.of(Level.WARNING).text("Battery Lock")), //
		STATE_52(Doc.of(Level.WARNING).text("Discharge circuit Fault")), //
		STATE_53(Doc.of(Level.WARNING).text("Charging circuit Failure")), //
		STATE_54(Doc.of(Level.WARNING).text("Communication failure2")), //
		STATE_55(Doc.of(Level.WARNING).text("Cell High temperature3")), //
		STATE_56(Doc.of(Level.WARNING).text("Discharging under-voltage3")), //
		STATE_57(Doc.of(Level.WARNING).text("Charging over-voltage3")), //

		BMS_SOH(Doc.of(OpenemsType.INTEGER) //
				.unit(Unit.PERCENT).accessMode(AccessMode.READ_ONLY)),
		BMS_BATTERY_STRINGS(Doc.of(OpenemsType.INTEGER) //
				.unit(Unit.NONE).accessMode(AccessMode.READ_ONLY)), //

		STATE_58(Doc.of(Level.WARNING).text("Charging over-voltage1")), //
		STATE_59(Doc.of(Level.WARNING).text("Discharging under-voltage1")), //
		STATE_60(Doc.of(Level.WARNING).text("Cell High temperature1")), //
		STATE_61(Doc.of(Level.WARNING).text("Cell Low temperature1")), //
		STATE_62(Doc.of(Level.WARNING).text("Charging over-current1")), //
		STATE_63(Doc.of(Level.WARNING).text("Discharging over-current1")), //
		STATE_64(Doc.of(Level.WARNING).text("communication failure1")), //
		STATE_65(Doc.of(Level.WARNING).text("System Reboot")), //
		STATE_66(Doc.of(Level.WARNING).text("Cell- imbalance")), //
		STATE_67(Doc.of(Level.WARNING).text("System Low temperature1")), //
		STATE_68(Doc.of(Level.WARNING).text("System Low temperature2")), //
		STATE_69(Doc.of(Level.WARNING).text("System High temperature")), //

		BATTERY_PROTOCOL(Doc.of(OpenemsType.INTEGER) //
				.unit(Unit.NONE).accessMode(AccessMode.READ_ONLY)), //

		// Setting Parameter
		USER_PASSWORD1(Doc.of(OpenemsType.STRING) //
				.unit(Unit.NONE).accessMode(AccessMode.READ_WRITE)), //
		USER_PASSWORD2(Doc.of(OpenemsType.STRING) //
				.unit(Unit.NONE).accessMode(AccessMode.READ_WRITE)), //
		USER_PASSWORD3(Doc.of(OpenemsType.STRING) //
				.unit(Unit.NONE).accessMode(AccessMode.READ_WRITE)), //
		ROUTER_SSID(Doc.of(OpenemsType.STRING) //
				.unit(Unit.NONE).accessMode(AccessMode.READ_WRITE)), //
		ROUTER_PASSWORD(Doc.of(OpenemsType.STRING) //
				.unit(Unit.NONE).accessMode(AccessMode.READ_WRITE)), //
		ROUTER_ENCRYPTION_METHOD(Doc.of(OpenemsType.STRING) //
				.unit(Unit.NONE).accessMode(AccessMode.READ_WRITE)), //
		DOMAIN1(Doc.of(OpenemsType.STRING) //
				.unit(Unit.NONE).accessMode(AccessMode.READ_WRITE)), //
		PORT_NUMBER1(Doc.of(OpenemsType.INTEGER) //
				.unit(Unit.NONE).accessMode(AccessMode.READ_WRITE)), //
		DOMAIN2(Doc.of(OpenemsType.STRING) //
				.unit(Unit.NONE).accessMode(AccessMode.READ_WRITE)), //
		PORT_NUMBER2(Doc.of(OpenemsType.INTEGER) //
				.unit(Unit.NONE).accessMode(AccessMode.READ_WRITE)), //
		MODBUS_ADDRESS(Doc.of(OpenemsType.INTEGER) //
				.unit(Unit.NONE).accessMode(AccessMode.READ_WRITE)), //
		MODBUS_MANUFACTURER(Doc.of(OpenemsType.STRING) //
				.unit(Unit.NONE).accessMode(AccessMode.READ_WRITE)), //
		MODBUS_BADRATE_485(Doc.of(OpenemsType.INTEGER) //
				.unit(Unit.NONE).accessMode(AccessMode.READ_WRITE)), //
		RTC_YEAR_MONTH_2(Doc.of(OpenemsType.INTEGER) //
				.unit(Unit.NONE).accessMode(AccessMode.READ_WRITE)), //
		RTC_DAY_HOUR_2(Doc.of(OpenemsType.INTEGER) //
				.unit(Unit.NONE).accessMode(AccessMode.READ_WRITE)), //
		RTC_MINUTE_SECOND_2(Doc.of(OpenemsType.INTEGER) //
				.unit(Unit.NONE).accessMode(AccessMode.READ_WRITE)), //
		SERIAL_NUMBER_2(Doc.of(OpenemsType.STRING) //
				.unit(Unit.NONE).accessMode(AccessMode.READ_WRITE)), //
		DEVICE_TYPE_2(Doc.of(OpenemsType.STRING) //
				.unit(Unit.NONE).accessMode(AccessMode.READ_WRITE)), //
		RESUME_FACTORY_SETTING(Doc.of(OpenemsType.INTEGER) //
				.unit(Unit.NONE).accessMode(AccessMode.READ_WRITE)), //
		CLEAR_DATA(Doc.of(OpenemsType.INTEGER) //
				.unit(Unit.NONE).accessMode(AccessMode.READ_WRITE)), //
		START(Doc.of(OpenemsType.INTEGER) //
				.unit(Unit.NONE).accessMode(AccessMode.WRITE_ONLY)), //
		STOP(Doc.of(OpenemsType.INTEGER) //
				.unit(Unit.NONE).accessMode(AccessMode.WRITE_ONLY)), //
		RESET(Doc.of(OpenemsType.INTEGER) //
				.unit(Unit.NONE).accessMode(AccessMode.WRITE_ONLY)), //
		RESET_SPS(Doc.of(OpenemsType.INTEGER) //
				.unit(Unit.NONE).accessMode(AccessMode.WRITE_ONLY)), //
		PV_E_TOTAL_3(Doc.of(OpenemsType.INTEGER) //
				.unit(Unit.KILOWATT_HOURS).accessMode(AccessMode.READ_WRITE)), //
		PV_E_DAY_3(Doc.of(OpenemsType.INTEGER) //
				.unit(Unit.KILOWATT_HOURS).accessMode(AccessMode.READ_WRITE)), //
		E_TOTAL_SELL_3(Doc.of(OpenemsType.INTEGER) //
				.unit(Unit.KILOWATT_HOURS).accessMode(AccessMode.READ_WRITE)), //
		H_TOTAL_3(Doc.of(OpenemsType.INTEGER) //
				.unit(Unit.HOUR).accessMode(AccessMode.READ_WRITE)), //
		E_DAY_SELL_3(Doc.of(OpenemsType.INTEGER) //
				.unit(Unit.KILOWATT_HOURS).accessMode(AccessMode.READ_WRITE)), //
		E_TOTAL_BUY_3(Doc.of(OpenemsType.INTEGER) //
				.unit(Unit.KILOWATT_HOURS).accessMode(AccessMode.READ_WRITE)), //
		E_DAY_BUY_3(Doc.of(OpenemsType.INTEGER) //
				.unit(Unit.KILOWATT_HOURS).accessMode(AccessMode.READ_WRITE)), //
		E_TOTAL_LOAD_3(Doc.of(OpenemsType.INTEGER) //
				.unit(Unit.KILOWATT_HOURS).accessMode(AccessMode.READ_WRITE)), //
		E_LOAD_DAY_3(Doc.of(OpenemsType.INTEGER) //
				.unit(Unit.KILOWATT_HOURS).accessMode(AccessMode.READ_WRITE)), //
		E_BATTERY_CHARGE_3(Doc.of(OpenemsType.INTEGER) //
				.unit(Unit.KILOWATT_HOURS).accessMode(AccessMode.READ_WRITE)), //
		E_CHARGE_DAY_3(Doc.of(OpenemsType.INTEGER) //
				.unit(Unit.KILOWATT_HOURS).accessMode(AccessMode.READ_WRITE)), //
		E_BATTERY_DISCHARGE_3(Doc.of(OpenemsType.INTEGER) //
				.unit(Unit.KILOWATT_HOURS).accessMode(AccessMode.READ_WRITE)), //
		E_DISCHARGE_DAY_3(Doc.of(OpenemsType.INTEGER) //
				.unit(Unit.KILOWATT_HOURS).accessMode(AccessMode.READ_WRITE)), //
		LANGUAGE(Doc.of(OpenemsType.INTEGER) //
				.unit(Unit.NONE).accessMode(AccessMode.READ_WRITE)), //
		SAFETY_COUNTRY_CODE(Doc.of(SafetyCountry.values())), //
		ISO(Doc.of(OpenemsType.INTEGER) //
				.unit(Unit.NONE).accessMode(AccessMode.READ_WRITE)), //
		LVRT(Doc.of(OpenemsType.INTEGER) //
				.unit(Unit.NONE).accessMode(AccessMode.READ_WRITE)), //
		ISLANDING(Doc.of(OpenemsType.INTEGER) //
				.unit(Unit.NONE).accessMode(AccessMode.READ_WRITE)), //
		BURN_IN_RESET_TIME(Doc.of(OpenemsType.INTEGER) //
				.unit(Unit.MINUTE).accessMode(AccessMode.READ_WRITE)), //
		PV_START_VOLTAGE(Doc.of(OpenemsType.INTEGER) //
				.unit(Unit.VOLT).accessMode(AccessMode.READ_WRITE)), //
		ENABLE_MPPT_4SHADOW(Doc.of(OpenemsType.INTEGER) //
				.unit(Unit.NONE).accessMode(AccessMode.READ_WRITE)), //
		BACK_UP_ENABLE(Doc.of(OpenemsType.INTEGER) //
				.unit(Unit.NONE).accessMode(AccessMode.READ_WRITE)), //
		AUTO_START_BACKUP(Doc.of(OpenemsType.INTEGER) //
				.unit(Unit.NONE).accessMode(AccessMode.READ_WRITE)), //
		GRID_WAVE_CHECK_LEVEL(Doc.of(OpenemsType.INTEGER) //
				.unit(Unit.NONE).accessMode(AccessMode.READ_WRITE)), //
		REPAID_CUT_OFF(Doc.of(OpenemsType.INTEGER) //
				.unit(Unit.NONE).accessMode(AccessMode.READ_WRITE)), //
		BACKUP_START_DLY(Doc.of(OpenemsType.INTEGER) //
				.unit(Unit.NONE).accessMode(AccessMode.READ_WRITE)), //
		UPS_STD_VOLT_TYPE(Doc.of(OpenemsType.INTEGER) //
				.unit(Unit.NONE).accessMode(AccessMode.READ_WRITE)), //
		UNDER_ATS(Doc.of(OpenemsType.INTEGER) //
				.unit(Unit.NONE).accessMode(AccessMode.READ_WRITE)), //
		BURN_IN_MODE(Doc.of(OpenemsType.INTEGER) //
				.unit(Unit.NONE).accessMode(AccessMode.READ_WRITE)), //
		BACKUP_OVERLOAD_DELAY(Doc.of(OpenemsType.INTEGER) //
				.unit(Unit.NONE).accessMode(AccessMode.READ_WRITE)), //
		UPSPHASE_TYPE(Doc.of(OpenemsType.INTEGER) //
				.unit(Unit.NONE).accessMode(AccessMode.READ_WRITE)), //
		DERATE_RATE_VDE(Doc.of(OpenemsType.INTEGER) //
				.unit(Unit.NONE).accessMode(AccessMode.READ_WRITE)), //
		LEAD_BAT_CAPACITY(Doc.of(OpenemsType.INTEGER) //
				.unit(Unit.NONE).accessMode(AccessMode.READ_WRITE)), //
		BATTERY_STRINGS(Doc.of(OpenemsType.INTEGER) //
				.unit(Unit.NONE).accessMode(AccessMode.READ_WRITE)), //
		BATT_CHARGE_VOLT_MAX(Doc.of(OpenemsType.INTEGER) //
				.unit(Unit.NONE).accessMode(AccessMode.READ_WRITE)), //
		BATT_CHARGE_CURR_MAX(Doc.of(OpenemsType.INTEGER) //
				.unit(Unit.NONE).accessMode(AccessMode.READ_WRITE)), //
		BATT_VOLT_UNDER_MIN(Doc.of(OpenemsType.INTEGER) //
				.unit(Unit.NONE).accessMode(AccessMode.READ_WRITE)), //
		BATT_DISCHARGE_CURR_MAX(Doc.of(OpenemsType.INTEGER) //
				.unit(Unit.NONE).accessMode(AccessMode.READ_WRITE)), //
		BATT_SOC_UNDER_MIN(Doc.of(OpenemsType.INTEGER) //
				.unit(Unit.NONE).accessMode(AccessMode.READ_WRITE)), //
		BATT_OFF_LINE_VOLT_UNDER_MIN(Doc.of(OpenemsType.INTEGER) //
				.unit(Unit.NONE).accessMode(AccessMode.READ_WRITE)), //
		BATT_OFFLINE_SOC_UNDER_MIN(Doc.of(OpenemsType.INTEGER) //
				.unit(Unit.NONE).accessMode(AccessMode.READ_WRITE)), //
		CLEAR_BATTERY_SETTING(Doc.of(OpenemsType.INTEGER) //
				.unit(Unit.NONE).accessMode(AccessMode.WRITE_ONLY)), //

		// CosPhi curve
		ENABLE_CURVE(Doc.of(OpenemsType.INTEGER) //
				.unit(Unit.NONE).accessMode(AccessMode.READ_WRITE)), //
		POINT_A_VALUE(Doc.of(OpenemsType.INTEGER) //
				.unit(Unit.WATT).accessMode(AccessMode.READ_WRITE)), //
		POINT_A_PF(Doc.of(OpenemsType.INTEGER) //
				.unit(Unit.PERCENT).accessMode(AccessMode.READ_WRITE)), //
		POINT_B_VALUE(Doc.of(OpenemsType.INTEGER) //
				.unit(Unit.WATT).accessMode(AccessMode.READ_WRITE)), //
		POINT_B_PF(Doc.of(OpenemsType.INTEGER) //
				.unit(Unit.PERCENT).accessMode(AccessMode.READ_WRITE)), //
		POINT_C_VALUE(Doc.of(OpenemsType.INTEGER) //
				.unit(Unit.WATT).accessMode(AccessMode.READ_WRITE)), //
		POINT_C_PF(Doc.of(OpenemsType.INTEGER) //
				.unit(Unit.PERCENT).accessMode(AccessMode.READ_WRITE)), //
		LOCK_IN_VOLTAGE(Doc.of(OpenemsType.INTEGER) //
				.unit(Unit.VOLT).accessMode(AccessMode.READ_WRITE)), //
		LOCK_OUT_VOLTAGE(Doc.of(OpenemsType.INTEGER) //
				.unit(Unit.VOLT).accessMode(AccessMode.READ_WRITE)), //
		LOCK_OUT_POWER(Doc.of(OpenemsType.INTEGER) //
				.unit(Unit.WATT).accessMode(AccessMode.READ_WRITE)), //

		// Power and frequency curve
		STATE_70(Doc.of(Level.INFO).text("ON/OFF")), //
		STATE_71(Doc.of(Level.INFO).text("response mode")), //

		FFROZEN_DCH(Doc.of(OpenemsType.INTEGER) //
				.unit(Unit.HERTZ).accessMode(AccessMode.READ_WRITE)), //
		FFROZEN_CH(Doc.of(OpenemsType.INTEGER) //
				.unit(Unit.HERTZ).accessMode(AccessMode.READ_WRITE)), //
		FSTOP_DCH(Doc.of(OpenemsType.INTEGER) //
				.unit(Unit.HERTZ).accessMode(AccessMode.READ_WRITE)), //
		FSTOP_CH(Doc.of(OpenemsType.INTEGER) //
				.unit(Unit.HERTZ).accessMode(AccessMode.READ_WRITE)), //
		RECOVERY_WAITING_TIME(Doc.of(OpenemsType.INTEGER) //
				.unit(Unit.SECONDS).accessMode(AccessMode.READ_WRITE)), //
		RECOVERY_FREQURNCY1(Doc.of(OpenemsType.INTEGER) //
				.unit(Unit.HERTZ).accessMode(AccessMode.READ_WRITE)), //
		RECOVERY_FREQUENCY2(Doc.of(OpenemsType.INTEGER) //
				.unit(Unit.HERTZ).accessMode(AccessMode.READ_WRITE)), //
		RECOVERY_SLOPE(Doc.of(OpenemsType.INTEGER) //
				.unit(Unit.NONE).accessMode(AccessMode.READ_WRITE)), //
		FFROZEN_DCH_SLOPE(Doc.of(OpenemsType.INTEGER) //
				.unit(Unit.HERTZ).accessMode(AccessMode.READ_WRITE)), //
		FFROZEN_CH_SLOPE(Doc.of(OpenemsType.INTEGER) //
				.unit(Unit.HERTZ).accessMode(AccessMode.READ_WRITE)), //
		DOWN_SLOPE_POWER_REFERENCE(Doc.of(OpenemsType.INTEGER) //
				.unit(Unit.NONE).accessMode(AccessMode.READ_WRITE)), //
		DOWN_SLOP(Doc.of(OpenemsType.INTEGER) //
				.unit(Unit.NONE).accessMode(AccessMode.READ_WRITE)), //

		// QU curve
		ENABLE_CURVE_QU(Doc.of(OpenemsType.INTEGER) //
				.unit(Unit.NONE).accessMode(AccessMode.READ_WRITE)), //
		LOCK_IN_POWER_QU(Doc.of(OpenemsType.INTEGER) //
				.unit(Unit.WATT).accessMode(AccessMode.READ_WRITE)), //
		LOCK_OUT_POWER_QU(Doc.of(OpenemsType.INTEGER) //
				.unit(Unit.WATT).accessMode(AccessMode.READ_WRITE)), //
		V1_VOLTAGE(Doc.of(OpenemsType.INTEGER) //
				.unit(Unit.VOLT).accessMode(AccessMode.READ_WRITE)), //
		V1_VALUE(Doc.of(OpenemsType.INTEGER) //
				.unit(Unit.WATT).accessMode(AccessMode.READ_WRITE)), //
		V2_VOLTAGE(Doc.of(OpenemsType.INTEGER) //
				.unit(Unit.VOLT).accessMode(AccessMode.READ_WRITE)), //
		V2_VALUE(Doc.of(OpenemsType.INTEGER) //
				.unit(Unit.WATT).accessMode(AccessMode.READ_WRITE)), //
		V3_VOLTAGE(Doc.of(OpenemsType.INTEGER) //
				.unit(Unit.VOLT).accessMode(AccessMode.READ_WRITE)), //
		V3_VALUE(Doc.of(OpenemsType.INTEGER) //
				.unit(Unit.WATT).accessMode(AccessMode.READ_WRITE)), //
		V4_VOLTAGE(Doc.of(OpenemsType.INTEGER) //
				.unit(Unit.VOLT).accessMode(AccessMode.READ_WRITE)), //
		V4_VALUE(Doc.of(OpenemsType.INTEGER) //
				.unit(Unit.WATT).accessMode(AccessMode.READ_WRITE)), //
		K_VALUE(Doc.of(OpenemsType.INTEGER) //
				.unit(Unit.NONE).accessMode(AccessMode.READ_WRITE)), //
		TIME_CONSTANT(Doc.of(OpenemsType.INTEGER) //
				.unit(Unit.NONE).accessMode(AccessMode.READ_WRITE)), //
		MISCELLANEA(Doc.of(OpenemsType.INTEGER) //
				.unit(Unit.NONE).accessMode(AccessMode.READ_WRITE)), //
		RATED_VOLTAGE(Doc.of(OpenemsType.INTEGER) //
				.unit(Unit.NONE).accessMode(AccessMode.READ_WRITE)), //
		RESPONSE_TIME(Doc.of(OpenemsType.INTEGER) //
				.unit(Unit.NONE).accessMode(AccessMode.READ_WRITE)), //

		// PU curve
		PU_CURVE(Doc.of(OpenemsType.INTEGER) //
				.unit(Unit.NONE).accessMode(AccessMode.READ_WRITE)), //
		POWER_CHANGE_RATE(Doc.of(OpenemsType.INTEGER) //
				.unit(Unit.NONE).accessMode(AccessMode.READ_WRITE)), //
		V1_VOLTAGE_PU(Doc.of(OpenemsType.INTEGER) //
				.unit(Unit.VOLT).accessMode(AccessMode.READ_WRITE)), //
		V1_VALUE_PU(Doc.of(OpenemsType.INTEGER) //
				.unit(Unit.NONE).accessMode(AccessMode.READ_WRITE)), //
		V2_VOLTAGE_PU(Doc.of(OpenemsType.INTEGER) //
				.unit(Unit.VOLT).accessMode(AccessMode.READ_WRITE)), //
		V2_VALUE_PU(Doc.of(OpenemsType.INTEGER) //
				.unit(Unit.NONE).accessMode(AccessMode.READ_WRITE)), //
		V3_VOLTAGE_PU(Doc.of(OpenemsType.INTEGER) //
				.unit(Unit.VOLT).accessMode(AccessMode.READ_WRITE)), //
		V3_VALUE_PU(Doc.of(OpenemsType.INTEGER) //
				.unit(Unit.NONE).accessMode(AccessMode.READ_WRITE)), //
		V4_VOLTAGE_PU(Doc.of(OpenemsType.INTEGER) //
				.unit(Unit.VOLT).accessMode(AccessMode.READ_WRITE)), //
		V4_VALUE_PU(Doc.of(OpenemsType.INTEGER) //
				.unit(Unit.NONE).accessMode(AccessMode.READ_WRITE)), //
		FIXED_POWER_FACTOR(Doc.of(OpenemsType.INTEGER) //
				.unit(Unit.NONE).accessMode(AccessMode.READ_WRITE)), //
		FIXED_REACTIVE_POWER(Doc.of(OpenemsType.INTEGER) //
				.unit(Unit.NONE).accessMode(AccessMode.READ_WRITE)), //
		FIXED_ACTIVE_POWER(Doc.of(OpenemsType.INTEGER) //
				.unit(Unit.NONE).accessMode(AccessMode.READ_WRITE)), //
		GRID_LIMIT_BY_VOLT_START_VOL(Doc.of(OpenemsType.INTEGER) //
				.unit(Unit.VOLT).accessMode(AccessMode.READ_WRITE)), //
		GRID_LIMIT_BY_VOLT_START_PER(Doc.of(OpenemsType.INTEGER) //
				.unit(Unit.PERCENT).accessMode(AccessMode.READ_WRITE)), //
		GRID_LIMIT_BY_VOLT_SLOPE(Doc.of(OpenemsType.INTEGER) //
				.unit(Unit.PERCENT).accessMode(AccessMode.WRITE_ONLY)), //
		AUTO_TEST_ENABLE(Doc.of(OpenemsType.INTEGER) //
				.unit(Unit.NONE).accessMode(AccessMode.WRITE_ONLY)), //
		AUTO_TEST_STEP(Doc.of(OpenemsType.INTEGER) //
				.unit(Unit.NONE).accessMode(AccessMode.WRITE_ONLY)), //
		UW_ITALY_FREQ_MODE(Doc.of(OpenemsType.INTEGER) //
				.unit(Unit.NONE).accessMode(AccessMode.READ_WRITE)), //

		// Meter Control ARM
		APP_MODE_INDEX(Doc.of(AppModeIndex.values())), //
		METER_CHECK_VALUE(Doc.of(OpenemsType.INTEGER) //
				.unit(Unit.NONE).accessMode(AccessMode.READ_WRITE)), //
		WMETER_CONNECT_CHECK_FLAG(Doc.of(MeterConnectCheckFlag.values())), //
		SIMULATE_METER_POWER(Doc.of(OpenemsType.INTEGER) //
				.unit(Unit.NONE).accessMode(AccessMode.READ_WRITE)), //
		BREEZE_ON_OFF(Doc.of(OpenemsType.INTEGER) //
				.unit(Unit.NONE).accessMode(AccessMode.READ_WRITE)), //
		LOG_DATA_ENABLE(Doc.of(OpenemsType.INTEGER) //
				.unit(Unit.NONE).accessMode(AccessMode.READ_WRITE)), //
		DATA_SEND_INTERVAL(Doc.of(OpenemsType.INTEGER) //
				.unit(Unit.SECONDS).accessMode(AccessMode.READ_WRITE)), //

		// Battery Control Data ARM
		STOP_SOC_PROTECT(Doc.of(OpenemsType.INTEGER) //
				.unit(Unit.NONE).accessMode(AccessMode.READ_WRITE)), //
		BATTERY_FLOAT_VOLT(Doc.of(OpenemsType.INTEGER) //
				.unit(Unit.VOLT).accessMode(AccessMode.READ_WRITE)), //
		BATTERY_FLOAT_CURRENT(Doc.of(OpenemsType.INTEGER) //
				.unit(Unit.AMPERE).accessMode(AccessMode.READ_WRITE)), //
		BATTERY_FLOAT_TIME(Doc.of(OpenemsType.INTEGER) //
				.unit(Unit.MINUTE).accessMode(AccessMode.READ_WRITE)), //
		BATTERY_TYPE_INDEX_ARM(Doc.of(OpenemsType.INTEGER) //
				.unit(Unit.NONE).accessMode(AccessMode.READ_WRITE)), //
		MANUFACTURE_CODE(Doc.of(OpenemsType.INTEGER) //
				.unit(Unit.NONE).accessMode(AccessMode.READ_WRITE)), //
		DC_VOLT_OUTPUT(Doc.of(OpenemsType.INTEGER) //
				.unit(Unit.NONE).accessMode(AccessMode.READ_WRITE)), //
		BAT_AVG_CHG_VOLT(Doc.of(OpenemsType.INTEGER) //
				.unit(Unit.VOLT).accessMode(AccessMode.READ_WRITE)), //
		BAT_AVG_CHG_HOURS(Doc.of(OpenemsType.INTEGER) //
				.unit(Unit.HOUR).accessMode(AccessMode.READ_WRITE)), //
		FEED_POWER_ENABLE(Doc.of(OpenemsType.INTEGER) //
				.unit(Unit.NONE).accessMode(AccessMode.READ_WRITE)), //
		FEED_POWER_PARA(Doc.of(OpenemsType.INTEGER) //
				.unit(Unit.WATT).accessMode(AccessMode.READ_WRITE)), //
		EMS_POWER_MODE(Doc.of(PowerModeEms.values()) //
				.accessMode(AccessMode.READ_WRITE)), //
		EMS_POWER_SET(Doc.of(OpenemsType.INTEGER) //
				.unit(Unit.NONE).accessMode(AccessMode.READ_WRITE)), //
		BAT_BMS_CURR_LMT_COFF(Doc.of(OpenemsType.INTEGER) //
				.unit(Unit.NONE).accessMode(AccessMode.READ_WRITE)), //
		BATTERY_PROTOCOL_ARM(Doc.of(OpenemsType.INTEGER) //
				.unit(Unit.NONE).accessMode(AccessMode.READ_WRITE)), //
		START_TIME_1(Doc.of(OpenemsType.INTEGER) //
				.unit(Unit.NONE).accessMode(AccessMode.READ_WRITE)), //
		END_TIME_1(Doc.of(OpenemsType.INTEGER) //
				.unit(Unit.NONE).accessMode(AccessMode.READ_WRITE)), //
		BAT_POWER_PERCENT_1(Doc.of(OpenemsType.INTEGER) //
				.unit(Unit.PERCENT).accessMode(AccessMode.READ_WRITE)), //

		STATE_72(Doc.of(Level.INFO).text("SUNDAY")), //
		STATE_73(Doc.of(Level.WARNING).text("MONDAY")), //
		STATE_74(Doc.of(Level.WARNING).text("TUESDAY")), //
		STATE_75(Doc.of(Level.WARNING).text("Wednesday")), //
		STATE_76(Doc.of(Level.WARNING).text("Thursday")), //
		STATE_77(Doc.of(Level.WARNING).text("Friday")), //
		STATE_78(Doc.of(Level.WARNING).text("Saturday")), //

		START_TIME_2(Doc.of(OpenemsType.INTEGER) //
				.unit(Unit.NONE).accessMode(AccessMode.READ_WRITE)), //
		END_TIME_2(Doc.of(OpenemsType.INTEGER) //
				.unit(Unit.NONE).accessMode(AccessMode.READ_WRITE)), //
		BAT_POWER_PERCENT_2(Doc.of(OpenemsType.INTEGER) //
				.unit(Unit.PERCENT).accessMode(AccessMode.READ_WRITE)), //
		START_TIME_3(Doc.of(OpenemsType.INTEGER) //
				.unit(Unit.NONE).accessMode(AccessMode.READ_WRITE)), //
		END_TIME_3(Doc.of(OpenemsType.INTEGER) //
				.unit(Unit.NONE).accessMode(AccessMode.READ_WRITE)), //
		BAT_POWER_PERCENT_3(Doc.of(OpenemsType.INTEGER) //
				.unit(Unit.PERCENT).accessMode(AccessMode.READ_WRITE)), //
		START_TIME_4(Doc.of(OpenemsType.INTEGER) //
				.unit(Unit.NONE).accessMode(AccessMode.READ_WRITE)), //
		END_TIME_4(Doc.of(OpenemsType.INTEGER) //
				.unit(Unit.NONE).accessMode(AccessMode.READ_WRITE)), //
		BAT_POWER_PERCENT_4(Doc.of(OpenemsType.INTEGER) //
				.unit(Unit.PERCENT).accessMode(AccessMode.READ_WRITE)), //
		SOC_START_TO_FORCE_CHARGE(Doc.of(OpenemsType.INTEGER) //
				.unit(Unit.NONE).accessMode(AccessMode.READ_WRITE)), //
		SOC_STOP_TO_FORCE_CHARGE(Doc.of(OpenemsType.INTEGER) //
				.unit(Unit.NONE).accessMode(AccessMode.READ_WRITE)), //
		CLEAR_ALL_ECONOMIC_MODE(Doc.of(OpenemsType.INTEGER) //
				.unit(Unit.NONE).accessMode(AccessMode.WRITE_ONLY)), //

		// BMS for RS485
		BMS_VERSION(Doc.of(OpenemsType.INTEGER) //
				.unit(Unit.NONE).accessMode(AccessMode.READ_WRITE)), //
		BATT_STRINGS_RS485(Doc.of(OpenemsType.INTEGER) //
				.unit(Unit.NONE).accessMode(AccessMode.READ_WRITE)), //
		WBMS_BAT_CHARGE_VMAX(Doc.of(OpenemsType.INTEGER) //
				.unit(Unit.VOLT).accessMode(AccessMode.READ_WRITE)), //
		WBMS_BAT_CHARGE_IMAX(Doc.of(OpenemsType.INTEGER) //
				.unit(Unit.AMPERE).accessMode(AccessMode.READ_WRITE)), //
		WBMS_BAT_DISCHARGE_VMIN(Doc.of(OpenemsType.INTEGER) //
				.unit(Unit.VOLT).accessMode(AccessMode.READ_WRITE)), //
		WBMS_BAT_DISCHARGE_IMAX(Doc.of(OpenemsType.INTEGER) //
				.unit(Unit.AMPERE).accessMode(AccessMode.READ_WRITE)), //
		WBMS_BAT_VOLTAGE(Doc.of(OpenemsType.INTEGER) //
				.unit(Unit.VOLT).accessMode(AccessMode.READ_WRITE)), //
		WBMS_BAT_CURRENT(Doc.of(OpenemsType.INTEGER) //
				.unit(Unit.AMPERE).accessMode(AccessMode.READ_WRITE)), //
		WBMS_BAT_SOC(Doc.of(OpenemsType.INTEGER) //
				.unit(Unit.PERCENT).accessMode(AccessMode.READ_WRITE)), //
		WBMS_BAT_SOH(Doc.of(OpenemsType.INTEGER) //
				.unit(Unit.PERCENT).accessMode(AccessMode.READ_WRITE)), //
		WBMS_BAT_TEMPERATURE(Doc.of(OpenemsType.INTEGER) //
				.unit(Unit.DEGREE_CELSIUS).accessMode(AccessMode.READ_WRITE)), //

		// BMS_STATUS(), //
		STATE_79(Doc.of(Level.INFO).text("force to charge")), //
		STATE_80(Doc.of(Level.INFO).text("Stop charging")), // TODO can be removed?
		STATE_81(Doc.of(Level.INFO).text("Stop discharging"));

		private final Doc doc;

		private ChannelId(Doc doc) {
			this.doc = doc;
		}

		@Override
		public Doc doc() {
			return this.doc;
		}
	}

	/**
	 * Gets the Channel for {@link ChannelId#GOODWE_TYPE}.
	 *
	 * @return the Channel
	 */
	public default Channel<GoodweType> getGoodweTypeChannel() {
		return this.channel(GoodWeEss.ChannelId.GOODWE_TYPE);
	}

	/**
	 * Gets the Device Type. See {@link ChannelId#GOODWE_TYPE}.
	 *
	 * @return the Channel {@link Value}
	 */
	public default GoodweType getGoodweType() {
		return this.getGoodweTypeChannel().value().asEnum();
	}

}<|MERGE_RESOLUTION|>--- conflicted
+++ resolved
@@ -28,14 +28,11 @@
 
 public interface GoodWeEss extends SymmetricEss, OpenemsComponent {
 
-<<<<<<< HEAD
 	/**
 	 * Registers a Charger with the ESS.
 	 * 
 	 * @param charger either {@link GoodWeChargerPv1} or {@link GoodWeChargerPv2}
 	 */
-=======
->>>>>>> d8f9b94c
 	public void addCharger(AbstractGoodWeEtCharger charger);
 
 	/**

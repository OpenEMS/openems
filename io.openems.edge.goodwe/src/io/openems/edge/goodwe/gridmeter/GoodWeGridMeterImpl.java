--- conflicted
+++ resolved
@@ -62,9 +62,9 @@
 		ModbusComponent, OpenemsComponent, TimedataProvider, EventHandler, ModbusSlave {
 
 	private final CalculateEnergyFromPower calculateProductionEnergy = new CalculateEnergyFromPower(this,
-			SymmetricMeter.ChannelId.ACTIVE_PRODUCTION_ENERGY);
+			ElectricityMeter.ChannelId.ACTIVE_PRODUCTION_ENERGY);
 	private final CalculateEnergyFromPower calculateConsumptionEnergy = new CalculateEnergyFromPower(this,
-			SymmetricMeter.ChannelId.ACTIVE_CONSUMPTION_ENERGY);
+			ElectricityMeter.ChannelId.ACTIVE_CONSUMPTION_ENERGY);
 
 	@Reference
 	private ConfigurationAdmin cm;
@@ -78,14 +78,6 @@
 	@Reference(policy = ReferencePolicy.DYNAMIC, policyOption = ReferencePolicyOption.GREEDY, cardinality = ReferenceCardinality.OPTIONAL)
 	private volatile Timedata timedata = null;
 
-<<<<<<< HEAD
-	private final CalculateEnergyFromPower calculateProductionEnergy = new CalculateEnergyFromPower(this,
-			ElectricityMeter.ChannelId.ACTIVE_PRODUCTION_ENERGY);
-	private final CalculateEnergyFromPower calculateConsumptionEnergy = new CalculateEnergyFromPower(this,
-			ElectricityMeter.ChannelId.ACTIVE_CONSUMPTION_ENERGY);
-
-=======
->>>>>>> 2c36e41d
 	public GoodWeGridMeterImpl() {
 		super(//
 				OpenemsComponent.ChannelId.values(), //
@@ -150,47 +142,20 @@
 				// Active and reactive power, Power factor and frequency
 				// Voltage, current and Grid Frequency of each phase
 				new FC3ReadRegistersTask(36005, Priority.HIGH, //
-<<<<<<< HEAD
-						m(ElectricityMeter.ChannelId.ACTIVE_POWER_L1, new SignedWordElement(36005),
-								ElementToChannelConverter.INVERT), //
-						m(ElectricityMeter.ChannelId.ACTIVE_POWER_L2, new SignedWordElement(36006),
-								ElementToChannelConverter.INVERT), //
-						m(ElectricityMeter.ChannelId.ACTIVE_POWER_L3, new SignedWordElement(36007),
-								ElementToChannelConverter.INVERT), //
-						new DummyRegisterElement(36008, 36012), //
-						m(GoodWeGridMeter.ChannelId.METER_POWER_FACTOR, new UnsignedWordElement(36013),
-								ElementToChannelConverter.SCALE_FACTOR_MINUS_2), //
-						m(ElectricityMeter.ChannelId.FREQUENCY, new UnsignedWordElement(36014),
-								ElementToChannelConverter.SCALE_FACTOR_1),
-						new DummyRegisterElement(36015, 36051),
-						m(ElectricityMeter.ChannelId.VOLTAGE_L1, new UnsignedWordElement(36052),
-								ElementToChannelConverter.SCALE_FACTOR_2), //
-						m(ElectricityMeter.ChannelId.VOLTAGE_L2, new UnsignedWordElement(36053),
-								ElementToChannelConverter.SCALE_FACTOR_2), //
-						m(ElectricityMeter.ChannelId.VOLTAGE_L3, new UnsignedWordElement(36054),
-								ElementToChannelConverter.SCALE_FACTOR_2), //
-						m(ElectricityMeter.ChannelId.CURRENT_L1, new UnsignedWordElement(36055),
-								ElementToChannelConverter.SCALE_FACTOR_2), //
-						m(ElectricityMeter.ChannelId.CURRENT_L2, new UnsignedWordElement(36056),
-								ElementToChannelConverter.SCALE_FACTOR_2), //
-						m(ElectricityMeter.ChannelId.CURRENT_L3, new UnsignedWordElement(36057),
-								ElementToChannelConverter.SCALE_FACTOR_2))); //
-=======
-						m(AsymmetricMeter.ChannelId.ACTIVE_POWER_L1, new SignedWordElement(36005), INVERT), //
-						m(AsymmetricMeter.ChannelId.ACTIVE_POWER_L2, new SignedWordElement(36006), INVERT), //
-						m(AsymmetricMeter.ChannelId.ACTIVE_POWER_L3, new SignedWordElement(36007), INVERT), //
+						m(ElectricityMeter.ChannelId.ACTIVE_POWER_L1, new SignedWordElement(36005), INVERT), //
+						m(ElectricityMeter.ChannelId.ACTIVE_POWER_L2, new SignedWordElement(36006), INVERT), //
+						m(ElectricityMeter.ChannelId.ACTIVE_POWER_L3, new SignedWordElement(36007), INVERT), //
 						new DummyRegisterElement(36008, 36012), //
 						m(GoodWeGridMeter.ChannelId.METER_POWER_FACTOR, new UnsignedWordElement(36013),
 								SCALE_FACTOR_MINUS_2), //
-						m(SymmetricMeter.ChannelId.FREQUENCY, new UnsignedWordElement(36014), SCALE_FACTOR_1),
+						m(ElectricityMeter.ChannelId.FREQUENCY, new UnsignedWordElement(36014), SCALE_FACTOR_1),
 						new DummyRegisterElement(36015, 36051),
-						m(AsymmetricMeter.ChannelId.VOLTAGE_L1, new UnsignedWordElement(36052), SCALE_FACTOR_2), //
-						m(AsymmetricMeter.ChannelId.VOLTAGE_L2, new UnsignedWordElement(36053), SCALE_FACTOR_2), //
-						m(AsymmetricMeter.ChannelId.VOLTAGE_L3, new UnsignedWordElement(36054), SCALE_FACTOR_2), //
-						m(AsymmetricMeter.ChannelId.CURRENT_L1, new UnsignedWordElement(36055), SCALE_FACTOR_2), //
-						m(AsymmetricMeter.ChannelId.CURRENT_L2, new UnsignedWordElement(36056), SCALE_FACTOR_2), //
-						m(AsymmetricMeter.ChannelId.CURRENT_L3, new UnsignedWordElement(36057), SCALE_FACTOR_2))); //
->>>>>>> 2c36e41d
+						m(ElectricityMeter.ChannelId.VOLTAGE_L1, new UnsignedWordElement(36052), SCALE_FACTOR_2), //
+						m(ElectricityMeter.ChannelId.VOLTAGE_L2, new UnsignedWordElement(36053), SCALE_FACTOR_2), //
+						m(ElectricityMeter.ChannelId.VOLTAGE_L3, new UnsignedWordElement(36054), SCALE_FACTOR_2), //
+						m(ElectricityMeter.ChannelId.CURRENT_L1, new UnsignedWordElement(36055), SCALE_FACTOR_2), //
+						m(ElectricityMeter.ChannelId.CURRENT_L2, new UnsignedWordElement(36056), SCALE_FACTOR_2), //
+						m(ElectricityMeter.ChannelId.CURRENT_L3, new UnsignedWordElement(36057), SCALE_FACTOR_2))); //
 	}
 
 	@Override

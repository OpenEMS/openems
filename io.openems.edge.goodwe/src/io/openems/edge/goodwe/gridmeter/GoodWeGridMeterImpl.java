--- conflicted
+++ resolved
@@ -160,11 +160,7 @@
 						m(GoodWeGridMeter.ChannelId.METER_POWER_FACTOR, new UnsignedWordElement(36013),
 								ElementToChannelConverter.SCALE_FACTOR_MINUS_2), //
 						m(SymmetricMeter.ChannelId.FREQUENCY, new UnsignedWordElement(36014),
-<<<<<<< HEAD
-								ElementToChannelConverter.SCALE_FACTOR_MINUS_2),
-=======
 								ElementToChannelConverter.SCALE_FACTOR_1),
->>>>>>> 1d621770
 						new DummyRegisterElement(36015, 36051),
 						m(AsymmetricMeter.ChannelId.VOLTAGE_L1, new UnsignedWordElement(36052),
 								ElementToChannelConverter.SCALE_FACTOR_2), //

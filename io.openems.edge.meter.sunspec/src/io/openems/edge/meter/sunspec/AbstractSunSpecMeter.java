--- conflicted
+++ resolved
@@ -66,63 +66,33 @@
 		this.logInfo(this.log, "SunSpec initialization finished. " + this.channels().size() + " Channels available.");
 
 		this.mapFirstPointToChannel(//
-<<<<<<< HEAD
 				ElectricityMeter.ChannelId.FREQUENCY, //
-				ElementToChannelConverter.SCALE_FACTOR_3, //
+				SCALE_FACTOR_3, //
 				DefaultSunSpecModel.S204.HZ, DefaultSunSpecModel.S203.HZ, DefaultSunSpecModel.S202.HZ,
 				DefaultSunSpecModel.S201.HZ);
 		this.mapFirstPointToChannel(//
 				ElectricityMeter.ChannelId.ACTIVE_POWER, //
-				ElementToChannelConverter.INVERT, //
+				INVERT, //
 				DefaultSunSpecModel.S204.W, DefaultSunSpecModel.S203.W, DefaultSunSpecModel.S202.W,
 				DefaultSunSpecModel.S201.W);
 		this.mapFirstPointToChannel(//
 				ElectricityMeter.ChannelId.REACTIVE_POWER, //
-				ElementToChannelConverter.INVERT, //
+				INVERT, //
 				DefaultSunSpecModel.S204.VAR, DefaultSunSpecModel.S203.VAR, DefaultSunSpecModel.S202.VAR,
 				DefaultSunSpecModel.S201.VAR);
 		this.mapFirstPointToChannel(//
 				ElectricityMeter.ChannelId.ACTIVE_CONSUMPTION_ENERGY, //
-				ElementToChannelConverter.DIRECT_1_TO_1, //
+				DIRECT_1_TO_1, //
 				DefaultSunSpecModel.S204.TOT_WH_EXP, DefaultSunSpecModel.S203.TOT_WH_EXP,
 				DefaultSunSpecModel.S202.TOT_WH_EXP, DefaultSunSpecModel.S201.TOT_WH_EXP);
 		this.mapFirstPointToChannel(//
 				ElectricityMeter.ChannelId.ACTIVE_PRODUCTION_ENERGY, //
-				ElementToChannelConverter.DIRECT_1_TO_1, //
+				DIRECT_1_TO_1, //
 				DefaultSunSpecModel.S204.TOT_WH_IMP, DefaultSunSpecModel.S203.TOT_WH_IMP,
 				DefaultSunSpecModel.S202.TOT_WH_IMP, DefaultSunSpecModel.S201.TOT_WH_IMP);
 		this.mapFirstPointToChannel(//
 				ElectricityMeter.ChannelId.VOLTAGE, //
-				ElementToChannelConverter.SCALE_FACTOR_3, //
-=======
-				SymmetricMeter.ChannelId.FREQUENCY, //
-				SCALE_FACTOR_3, //
-				DefaultSunSpecModel.S204.HZ, DefaultSunSpecModel.S203.HZ, DefaultSunSpecModel.S202.HZ,
-				DefaultSunSpecModel.S201.HZ);
-		this.mapFirstPointToChannel(//
-				SymmetricMeter.ChannelId.ACTIVE_POWER, //
-				INVERT, //
-				DefaultSunSpecModel.S204.W, DefaultSunSpecModel.S203.W, DefaultSunSpecModel.S202.W,
-				DefaultSunSpecModel.S201.W);
-		this.mapFirstPointToChannel(//
-				SymmetricMeter.ChannelId.REACTIVE_POWER, //
-				INVERT, //
-				DefaultSunSpecModel.S204.VAR, DefaultSunSpecModel.S203.VAR, DefaultSunSpecModel.S202.VAR,
-				DefaultSunSpecModel.S201.VAR);
-		this.mapFirstPointToChannel(//
-				SymmetricMeter.ChannelId.ACTIVE_CONSUMPTION_ENERGY, //
-				DIRECT_1_TO_1, //
-				DefaultSunSpecModel.S204.TOT_WH_EXP, DefaultSunSpecModel.S203.TOT_WH_EXP,
-				DefaultSunSpecModel.S202.TOT_WH_EXP, DefaultSunSpecModel.S201.TOT_WH_EXP);
-		this.mapFirstPointToChannel(//
-				SymmetricMeter.ChannelId.ACTIVE_PRODUCTION_ENERGY, //
-				DIRECT_1_TO_1, //
-				DefaultSunSpecModel.S204.TOT_WH_IMP, DefaultSunSpecModel.S203.TOT_WH_IMP,
-				DefaultSunSpecModel.S202.TOT_WH_IMP, DefaultSunSpecModel.S201.TOT_WH_IMP);
-		this.mapFirstPointToChannel(//
-				SymmetricMeter.ChannelId.VOLTAGE, //
-				SCALE_FACTOR_3, //
->>>>>>> 2c36e41d
+				SCALE_FACTOR_3, //
 				DefaultSunSpecModel.S204.PH_V, DefaultSunSpecModel.S203.PH_V, DefaultSunSpecModel.S202.PH_V,
 				DefaultSunSpecModel.S201.PH_V, //
 				DefaultSunSpecModel.S204.PH_VPH_A, DefaultSunSpecModel.S203.PH_VPH_A, DefaultSunSpecModel.S202.PH_VPH_A,
@@ -132,193 +102,99 @@
 				DefaultSunSpecModel.S204.PH_VPH_C, DefaultSunSpecModel.S203.PH_VPH_C, DefaultSunSpecModel.S202.PH_VPH_C,
 				DefaultSunSpecModel.S201.PH_VPH_C);
 		this.mapFirstPointToChannel(//
-<<<<<<< HEAD
 				ElectricityMeter.ChannelId.CURRENT, //
-				ElementToChannelConverter.SCALE_FACTOR_3, //
-=======
-				SymmetricMeter.ChannelId.CURRENT, //
-				SCALE_FACTOR_3, //
->>>>>>> 2c36e41d
+				SCALE_FACTOR_3, //
 				DefaultSunSpecModel.S204.A, DefaultSunSpecModel.S203.A, DefaultSunSpecModel.S202.A,
 				DefaultSunSpecModel.S201.A);
-		this.mapFirstPointToChannel(//
-<<<<<<< HEAD
+
+		this.mapFirstPointToChannel(//
 				ElectricityMeter.ChannelId.ACTIVE_POWER_L1, //
-				ElementToChannelConverter.INVERT, //
+				INVERT, //
 				DefaultSunSpecModel.S204.WPH_A, DefaultSunSpecModel.S203.WPH_A, DefaultSunSpecModel.S202.WPH_A,
 				DefaultSunSpecModel.S201.WPH_A);
 		this.mapFirstPointToChannel(//
 				ElectricityMeter.ChannelId.ACTIVE_POWER_L2, //
-				ElementToChannelConverter.INVERT, //
+				INVERT, //
 				DefaultSunSpecModel.S204.WPH_B, DefaultSunSpecModel.S203.WPH_B, DefaultSunSpecModel.S202.WPH_B,
 				DefaultSunSpecModel.S201.WPH_B);
 		this.mapFirstPointToChannel(//
 				ElectricityMeter.ChannelId.ACTIVE_POWER_L3, //
-				ElementToChannelConverter.INVERT, //
+				INVERT, //
 				DefaultSunSpecModel.S204.WPH_C, DefaultSunSpecModel.S203.WPH_C, DefaultSunSpecModel.S202.WPH_C,
 				DefaultSunSpecModel.S201.WPH_C);
 		this.mapFirstPointToChannel(//
 				ElectricityMeter.ChannelId.CURRENT_L1, //
-				ElementToChannelConverter.SCALE_FACTOR_3, //
+				SCALE_FACTOR_3, //
 				DefaultSunSpecModel.S204.APH_A, DefaultSunSpecModel.S203.APH_A, DefaultSunSpecModel.S202.APH_A,
 				DefaultSunSpecModel.S201.APH_A);
 		this.mapFirstPointToChannel(//
 				ElectricityMeter.ChannelId.CURRENT_L2, //
-				ElementToChannelConverter.SCALE_FACTOR_3, //
+				SCALE_FACTOR_3, //
 				DefaultSunSpecModel.S204.APH_B, DefaultSunSpecModel.S203.APH_B, DefaultSunSpecModel.S202.APH_B,
 				DefaultSunSpecModel.S201.APH_B);
 		this.mapFirstPointToChannel(//
 				ElectricityMeter.ChannelId.CURRENT_L3, //
-				ElementToChannelConverter.SCALE_FACTOR_3, //
+				SCALE_FACTOR_3, //
 				DefaultSunSpecModel.S204.APH_C, DefaultSunSpecModel.S203.APH_C, DefaultSunSpecModel.S202.APH_C,
 				DefaultSunSpecModel.S201.APH_C);
 		this.mapFirstPointToChannel(//
 				ElectricityMeter.ChannelId.REACTIVE_POWER_L1, //
-				ElementToChannelConverter.INVERT, //
+				INVERT, //
 				DefaultSunSpecModel.S204.V_A_RPH_A, DefaultSunSpecModel.S203.V_A_RPH_A,
 				DefaultSunSpecModel.S202.V_A_RPH_A, DefaultSunSpecModel.S201.V_A_RPH_A);
 		this.mapFirstPointToChannel(//
 				ElectricityMeter.ChannelId.REACTIVE_POWER_L2, //
-				ElementToChannelConverter.INVERT, //
+				INVERT, //
 				DefaultSunSpecModel.S204.V_A_RPH_B, DefaultSunSpecModel.S203.V_A_RPH_B,
 				DefaultSunSpecModel.S202.V_A_RPH_B, DefaultSunSpecModel.S201.V_A_RPH_B);
 		this.mapFirstPointToChannel(//
 				ElectricityMeter.ChannelId.REACTIVE_POWER_L3, //
-				ElementToChannelConverter.INVERT, //
+				INVERT, //
 				DefaultSunSpecModel.S204.V_A_RPH_C, DefaultSunSpecModel.S203.V_A_RPH_C,
 				DefaultSunSpecModel.S202.V_A_RPH_C, DefaultSunSpecModel.S201.V_A_RPH_C);
 		this.mapFirstPointToChannel(//
 				ElectricityMeter.ChannelId.VOLTAGE_L1, //
-				ElementToChannelConverter.SCALE_FACTOR_3, //
+				SCALE_FACTOR_3, //
 				DefaultSunSpecModel.S204.PH_VPH_A, DefaultSunSpecModel.S203.PH_VPH_A, DefaultSunSpecModel.S202.PH_VPH_A,
 				DefaultSunSpecModel.S201.PH_VPH_A);
 		this.mapFirstPointToChannel(//
 				ElectricityMeter.ChannelId.VOLTAGE_L2, //
-				ElementToChannelConverter.SCALE_FACTOR_3, //
+				SCALE_FACTOR_3, //
 				DefaultSunSpecModel.S204.PH_VPH_B, DefaultSunSpecModel.S203.PH_VPH_B, DefaultSunSpecModel.S202.PH_VPH_B,
 				DefaultSunSpecModel.S201.PH_VPH_B);
 		this.mapFirstPointToChannel(//
 				ElectricityMeter.ChannelId.VOLTAGE_L3, //
-				ElementToChannelConverter.SCALE_FACTOR_3, //
+				SCALE_FACTOR_3, //
 				DefaultSunSpecModel.S204.PH_VPH_C, DefaultSunSpecModel.S203.PH_VPH_C, DefaultSunSpecModel.S202.PH_VPH_C,
 				DefaultSunSpecModel.S201.PH_VPH_C);
 		this.mapFirstPointToChannel(//
 				ElectricityMeter.ChannelId.ACTIVE_CONSUMPTION_ENERGY_L1, //
-				ElementToChannelConverter.DIRECT_1_TO_1, //
+				DIRECT_1_TO_1, //
 				DefaultSunSpecModel.S204.TOT_WH_EXP_PH_A, DefaultSunSpecModel.S203.TOT_WH_EXP_PH_A,
 				DefaultSunSpecModel.S202.TOT_WH_EXP_PH_A, DefaultSunSpecModel.S201.TOT_WH_EXP_PH_A);
 		this.mapFirstPointToChannel(//
 				ElectricityMeter.ChannelId.ACTIVE_CONSUMPTION_ENERGY_L2, //
-				ElementToChannelConverter.DIRECT_1_TO_1, //
+				DIRECT_1_TO_1, //
 				DefaultSunSpecModel.S204.TOT_WH_EXP_PH_B, DefaultSunSpecModel.S203.TOT_WH_EXP_PH_B,
 				DefaultSunSpecModel.S202.TOT_WH_EXP_PH_B, DefaultSunSpecModel.S201.TOT_WH_EXP_PH_B);
 		this.mapFirstPointToChannel(//
 				ElectricityMeter.ChannelId.ACTIVE_CONSUMPTION_ENERGY_L3, //
-				ElementToChannelConverter.DIRECT_1_TO_1, //
+				DIRECT_1_TO_1, //
 				DefaultSunSpecModel.S204.TOT_WH_EXP_PH_C, DefaultSunSpecModel.S203.TOT_WH_EXP_PH_C,
 				DefaultSunSpecModel.S202.TOT_WH_EXP_PH_C, DefaultSunSpecModel.S201.TOT_WH_EXP_PH_C);
 		this.mapFirstPointToChannel(//
 				ElectricityMeter.ChannelId.ACTIVE_PRODUCTION_ENERGY_L1, //
-				ElementToChannelConverter.DIRECT_1_TO_1, //
+				DIRECT_1_TO_1, //
 				DefaultSunSpecModel.S204.TOT_WH_IMP_PH_A, DefaultSunSpecModel.S203.TOT_WH_IMP_PH_A,
 				DefaultSunSpecModel.S202.TOT_WH_IMP_PH_A, DefaultSunSpecModel.S201.TOT_WH_IMP_PH_A);
 		this.mapFirstPointToChannel(//
 				ElectricityMeter.ChannelId.ACTIVE_PRODUCTION_ENERGY_L2, //
-				ElementToChannelConverter.DIRECT_1_TO_1, //
+				DIRECT_1_TO_1, //
 				DefaultSunSpecModel.S204.TOT_WH_IMP_PH_B, DefaultSunSpecModel.S203.TOT_WH_IMP_PH_B,
 				DefaultSunSpecModel.S202.TOT_WH_IMP_PH_B, DefaultSunSpecModel.S201.TOT_WH_IMP_PH_B);
 		this.mapFirstPointToChannel(//
 				ElectricityMeter.ChannelId.ACTIVE_PRODUCTION_ENERGY_L3, //
-				ElementToChannelConverter.DIRECT_1_TO_1, //
-=======
-				AsymmetricMeter.ChannelId.ACTIVE_POWER_L1, //
-				INVERT, //
-				DefaultSunSpecModel.S204.WPH_A, DefaultSunSpecModel.S203.WPH_A, DefaultSunSpecModel.S202.WPH_A,
-				DefaultSunSpecModel.S201.WPH_A);
-		this.mapFirstPointToChannel(//
-				AsymmetricMeter.ChannelId.ACTIVE_POWER_L2, //
-				INVERT, //
-				DefaultSunSpecModel.S204.WPH_B, DefaultSunSpecModel.S203.WPH_B, DefaultSunSpecModel.S202.WPH_B,
-				DefaultSunSpecModel.S201.WPH_B);
-		this.mapFirstPointToChannel(//
-				AsymmetricMeter.ChannelId.ACTIVE_POWER_L3, //
-				INVERT, //
-				DefaultSunSpecModel.S204.WPH_C, DefaultSunSpecModel.S203.WPH_C, DefaultSunSpecModel.S202.WPH_C,
-				DefaultSunSpecModel.S201.WPH_C);
-		this.mapFirstPointToChannel(//
-				AsymmetricMeter.ChannelId.CURRENT_L1, //
-				SCALE_FACTOR_3, //
-				DefaultSunSpecModel.S204.APH_A, DefaultSunSpecModel.S203.APH_A, DefaultSunSpecModel.S202.APH_A,
-				DefaultSunSpecModel.S201.APH_A);
-		this.mapFirstPointToChannel(//
-				AsymmetricMeter.ChannelId.CURRENT_L2, //
-				SCALE_FACTOR_3, //
-				DefaultSunSpecModel.S204.APH_B, DefaultSunSpecModel.S203.APH_B, DefaultSunSpecModel.S202.APH_B,
-				DefaultSunSpecModel.S201.APH_B);
-		this.mapFirstPointToChannel(//
-				AsymmetricMeter.ChannelId.CURRENT_L3, //
-				SCALE_FACTOR_3, //
-				DefaultSunSpecModel.S204.APH_C, DefaultSunSpecModel.S203.APH_C, DefaultSunSpecModel.S202.APH_C,
-				DefaultSunSpecModel.S201.APH_C);
-		this.mapFirstPointToChannel(//
-				AsymmetricMeter.ChannelId.REACTIVE_POWER_L1, //
-				INVERT, //
-				DefaultSunSpecModel.S204.V_A_RPH_A, DefaultSunSpecModel.S203.V_A_RPH_A,
-				DefaultSunSpecModel.S202.V_A_RPH_A, DefaultSunSpecModel.S201.V_A_RPH_A);
-		this.mapFirstPointToChannel(//
-				AsymmetricMeter.ChannelId.REACTIVE_POWER_L2, //
-				INVERT, //
-				DefaultSunSpecModel.S204.V_A_RPH_B, DefaultSunSpecModel.S203.V_A_RPH_B,
-				DefaultSunSpecModel.S202.V_A_RPH_B, DefaultSunSpecModel.S201.V_A_RPH_B);
-		this.mapFirstPointToChannel(//
-				AsymmetricMeter.ChannelId.REACTIVE_POWER_L3, //
-				INVERT, //
-				DefaultSunSpecModel.S204.V_A_RPH_C, DefaultSunSpecModel.S203.V_A_RPH_C,
-				DefaultSunSpecModel.S202.V_A_RPH_C, DefaultSunSpecModel.S201.V_A_RPH_C);
-		this.mapFirstPointToChannel(//
-				AsymmetricMeter.ChannelId.VOLTAGE_L1, //
-				SCALE_FACTOR_3, //
-				DefaultSunSpecModel.S204.PH_VPH_A, DefaultSunSpecModel.S203.PH_VPH_A, DefaultSunSpecModel.S202.PH_VPH_A,
-				DefaultSunSpecModel.S201.PH_VPH_A);
-		this.mapFirstPointToChannel(//
-				AsymmetricMeter.ChannelId.VOLTAGE_L2, //
-				SCALE_FACTOR_3, //
-				DefaultSunSpecModel.S204.PH_VPH_B, DefaultSunSpecModel.S203.PH_VPH_B, DefaultSunSpecModel.S202.PH_VPH_B,
-				DefaultSunSpecModel.S201.PH_VPH_B);
-		this.mapFirstPointToChannel(//
-				AsymmetricMeter.ChannelId.VOLTAGE_L3, //
-				SCALE_FACTOR_3, //
-				DefaultSunSpecModel.S204.PH_VPH_C, DefaultSunSpecModel.S203.PH_VPH_C, DefaultSunSpecModel.S202.PH_VPH_C,
-				DefaultSunSpecModel.S201.PH_VPH_C);
-		this.mapFirstPointToChannel(//
-				AsymmetricMeter.ChannelId.ACTIVE_CONSUMPTION_ENERGY_L1, //
-				DIRECT_1_TO_1, //
-				DefaultSunSpecModel.S204.TOT_WH_EXP_PH_A, DefaultSunSpecModel.S203.TOT_WH_EXP_PH_A,
-				DefaultSunSpecModel.S202.TOT_WH_EXP_PH_A, DefaultSunSpecModel.S201.TOT_WH_EXP_PH_A);
-		this.mapFirstPointToChannel(//
-				AsymmetricMeter.ChannelId.ACTIVE_CONSUMPTION_ENERGY_L2, //
-				DIRECT_1_TO_1, //
-				DefaultSunSpecModel.S204.TOT_WH_EXP_PH_B, DefaultSunSpecModel.S203.TOT_WH_EXP_PH_B,
-				DefaultSunSpecModel.S202.TOT_WH_EXP_PH_B, DefaultSunSpecModel.S201.TOT_WH_EXP_PH_B);
-		this.mapFirstPointToChannel(//
-				AsymmetricMeter.ChannelId.ACTIVE_CONSUMPTION_ENERGY_L3, //
-				DIRECT_1_TO_1, //
-				DefaultSunSpecModel.S204.TOT_WH_EXP_PH_C, DefaultSunSpecModel.S203.TOT_WH_EXP_PH_C,
-				DefaultSunSpecModel.S202.TOT_WH_EXP_PH_C, DefaultSunSpecModel.S201.TOT_WH_EXP_PH_C);
-		this.mapFirstPointToChannel(//
-				AsymmetricMeter.ChannelId.ACTIVE_PRODUCTION_ENERGY_L1, //
-				DIRECT_1_TO_1, //
-				DefaultSunSpecModel.S204.TOT_WH_IMP_PH_A, DefaultSunSpecModel.S203.TOT_WH_IMP_PH_A,
-				DefaultSunSpecModel.S202.TOT_WH_IMP_PH_A, DefaultSunSpecModel.S201.TOT_WH_IMP_PH_A);
-		this.mapFirstPointToChannel(//
-				AsymmetricMeter.ChannelId.ACTIVE_PRODUCTION_ENERGY_L2, //
-				DIRECT_1_TO_1, //
-				DefaultSunSpecModel.S204.TOT_WH_IMP_PH_B, DefaultSunSpecModel.S203.TOT_WH_IMP_PH_B,
-				DefaultSunSpecModel.S202.TOT_WH_IMP_PH_B, DefaultSunSpecModel.S201.TOT_WH_IMP_PH_B);
-		this.mapFirstPointToChannel(//
-				AsymmetricMeter.ChannelId.ACTIVE_PRODUCTION_ENERGY_L3, //
-				DIRECT_1_TO_1, //
->>>>>>> 2c36e41d
+				DIRECT_1_TO_1, //
 				DefaultSunSpecModel.S204.TOT_WH_IMP_PH_C, DefaultSunSpecModel.S203.TOT_WH_IMP_PH_C,
 				DefaultSunSpecModel.S202.TOT_WH_IMP_PH_C, DefaultSunSpecModel.S201.TOT_WH_IMP_PH_C);
 	}

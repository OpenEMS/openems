--- conflicted
+++ resolved
@@ -1,4 +1,3 @@
-<<<<<<< HEAD
 Bundle-Name: OpenEMS Edge Battery Microcare UBMU
 Bundle-Vendor: Microcare
 Bundle-License: https://opensource.org/licenses/EPL-2.0
@@ -7,17 +6,6 @@
 Private-Package:  \
 	io.openems.edge.battery.microcare.ubmu
 	
-=======
-#
-# io.openems.edge.battery.microcare.ubmu PROVIDER BUNDLE
-#
-Bundle-Name: OpenEMS Edge Microcare ubmu
-Bundle-Version:					1.0.0.${tstamp}
-Bundle-Description: \
-	The provider bundle for io.openems.edge.battery.microcare.ubmu. \
-	
-
->>>>>>> b65eadad
 Export-Package: \
     io.openems.edge.battery.api
 

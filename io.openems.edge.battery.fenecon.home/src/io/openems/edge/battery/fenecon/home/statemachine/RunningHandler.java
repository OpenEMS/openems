package io.openems.edge.battery.fenecon.home.statemachine;

import io.openems.edge.battery.fenecon.home.FeneconHomeBattery;
import io.openems.edge.battery.fenecon.home.enums.BmsControl;
import io.openems.edge.battery.fenecon.home.statemachine.StateMachine.State;
import io.openems.edge.common.startstop.StartStop;
import io.openems.edge.common.statemachine.StateHandler;

public class RunningHandler extends StateHandler<State, Context> {

	@Override
	public State runAndGetNextState(Context context) {
		FeneconHomeBattery battery = context.getParent();

		if (battery.hasFaults()) {
			return State.UNDEFINED;
		}

<<<<<<< HEAD
		if (context.component.getBmsControl() != BmsControl.SWITCHED_ON
				&& context.component.getBmsControl() != BmsControl.IGNORED) {
=======
		if (battery.getBmsControl() != BmsControl.SWITCHED_ON) {
>>>>>>> b077195f
			return State.UNDEFINED;
		}

		// Mark as started
		battery._setStartStop(StartStop.START);

		return State.RUNNING;
	}

}<|MERGE_RESOLUTION|>--- conflicted
+++ resolved
@@ -16,12 +16,8 @@
 			return State.UNDEFINED;
 		}
 
-<<<<<<< HEAD
-		if (context.component.getBmsControl() != BmsControl.SWITCHED_ON
-				&& context.component.getBmsControl() != BmsControl.IGNORED) {
-=======
-		if (battery.getBmsControl() != BmsControl.SWITCHED_ON) {
->>>>>>> b077195f
+		if (battery.getBmsControl() != BmsControl.SWITCHED_ON
+				&& battery.getBmsControl() != BmsControl.IGNORED) {
 			return State.UNDEFINED;
 		}
 

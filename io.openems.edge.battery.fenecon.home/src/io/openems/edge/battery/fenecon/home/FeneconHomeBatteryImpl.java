package io.openems.edge.battery.fenecon.home;

import java.util.ArrayList;
import java.util.Collection;
import java.util.HashMap;
import java.util.Map;
import java.util.concurrent.atomic.AtomicReference;

import org.osgi.service.cm.ConfigurationAdmin;
import org.osgi.service.component.ComponentContext;
import org.osgi.service.component.annotations.Activate;
import org.osgi.service.component.annotations.Component;
import org.osgi.service.component.annotations.ConfigurationPolicy;
import org.osgi.service.component.annotations.Deactivate;
import org.osgi.service.component.annotations.Reference;
import org.osgi.service.component.annotations.ReferenceCardinality;
import org.osgi.service.component.annotations.ReferencePolicy;
import org.osgi.service.component.annotations.ReferencePolicyOption;
import org.osgi.service.event.Event;
import org.osgi.service.event.EventConstants;
import org.osgi.service.event.EventHandler;
import org.osgi.service.metatype.annotations.Designate;
import org.slf4j.Logger;
import org.slf4j.LoggerFactory;

import io.openems.common.channel.AccessMode;
import io.openems.common.channel.Unit;
import io.openems.common.exceptions.OpenemsError.OpenemsNamedException;
import io.openems.common.exceptions.OpenemsException;
import io.openems.edge.battery.api.Battery;
import io.openems.edge.battery.fenecon.home.statemachine.Context;
import io.openems.edge.battery.fenecon.home.statemachine.StateMachine;
import io.openems.edge.battery.fenecon.home.statemachine.StateMachine.State;
import io.openems.edge.bridge.modbus.api.AbstractOpenemsModbusComponent;
import io.openems.edge.bridge.modbus.api.BridgeModbus;
import io.openems.edge.bridge.modbus.api.ElementToChannelConverter;
import io.openems.edge.bridge.modbus.api.ModbusProtocol;
import io.openems.edge.bridge.modbus.api.element.AbstractModbusElement;
import io.openems.edge.bridge.modbus.api.element.BitsWordElement;
import io.openems.edge.bridge.modbus.api.element.UnsignedWordElement;
import io.openems.edge.bridge.modbus.api.task.FC3ReadRegistersTask;
import io.openems.edge.common.channel.Channel;
import io.openems.edge.common.channel.IntegerDoc;
import io.openems.edge.common.channel.IntegerReadChannel;
import io.openems.edge.common.component.OpenemsComponent;
import io.openems.edge.common.event.EdgeEventConstants;
import io.openems.edge.common.modbusslave.ModbusSlave;
import io.openems.edge.common.modbusslave.ModbusSlaveTable;
import io.openems.edge.common.startstop.StartStop;
import io.openems.edge.common.startstop.StartStoppable;
import io.openems.edge.common.taskmanager.Priority;

@Designate(ocd = Config.class, factory = true)
@Component(//
		name = "Battery.Fenecon.Home", //
		immediate = true, //
		configurationPolicy = ConfigurationPolicy.REQUIRE, //
		property = { //
				EventConstants.EVENT_TOPIC + "=" + EdgeEventConstants.TOPIC_CYCLE_AFTER_PROCESS_IMAGE, //
		})
public class FeneconHomeBatteryImpl extends AbstractOpenemsModbusComponent
		implements OpenemsComponent, Battery, EventHandler, ModbusSlave, StartStoppable, FeneconHomeBattery {

	private final Logger log = LoggerFactory.getLogger(FeneconHomeBatteryImpl.class);

	@Reference
	protected ConfigurationAdmin cm;

	/**
	 * Manages the {@link State}s of the StateMachine.
	 */
	private final StateMachine stateMachine = new StateMachine(State.UNDEFINED);

	private final AtomicReference<StartStop> startStopTarget = new AtomicReference<StartStop>(StartStop.UNDEFINED);

	private Config config;
	private Map<String, Channel<?>> channelMap;
	private static final String KEY_TEMPERATURE = "_TEMPERATURE";
	private static final String KEY_VOLTAGE = "_VOLTAGE";
	private static final String NUMBER_FORMAT = "%03d"; // creates string number with leading zeros

	public FeneconHomeBatteryImpl() {
		super(//
				OpenemsComponent.ChannelId.values(), //
				Battery.ChannelId.values(), //
				StartStoppable.ChannelId.values(), //
				FeneconHomeBattery.ChannelId.values() //
		);
	}

	@Reference(policy = ReferencePolicy.STATIC, policyOption = ReferencePolicyOption.GREEDY, cardinality = ReferenceCardinality.MANDATORY)
	protected void setModbus(BridgeModbus modbus) {
		super.setModbus(modbus);
	}

	@Activate
	void activate(ComponentContext context, Config config) throws OpenemsException {
		this.config = config;
		this.channelMap = this.createDynamicChannels();
		super.activate(context, config.id(), config.alias(), config.enabled(), config.modbusUnitId(), this.cm, "Modbus",
				config.modbus_id());
	}

	@Deactivate
	protected void deactivate() {
		// Remove dynamically created channels when component is deactivated
		for (Channel<?> c : this.channelMap.values()) {
			this.removeChannel(c);
		}
		super.deactivate();
	}

	@Override
	public void handleEvent(Event event) {

		if (!this.isEnabled()) {
			return;
		}
		switch (event.getTopic()) {

		case EdgeEventConstants.TOPIC_CYCLE_AFTER_PROCESS_IMAGE:
			this.handleStateMachine();
			break;
		}
	}

	/**
	 * Handles the State-Machine.
	 */
	private void handleStateMachine() {
		// Store the current State
		this.channel(FeneconHomeBattery.ChannelId.STATE_MACHINE).setNextValue(this.stateMachine.getCurrentState());

		// Initialize 'Start-Stop' Channel
		this._setStartStop(StartStop.UNDEFINED);

		// Prepare Context
		Context context = new Context(this);

		// Call the StateMachine
		try {
			this.stateMachine.run(context);

			this.channel(FeneconHomeBattery.ChannelId.RUN_FAILED).setNextValue(false);

		} catch (OpenemsNamedException e) {
			this.channel(FeneconHomeBattery.ChannelId.RUN_FAILED).setNextValue(true);
			this.logError(this.log, "StateMachine failed: " + e.getMessage());
		}
	}

	@Override
	protected ModbusProtocol defineModbusProtocol() throws OpenemsException {
		ModbusProtocol protocol = new ModbusProtocol(this, //
				new FC3ReadRegistersTask(500, Priority.LOW, //
						m(new BitsWordElement(500, this) //
								.bit(0, FeneconHomeBattery.ChannelId.RACK_PRE_ALARM_CELL_OVER_VOLTAGE) //
								.bit(1, FeneconHomeBattery.ChannelId.RACK_PRE_ALARM_CELL_UNDER_VOLTAGE) //
								.bit(2, FeneconHomeBattery.ChannelId.RACK_PRE_ALARM_OVER_CHARGING_CURRENT) //
								.bit(3, FeneconHomeBattery.ChannelId.RACK_PRE_ALARM_OVER_DISCHARGING_CURRENT) //
								.bit(4, FeneconHomeBattery.ChannelId.RACK_PRE_ALARM_OVER_TEMPERATURE) //
								.bit(5, FeneconHomeBattery.ChannelId.RACK_PRE_ALARM_UNDER_TEMPERATURE) //
								.bit(6, FeneconHomeBattery.ChannelId.RACK_PRE_ALARM_CELL_VOLTAGE_DIFFERENCE) //
								.bit(7, FeneconHomeBattery.ChannelId.RACK_PRE_ALARM_BCU_TEMP_DIFFERENCE) //
								.bit(8, FeneconHomeBattery.ChannelId.RACK_PRE_ALARM_UNDER_SOC) //
								.bit(9, FeneconHomeBattery.ChannelId.RACK_PRE_ALARM_UNDER_SOH) //
								.bit(10, FeneconHomeBattery.ChannelId.RACK_PRE_ALARM_OVER_CHARGING_POWER) //
								.bit(11, FeneconHomeBattery.ChannelId.RACK_PRE_ALARM_OVER_DISCHARGING_POWER) //
						), //
						m(new BitsWordElement(501, this) //
								.bit(0, FeneconHomeBattery.ChannelId.RACK_LEVEL_1_CELL_OVER_VOLTAGE) //
								.bit(1, FeneconHomeBattery.ChannelId.RACK_LEVEL_1_CELL_UNDER_VOLTAGE) //
								.bit(2, FeneconHomeBattery.ChannelId.RACK_LEVEL_1_OVER_CHARGING_CURRENT) //
								.bit(3, FeneconHomeBattery.ChannelId.RACK_LEVEL_1_OVER_DISCHARGING_CURRENT) //
								.bit(4, FeneconHomeBattery.ChannelId.RACK_LEVEL_1_OVER_TEMPERATURE) //
								.bit(5, FeneconHomeBattery.ChannelId.RACK_LEVEL_1_UNDER_TEMPERATURE) //
								.bit(6, FeneconHomeBattery.ChannelId.RACK_LEVEL_1_CELL_VOLTAGE_DIFFERENCE) //
								.bit(7, FeneconHomeBattery.ChannelId.RACK_LEVEL_1_BCU_TEMP_DIFFERENCE) //
								.bit(8, FeneconHomeBattery.ChannelId.RACK_LEVEL_1_UNDER_SOC) //
								.bit(9, FeneconHomeBattery.ChannelId.RACK_LEVEL_1_UNDER_SOH) //
								.bit(10, FeneconHomeBattery.ChannelId.RACK_LEVEL_1_OVER_CHARGING_POWER) //
								.bit(11, FeneconHomeBattery.ChannelId.RACK_LEVEL_1_OVER_DISCHARGING_POWER) //
						), //
						m(new BitsWordElement(502, this) //
								.bit(0, FeneconHomeBattery.ChannelId.RACK_LEVEL_2_CELL_OVER_VOLTAGE) //
								.bit(1, FeneconHomeBattery.ChannelId.RACK_LEVEL_2_CELL_UNDER_VOLTAGE) //
								.bit(2, FeneconHomeBattery.ChannelId.RACK_LEVEL_2_OVER_CHARGING_CURRENT) //
								.bit(3, FeneconHomeBattery.ChannelId.RACK_LEVEL_2_OVER_DISCHARGING_CURRENT) //
								.bit(4, FeneconHomeBattery.ChannelId.RACK_LEVEL_2_OVER_TEMPERATURE) //
								.bit(5, FeneconHomeBattery.ChannelId.RACK_LEVEL_2_UNDER_TEMPERATURE) //
								.bit(6, FeneconHomeBattery.ChannelId.RACK_LEVEL_2_CELL_VOLTAGE_DIFFERENCE) //
								.bit(7, FeneconHomeBattery.ChannelId.RACK_LEVEL_2_BCU_TEMP_DIFFERENCE) //
								.bit(8, FeneconHomeBattery.ChannelId.RACK_LEVEL_2_CELL_TEMPERATURE_DIFFERENCE) //
								.bit(9, FeneconHomeBattery.ChannelId.RACK_LEVEL_2_INTERNAL_COMMUNICATION) //
								.bit(10, FeneconHomeBattery.ChannelId.RACK_LEVEL_2_EXTERNAL_COMMUNICATION) //
								.bit(11, FeneconHomeBattery.ChannelId.RACK_LEVEL_2_PRE_CHARGE_FAIL) //
								.bit(12, FeneconHomeBattery.ChannelId.RACK_LEVEL_2_PARALLEL_FAIL) //
								.bit(13, FeneconHomeBattery.ChannelId.RACK_LEVEL_2_SYSTEM_FAIL) //
								.bit(14, FeneconHomeBattery.ChannelId.RACK_LEVEL_2_HARDWARE_FAIL)), //
						m(new BitsWordElement(503, this) //
								.bit(0, FeneconHomeBattery.ChannelId.ALARM_POSITION_BCU_1) //
								.bit(1, FeneconHomeBattery.ChannelId.ALARM_POSITION_BCU_2) //
								.bit(2, FeneconHomeBattery.ChannelId.ALARM_POSITION_BCU_3) //
								.bit(3, FeneconHomeBattery.ChannelId.ALARM_POSITION_BCU_4) //
								.bit(4, FeneconHomeBattery.ChannelId.ALARM_POSITION_BCU_5) //
								.bit(5, FeneconHomeBattery.ChannelId.ALARM_POSITION_BCU_6) //
								.bit(6, FeneconHomeBattery.ChannelId.ALARM_POSITION_BCU_7) //
								.bit(7, FeneconHomeBattery.ChannelId.ALARM_POSITION_BCU_8) //
								.bit(8, FeneconHomeBattery.ChannelId.ALARM_POSITION_BCU_9) //
								.bit(9, FeneconHomeBattery.ChannelId.ALARM_POSITION_BCU_10)), //
						m(new BitsWordElement(504, this) //
								.bit(0, FeneconHomeBattery.ChannelId.WARNING_POSITION_BCU_1) //
								.bit(1, FeneconHomeBattery.ChannelId.WARNING_POSITION_BCU_2) //
								.bit(2, FeneconHomeBattery.ChannelId.WARNING_POSITION_BCU_3) //
								.bit(3, FeneconHomeBattery.ChannelId.WARNING_POSITION_BCU_4) //
								.bit(4, FeneconHomeBattery.ChannelId.WARNING_POSITION_BCU_5) //
								.bit(5, FeneconHomeBattery.ChannelId.WARNING_POSITION_BCU_6) //
								.bit(6, FeneconHomeBattery.ChannelId.WARNING_POSITION_BCU_7) //
								.bit(7, FeneconHomeBattery.ChannelId.WARNING_POSITION_BCU_8) //
								.bit(8, FeneconHomeBattery.ChannelId.WARNING_POSITION_BCU_9) //
								.bit(9, FeneconHomeBattery.ChannelId.WARNING_POSITION_BCU_10)), //
						m(new BitsWordElement(505, this) //
								.bit(0, FeneconHomeBattery.ChannelId.FAULT_POSITION_BCU_1) //
								.bit(1, FeneconHomeBattery.ChannelId.FAULT_POSITION_BCU_2) //
								.bit(2, FeneconHomeBattery.ChannelId.FAULT_POSITION_BCU_3) //
								.bit(3, FeneconHomeBattery.ChannelId.FAULT_POSITION_BCU_4) //
								.bit(4, FeneconHomeBattery.ChannelId.FAULT_POSITION_BCU_5) //
								.bit(5, FeneconHomeBattery.ChannelId.FAULT_POSITION_BCU_6) //
								.bit(6, FeneconHomeBattery.ChannelId.FAULT_POSITION_BCU_7) //
								.bit(7, FeneconHomeBattery.ChannelId.FAULT_POSITION_BCU_8) //
								.bit(8, FeneconHomeBattery.ChannelId.FAULT_POSITION_BCU_9) //
								.bit(9, FeneconHomeBattery.ChannelId.FAULT_POSITION_BCU_10))//
				), //
				new FC3ReadRegistersTask(506, Priority.HIGH, //
						m(new UnsignedWordElement(506)) //
								.m(FeneconHomeBattery.ChannelId.BATTERY_RACK_VOLTAGE,
										ElementToChannelConverter.SCALE_FACTOR_MINUS_1) // [mV]
								.m(Battery.ChannelId.VOLTAGE, ElementToChannelConverter.SCALE_FACTOR_MINUS_1) // [V]
								.build(), //
						m(new UnsignedWordElement(507)) //
								.m(FeneconHomeBattery.ChannelId.BATTERY_RACK_CURRENT,
										ElementToChannelConverter.SCALE_FACTOR_MINUS_1) // [mV]
								.m(Battery.ChannelId.CURRENT, ElementToChannelConverter.SCALE_FACTOR_MINUS_1) // [V]
								.build(),
						m(new UnsignedWordElement(508))//
								.m(FeneconHomeBattery.ChannelId.BATTERY_RACK_SOC,
										ElementToChannelConverter.SCALE_FACTOR_MINUS_1) // [%]
								.m(Battery.ChannelId.SOC, ElementToChannelConverter.SCALE_FACTOR_MINUS_1) // [%]
								.build(), //
						m(new UnsignedWordElement(509)) //
								.m(FeneconHomeBattery.ChannelId.BATTERY_RACK_SOH,
										ElementToChannelConverter.SCALE_FACTOR_MINUS_1) // [%]
								.m(Battery.ChannelId.SOH, ElementToChannelConverter.SCALE_FACTOR_MINUS_1) // [%]
								.build(), //
						m(FeneconHomeBattery.ChannelId.CELL_VOLTAGE_MIN, new UnsignedWordElement(510)),
						m(FeneconHomeBattery.ChannelId.ID_OF_CELL_VOLTAGE_MIN, new UnsignedWordElement(511)), //
						m(FeneconHomeBattery.ChannelId.CELL_VOLTAGE_MAX, new UnsignedWordElement(512)), //
						m(FeneconHomeBattery.ChannelId.ID_OF_CELL_VOLTAGE_MAX, new UnsignedWordElement(513)), //
						m(FeneconHomeBattery.ChannelId.MIN_TEMPERATURE, new UnsignedWordElement(514), //
								ElementToChannelConverter.SCALE_FACTOR_MINUS_1), //
						m(FeneconHomeBattery.ChannelId.ID_OF_MIN_TEMPERATURE, new UnsignedWordElement(515)), //
						m(FeneconHomeBattery.ChannelId.MAX_TEMPERATURE, new UnsignedWordElement(516),
								ElementToChannelConverter.SCALE_FACTOR_MINUS_1), //
						m(FeneconHomeBattery.ChannelId.ID_OF_MAX_TEMPERATURE, new UnsignedWordElement(517)), //
						m(new UnsignedWordElement(518)) //
								.m(FeneconHomeBattery.ChannelId.MAX_CHARGE_CURRENT,
										ElementToChannelConverter.SCALE_FACTOR_MINUS_1) //
								.m(Battery.ChannelId.CHARGE_MAX_CURRENT, ElementToChannelConverter.SCALE_FACTOR_MINUS_1) // [A]
								.build(), //
						m(new UnsignedWordElement(519)) //
								.m(FeneconHomeBattery.ChannelId.MAX_DISCHARGE_CURRENT,
										ElementToChannelConverter.SCALE_FACTOR_MINUS_1)
								.m(Battery.ChannelId.DISCHARGE_MAX_CURRENT,
										ElementToChannelConverter.SCALE_FACTOR_MINUS_1) // [%]
								.build(), //
						m(FeneconHomeBattery.ChannelId.MAX_DC_CHARGE_CURRENT_LIMIT_PER_BCU,
								new UnsignedWordElement(520), //
								ElementToChannelConverter.SCALE_FACTOR_MINUS_1), //
						m(FeneconHomeBattery.ChannelId.MAX_DC_DISCHARGE_CURRENT_LIMIT_PER_BCU,
								new UnsignedWordElement(521), //
								ElementToChannelConverter.SCALE_FACTOR_MINUS_1), //
						m(FeneconHomeBattery.ChannelId.RACK_NUMBER_OF_BATTERY_BCU, new UnsignedWordElement(522)), //
						m(FeneconHomeBattery.ChannelId.RACK_NUMBER_OF_CELLS_IN_SERIES_PER_MODULE,
								new UnsignedWordElement(523)), //
						m(new UnsignedWordElement(524)) //
								.m(FeneconHomeBattery.ChannelId.RACK_MAX_CELL_VOLTAGE_LIMIT,
										ElementToChannelConverter.DIRECT_1_TO_1)
								.m(Battery.ChannelId.MAX_CELL_VOLTAGE, ElementToChannelConverter.DIRECT_1_TO_1) // [%]
								.build(), //
						m(new UnsignedWordElement(525)) //
								.m(FeneconHomeBattery.ChannelId.RACK_MAX_CELL_VOLTAGE_LIMIT,
										ElementToChannelConverter.DIRECT_1_TO_1)
								.m(Battery.ChannelId.MAX_CELL_VOLTAGE, ElementToChannelConverter.DIRECT_1_TO_1) // [%]
								.build(), //
						m(new BitsWordElement(526, this) //
								.bit(0, FeneconHomeBattery.ChannelId.RACK_HW_AFE_COMMUNICATION_FAULT) //
								.bit(1, FeneconHomeBattery.ChannelId.RACK_HW_ACTOR_DRIVER_FAULT) //
								.bit(2, FeneconHomeBattery.ChannelId.RACK_HW_EEPROM_COMMUNICATION_FAULT) //
								.bit(3, FeneconHomeBattery.ChannelId.RACK_HW_VOLTAGE_DETECT_FAULT) //
								.bit(4, FeneconHomeBattery.ChannelId.RACK_HW_TEMPERATURE_DETECT_FAULT) //
								.bit(5, FeneconHomeBattery.ChannelId.RACK_HW_CURRENT_DETECT_FAULT) //
								.bit(6, FeneconHomeBattery.ChannelId.RACK_HW_ACTOR_NOT_CLOSE) //
								.bit(7, FeneconHomeBattery.ChannelId.RACK_HW_ACTOR_NOT_OPEN) //
								.bit(8, FeneconHomeBattery.ChannelId.RACK_HW_FUSE_BROKEN)), //
						m(new BitsWordElement(527, this) //
								.bit(0, FeneconHomeBattery.ChannelId.RACK_SYSTEM_AFE_OVER_TEMPERATURE) //
								.bit(1, FeneconHomeBattery.ChannelId.RACK_SYSTEM_AFE_UNDER_TEMPERATURE) //
								.bit(2, FeneconHomeBattery.ChannelId.RACK_SYSTEM_AFE_OVER_VOLTAGE) //
								.bit(3, FeneconHomeBattery.ChannelId.RACK_SYSTEM_AFE_UNDER_VOLTAGE) //
								.bit(4, FeneconHomeBattery.ChannelId.RACK_SYSTEM_HIGH_TEMPERATURE_PERMANENT_FAILURE) //
								.bit(5, FeneconHomeBattery.ChannelId.RACK_SYSTEM_LOW_TEMPERATURE_PERMANENT_FAILURE) //
								.bit(6, FeneconHomeBattery.ChannelId.RACK_SYSTEM_HIGH_CELL_VOLTAGE_PERMANENT_FAILURE) //
								.bit(7, FeneconHomeBattery.ChannelId.RACK_SYSTEM_LOW_CELL_VOLTAGE_PERMANENT_FAILURE) //
								.bit(8, FeneconHomeBattery.ChannelId.RACK_SYSTEM_SHORT_CIRCUIT)), //
						m(FeneconHomeBattery.ChannelId.UPPER_VOLTAGE, new UnsignedWordElement(528))), //
				new FC3ReadRegistersTask(10002, Priority.LOW, //
						m(new BitsWordElement(10002, this) //
								.bit(0, FeneconHomeBattery.ChannelId.BCU_STATUS_ALARM) //
								.bit(1, FeneconHomeBattery.ChannelId.BCU_STATUS_WARNING) //
								.bit(2, FeneconHomeBattery.ChannelId.BCU_STATUS_FAULT) //
								.bit(3, FeneconHomeBattery.ChannelId.BCU_STATUS_PFET) //
								.bit(4, FeneconHomeBattery.ChannelId.BCU_STATUS_CFET) //
								.bit(5, FeneconHomeBattery.ChannelId.BCU_STATUS_DFET) //
								.bit(6, FeneconHomeBattery.ChannelId.BCU_STATUS_BATTERY_IDLE) //
								.bit(7, FeneconHomeBattery.ChannelId.BCU_STATUS_BATTERY_CHARGING) //
								.bit(8, FeneconHomeBattery.ChannelId.BCU_STATUS_BATTERY_DISCHARGING)), //
						m(new BitsWordElement(10003, this) //
								.bit(0, FeneconHomeBattery.ChannelId.BCU_PRE_ALARM_CELL_OVER_VOLTAGE) //
								.bit(1, FeneconHomeBattery.ChannelId.BCU_PRE_ALARM_CELL_UNDER_VOLTAGE) //
								.bit(2, FeneconHomeBattery.ChannelId.BCU_PRE_ALARM_OVER_CHARGING_CURRENT) //
								.bit(3, FeneconHomeBattery.ChannelId.BCU_PRE_ALARM_OVER_DISCHARGING_CURRENT) //
								.bit(4, FeneconHomeBattery.ChannelId.BCU_PRE_ALARM_OVER_TEMPERATURE) //
								.bit(5, FeneconHomeBattery.ChannelId.BCU_PRE_ALARM_UNDER_TEMPERATURE) //
								.bit(6, FeneconHomeBattery.ChannelId.BCU_PRE_ALARM_CELL_VOLTAGE_DIFFERENCE) //
								.bit(7, FeneconHomeBattery.ChannelId.BCU_PRE_ALARM_BCU_TEMP_DIFFERENCE) //
								.bit(8, FeneconHomeBattery.ChannelId.BCU_PRE_ALARM_UNDER_SOC) //
								.bit(9, FeneconHomeBattery.ChannelId.BCU_PRE_ALARM_UNDER_SOH) //
								.bit(10, FeneconHomeBattery.ChannelId.BCU_PRE_ALARM_OVER_CHARGING_POWER) //
								.bit(11, FeneconHomeBattery.ChannelId.BCU_PRE_ALARM_OVER_DISCHARGING_POWER) //
						), //
						m(new BitsWordElement(10004, this) //
								.bit(0, FeneconHomeBattery.ChannelId.BCU_LEVEL_1_CELL_OVER_VOLTAGE) //
								.bit(1, FeneconHomeBattery.ChannelId.BCU_LEVEL_1_CELL_UNDER_VOLTAGE) //
								.bit(2, FeneconHomeBattery.ChannelId.BCU_LEVEL_1_OVER_CHARGING_CURRENT) //
								.bit(3, FeneconHomeBattery.ChannelId.BCU_LEVEL_1_OVER_DISCHARGING_CURRENT) //
								.bit(4, FeneconHomeBattery.ChannelId.BCU_LEVEL_1_OVER_TEMPERATURE) //
								.bit(5, FeneconHomeBattery.ChannelId.BCU_LEVEL_1_UNDER_TEMPERATURE) //
								.bit(6, FeneconHomeBattery.ChannelId.BCU_LEVEL_1_CELL_VOLTAGE_DIFFERENCE) //
								.bit(7, FeneconHomeBattery.ChannelId.BCU_LEVEL_1_BCU_TEMP_DIFFERENCE) //
								.bit(8, FeneconHomeBattery.ChannelId.BCU_LEVEL_1_UNDER_SOC) //
								.bit(9, FeneconHomeBattery.ChannelId.BCU_LEVEL_1_UNDER_SOH) //
								.bit(10, FeneconHomeBattery.ChannelId.BCU_LEVEL_1_OVER_CHARGING_POWER) //
								.bit(11, FeneconHomeBattery.ChannelId.BCU_LEVEL_1_OVER_DISCHARGING_POWER) //
						), //
						m(new BitsWordElement(10005, this) //
								.bit(0, FeneconHomeBattery.ChannelId.BCU_LEVEL_2_CELL_OVER_VOLTAGE) //
								.bit(1, FeneconHomeBattery.ChannelId.BCU_LEVEL_2_CELL_UNDER_VOLTAGE) //
								.bit(2, FeneconHomeBattery.ChannelId.BCU_LEVEL_2_OVER_CHARGING_CURRENT) //
								.bit(3, FeneconHomeBattery.ChannelId.BCU_LEVEL_2_OVER_DISCHARGING_CURRENT) //
								.bit(4, FeneconHomeBattery.ChannelId.BCU_LEVEL_2_OVER_TEMPERATURE) //
								.bit(5, FeneconHomeBattery.ChannelId.BCU_LEVEL_2_UNDER_TEMPERATURE) //
								.bit(6, FeneconHomeBattery.ChannelId.BCU_LEVEL_2_CELL_VOLTAGE_DIFFERENCE) //
								.bit(7, FeneconHomeBattery.ChannelId.BCU_LEVEL_2_BCU_TEMP_DIFFERENCE) //
								.bit(8, FeneconHomeBattery.ChannelId.BCU_LEVEL_2_TEMPERATURE_DIFFERENCE) //
								.bit(9, FeneconHomeBattery.ChannelId.BCU_LEVEL_2_INTERNAL_COMMUNICATION) //
								.bit(10, FeneconHomeBattery.ChannelId.BCU_LEVEL_2_EXTERNAL_COMMUNICATION) //
								.bit(11, FeneconHomeBattery.ChannelId.BCU_LEVEL_2_PRECHARGE_FAIL) //
								.bit(12, FeneconHomeBattery.ChannelId.BCU_LEVEL_2_PARALLEL_FAIL) //
								.bit(13, FeneconHomeBattery.ChannelId.BCU_LEVEL_2_SYSTEM_FAIL) //
								.bit(14, FeneconHomeBattery.ChannelId.BCU_LEVEL_2_HARDWARE_FAIL)), //
						m(new BitsWordElement(10006, this) //
								.bit(0, FeneconHomeBattery.ChannelId.BCU_HW_AFE_COMMUNICAITON_FAULT) //
								.bit(1, FeneconHomeBattery.ChannelId.BCU_HW_ACTOR_DRIVER_FAULT) //
								.bit(2, FeneconHomeBattery.ChannelId.BCU_HW_EEPROM_COMMUNICATION_FAULT) //
								.bit(3, FeneconHomeBattery.ChannelId.BCU_HW_VOLTAGE_DETECT_FAULT) //
								.bit(4, FeneconHomeBattery.ChannelId.BCU_HW_TEMPERATURE_DETECT_FAULT) //
								.bit(5, FeneconHomeBattery.ChannelId.BCU_HW_CURRENT_DETECT_FAULT) //
								.bit(6, FeneconHomeBattery.ChannelId.BCU_HW_ACTOR_NOT_CLOSE) //
								.bit(7, FeneconHomeBattery.ChannelId.BCU_HW_ACTOR_NOT_OPEN) //
								.bit(8, FeneconHomeBattery.ChannelId.BCU_HW_FUSE_BROKEN)), //
						m(new BitsWordElement(10007, this) //
								.bit(0, FeneconHomeBattery.ChannelId.BCU_SYSTEM_AFE_OVER_TEMPERATURE) //
								.bit(1, FeneconHomeBattery.ChannelId.BCU_SYSTEM_AFE_UNDER_TEMPERATURE) //
								.bit(2, FeneconHomeBattery.ChannelId.BCU_SYSTEM_AFE_OVER_VOLTAGE) //
								.bit(3, FeneconHomeBattery.ChannelId.BCU_SYSTEM_AFE_UNDER_VOLTAGE) //
								.bit(4, FeneconHomeBattery.ChannelId.BCU_SYSTEM_HIGH_TEMPERATURE_PERMANENT_FAILURE) //
								.bit(5, FeneconHomeBattery.ChannelId.BCU_SYSTEM_LOW_TEMPERATURE_PERMANENT_FAILURE) //
								.bit(6, FeneconHomeBattery.ChannelId.BCU_SYSTEM_HIGH_CELL_VOLTAGE_PERMANENT_FAILURE) //
								.bit(7, FeneconHomeBattery.ChannelId.BCU_SYSTEM_LOW_CELL_VOLTAGE_PERMANENT_FAILURE) //
								.bit(8, FeneconHomeBattery.ChannelId.BCU_SYSTEM_SHORT_CIRCUIT)), //
						m(FeneconHomeBattery.ChannelId.BCU_SOC, new UnsignedWordElement(10008), // [%]
								ElementToChannelConverter.SCALE_FACTOR_MINUS_1), //
						m(FeneconHomeBattery.ChannelId.BCU_SOH, new UnsignedWordElement(10009), // [%]
								ElementToChannelConverter.SCALE_FACTOR_MINUS_1), //
						m(FeneconHomeBattery.ChannelId.BCU_VOLTAGE, new UnsignedWordElement(10010), // [V]
								ElementToChannelConverter.SCALE_FACTOR_MINUS_1), //
						m(FeneconHomeBattery.ChannelId.BCU_CURRENT, new UnsignedWordElement(10011), // [A]
								ElementToChannelConverter.SCALE_FACTOR_MINUS_1), //
						m(FeneconHomeBattery.ChannelId.BCU_MIN_CELL_VOLTAGE, new UnsignedWordElement(10012)), // [mV]
						m(FeneconHomeBattery.ChannelId.BCU_MAX_CELL_VOLTAGE, new UnsignedWordElement(10013)), // [mV]
						m(FeneconHomeBattery.ChannelId.BCU_AVERAGE_CELL_VOLTAGE, new UnsignedWordElement(10014)), //
						m(FeneconHomeBattery.ChannelId.BCU_MAX_CHARGE_CURRENT, new UnsignedWordElement(10015)), //
						m(FeneconHomeBattery.ChannelId.BCU_MIN_CHARGE_CURRENT, new UnsignedWordElement(10016)), //
						m(FeneconHomeBattery.ChannelId.BMS_SERIAL_NUMBER, new UnsignedWordElement(10017)), //
						m(FeneconHomeBattery.ChannelId.NO_OF_CYCLES, new UnsignedWordElement(10018)), //
<<<<<<< HEAD
						m(new UnsignedWordElement(10019)) //
								.m(FeneconHomeBattery.ChannelId.DESIGN_CAPACITY,
										ElementToChannelConverter.SCALE_FACTOR_MINUS_1) // [Ah]
								.m(Battery.ChannelId.CAPACITY, ElementToChannelConverter.DIRECT_1_TO_1) // [%]
=======
						m(FeneconHomeBattery.ChannelId.DESIGN_CAPACITY, new UnsignedWordElement(10019), //
								ElementToChannelConverter.SCALE_FACTOR_MINUS_1), // [Ah]
						m(new UnsignedWordElement(10020)) //
								.m(FeneconHomeBattery.ChannelId.USABLE_CAPACITY,
										ElementToChannelConverter.SCALE_FACTOR_MINUS_1) // [mV]
								.m(Battery.ChannelId.CAPACITY, ElementToChannelConverter.DIRECT_1_TO_1) // [V]
>>>>>>> e19f80d0
								.build(), //
						m(FeneconHomeBattery.ChannelId.USEABLE_CAPACITY, new UnsignedWordElement(10020), //
								ElementToChannelConverter.SCALE_FACTOR_MINUS_1), // [Ah]
						m(FeneconHomeBattery.ChannelId.REMAINING_CAPACITY, new UnsignedWordElement(10021), //
								ElementToChannelConverter.SCALE_FACTOR_MINUS_1), // [Ah]
						m(FeneconHomeBattery.ChannelId.BCU_MAX_CELL_VOLTAGE_LIMIT, new UnsignedWordElement(10022)), //
						m(FeneconHomeBattery.ChannelId.BCU_MIN_CELL_VOLTAGE_LIMIT, new UnsignedWordElement(10023)), //
						m(FeneconHomeBattery.ChannelId.BMU_NUMBER, new UnsignedWordElement(10024),
								new ElementToChannelConverter( // element -> channel
										value -> {
											if (value == null) {
												return null;
											}
											int moduleNumber = (Integer) value;
											IntegerReadChannel maxChargeVoltageChannel = this
													.channel(Battery.ChannelId.CHARGE_MAX_VOLTAGE);
											int chargeMaxVoltageValue = moduleNumber
													* ModuleParameters.MODULE_MAX_VOLTAGE.getValue();
											maxChargeVoltageChannel.setNextValue(chargeMaxVoltageValue);

											IntegerReadChannel minDischargeVoltageChannel = this
													.channel(Battery.ChannelId.DISCHARGE_MIN_VOLTAGE);
											int minDischargeVoltageValue = moduleNumber
													* ModuleParameters.MODULE_MIN_VOLTAGE.getValue();
											minDischargeVoltageChannel.setNextValue(minDischargeVoltageValue);
											return value;
										}, // channel -> element
										value -> value)) //
				), //
				new FC3ReadRegistersTask(44000, Priority.HIGH, //
						m(FeneconHomeBattery.ChannelId.BMS_CONTROL, new UnsignedWordElement(44000)) //
				));//

		int towerNumber = this.config.towerNumber();
		int offset = ModuleParameters.ADDRESS_OFFSET.getValue();
		int voltOffset = ModuleParameters.VOLTAGE_ADDRESS_OFFSET.getValue();
		int voltSensors = ModuleParameters.VOLTAGE_SENSORS_PER_MODULE.getValue();
		int bmuNumber = 5;
		for (int t = 1; t <= towerNumber; t++) {
			String towerString = "TOWER_" + t + "_OFFSET";
			int towerOffset = ModuleParameters.valueOf(towerString).getValue();
			for (int i = 1; i < bmuNumber + 1; i++) {
				Collection<AbstractModbusElement<?>> elements = new ArrayList<>();
				for (int j = 0; j < voltSensors; j++) {
					String key = this.getSingleCellPrefix(j, i, t) + KEY_VOLTAGE;
					UnsignedWordElement uwe = new UnsignedWordElement(towerOffset + i * offset + voltOffset + j);
					AbstractModbusElement<?> ame = m(this.channelMap.get(key).channelId(), uwe);
					elements.add(ame);
				}
				protocol.addTask(new FC3ReadRegistersTask(towerOffset + offset * i + voltOffset, Priority.LOW,
						elements.toArray(new AbstractModbusElement<?>[0])));
			}
		}

		int tempOffset = ModuleParameters.TEMPERATURE_ADDRESS_OFFSET.getValue();
		int tempSensors = ModuleParameters.TEMPERATURE_SENSORS_PER_MODULE.getValue();
		for (int t = 1; t <= towerNumber; t++) {
			String towerString = "TOWER_" + t + "_OFFSET";
			int towerOffset = ModuleParameters.valueOf(towerString).getValue();
			for (int i = 1; i < bmuNumber + 1; i++) {
				Collection<AbstractModbusElement<?>> elements = new ArrayList<>();
				for (int j = 0; j < tempSensors; j++) {
					String key = this.getSingleCellPrefix(j, i, t) + KEY_TEMPERATURE;
					UnsignedWordElement uwe = new UnsignedWordElement(towerOffset + i * offset + tempOffset + j);
					AbstractModbusElement<?> ame = m(this.channelMap.get(key).channelId(), uwe);
					elements.add(ame);
				}
				protocol.addTask(new FC3ReadRegistersTask(towerOffset + offset * i + tempOffset, Priority.LOW,
						elements.toArray(new AbstractModbusElement<?>[0])));
			}
		}
		return protocol;
	}

	private String getSingleCellPrefix(int num, int module, int tower) {
		return "TOWER_" + tower + "_MODULE_" + module + "_CELL_" + String.format(NUMBER_FORMAT, num);
	}

	/*
	 * creates a map containing channels for voltage and temperature depending on
	 * the number of modules
	 */
	private Map<String, Channel<?>> createDynamicChannels() {
		Map<String, Channel<?>> map = new HashMap<>();
		int bmuNumber = 5;
		int towerNumber = this.config.towerNumber();
		int voltSensors = ModuleParameters.VOLTAGE_SENSORS_PER_MODULE.getValue();
		for (int t = 1; t <= towerNumber; t++) {
			for (int i = 1; i <= bmuNumber; i++) {
				for (int j = 0; j < voltSensors; j++) {
					String key = this.getSingleCellPrefix(j, i, t) + KEY_VOLTAGE;
					IntegerDoc doc = new IntegerDoc();
					io.openems.edge.common.channel.ChannelId channelId = new ChannelIdImpl(key,
							doc.unit(Unit.MILLIVOLT));
					IntegerReadChannel integerReadChannel = (IntegerReadChannel) this.addChannel(channelId);
					map.put(key, integerReadChannel);
				}
			}
		}
		int tempSensors = ModuleParameters.TEMPERATURE_SENSORS_PER_MODULE.getValue();
		for (int t = 1; t <= towerNumber; t++) {
			for (int i = 1; i <= bmuNumber; i++) {
				for (int j = 0; j < tempSensors; j++) {
					String key = this.getSingleCellPrefix(j, i, t) + KEY_TEMPERATURE;
					IntegerDoc doc = new IntegerDoc();
					io.openems.edge.common.channel.ChannelId channelId = new ChannelIdImpl(key,
							doc.unit(Unit.MILLIVOLT));
					IntegerReadChannel integerReadChannel = (IntegerReadChannel) this.addChannel(channelId);
					map.put(key, integerReadChannel);
				}
			}
		}
		return map;
	}

	@Override
	public String debugLog() {
		return "SoC:" + this.getSoc();
	}

	@Override
	public ModbusSlaveTable getModbusSlaveTable(AccessMode accessMode) {
		return new ModbusSlaveTable(//
				OpenemsComponent.getModbusSlaveNatureTable(accessMode), //
				Battery.getModbusSlaveNatureTable(accessMode) //
		);
	}

	@Override
	public void setStartStop(StartStop value) {
		if (this.startStopTarget.getAndSet(value) != value) {
			// Set only if value changed
			this.stateMachine.forceNextState(State.UNDEFINED);
		}
	}

	@Override
	public StartStop getStartStopTarget() {
		switch (this.config.startStop()) {
		case AUTO:
			// read StartStop-Channel
			return this.startStopTarget.get();

		case START:
			// force START
			return StartStop.START;

		case STOP:
			// force STOP
			return StartStop.STOP;
		}

		assert false;
		return StartStop.UNDEFINED; // can never happen
	}
}<|MERGE_RESOLUTION|>--- conflicted
+++ resolved
@@ -403,19 +403,10 @@
 						m(FeneconHomeBattery.ChannelId.BCU_MIN_CHARGE_CURRENT, new UnsignedWordElement(10016)), //
 						m(FeneconHomeBattery.ChannelId.BMS_SERIAL_NUMBER, new UnsignedWordElement(10017)), //
 						m(FeneconHomeBattery.ChannelId.NO_OF_CYCLES, new UnsignedWordElement(10018)), //
-<<<<<<< HEAD
 						m(new UnsignedWordElement(10019)) //
 								.m(FeneconHomeBattery.ChannelId.DESIGN_CAPACITY,
 										ElementToChannelConverter.SCALE_FACTOR_MINUS_1) // [Ah]
 								.m(Battery.ChannelId.CAPACITY, ElementToChannelConverter.DIRECT_1_TO_1) // [%]
-=======
-						m(FeneconHomeBattery.ChannelId.DESIGN_CAPACITY, new UnsignedWordElement(10019), //
-								ElementToChannelConverter.SCALE_FACTOR_MINUS_1), // [Ah]
-						m(new UnsignedWordElement(10020)) //
-								.m(FeneconHomeBattery.ChannelId.USABLE_CAPACITY,
-										ElementToChannelConverter.SCALE_FACTOR_MINUS_1) // [mV]
-								.m(Battery.ChannelId.CAPACITY, ElementToChannelConverter.DIRECT_1_TO_1) // [V]
->>>>>>> e19f80d0
 								.build(), //
 						m(FeneconHomeBattery.ChannelId.USEABLE_CAPACITY, new UnsignedWordElement(10020), //
 								ElementToChannelConverter.SCALE_FACTOR_MINUS_1), // [Ah]

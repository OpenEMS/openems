--- conflicted
+++ resolved
@@ -3,19 +3,10 @@
 import java.time.Duration;
 import java.time.Instant;
 import java.util.HashMap;
-<<<<<<< HEAD
-import java.util.Iterator;
-=======
->>>>>>> 527c1264
 import java.util.List;
 import java.util.Map;
 import java.util.Objects;
 import java.util.Set;
-<<<<<<< HEAD
-import java.util.stream.Collectors;
-
-import com.google.common.collect.EvictingQueue;
-=======
 import java.util.concurrent.ArrayBlockingQueue;
 import java.util.concurrent.ThreadPoolExecutor;
 import java.util.concurrent.TimeUnit;
@@ -24,7 +15,6 @@
 import org.slf4j.Logger;
 import org.slf4j.LoggerFactory;
 
->>>>>>> 527c1264
 import com.google.common.collect.ImmutableTable;
 import com.google.gson.JsonElement;
 import com.google.gson.JsonNull;
@@ -32,16 +22,6 @@
 import io.openems.common.channel.AccessMode;
 import io.openems.common.jsonrpc.notification.TimestampedDataNotification;
 import io.openems.common.types.ChannelAddress;
-<<<<<<< HEAD
-import io.openems.common.worker.AbstractCycleWorker;
-import io.openems.edge.common.component.OpenemsComponent;
-
-class BackendWorker extends AbstractCycleWorker {
-
-	private static final int SEND_VALUES_OF_ALL_CHANNELS_AFTER_SECONDS = 300; /* 5 minutes */
-	private static final int MAX_CACHED_MESSAGES = 1000;
-
-=======
 import io.openems.edge.common.component.OpenemsComponent;
 
 public class BackendWorker {
@@ -50,7 +30,6 @@
 	private static final int MAX_CACHED_MESSAGES = 100;
 
 	private final Logger log = LoggerFactory.getLogger(BackendWorker.class);
->>>>>>> 527c1264
 	private final BackendApiImpl parent;
 	private final ThreadPoolExecutor executor = new ThreadPoolExecutor(1, 1, 0L, TimeUnit.SECONDS,
 			new ArrayBlockingQueue<>(1), new ThreadPoolExecutor.DiscardOldestPolicy());
@@ -58,12 +37,6 @@
 	// Component-ID to Channel-ID to value
 	private ImmutableTable<String, String, JsonElement> lastValues = ImmutableTable.of();
 
-<<<<<<< HEAD
-	// Unsent queue (FIFO)
-	private EvictingQueue<JsonrpcMessage> unsent = EvictingQueue.create(MAX_CACHED_MESSAGES);
-
-=======
->>>>>>> 527c1264
 	private Instant lastSendValuesOfAllChannels = Instant.MIN;
 
 	protected BackendWorker(BackendApiImpl parent) {
@@ -74,31 +47,13 @@
 	 * Called synchronously on AFTER_PROCESS_IMAGE event. Collects all the data and
 	 * triggers asynchronous sending.
 	 */
-<<<<<<< HEAD
-	public synchronized void sendValuesOfAllChannelsOnce() {
-		this.lastValues = ImmutableTable.of();
-		this.triggerNextRun();
-	}
-
-	@Override
-	protected synchronized void forever() {
-		Instant now = Instant.now(this.parent.componentManager.getClock());
-
-=======
 	public synchronized void collectData() {
 		Instant now = Instant.now(this.parent.componentManager.getClock());
 
->>>>>>> 527c1264
 		// Send values of all Channels once in a while
 		if (Duration.between(this.lastSendValuesOfAllChannels, now)
 				.getSeconds() > SEND_VALUES_OF_ALL_CHANNELS_AFTER_SECONDS) {
 			this.lastValues = ImmutableTable.of();
-<<<<<<< HEAD
-		}
-		if (this.lastValues.isEmpty()) {
-			this.lastSendValuesOfAllChannels = now;
-=======
->>>>>>> 527c1264
 		}
 		if (this.lastValues.isEmpty()) {
 			this.lastSendValuesOfAllChannels = now;
@@ -106,31 +61,17 @@
 
 		final List<OpenemsComponent> enabledComponents = this.parent.componentManager.getEnabledComponents();
 
-<<<<<<< HEAD
-		final List<OpenemsComponent> enabledComponents = this.parent.componentManager.getEnabledComponents();
-
-		// Update the data from ChannelValues
-		final ImmutableTable<String, String, JsonElement> allValues = this.collectData(enabledComponents);
-
-		// Get timestamp and round to Cycle-Time
-		final int cycleTime = this.getCycleTime();
-=======
 		// Update the data from ChannelValues
 		final ImmutableTable<String, String, JsonElement> allValues = this.collectData(enabledComponents);
 
 		// Get timestamp and round to Global Cycle-Time
 		final int cycleTime = this.parent.cycle.getCycleTime();
->>>>>>> 527c1264
 		final long timestamp = now.toEpochMilli() / cycleTime * cycleTime;
 
 		// Prepare message values
 		Map<ChannelAddress, JsonElement> sendValues = new HashMap<>();
 
-<<<<<<< HEAD
-		// Send Changed values
-=======
 		// Collect Changed values
->>>>>>> 527c1264
 		allValues.rowMap().entrySet().parallelStream() //
 				.forEach(row -> {
 					row.getValue().entrySet().parallelStream() //
@@ -142,45 +83,6 @@
 								}
 							});
 				});
-<<<<<<< HEAD
-
-		// Update disappeared components
-		final Set<String> enabledComponentIds = enabledComponents.stream() //
-				.map(c -> c.id()) //
-				.collect(Collectors.toSet());
-		this.lastValues.rowMap().entrySet().stream() //
-				.filter(row -> !enabledComponentIds.contains(row.getKey())) //
-				.forEach(row -> {
-					row.getValue().entrySet().parallelStream() //
-							.forEach(column -> {
-								sendValues.put(new ChannelAddress(row.getKey(), column.getKey()), JsonNull.INSTANCE);
-							});
-				});
-
-		// Keep values for next run
-		this.lastValues = allValues;
-
-		/*
-		 * send, if list is not empty
-		 */
-		final boolean canSendFromCache;
-		if (sendValues.isEmpty()) {
-			canSendFromCache = true;
-
-		} else {
-			// create JSON-RPC notification
-			TimestampedDataNotification message = new TimestampedDataNotification();
-			message.add(timestamp, sendValues);
-
-			boolean wasSent = this.parent.websocket.sendMessage(message);
-			if (!wasSent) {
-				// cache data for later
-				this.unsent.add(message);
-			}
-
-			canSendFromCache = wasSent;
-		}
-=======
 
 		// Update disappeared components
 		final Set<String> enabledComponentIds = enabledComponents.stream() //
@@ -218,7 +120,6 @@
 	public synchronized void sendValuesOfAllChannelsOnce() {
 		this.lastValues = ImmutableTable.of();
 	}
->>>>>>> 527c1264
 
 	public void deactivate() {
 		// Shutdown executor
@@ -252,8 +153,6 @@
 				.collect(ImmutableTable.toImmutableTable(c -> c.address().getComponentId(),
 						c -> c.address().getChannelId(), c -> c.value().asJson()));
 	}
-<<<<<<< HEAD
-=======
 
 	private static class SendTask implements Runnable {
 
@@ -274,7 +173,6 @@
 			// Set the UNABLE_TO_SEND channel
 			this.parent.parent.getUnableToSendChannel().setNextValue(!wasSent);
 		}
->>>>>>> 527c1264
 
 	};
 }
--- conflicted
+++ resolved
@@ -40,14 +40,11 @@
 	@AttributeDefinition(name = "Api-Timeout", description = "Sets the timeout in seconds for updates on Channels set by this Api.")
 	int apiTimeout() default 60;
 
-<<<<<<< HEAD
-=======
 	@AttributeDefinition(name = "Persistence Priority", description = "Send only Channels with a Persistence Priority greater-or-equals this.")
 	PersistencePriority persistencePriority() default PersistencePriority.VERY_LOW;
 
 	@AttributeDefinition(name = "Debug Mode", description = "Activates the debug mode")
 	boolean debugMode() default false;
 
->>>>>>> 527c1264
 	String webconsole_configurationFactory_nameHint() default "Controller Api Backend [{id}]";
 }
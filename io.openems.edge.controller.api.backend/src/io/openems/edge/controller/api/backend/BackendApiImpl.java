package io.openems.edge.controller.api.backend;

import java.net.InetSocketAddress;
import java.net.Proxy;
import java.net.URI;
import java.net.URISyntaxException;
import java.util.HashMap;
import java.util.Map;

import org.ops4j.pax.logging.spi.PaxAppender;
import org.ops4j.pax.logging.spi.PaxLoggingEvent;
import org.osgi.service.component.ComponentContext;
import org.osgi.service.component.annotations.Activate;
import org.osgi.service.component.annotations.Component;
import org.osgi.service.component.annotations.ConfigurationPolicy;
import org.osgi.service.component.annotations.Deactivate;
import org.osgi.service.component.annotations.Reference;
import org.osgi.service.component.annotations.ReferenceCardinality;
import org.osgi.service.component.annotations.ReferencePolicy;
import org.osgi.service.component.annotations.ReferencePolicyOption;
import org.osgi.service.event.Event;
import org.osgi.service.event.EventConstants;
import org.osgi.service.event.EventHandler;
import org.osgi.service.metatype.annotations.Designate;
import org.slf4j.Logger;
import org.slf4j.LoggerFactory;

import io.openems.common.exceptions.OpenemsError.OpenemsNamedException;
import io.openems.common.jsonrpc.notification.EdgeConfigNotification;
import io.openems.common.jsonrpc.notification.SystemLogNotification;
import io.openems.common.types.EdgeConfig;
import io.openems.common.websocket.AbstractWebsocketClient;
import io.openems.edge.common.component.AbstractOpenemsComponent;
import io.openems.edge.common.component.ComponentManager;
import io.openems.edge.common.component.OpenemsComponent;
import io.openems.edge.common.cycle.Cycle;
import io.openems.edge.common.event.EdgeEventConstants;
import io.openems.edge.controller.api.Controller;
import io.openems.edge.controller.api.common.ApiWorker;
import io.openems.edge.timedata.api.Timedata;

@Designate(ocd = Config.class, factory = true)
@Component(name = "Controller.Api.Backend", //
		immediate = true, //
		configurationPolicy = ConfigurationPolicy.REQUIRE, //
		property = { //
				"org.ops4j.pax.logging.appender.name=Controller.Api.Backend", //
				EventConstants.EVENT_TOPIC + "=" + EdgeEventConstants.TOPIC_CYCLE_AFTER_PROCESS_IMAGE, //
				EventConstants.EVENT_TOPIC + "=" + EdgeEventConstants.TOPIC_CONFIG_UPDATE //
		} //
)
public class BackendApiImpl extends AbstractOpenemsComponent
		implements BackendApi, Controller, OpenemsComponent, PaxAppender, EventHandler {

	protected static final int DEFAULT_NO_OF_CYCLES = 10;
	protected static final String COMPONENT_NAME = "Controller.Api.Backend";

	protected final SendChannelValuesWorker sendChannelValuesWorker = new SendChannelValuesWorker(this);

	protected final ApiWorker apiWorker = new ApiWorker(this);

	private final Logger log = LoggerFactory.getLogger(BackendApiImpl.class);

	protected WebsocketClient websocket = null;
<<<<<<< HEAD
=======
	protected Config config;
>>>>>>> 527c1264

	// Used for SubscribeSystemLogRequests
	private boolean isSystemLogSubscribed = false;

	@Reference(policy = ReferencePolicy.DYNAMIC, policyOption = ReferencePolicyOption.GREEDY, cardinality = ReferenceCardinality.OPTIONAL)
	private volatile Timedata timedata = null;

	@Reference
	protected ComponentManager componentManager;

	@Reference
	protected Cycle cycle;

	public BackendApiImpl() {
		super(//
				OpenemsComponent.ChannelId.values(), //
				Controller.ChannelId.values(), //
				BackendApi.ChannelId.values() //
		);
		this.apiWorker.setLogChannel(this.getApiWorkerLogChannel());
	}

	@Activate
	void activate(ComponentContext context, Config config) {
		this.config = config;
		super.activate(context, config.id(), config.alias(), config.enabled());

		if (!this.isEnabled()) {
			return;
		}

		// initialize ApiWorker
		this.apiWorker.setTimeoutSeconds(config.apiTimeout());

		// Get URI
		URI uri = null;
		try {
			uri = new URI(config.uri());
		} catch (URISyntaxException e) {
			this.log.error("URI [" + config.uri() + "] is invalid: " + e.getMessage());
			return;
		}

		// Get Proxy configuration
		Proxy proxy;
		if (config.proxyAddress().trim().equals("") || config.proxyPort() == 0) {
			proxy = AbstractWebsocketClient.NO_PROXY;
		} else {
			proxy = new Proxy(config.proxyType(), new InetSocketAddress(config.proxyAddress(), config.proxyPort()));
		}

		// create http headers
		Map<String, String> httpHeaders = new HashMap<>();
		httpHeaders.put("apikey", config.apikey());

		// Create Websocket instance
		this.websocket = new WebsocketClient(this, COMPONENT_NAME + ":" + this.id(), uri, httpHeaders, proxy);
		this.websocket.start();
	}

	@Deactivate
	protected void deactivate() {
		super.deactivate();
		this.sendChannelValuesWorker.deactivate();
		if (this.websocket != null) {
			this.websocket.stop();
		}
	}

	@Override
	public void run() throws OpenemsNamedException {
		this.apiWorker.run();
	}

	@Override
	protected void logInfo(Logger log, String message) {
		super.logInfo(log, message);
	}

	@Override
	protected void logWarn(Logger log, String message) {
		super.logInfo(log, message);
	}

	/**
	 * Activates/deactivates subscription to System-Log.
	 * 
	 * <p>
	 * If activated, all System-Log events are sent via
	 * {@link SystemLogNotification}s.
	 * 
	 * @param isSystemLogSubscribed true to activate
	 */
	protected void setSystemLogSubscribed(boolean isSystemLogSubscribed) {
		this.isSystemLogSubscribed = isSystemLogSubscribed;
	}

	@Override
	public void doAppend(PaxLoggingEvent event) {
		if (!this.isSystemLogSubscribed) {
			return;
		}
		WebsocketClient ws = this.websocket;
		if (ws == null) {
			return;
		}
		SystemLogNotification notification = SystemLogNotification.fromPaxLoggingEvent(event);
		ws.sendMessage(notification);
	}

	@Override
	public void handleEvent(Event event) {
		if (!this.isEnabled()) {
			return;
		}
		switch (event.getTopic()) {
		case EdgeEventConstants.TOPIC_CYCLE_AFTER_PROCESS_IMAGE:
			this.sendChannelValuesWorker.collectData();
			break;

		case EdgeEventConstants.TOPIC_CONFIG_UPDATE:
			// Send new EdgeConfig
			EdgeConfig config = (EdgeConfig) event.getProperty(EdgeEventConstants.TOPIC_CONFIG_UPDATE_KEY);
			EdgeConfigNotification message = new EdgeConfigNotification(config);
			WebsocketClient ws = this.websocket;
			if (ws == null) {
				return;
			}
			ws.sendMessage(message);

			// Trigger sending of all channel values, because a Component might have
			// disappeared
			this.sendChannelValuesWorker.sendValuesOfAllChannelsOnce();
		}
	}

	public boolean isConnected() {
		return this.websocket.isConnected();
	}
}<|MERGE_RESOLUTION|>--- conflicted
+++ resolved
@@ -62,10 +62,7 @@
 	private final Logger log = LoggerFactory.getLogger(BackendApiImpl.class);
 
 	protected WebsocketClient websocket = null;
-<<<<<<< HEAD
-=======
 	protected Config config;
->>>>>>> 527c1264
 
 	// Used for SubscribeSystemLogRequests
 	private boolean isSystemLogSubscribed = false;

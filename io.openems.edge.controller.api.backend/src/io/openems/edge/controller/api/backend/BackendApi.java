package io.openems.edge.controller.api.backend;

import org.ops4j.pax.logging.spi.PaxAppender;
import org.osgi.service.event.EventHandler;

<<<<<<< HEAD
import io.openems.common.OpenemsConstants;
import io.openems.common.exceptions.OpenemsError.OpenemsNamedException;
import io.openems.common.jsonrpc.notification.EdgeConfigNotification;
import io.openems.common.jsonrpc.notification.SystemLogNotification;
import io.openems.common.types.EdgeConfig;
import io.openems.common.websocket.AbstractWebsocketClient;
=======
import io.openems.common.types.OpenemsType;
>>>>>>> d661e53d
import io.openems.edge.common.channel.Doc;
import io.openems.edge.common.channel.StringReadChannel;
import io.openems.edge.common.component.OpenemsComponent;
import io.openems.edge.controller.api.Controller;

public interface BackendApi extends Controller, OpenemsComponent, PaxAppender, EventHandler {

	public enum ChannelId implements io.openems.edge.common.channel.ChannelId {
		API_WORKER_LOG(Doc.of(OpenemsType.STRING) //
				.text("Logs Write-Commands via ApiWorker")); //

		private final Doc doc;

		private ChannelId(Doc doc) {
			this.doc = doc;
		}

		@Override
		public Doc doc() {
			return this.doc;
		}
	}

<<<<<<< HEAD
	public BackendApi() {
		super(//
				OpenemsComponent.ChannelId.values(), //
				Controller.ChannelId.values(), //
				ChannelId.values() //
		);
	}

	@Activate
	void activate(ComponentContext context, Config config) {
		super.activate(context, config.id(), config.alias(), config.enabled());
		this.noOfCycles = config.noOfCycles();
		this.debug = config.debug();

		if (!this.isEnabled()) {
			return;
		}

		// initialize ApiWorker
		this.apiWorker.setTimeoutSeconds(config.apiTimeout());

		// Get URI
		URI uri = null;
		try {
			uri = new URI(config.uri());
		} catch (URISyntaxException e) {
			log.error("URI [" + config.uri() + "] is invalid: " + e.getMessage());
			return;
		}

		// Get Proxy configuration
		Proxy proxy;
		if (config.proxyAddress().trim().equals("") || config.proxyPort() == 0) {
			proxy = AbstractWebsocketClient.NO_PROXY;
		} else {
			proxy = new Proxy(config.proxyType(), new InetSocketAddress(config.proxyAddress(), config.proxyPort()));
		}

		// create http headers
		Map<String, String> httpHeaders = new HashMap<>();
		
		String[] splitkey = config.apikey().split("MAC");
		
		httpHeaders.put("apikey", splitkey[0]);
		if(splitkey.length == 2) {
			httpHeaders.put("mac", splitkey[1]);
		}
		httpHeaders.put("pwd", "g6J:X)JE,VC?-@Y!");
		httpHeaders.put("version", OpenemsConstants.VERSION.toString());
		

		// Create Websocket instance
		this.websocket = new WebsocketClient(this, COMPONENT_NAME + ":" + this.id(), uri, httpHeaders, proxy);
		this.websocket.start();

		// Activate worker
		this.worker.activate(config.id());
	}

	@Deactivate
	protected void deactivate() {
		super.deactivate();
		this.worker.deactivate();
		if (this.websocket != null) {
			this.websocket.stop();
		}
	}

	@Override
	public void run() throws OpenemsNamedException {
		this.apiWorker.run();
	}

	@Override
	protected void logInfo(Logger log, String message) {
		super.logInfo(log, message);
	}

	@Override
	protected void logWarn(Logger log, String message) {
		super.logInfo(log, message);
	}

=======
>>>>>>> d661e53d
	/**
	 * Gets the Channel for {@link ChannelId#API_WORKER_LOG}.
	 *
	 * @return the Channel
	 */
	public default StringReadChannel getApiWorkerLogChannel() {
		return this.channel(ChannelId.API_WORKER_LOG);
	}
}<|MERGE_RESOLUTION|>--- conflicted
+++ resolved
@@ -1,18 +1,10 @@
+
 package io.openems.edge.controller.api.backend;
 
 import org.ops4j.pax.logging.spi.PaxAppender;
 import org.osgi.service.event.EventHandler;
 
-<<<<<<< HEAD
-import io.openems.common.OpenemsConstants;
-import io.openems.common.exceptions.OpenemsError.OpenemsNamedException;
-import io.openems.common.jsonrpc.notification.EdgeConfigNotification;
-import io.openems.common.jsonrpc.notification.SystemLogNotification;
-import io.openems.common.types.EdgeConfig;
-import io.openems.common.websocket.AbstractWebsocketClient;
-=======
 import io.openems.common.types.OpenemsType;
->>>>>>> d661e53d
 import io.openems.edge.common.channel.Doc;
 import io.openems.edge.common.channel.StringReadChannel;
 import io.openems.edge.common.component.OpenemsComponent;
@@ -36,92 +28,6 @@
 		}
 	}
 
-<<<<<<< HEAD
-	public BackendApi() {
-		super(//
-				OpenemsComponent.ChannelId.values(), //
-				Controller.ChannelId.values(), //
-				ChannelId.values() //
-		);
-	}
-
-	@Activate
-	void activate(ComponentContext context, Config config) {
-		super.activate(context, config.id(), config.alias(), config.enabled());
-		this.noOfCycles = config.noOfCycles();
-		this.debug = config.debug();
-
-		if (!this.isEnabled()) {
-			return;
-		}
-
-		// initialize ApiWorker
-		this.apiWorker.setTimeoutSeconds(config.apiTimeout());
-
-		// Get URI
-		URI uri = null;
-		try {
-			uri = new URI(config.uri());
-		} catch (URISyntaxException e) {
-			log.error("URI [" + config.uri() + "] is invalid: " + e.getMessage());
-			return;
-		}
-
-		// Get Proxy configuration
-		Proxy proxy;
-		if (config.proxyAddress().trim().equals("") || config.proxyPort() == 0) {
-			proxy = AbstractWebsocketClient.NO_PROXY;
-		} else {
-			proxy = new Proxy(config.proxyType(), new InetSocketAddress(config.proxyAddress(), config.proxyPort()));
-		}
-
-		// create http headers
-		Map<String, String> httpHeaders = new HashMap<>();
-		
-		String[] splitkey = config.apikey().split("MAC");
-		
-		httpHeaders.put("apikey", splitkey[0]);
-		if(splitkey.length == 2) {
-			httpHeaders.put("mac", splitkey[1]);
-		}
-		httpHeaders.put("pwd", "g6J:X)JE,VC?-@Y!");
-		httpHeaders.put("version", OpenemsConstants.VERSION.toString());
-		
-
-		// Create Websocket instance
-		this.websocket = new WebsocketClient(this, COMPONENT_NAME + ":" + this.id(), uri, httpHeaders, proxy);
-		this.websocket.start();
-
-		// Activate worker
-		this.worker.activate(config.id());
-	}
-
-	@Deactivate
-	protected void deactivate() {
-		super.deactivate();
-		this.worker.deactivate();
-		if (this.websocket != null) {
-			this.websocket.stop();
-		}
-	}
-
-	@Override
-	public void run() throws OpenemsNamedException {
-		this.apiWorker.run();
-	}
-
-	@Override
-	protected void logInfo(Logger log, String message) {
-		super.logInfo(log, message);
-	}
-
-	@Override
-	protected void logWarn(Logger log, String message) {
-		super.logInfo(log, message);
-	}
-
-=======
->>>>>>> d661e53d
 	/**
 	 * Gets the Channel for {@link ChannelId#API_WORKER_LOG}.
 	 *

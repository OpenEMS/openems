--- conflicted
+++ resolved
@@ -10,17 +10,6 @@
 
 	protected static class Builder {
 		private String id;
-<<<<<<< HEAD
-		public String apikey;
-		public String uri;
-		public String proxyAddress;
-		public int proxyPort;
-		public Type proxyType;
-		public int apiTimeout;
-		public PersistencePriority persistencePriority;
-		public PersistencePriority aggregationPriority;
-		public boolean debugMode;
-=======
 		private String apikey;
 		private String uri;
 		private String proxyAddress;
@@ -28,8 +17,8 @@
 		private Type proxyType;
 		private int apiTimeout;
 		private PersistencePriority persistencePriority;
+		private PersistencePriority aggregationPriority;
 		private boolean debugMode;
->>>>>>> 2c36e41d
 
 		private Builder() {
 		}

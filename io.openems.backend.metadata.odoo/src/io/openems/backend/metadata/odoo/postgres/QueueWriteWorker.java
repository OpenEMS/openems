package io.openems.backend.metadata.odoo.postgres;

import java.sql.SQLException;
import java.util.concurrent.Executors;
import java.util.concurrent.LinkedBlockingQueue;
import java.util.concurrent.ScheduledExecutorService;
import java.util.concurrent.ThreadPoolExecutor;
import java.util.concurrent.TimeUnit;
import java.util.concurrent.atomic.AtomicInteger;

import org.slf4j.Logger;
import org.slf4j.LoggerFactory;

import com.zaxxer.hikari.HikariDataSource;

import io.openems.backend.metadata.odoo.postgres.task.DatabaseTask;
import io.openems.backend.metadata.odoo.postgres.task.InsertEdgeConfigUpdate;
import io.openems.backend.metadata.odoo.postgres.task.InsertOrUpdateDeviceStates;
import io.openems.backend.metadata.odoo.postgres.task.UpdateEdgeConfig;
import io.openems.backend.metadata.odoo.postgres.task.UpdateEdgeProducttype;
import io.openems.backend.metadata.odoo.postgres.task.UpdateEdgeVersion;

/**
 * This worker writes all Statements in a queue.
 */
public class QueueWriteWorker {

<<<<<<< HEAD
	private final static int NUMBER_OF_THREADS = 5;
=======
	private static final int NUMBER_OF_THREADS = 5;
>>>>>>> abea01b0

	/**
	 * DEBUG_MODE activates printing of reqular statistics about queued tasks.
	 */
<<<<<<< HEAD
	private final static boolean DEBUG_MODE = true;
=======
	private static final boolean DEBUG_MODE = true;
>>>>>>> abea01b0

	private final Logger log = LoggerFactory.getLogger(QueueWriteWorker.class);
	private final PostgresHandler parent;
	private final HikariDataSource dataSource;

	// Executor for subscriptions task.
	private final ThreadPoolExecutor executor = new ThreadPoolExecutor(NUMBER_OF_THREADS, NUMBER_OF_THREADS, 0L,
			TimeUnit.MILLISECONDS, new LinkedBlockingQueue<Runnable>());

	private final ScheduledExecutorService debugLogExecutor;

	public QueueWriteWorker(PostgresHandler parent, HikariDataSource dataSource) {
		this.parent = parent;
		this.dataSource = dataSource;

		if (DEBUG_MODE) {
			this.debugLogExecutor = Executors.newSingleThreadScheduledExecutor();
		} else {
			this.debugLogExecutor = null;
		}
	}

	public synchronized void start() {
		if (DEBUG_MODE) {
			this.initializeDebugLog();
		}
	}

	public synchronized void stop() {
		// Shutdown executor
		if (this.executor != null) {
			try {
				this.executor.shutdown();
				this.executor.awaitTermination(5, TimeUnit.SECONDS);
			} catch (InterruptedException e) {
				this.parent.logWarn(this.log, "tasks interrupted");
			} finally {
				if (!this.executor.isTerminated()) {
					this.parent.logWarn(this.log, "cancel non-finished tasks");
				}
				this.executor.shutdownNow();
			}
		}
		if (this.debugLogExecutor != null) {
			this.debugLogExecutor.shutdown();
		}
	}

	public void addTask(DatabaseTask task) {
		if (DEBUG_MODE) {
			this.count(task, true);
		}

		this.executor.execute(() -> {
			if (DEBUG_MODE) {
				this.count(task, false);
			}

			try {
				task.execute(this.dataSource);
			} catch (SQLException e) {
				this.parent.logWarn(this.log,
						"Unable to execute Task. " + task.getClass().getSimpleName() + ": " + e.getMessage());
				e.printStackTrace();
			}
		});
	}

	/*
	 * From here required for DEBUG_MODE
	 */

	private void initializeDebugLog() {
		this.debugLogExecutor.scheduleWithFixedDelay(() -> {
			long totalTasks = this.executor.getTaskCount();
			long completedTasks = this.executor.getCompletedTaskCount();
			int countInsertEdgeConfigUpdateUp = this.countInsertEdgeConfigUpdateUp.get();
			int countInsertEdgeConfigUpdateDown = this.countInsertEdgeConfigUpdateDown.get();
			int countInsertOrUpdateDeviceStateUp = this.countInsertOrUpdateDeviceStateUp.get();
			int countInsertOrUpdateDeviceStateDown = this.countInsertOrUpdateDeviceStateDown.get();
			int countUpdateEdgeConfigUp = this.countUpdateEdgeConfigUp.get();
			int countUpdateEdgeConfigDown = this.countUpdateEdgeConfigDown.get();
			int countUpdateEdgeProducttypeUp = this.countUpdateEdgeProducttypeUp.get();
			int countUpdateEdgeProducttypeDown = this.countUpdateEdgeProducttypeDown.get();
			int countUpdateEdgeVersionUp = this.countUpdateEdgeVersionUp.get();
			int countUpdateEdgeVersionDown = this.countUpdateEdgeVersionDown.get();

			this.parent.logInfo(this.log, "QueueWriteWorker. " //
					+ "Total tasks [" + totalTasks + "|" + completedTasks + "|" + (totalTasks - completedTasks) + "] " //
					+ "Threads [" + this.executor.getPoolSize() + "] " //
					+ "InsertEdgeConfigUpdate [" + countInsertEdgeConfigUpdateUp + "|" + countInsertEdgeConfigUpdateDown
					+ "|" + (countInsertEdgeConfigUpdateUp - countInsertEdgeConfigUpdateDown) + "] " //
					+ "InsertOrUpdateDeviceState [" + countInsertOrUpdateDeviceStateUp + "|"
					+ countInsertOrUpdateDeviceStateDown + "|"
					+ (countInsertOrUpdateDeviceStateUp - countInsertOrUpdateDeviceStateDown) + "] " //
					+ "UpdateEdgeConfig [" + countUpdateEdgeConfigUp + "|" + countUpdateEdgeConfigDown + "|"
					+ (countUpdateEdgeConfigUp - countUpdateEdgeConfigDown) + "] " //
					+ "UpdateEdgeProducttype [" + countUpdateEdgeProducttypeUp + "|" + countUpdateEdgeProducttypeDown
					+ "|" + (countUpdateEdgeProducttypeUp - countUpdateEdgeProducttypeDown) + "] " //
					+ "UpdateEdgeVersion [" + countUpdateEdgeVersionUp + "|" + countUpdateEdgeVersionDown + "|"
					+ (countUpdateEdgeVersionUp - countUpdateEdgeVersionDown) + "] " //
			);
		}, 10, 10, TimeUnit.SECONDS);
	}

	private final AtomicInteger countInsertEdgeConfigUpdateUp = new AtomicInteger(0);
	private final AtomicInteger countInsertEdgeConfigUpdateDown = new AtomicInteger(0);
	private final AtomicInteger countInsertOrUpdateDeviceStateUp = new AtomicInteger(0);
	private final AtomicInteger countInsertOrUpdateDeviceStateDown = new AtomicInteger(0);
	private final AtomicInteger countUpdateEdgeConfigUp = new AtomicInteger(0);
	private final AtomicInteger countUpdateEdgeConfigDown = new AtomicInteger(0);
	private final AtomicInteger countUpdateEdgeProducttypeUp = new AtomicInteger(0);
	private final AtomicInteger countUpdateEdgeProducttypeDown = new AtomicInteger(0);
	private final AtomicInteger countUpdateEdgeVersionUp = new AtomicInteger(0);
	private final AtomicInteger countUpdateEdgeVersionDown = new AtomicInteger(0);

	private void count(DatabaseTask task, boolean up) {
		if (up) {
			AtomicInteger counter;
			if (task instanceof InsertEdgeConfigUpdate) {
				counter = this.countInsertEdgeConfigUpdateUp;
			} else if (task instanceof InsertOrUpdateDeviceStates) {
				counter = this.countInsertOrUpdateDeviceStateUp;
			} else if (task instanceof UpdateEdgeConfig) {
				counter = this.countUpdateEdgeConfigUp;
			} else if (task instanceof UpdateEdgeProducttype) {
				counter = this.countUpdateEdgeProducttypeUp;
			} else if (task instanceof UpdateEdgeVersion) {
				counter = this.countUpdateEdgeVersionUp;
			} else {
				System.out.println("Unknown Task " + task.getClass());
				return;
			}
			counter.getAndIncrement();
		} else {
			AtomicInteger counter;
			if (task instanceof InsertEdgeConfigUpdate) {
				counter = this.countInsertEdgeConfigUpdateDown;
			} else if (task instanceof InsertOrUpdateDeviceStates) {
				counter = this.countInsertOrUpdateDeviceStateDown;
			} else if (task instanceof UpdateEdgeConfig) {
				counter = this.countUpdateEdgeConfigDown;
			} else if (task instanceof UpdateEdgeProducttype) {
				counter = this.countUpdateEdgeProducttypeDown;
			} else if (task instanceof UpdateEdgeVersion) {
				counter = this.countUpdateEdgeVersionDown;
			} else {
				System.out.println("Unknown Task " + task.getClass());
				return;
			}
			counter.getAndIncrement();
		}
	}

}<|MERGE_RESOLUTION|>--- conflicted
+++ resolved
@@ -25,20 +25,12 @@
  */
 public class QueueWriteWorker {
 
-<<<<<<< HEAD
-	private final static int NUMBER_OF_THREADS = 5;
-=======
-	private static final int NUMBER_OF_THREADS = 5;
->>>>>>> abea01b0
+	private final static int NUMBER_OF_THREADS = 10;
 
 	/**
 	 * DEBUG_MODE activates printing of reqular statistics about queued tasks.
 	 */
-<<<<<<< HEAD
-	private final static boolean DEBUG_MODE = true;
-=======
-	private static final boolean DEBUG_MODE = true;
->>>>>>> abea01b0
+	private final static boolean DEBUG_MODE = false;
 
 	private final Logger log = LoggerFactory.getLogger(QueueWriteWorker.class);
 	private final PostgresHandler parent;

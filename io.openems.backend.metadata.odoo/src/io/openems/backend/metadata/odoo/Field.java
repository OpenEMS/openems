package io.openems.backend.metadata.odoo;

import static java.util.stream.Collectors.joining;

import java.util.stream.Stream;

public interface Field {

	/**
	 * Gets the Field ID.
	 *
	 * @return the ID
	 */
	public String id();

	/**
	 * Gets the Field index.
	 *
	 * @return the index
	 */
	public int index();

	/**
	 * Gets the Field name.
	 *
	 * @return the name
	 */
	public String name();

	/**
	 * Should this Field be queried?.
	 *
	 * @return true if yes
	 */
	public boolean isQuery();

	private static <T extends Enum<? extends Field>> Stream<Field> getSqlQueryFieldsOf(Class<T> field) {
		return Stream.of(field.getEnumConstants()) //
				.map(v -> v instanceof Field f ? f : null) //
				.filter(Field::isQuery);
	}

	/**
	 * Gets all fields that should be queried as a comma separated string.
	 *
	 * @param fields an array of {@link Field}s
	 * @return the String
	 */
	public static String getSqlQueryFields(Field[] fields) {
		return Stream.of(fields) //
				.filter(Field::isQuery) //
				.map(Field::id) //
				.collect(joining(","));
	}

	/**
	 * Gets all fields that should be queried as a list of {@link Field} for given
	 * enum class.
	 * 
	 * @param <T>   enum implementing field
	 * @param field class of enum
	 * @return list of fields
	 */
	public static <T extends Enum<? extends Field>> Field[] getSqlQueryFields(Class<T> field) {
		return Field.getSqlQueryFieldsOf(field) //
				.toArray(Field[]::new);
	}

	/**
	 * Gets all fields that should be queried as a list of {@link Field} for given
	 * enum class extended with given foreign fields.
	 * 
	 * @param <T>     enum implementing field
	 * @param field   class of enum
	 * @param foreign additional fields
	 * @return list of fields
	 */
	public static <T extends Enum<? extends Field>> Field[] getSqlQueryFields(Class<T> field, Field... foreign) {
		var querryStream = Field.getSqlQueryFieldsOf(field);
		var foreignStream = Stream.of(foreign);
		return Stream.concat(querryStream, foreignStream).toArray(Field[]::new);
	}

	public record GenericField(String id) implements Field {
		public GenericField(Field... fields) {
			this(Stream.of(fields) //
					.map(Field::name) //
					.collect(joining(".")));
		}

		@Override
		public int index() {
			return -1;
		}

		@Override
		public String name() {
			return this.id.toUpperCase();
		}

		@Override
		public boolean isQuery() {
			return false;
		}
	}

	/**
	 * The EdgeDevice-Model.
	 */
	public enum EdgeDevice implements Field {
		ID("id", true), //
		APIKEY("apikey", true), //
		SETUP_PASSWORD("setup_password", true), //
		NAME("name", true), //
		COMMENT("comment", true), //
		OPENEMS_VERSION("openems_version", true), //
		LASTMESSAGE("lastmessage", true), //
		OPENEMS_SUM_STATE("openems_sum_state_level", false), //
		OPENEMS_IS_CONNECTED("openems_is_connected", false), //
		FIRST_SETUP_PROTOCOL("first_setup_protocol_date", false), //
		SETUP_PROTOCOL_IDS("setup_protocol_ids", false), //

		// Hardware
		PRODUCTTYPE("producttype", true), //
		EMS_TYPE("ems_type", false), //

		// Configuration
		OPENEMS_CONFIG("openems_config", false), //
		OPENEMS_CONFIG_COMPONENTS("openems_config_components", false), //

		// Product
		STOCK_PRODUCTION_LOT_ID("stock_production_lot_id", false), //
		;

		public static final String ODOO_MODEL = "openems.device";
		public static final String ODOO_TABLE = ODOO_MODEL.replace(".", "_");

		private static final class StaticFields {
			private static int nextQueryIndex = 1;
		}

		private final int queryIndex;
		private final String id;
		/**
		 * Holds information if this Field should be queried from Database.
		 */
		private final boolean query;

		private EdgeDevice(String id, boolean query) {
			this.id = id;
			this.query = query;
			if (query) {
				this.queryIndex = StaticFields.nextQueryIndex++;
			} else {
				this.queryIndex = -1;
			}
		}

		@Override
		public String id() {
			return this.id;
		}

		@Override
		public int index() {
			return this.queryIndex;
		}

		@Override
		public boolean isQuery() {
			return this.query;
		}

	}

	/**
	 * The EdgeConfigUpdate-Model.
	 */
	public enum EdgeConfigUpdate implements Field {
		DEVICE_ID("device_id", false), //
		TEASER("teaser", false), //
		DETAILS("details", false);

		public static final String ODOO_MODEL = "openems.openemsconfigupdate";
		public static final String ODOO_TABLE = ODOO_MODEL.replace(".", "_");

		private static final class StaticFields {
			private static int nextQueryIndex = 1;
		}

		private final int queryIndex;
		private final String id;
		/**
		 * Holds information if this Field should be queried from and written to
		 * Database.
		 */
		private final boolean query;

		private EdgeConfigUpdate(String id, boolean query) {
			this.id = id;
			this.query = query;
			if (query) {
				this.queryIndex = StaticFields.nextQueryIndex++;
			} else {
				this.queryIndex = -1;
			}
		}

		@Override
		public String id() {
			return this.id;
		}

		@Override
		public int index() {
			return this.queryIndex;
		}

		@Override
		public boolean isQuery() {
			return this.query;
		}

	}

	/**
	 * The EdgeDeviceUserRole-Model.
	 */
	public enum EdgeDeviceUserRole implements Field {
		ID("id", true), //
		DEVICE_ODOO_ID("device_id", false), //
		USER_ODOO_ID("user_id", true), //
		ROLE("role", false), //
		LAST_NOTIFICATION("last_notification", true), //
		; //

		public static final String ODOO_MODEL = "openems.device_user_role";
		public static final String ODOO_TABLE = ODOO_MODEL.replace(".", "_");

		private static final class StaticFields {
			private static int nextQueryIndex = 1;
		}

		private final int queryIndex;
		private final String id;

		/**
		 * Holds information if this Field should be queried from and written to
		 * Database.
		 */
		private final boolean query;

		private EdgeDeviceUserRole(String id, boolean query) {
			this.id = id;
			this.query = query;
			if (query) {
				this.queryIndex = StaticFields.nextQueryIndex++;
			} else {
				this.queryIndex = -1;
			}
		}

		@Override
		public String id() {
			return this.id;
		}

		@Override
		public int index() {
			return this.queryIndex;
		}

		@Override
		public boolean isQuery() {
			return this.query;
		}

	}

	public enum User implements Field {
		LOGIN("login", true), //
		PASSWORD("password", true), //
		PARTNER("partner_id", true), //
		GLOBAL_ROLE("global_role", true), //
		GROUPS("groups_id", true), //
		OPENEMS_LANGUAGE("openems_language", true);

		public static final String ODOO_MODEL = "res.users";
		public static final String ODOO_TABLE = User.ODOO_MODEL.replace(".", "_");

		private static final class StaticFields {
			private static int nextQueryIndex = 1;
		}

		private final int queryIndex;
		private final String id;

		/**
		 * Holds information if this Field should be queried from and written to
		 * Database.
		 */
		private final boolean query;

		private User(String id, boolean query) {
			this.id = id;
			this.query = query;
			if (query) {
				this.queryIndex = StaticFields.nextQueryIndex++;
			} else {
				this.queryIndex = -1;
			}
		}

		@Override
		public String id() {
			return this.id;
		}

		@Override
		public int index() {
			return this.queryIndex;
		}

		@Override
		public boolean isQuery() {
			return this.query;
		}

	}

	public enum Partner implements Field {
		FIRSTNAME("firstname", true), //
		LASTNAME("lastname", true), //
		EMAIL("email", true), //
		PHONE("phone", true), //
		COMPANY_NAME("commercial_company_name", true), //
		NAME("name", true), //
		IS_COMPANY("is_company", true), //
		PARENT("parent_id", true), //
		STREET("street", true), //
		ZIP("zip", true), //
		CITY("city", true), //
		COUNTRY("country_id", true), //
		ADDRESS_TYPE("type", true), //
		LANGUAGE("lang", true), //
		CATEGORY_ID("category_id", true);

		public static final String ODOO_MODEL = "res.partner";
		public static final String ODOO_TABLE = Partner.ODOO_MODEL.replace(".", "_");

		private static final class StaticFields {
			private static int nextQueryIndex = 1;
		}

		private final int queryIndex;
		private final String id;

		/**
		 * Holds information if this Field should be queried from and written to
		 * Database.
		 */
		private final boolean query;

		private Partner(String id, boolean query) {
			this.id = id;
			this.query = query;
			if (query) {
				this.queryIndex = StaticFields.nextQueryIndex++;
			} else {
				this.queryIndex = -1;
			}
		}

		@Override
		public String id() {
			return this.id;
		}

		@Override
		public int index() {
			return this.queryIndex;
		}

		@Override
		public boolean isQuery() {
			return this.query;
		}

	}

	public enum Country implements Field {
		NAME("name", true), //
		CODE("code", true);

		public static final String ODOO_MODEL = "res.country";
		public static final String ODOO_TABLE = Country.ODOO_MODEL.replace(".", "_");

		private static final class StaticFields {
			private static int nextQueryIndex = 1;
		}

		private final int queryIndex;
		private final String id;

		/**
		 * Holds information if this Field should be queried from and written to
		 * Database.
		 */
		private final boolean query;

		private Country(String id, boolean query) {
			this.id = id;
			this.query = query;
			if (query) {
				this.queryIndex = StaticFields.nextQueryIndex++;
			} else {
				this.queryIndex = -1;
			}
		}

		@Override
		public String id() {
			return this.id;
		}

		@Override
		public int index() {
			return this.queryIndex;
		}

		@Override
		public boolean isQuery() {
			return this.query;
		}
	}

	public enum SetupProtocol implements Field {
		CUSTOMER("customer_id", true), //
		DIFFERENT_LOCATION("different_location_id", true), //
		INSTALLER("installer_id", true), //
		EDGE("device_id", true),
<<<<<<< HEAD
=======
		TYPE("type", true),
>>>>>>> 0f7119c2
		CREATE_DATE("create_date", false);

		public static final String ODOO_MODEL = "openems.setup_protocol";
		public static final String ODOO_TABLE = ODOO_MODEL.replace(".", "_");

		private static final class StaticFields {
			private static int nextQueryIndex = 1;
		}

		private final int queryIndex;
		private final String id;

		/**
		 * Holds information if this Field should be queried from and written to
		 * Database.
		 */
		private final boolean query;

		private SetupProtocol(String id, boolean query) {
			this.id = id;
			this.query = query;
			if (query) {
				this.queryIndex = StaticFields.nextQueryIndex++;
			} else {
				this.queryIndex = -1;
			}
		}

		@Override
		public String id() {
			return this.id;
		}

		@Override
		public int index() {
			return this.queryIndex;
		}

		@Override
		public boolean isQuery() {
			return this.query;
		}
	}

	public enum SetupProtocolProductionLot implements Field {
		SETUP_PROTOCOL("setup_protocol_id", true), //
		SEQUENCE("sequence", true), //
		LOT("lot_id", true);

		public static final String ODOO_MODEL = "openems.setup_protocol_production_lot";
		public static final String ODOO_TABLE = ODOO_MODEL.replace(".", "_");

		private static final class StaticFields {
			private static int nextQueryIndex = 1;
		}

		private final int queryIndex;
		private final String id;

		/**
		 * Holds information if this Field should be queried from and written to
		 * Database.
		 */
		private final boolean query;

		private SetupProtocolProductionLot(String id, boolean query) {
			this.id = id;
			this.query = query;
			if (query) {
				this.queryIndex = StaticFields.nextQueryIndex++;
			} else {
				this.queryIndex = -1;
			}
		}

		@Override
		public String id() {
			return this.id;
		}

		@Override
		public int index() {
			return this.queryIndex;
		}

		@Override
		public boolean isQuery() {
			return this.query;
		}
	}

	public enum SetupProtocolItem implements Field {
		SETUP_PROTOCOL("setup_protocol_id", true), //
		SEQUENCE("sequence", true);

		public static final String ODOO_MODEL = "openems.setup_protocol_item";
		public static final String ODOO_TABLE = ODOO_MODEL.replace(".", "_");

		private static final class StaticFields {
			private static int nextQueryIndex = 1;
		}

		private final int queryIndex;
		private final String id;

		/**
		 * Holds information if this Field should be queried from and written to
		 * Database.
		 */
		private final boolean query;

		private SetupProtocolItem(String id, boolean query) {
			this.id = id;
			this.query = query;
			if (query) {
				this.queryIndex = StaticFields.nextQueryIndex++;
			} else {
				this.queryIndex = -1;
			}
		}

		@Override
		public String id() {
			return this.id;
		}

		@Override
		public int index() {
			return this.queryIndex;
		}

		@Override
		public boolean isQuery() {
			return this.query;
		}
	}

	public enum StockProductionLot implements Field {
		SERIAL_NUMBER("name", true), //
		PRODUCT("product_id", true);

		public static final String ODOO_MODEL = "stock.lot";
		public static final String ODOO_TABLE = StockProductionLot.ODOO_MODEL.replace(".", "_");

		private static final class StaticFields {
			private static int nextQueryIndex = 1;
		}

		private final int queryIndex;
		private final String id;
		/**
		 * Holds information if this Field should be queried from and written to
		 * Database.
		 */
		private final boolean query;

		private StockProductionLot(String id, boolean query) {
			this.id = id;
			this.query = query;
			if (query) {
				this.queryIndex = StaticFields.nextQueryIndex++;
			} else {
				this.queryIndex = -1;
			}
		}

		@Override
		public String id() {
			return this.id;
		}

		@Override
		public int index() {
			return this.queryIndex;
		}

		@Override
		public boolean isQuery() {
			return this.query;
		}
	}

	public enum AlertingSetting implements Field {
		DEVICE_ODOO_ID("device_id", true), //
		DEVICE_NAME("device_name", false), //
		USER_ODOO_ID("user_id", true), //
		USER_LOGIN("user_login", false), //
		OFFLINE_DELAY("offline_delay", true), //
		WARNING_DELAY("warning_delay", true), //
		FAULT_DELAY("fault_delay", true), //
		OFFLINE_LAST_NOTIFICATION("offline_last_notification", true), //
		SUM_STATE_LAST_NOTIFICATION("sum_state_last_notification", true);

		public static final String ODOO_MODEL = "openems.alerting";
		public static final String ODOO_TABLE = AlertingSetting.ODOO_MODEL.replace(".", "_");

		private static final class StaticFields {
			private static int nextQueryIndex = 1;
		}

		private final int queryIndex;
		private final String id;

		/**
		 * Holds information if this Field should be queried from and written to
		 * Database.
		 */
		private final boolean query;

		private AlertingSetting(String id, boolean query) {
			this.id = id;
			this.query = query;
			if (query) {
				this.queryIndex = StaticFields.nextQueryIndex++;
			} else {
				this.queryIndex = -1;
			}
		}

		@Override
		public String id() {
			return this.id;
		}

		@Override
		public int index() {
			return this.queryIndex;
		}

		@Override
		public boolean isQuery() {
			return this.query;
		}
	}

}<|MERGE_RESOLUTION|>--- conflicted
+++ resolved
@@ -439,10 +439,7 @@
 		DIFFERENT_LOCATION("different_location_id", true), //
 		INSTALLER("installer_id", true), //
 		EDGE("device_id", true),
-<<<<<<< HEAD
-=======
 		TYPE("type", true),
->>>>>>> 0f7119c2
 		CREATE_DATE("create_date", false);
 
 		public static final String ODOO_MODEL = "openems.setup_protocol";

--- conflicted
+++ resolved
@@ -64,11 +64,7 @@
 		OPENEMS_SUM_STATE("openems_sum_state_level", true), //
 		OPENEMS_IS_CONNECTED("openems_is_connected", false);
 
-<<<<<<< HEAD
 		public static final String ODOO_MODEL = "fems.device";
-=======
-		public static final String ODOO_MODEL = "openems.device";
->>>>>>> 854b8800
 		public static final String ODOO_TABLE = ODOO_MODEL.replace(".", "_");
 
 		private static final class StaticFields {
@@ -110,64 +106,6 @@
 	}
 
 	/**
-<<<<<<< HEAD
-	 * The EdgeDeviceStatus-Model.
-	 */
-	public enum EdgeDeviceStatus implements Field {
-		DEVICE_ID("device_id", false), //
-		CHANNEL_ADDRESS("channel_address", false), //
-		LEVEL("level", true), //
-		COMPONENT_ID("component_id", true), //
-		CHANNEL_NAME("channel_name", true), //
-		LAST_APPEARANCE("last_appearance", false), //
-		LAST_ACKNOWLEDGE("last_acknowledge", false), //
-		ACKNOWLEDGE_DAYS("acknowledge_days", false);
-
-		public static final String ODOO_MODEL = "fems.device_status";
-		public static final String ODOO_TABLE = ODOO_MODEL.replace(".", "_");
-
-		private static final class StaticFields {
-			private static int nextQueryIndex = 1;
-		}
-
-		private final int queryIndex;
-		private final String id;
-		/**
-		 * Holds information if this Field should be queried from and written to
-		 * Database.
-		 */
-		private final boolean query;
-
-		private EdgeDeviceStatus(String id, boolean query) {
-			this.id = id;
-			this.query = query;
-			if (query) {
-				this.queryIndex = StaticFields.nextQueryIndex++;
-			} else {
-				this.queryIndex = -1;
-			}
-		}
-
-		@Override
-		public String id() {
-			return this.id;
-		}
-
-		@Override
-		public int index() {
-			return this.queryIndex;
-		}
-
-		@Override
-		public boolean isQuery() {
-			return this.query;
-		}
-
-	}
-
-	/**
-=======
->>>>>>> 854b8800
 	 * The EdgeConfigUpdate-Model.
 	 */
 	public enum EdgeConfigUpdate implements Field {
@@ -231,11 +169,7 @@
 		TIME_TO_WAIT("time_to_wait", true), //
 		LAST_NOTIFICATION("last_notification", true); //
 
-<<<<<<< HEAD
 		public static final String ODOO_MODEL = "fems.device_user_role";
-=======
-		public static final String ODOO_MODEL = "openems.device_user_role";
->>>>>>> 854b8800
 		public static final String ODOO_TABLE = ODOO_MODEL.replace(".", "_");
 
 		private static final class StaticFields {
@@ -440,11 +374,7 @@
 		CUSTOMER("customer_id", true), //
 		DIFFERENT_LOCATION("different_location_id", true), //
 		INSTALLER("installer_id", true), //
-<<<<<<< HEAD
 		FEMS("fems_device_id", true);
-=======
-		EDGE("device_id", true);
->>>>>>> 854b8800
 
 		public static final String ODOO_MODEL = "fems.setup_protocol";
 		public static final String ODOO_TABLE = ODOO_MODEL.replace(".", "_");

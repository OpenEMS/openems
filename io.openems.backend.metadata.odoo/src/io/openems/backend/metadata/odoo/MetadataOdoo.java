--- conflicted
+++ resolved
@@ -44,7 +44,6 @@
 import io.openems.backend.common.metadata.Mailer;
 import io.openems.backend.common.metadata.Metadata;
 import io.openems.backend.common.metadata.User;
-import io.openems.backend.common.metadata.UserAlertingSettings;
 import io.openems.backend.metadata.odoo.odoo.FieldValue;
 import io.openems.backend.metadata.odoo.odoo.OdooHandler;
 import io.openems.backend.metadata.odoo.odoo.OdooUserRole;
@@ -531,7 +530,6 @@
 	}
 
 	@Override
-<<<<<<< HEAD
 	public List<SumStateAlertingSetting> getSumStateAlertingSettings(String edgeId) throws OpenemsException {
 		return this.odooHandler.getSumStateAlertingSettings(edgeId);
 	}
@@ -544,11 +542,6 @@
 		} else {
 			throw new OpenemsException("User information is from foreign source!!");
 		}
-=======
-	public void setUserAlertingSettings(User user, String edgeId, List<UserAlertingSettings> users)
-			throws OpenemsException {
-		this.odooHandler.setUserAlertingSettings((MyUser) user, edgeId, users);
->>>>>>> 0a338f09
 	}
 
 	@Override
@@ -611,7 +604,6 @@
 	}
 
 	@Override
-<<<<<<< HEAD
 	public Optional<Level> getSumState(String edgeId) {
 		try {
 			return Optional.of(this.odooHandler.getSumState(edgeId));
@@ -619,10 +611,12 @@
 			this.log.warn(e.getMessage());
 			return Optional.empty();
 		}
-=======
+	}
+
+	
+	@Override
 	public void updateUserSettings(User user, JsonObject settings) throws OpenemsNamedException {
 		this.odooHandler.updateUserSettings(user, settings);
->>>>>>> 0a338f09
 	}
 
 }
package io.openems.backend.metadata.odoo.odoo;

import java.io.BufferedReader;
import java.io.IOException;
import java.io.InputStreamReader;
import java.io.OutputStreamWriter;
import java.net.HttpURLConnection;
import java.net.MalformedURLException;
import java.net.URL;
import java.time.ZoneId;
import java.time.ZonedDateTime;
import java.time.format.DateTimeFormatter;
import java.time.format.DateTimeParseException;
import java.util.Arrays;
import java.util.HashMap;
import java.util.List;
import java.util.Map;
import java.util.Map.Entry;
import java.util.Optional;
import java.util.concurrent.CompletableFuture;
import java.util.concurrent.Future;

import org.slf4j.Logger;
import org.slf4j.LoggerFactory;

import com.google.common.io.ByteStreams;
import com.google.gson.JsonElement;
import com.google.gson.JsonObject;

import de.timroes.axmlrpc.XMLRPCClient;
import de.timroes.axmlrpc.XMLRPCException;
import io.openems.backend.metadata.odoo.Field;
import io.openems.common.exceptions.OpenemsError;
import io.openems.common.exceptions.OpenemsError.OpenemsNamedException;
import io.openems.common.exceptions.OpenemsException;
import io.openems.common.utils.JsonUtils;

public class OdooUtils {

	private static final Logger log = LoggerFactory.getLogger(OdooUtils.class);

	private OdooUtils() {
	}

	/**
	 * Wrapper for the reply of a call to
	 * {@link OdooUtils#sendJsonrpcRequest(String, JsonObject)}.
	 */
	public static class SuccessResponseAndHeaders {
		public final JsonElement result;
		public final Map<String, List<String>> headers;

		public SuccessResponseAndHeaders(JsonElement result, Map<String, List<String>> headers) {
			this.result = result;
			this.headers = headers;
		}
	}

	/**
	 * Sends a JSON-RPC Request to an Odoo server - without Cookie header.
	 *
	 * @param url     the URL
	 * @param request the JSON-RPC Request as {@link JsonObject}
	 * @return the {@link JsonObject} response and HTTP connection headers on
	 *         success
	 * @throws OpenemsNamedException on error
	 */
	public static SuccessResponseAndHeaders sendJsonrpcRequest(String url, JsonObject request)
			throws OpenemsNamedException {
		return OdooUtils.sendJsonrpcRequest(url, "", request);
	}

	/**
	 * Sends a JSON-RPC Request to an Odoo server - without Cookie header.
	 *
	 * @param url     the URL
	 * @param cookie  the Cookie
	 * @param request the JSON-RPC Request as {@link JsonObject}
	 * @return the {@link JsonObject} response and HTTP connection headers on
	 *         success
	 * @throws OpenemsNamedException on error
	 */
	public static SuccessResponseAndHeaders sendJsonrpcRequest(String url, String cookie, JsonObject request)
			throws OpenemsNamedException {
		return OdooUtils.sendJsonrpcRequest(url, cookie, request, 5000);
	}

	/**
	 * Sends a JSON-RPC Request to an Odoo server.
	 *
	 * @param url     the URL
	 * @param cookie  a Cookie string
	 * @param request the JSON-RPC Request as {@link JsonObject}
	 * @param timeout readtimeout in milliseconds
	 * @return the {@link JsonObject} response and HTTP connection headers on
	 *         success
	 * @throws OpenemsNamedException on error
	 */
	public static SuccessResponseAndHeaders sendJsonrpcRequest(String url, String cookie, JsonObject request,
			int timeout) throws OpenemsNamedException {
		HttpURLConnection connection = null;
		try {
			// Open connection to Odoo
			connection = (HttpURLConnection) new URL(url).openConnection();
			connection.setConnectTimeout(5000);// 5 secs
			connection.setReadTimeout(timeout);// 5 secs
			connection.setRequestProperty("Accept-Charset", "US-ASCII");
			connection.setRequestMethod("POST");
			connection.setDoOutput(true);
			connection.setRequestProperty("Content-Type", "application/json");
			if (!cookie.isEmpty()) {
				connection.setRequestProperty("Cookie", cookie);
			}

			// send JSON-RPC request
			try (var out = new OutputStreamWriter(connection.getOutputStream())) {
				out.write(request.toString());
				out.flush();
			}

			// read JSON-RPC response
			var sb = new StringBuilder();
			String line = null;
			try (var br = new BufferedReader(new InputStreamReader(connection.getInputStream()))) {
				while ((line = br.readLine()) != null) {
					sb.append(line);
				}
			}
			var json = JsonUtils.parseToJsonObject(sb.toString());

			// Handle Success or Error
			if (json.has("error")) {
				var error = JsonUtils.getAsJsonObject(json, "error");
				// "code":200",
				var code = JsonUtils.getAsInt(error, "code");
				// "message":"Odoo Server Error",
				var message = JsonUtils.getAsString(error, "message");
				var data = JsonUtils.getAsJsonObject(error, "data");
				// "name":"odoo.exceptions.AccessDenied",
				var dataName = JsonUtils.getAsString(data, "name");
				// "debug":"Traceback (most recent call last):\n...",
				var dataDebug = JsonUtils.getAsString(data, "debug");
				// "message":"Access denied",
				var dataMessage = JsonUtils.getAsString(data, "message");
				// "arguments":["Access denied"],
				var dataArguments = JsonUtils.getAsJsonArray(data, "arguments");
				// "exception_type":"access_denied"
				var dataExceptionType = JsonUtils.getAsOptionalString(data, "exception_type");

				switch (dataName) {
				case "odoo.exceptions.AccessDenied":
					throw OpenemsError.COMMON_AUTHENTICATION_FAILED.exception();

				case "odoo.http.SessionExpiredException":
					throw OpenemsError.COMMON_AUTHENTICATION_FAILED.exception();

				default:
					// for OpenemsExceptions from Odoo only throw OpenemsException with message for
					// more readability
					if (dataName.endsWith("OpenemsException")) {
						throw new OpenemsException(dataMessage);
					}

					var exception = "Exception for Request [" + request.toString() + "] to URL [" + url + "]: " //
							+ dataMessage + ";" //
							+ " Code [" + code + "]" //
							+ " Code [" + code + "]" //
							+ " Message [" + message + "]" //
							+ " Name [" + dataName + "]" //
							+ " ExceptionType [" + dataExceptionType.orElse("n/a") + "]" //
							+ " Arguments [" + dataArguments + "]" //
							+ " Debug [" + dataDebug + "]";
					throw new OpenemsException(exception);
				}
			} else if (json.has("result")) {
				return new SuccessResponseAndHeaders(JsonUtils.getSubElement(json, "result"),
						connection.getHeaderFields());

			} else {
				// JSON-RPC response by Odoo on /logout is {jsonrpc:2.0, id:null} - without
				// 'result' attribute
				return new SuccessResponseAndHeaders(json, connection.getHeaderFields());

			}

		} catch (IOException e) {
			throw OpenemsError.GENERIC.exception(e.getMessage());
		} finally {
			if (connection != null) {
				connection.disconnect();
			}
		}
	}

	protected static SuccessResponseAndHeaders sendAdminJsonrpcRequest(Credentials credentials, String url,
			JsonObject request, int timeout) throws OpenemsNamedException {
		var session = OdooUtils.login(credentials, "admin", credentials.getPassword());
		return OdooUtils.sendJsonrpcRequest(credentials.getUrl() + url, "session_id=" + session, request, timeout);
	}

	/**
	 * Sends a request with admin privileges.
	 *
	 * @param credentials the Odoo credentials
	 * @param url         to send the request
	 * @param request     to send
	 * @return SuccessResponseAndHeaders response
	 * @throws OpenemsNamedException on error
	 */
	protected static SuccessResponseAndHeaders sendAdminJsonrpcRequest(Credentials credentials, String url,
			JsonObject request) throws OpenemsNamedException {
		var session = OdooUtils.login(credentials, "admin", credentials.getPassword());
		return OdooUtils.sendJsonrpcRequest(credentials.getUrl() + url, "session_id=" + session, request);
	}

	/**
	 * Sends a request with admin privileges in async.
	 *
	 * @param credentials the Odoo credentials
	 * @param url         to send the request
	 * @param request     to send
	 * @return SuccessResponseAndHeaders response as Future
	 * @throws OpenemsNamedException on error
	 */
	protected static Future<SuccessResponseAndHeaders> sendAdminJsonrpcRequestAsync(Credentials credentials, String url,
			JsonObject request) throws OpenemsNamedException {
		var completableFuture = new CompletableFuture<SuccessResponseAndHeaders>();
		completableFuture.completeAsync(() -> {
			try {
				return sendAdminJsonrpcRequest(credentials, url, request);
			} catch (OpenemsNamedException e) {
				completableFuture.completeExceptionally(e);
			}
			return null;
		});
		return completableFuture;
	}

	/**
	 * Authenticates a user using Username and Password.
	 *
	 * @param credentials used to get Odoo url
	 * @param username    the Username
	 * @param password    the Password
	 * @return the session_id
	 * @throws OpenemsNamedException on login error
	 */
	protected static String login(Credentials credentials, String username, String password)
			throws OpenemsNamedException {
		if (username.isBlank() || password.isBlank()) {
			// Do not even send request if username or password are blank
			throw OpenemsError.COMMON_AUTHENTICATION_FAILED.exception();
		}
		var request = JsonUtils.buildJsonObject() //
				.addProperty("jsonrpc", "2.0") //
				.addProperty("method", "call") //
				.add("params", JsonUtils.buildJsonObject() //
						.addProperty("db", credentials.getDatabase()) //
						.addProperty("login", username.toLowerCase()) //
						.addProperty("password", password) //
						.build()) //
				.build();
		var response = OdooUtils.sendJsonrpcRequest(credentials.getUrl() + "/web/session/authenticate", request);
		var sessionIdOpt = getFieldFromSetCookieHeader(response.headers, "session_id");
		if (!sessionIdOpt.isPresent()) {
			throw OpenemsError.COMMON_AUTHENTICATION_FAILED.exception();
		}
		return sessionIdOpt.get();
	}

	private static Object executeKw(Credentials creds, String model, String action, Object[] arg)
			throws MalformedURLException, XMLRPCException {
		return executeKw(creds, model, action, arg, null);
	}

	private static Object executeKw(Credentials creds, String model, String action, Object[] arg, Map<String, ?> kw)
			throws MalformedURLException, XMLRPCException {
		var params = new Object[] { creds.getDatabase(), creds.getUid(), creds.getPassword(), model, action, arg, kw };
		var client = new XMLRPCClient(new URL(String.format("%s/xmlrpc/2/object", creds.getUrl())),
				XMLRPCClient.FLAGS_NIL);
		client.setTimeout(60 /* seconds */);
		return client.call("execute_kw", params);
	}

	protected static String[] getAsStringArray(Field... fields) {
		return Arrays.stream(fields) //
				.map(Field::id) //
				.toArray(String[]::new);
	}

	protected static Object[] getAsObjectArray(Domain... domains) {
		return Arrays.stream(domains) //
				.map(filter -> new Object[] { filter.field, filter.operator, filter.value }) //
				.toArray(Object[]::new);
	}

	/**
	 * Executes a search on Odoo.
	 *
	 * @param credentials the Odoo credentials
	 * @param model       Odoo model to query (e.g. 'res.partner')
	 * @param domains     Odoo domain filters
	 * @return Odoo object ids
	 * @throws OpenemsException on error
	 */
	protected static Integer[] search(Credentials credentials, String model, Domain... domains)
			throws OpenemsException {
		// Add domain filter
		var domain = getAsObjectArray(domains);
		Object[] paramsDomain = { domain };
		try {
			// Execute XML request
			var resultObjs = (Object[]) OdooUtils.executeKw(credentials, model, "search", paramsDomain, Map.of());
			return Arrays.copyOf(resultObjs, resultObjs.length, Integer[].class);
		} catch (Throwable e) {
			throw new OpenemsException("Unable to search from Odoo: " + e.getMessage());
		}
	}

	/**
	 * Reads a record from Odoo.
	 *
	 * @param credentials the Odoo credentials
	 * @param model       Odoo model to query (e.g. 'res.partner')
	 * @param id          id of model to read
	 * @param fields      fields that should be read
	 * @return the record as a Map
	 * @throws OpenemsException on error
	 */
	@SuppressWarnings("unchecked")
	protected static Map<String, Object> readOne(Credentials credentials, String model, int id, Field... fields)
			throws OpenemsException {
		// Create request params
		// Add ids
		var paramsIds = new Object[] { id };
		// Add fields
		var fieldStrings = getAsStringArray(fields);
		var paramsFields = Map.of("fields", fieldStrings);
		try {
			// Execute XML request
			var resultObjs = (Object[]) OdooUtils.executeKw(credentials, model, "read", paramsIds, paramsFields);
			// Parse results
			for (var resultObj : resultObjs) {
				return (Map<String, Object>) resultObj;
			}
			throw new OpenemsException("No matching entry found for id [" + id + "]");
		} catch (Throwable e) {
			throw new OpenemsException("Unable to read from Odoo: " + e.getMessage());
		}
	}

	/**
	 * Reads multiple records from Odoo.
	 *
	 * @param credentials the Odoo credentials
	 * @param model       Odoo model to query (e.g. 'res.partner')
	 * @param ids         ids of model to read
	 * @param fields      fields that should be read
	 * @return the records as a Map array
	 * @throws OpenemsException on error
	 */
	@SuppressWarnings("unchecked")
	protected static Map<String, Object>[] readMany(Credentials credentials, String model, Integer[] ids,
			Field... fields) throws OpenemsException {
		var fieldStrings = getAsStringArray(fields);
		try {
			// Execute XML request
			var result = (Object[]) OdooUtils.executeKw(credentials, model, "read", new Object[] { ids, fieldStrings });
			return Arrays.copyOf(result, result.length, Map[].class);
		} catch (Throwable e) {
			throw new OpenemsException("Unable to read from Odoo: " + e.getMessage());
		}
	}

	/**
	 * Search-Reads multiple records from Odoo.
	 *
	 * @param credentials the Odoo credentials
	 * @param model       Odoo model to query (e.g. 'res.partner')
	 * @param fields      fields that should be read
	 * @param domains     filter domains
	 * @return the records as a Map array
	 * @throws OpenemsException on error
	 */
	@SuppressWarnings("unchecked")
	protected static Map<String, Object>[] searchRead(Credentials credentials, String model, Field[] fields,
			Domain... domains) throws OpenemsException {
		// Create request params
		// Add domain filter
		var domain = getAsObjectArray(domains);
		var paramsDomain = new Object[] { domain };
		// Add fields
		var fieldStrings = getAsStringArray(fields);
		var paramsFields = Map.of("fields", fieldStrings);
		try {
			// Execute XML request
			var result = (Object[]) OdooUtils.executeKw(credentials, model, "search_read", paramsDomain, paramsFields);
			return Arrays.copyOf(result, result.length, Map[].class);
		} catch (Throwable e) {
			throw new OpenemsException("Unable to read from Odoo: " + e.getMessage());
		}
	}

	/**
	 * Executes a get object reference from Odoo.
	 *
	 * @param credentials the Odoo credentials
	 * @param module      the Odoo module
	 * @param name        the external identifier
	 * @return internal id of external identifier
	 * @throws OpenemsException on error
	 */
	protected static int getObjectReference(Credentials credentials, String module, String name)
			throws OpenemsException {
		try {
			// Execute XML request
			var resultObj = (Object[]) executeKw(credentials, "ir.model.data", "check_object_reference",
					new Object[] { module, name });
			if (resultObj == null) {
				throw new OpenemsException(
						"No matching entry found for module [" + module + "] and name [" + name + "]");
			}
			return (int) resultObj[1];
		} catch (Throwable e) {
			throw new OpenemsException("Unable to read from Odoo: " + e.getMessage());
		}
	}

	/**
	 * Adds a message in Odoo Chatter ('mail.thread').
	 *
	 * @param credentials the Odoo credentials
	 * @param model       Odoo model (e.g. 'res.partner')
	 * @param id          id of model
	 * @param message     the message
	 * @throws OpenemsException on error
	 */
	protected static void addChatterMessage(Credentials credentials, String model, int id, String message)
			throws OpenemsException {
		try {
			// Execute XML request
			var resultObj = executeKw(credentials, model, "message_post", new Object[] { id, message });
			if (resultObj == null) {
				throw new OpenemsException("Returned Null");
			}
		} catch (Throwable e) {
			throw new OpenemsException("Unable to write to Odoo: " + e.getMessage());
		}
	}

	/**
	 * Create a record in Odoo.
	 *
	 * @param credentials the Odoo credentials
	 * @param model       the Oddo model
	 * @param fieldValues fields and values that should be written
	 * @return Odoo id of created record
	 * @throws OpenemsException on error
	 */
	protected static int create(Credentials credentials, String model, FieldValue<?>... fieldValues)
			throws OpenemsException {
		Map<String, Object> paramsFieldValues = new HashMap<>();
		for (FieldValue<?> fieldValue : fieldValues) {
			paramsFieldValues.put(fieldValue.getField().id(), fieldValue.getValue());
		}

		return OdooUtils.create(credentials, model, paramsFieldValues);
	}

	/**
	 * Create a record in Odoo.
	 *
	 * @param credentials the Odoo credentials
	 * @param model       the Oddo model
	 * @param fieldValues fields and values that should be written
	 * @return Odoo id of created record
	 * @throws OpenemsException on error
	 */
	protected static int create(Credentials credentials, String model, Map<String, Object> fieldValues)
			throws OpenemsException {
		try {
			var resultObj = executeKw(credentials, model, "create", new Object[] { fieldValues });
			if (resultObj == null) {
				throw new OpenemsException("Not created.");
			}
			return OdooUtils.getAsOptional(resultObj, Integer.class).orElse(null);
		} catch (Throwable e) {
			throw new OpenemsException("Unable to write to Odoo: " + e.getMessage());
		}
	}

	/**
	 * Update a record in Odoo.
	 *
	 * @param credentials the Odoo credentials
	 * @param model       the Odoo model
	 * @param ids         ids of model to update
	 * @param fieldValues fields and values that should be written
	 * @throws OpenemsException on error
	 */
	public static void write(Credentials credentials, String model, Integer[] ids, FieldValue<?>... fieldValues)
			throws OpenemsException {
		// Add fieldValues
		var paramsFieldValues = new HashMap<String, Object>();
		for (FieldValue<?> fieldValue : fieldValues) {
			paramsFieldValues.put(fieldValue.getField().id(), fieldValue.getValue());
		}
		OdooUtils.write(credentials, model, ids, paramsFieldValues);
	}

	/**
	 * Update a record in Odoo.
	 *
	 * @param credentials the Odoo credentials
	 * @param model       the Odoo model
	 * @param ids         ids of model to update
	 * @param fieldValues fields and values that should be written
	 * @throws OpenemsException on error
	 */
	protected static void write(Credentials credentials, String model, Integer[] ids, Map<String, Object> fieldValues)
			throws OpenemsException {
		try {
			// Execute XML request
			var resultObj = (Boolean) OdooUtils.executeKw(credentials, model, "write",
					new Object[] { ids, fieldValues });
			if (!resultObj) {
				throw new OpenemsException("Returned False.");
			}
		} catch (Throwable e) {
			throw new OpenemsException("Unable to write to Odoo: " + e.getMessage());
		}
	}

	/**
	 * Return the Object type-safe as a {@link Optional} of type T; or otherwise as
	 * an empty {@link Optional}.
	 *
	 * @param <T>    expected type
	 * @param object the value as object
	 * @param type   the expected type of object
	 * @return the value as {@link Optional} String
	 */
	protected static <T extends Object> Optional<T> getAsOptional(Object object, Class<T> type) {
		if (type.isInstance(object)) {
			return Optional.of(type.cast(object));
		}
		return Optional.empty();
	}

	/**
	 * Return the odoo reference id as a {@link Integer}, otherwise empty
	 * {@link Optional}.
	 *
	 * @param object the odoo reference to extract
	 * @return the odoo reference id or empty {@link Optional}
	 */
	protected static Optional<Integer> getOdooReferenceId(Object object) {
		if (object instanceof Object[] odooReference) {
			if (odooReference.length > 0 && odooReference[0] instanceof Integer) {
				return Optional.of((Integer) odooReference[0]);
			}
		}

		return Optional.empty();
	}

	/**
	 * Returns a Odoo report as a byte array. Search for the given template id in
	 * combination with the concrete report id.
	 *
	 * @param credentials the Odoo credentialss
	 * @param report      the Odoo template id
	 * @param id          the Odoo report id
	 * @return the Odoo report as a byte array
	 * @throws OpenemsNamedException on error
	 */
	protected static byte[] getOdooReport(Credentials credentials, String report, int id) throws OpenemsNamedException {
		var session = OdooUtils.login(credentials, "admin", credentials.getPassword());

		HttpURLConnection connection = null;
		try {
			connection = (HttpURLConnection) new URL(
					credentials.getUrl() + "/report/pdf/" + report + "/" + id + "?session_id=" + session)
					.openConnection();
			connection.setConnectTimeout(5000);
			connection.setReadTimeout(5000);
			connection.setRequestMethod("GET");
			connection.setDoOutput(true);

			return ByteStreams.toByteArray(connection.getInputStream());
		} catch (Exception e) {
			throw OpenemsError.GENERIC.exception(e.getMessage());
		} finally {
			if (connection != null) {
				connection.disconnect();
			}
		}
	}

	/**
	 * Odoo returns unset values as false. So this Method checks if the value is
	 * meant to be null.
	 *
	 * @param <T>          type to be expected
	 * @param entry        raw entry value
	 * @param expectedType class instance of expected type
	 * @return false if value is meant to be null.
	 */
	private static <T> boolean isUnset(Object entry, Class<T> expectedType) {
		var entryType = entry.getClass();
		if (entryType.isAssignableFrom(Boolean.class) && !expectedType.isAssignableFrom(Boolean.class)
				&& !Boolean.class.cast(entry)) {
			return true;
		}
		return false;
	}

	private static Object getRawValue(Field field, Map<String, ?> values) {
		if (field == null || values == null) {
			var warningMsg = new StringBuilder() //
					.append("[getAsOrElse] missing parameter (") //
					.append(field == null ? "field is null, " : "") //
					.append(values == null ? "values is null, " : "") //
					.toString();
			log.warn(warningMsg);
			return null;
		}

		if (!values.containsKey(field.id())) {
			return null;
		}

		return values.get(field.id());
	}

	/**
	 * Return Field value in values and cast it to type.
	 *
	 * @param <T>    expected type of value
	 * @param field  to search for
	 * @param values map with values to search in
	 * @param type   to cast into
	 * @return value found in map casted to type or null on error
	 */
	public static <T> T getAs(Field field, Map<String, ?> values, Class<T> type) {
		return getAsOrElse(field, values, type, null);
	}

	/**
	 * Return Field value in values and cast it to type.
	 *
	 * @param <T>       expected type of value
	 * @param field     to search for
	 * @param values    map with values to search in
	 * @param type      to cast into
	 * @param alternate value to return
	 * @return value found in map casted to type or alternate on error
	 */
	public static <T> T getAsOrElse(Field field, Map<String, ?> values, Class<T> type, T alternate) {
		var entry = getRawValue(field, values);

		if (entry == null || isUnset(entry, type)) {
			return alternate;
		}

		try {
			if (type.equals(ZonedDateTime.class)) {
<<<<<<< HEAD
				return type.cast(OdooUtils.DateTime.stringToDateTime(entry.toString()));
=======
				return type.cast(DateTime.stringToDateTime(entry.toString()));
>>>>>>> fb6d1dd1
			}
			return type.cast(entry);
		} catch (Throwable t) {
			log.warn(t.getMessage());
			return alternate;
		}
	}

	/**
	 * Return Field value in values and cast it to value of type 'enumType'.
	 *
	 * @param <T>       expected type of value
	 * @param field     to search for
	 * @param values    map with values to search in
	 * @param enumType  to cast into
	 * @param alternate value to return
	 * @return value found in map casted to type or alternate on error
	 */
	public static <T extends Enum<T>> T getAsEnum(Field field, Map<String, ?> values, Class<T> enumType, T alternate) {
		var entry = getRawValue(field, values);

		if (entry == null || isUnset(entry, enumType)) {
			return alternate;
		}

		try {
			return Enum.valueOf(enumType, entry.toString().toUpperCase());
		} catch (Throwable t) {
			log.warn(t.getMessage());
			return alternate;
		}
	}

	/**
	 * Get field from the 'Set-Cookie' field in HTTP headers.
	 *
	 * <p>
	 * Per <a href=
	 * "https://www.w3.org/Protocols/rfc2616/rfc2616-sec4.html#sec4.2">specification</a>
	 * all variants of 'cookie' are accepted.
	 *
	 * @param headers   the HTTP headers
	 * @param fieldname the field name
	 * @return value as optional
	 */
	private static Optional<String> getFieldFromSetCookieHeader(Map<String, List<String>> headers, String fieldname) {
		for (Entry<String, List<String>> header : headers.entrySet()) {
			var key = header.getKey();
			if (key != null && key.equalsIgnoreCase("Set-Cookie")) {
				for (String cookie : header.getValue()) {
					for (String cookieVariable : cookie.split("; ")) {
						var keyValue = cookieVariable.split("=");
						if (keyValue.length == 2) {
							if (keyValue[0].equals(fieldname)) {
								return Optional.ofNullable(keyValue[1]);
							}
						}
					}
				}
			}
		}
		return Optional.empty();
	}

	public static class DateTime {

		public static final ZoneId SERVER_TIMEZONE = ZoneId.of("UTC");
		public static final String SERVER_DATETIME_FORMAT = "yyyy-MM-dd HH:mm:ss";
		public static final DateTimeFormatter DATETIME_FORMATTER = DateTimeFormatter.ofPattern(SERVER_DATETIME_FORMAT)
				.withZone(SERVER_TIMEZONE);

		/**
		 * Convert {@link String} in {@link OdooUtils.DEFAULT_SERVER_DATETIME_FORMAT}
		 * and UTC into {@link ZonedDateTime}.
		 *
		 * @param dateTimeString string in
		 *                       {@link OdooUtils.DEFAULT_SERVER_DATETIME_FORMAT} format
		 * @return ZonedDateTime representation, or null on error.
		 */
		public static ZonedDateTime stringToDateTime(String dateTimeString) {
			if (dateTimeString == null) {
				return null;
			}
			try {
				// Cut to format length
				var formatLength = SERVER_DATETIME_FORMAT.length();
				dateTimeString = dateTimeString.substring(0,
						formatLength > dateTimeString.length() ? dateTimeString.length() : formatLength);

				return ZonedDateTime.parse(dateTimeString, DATETIME_FORMATTER);
			} catch (DateTimeParseException e) {
				log.warn("'" + dateTimeString + "' is not of format " + SERVER_DATETIME_FORMAT, e);
				return null;
			}
		}

		/**
		 * Convert {@link ZonedDateTime} into {@link String} in
		 * {@link OdooUtils.DEFAULT_SERVER_DATETIME_FORMAT} and UTC.
		 *
		 * @param dateTime to parse
		 * @return String in {@link OdooUtils.DEFAULT_SERVER_DATETIME_FORMAT}
		 */
		public static String dateTimeToString(ZonedDateTime dateTime) {
			if (dateTime == null) {
				return null;
			}
			return dateTime.format(DATETIME_FORMATTER);
		}
	}
}<|MERGE_RESOLUTION|>--- conflicted
+++ resolved
@@ -665,11 +665,7 @@
 
 		try {
 			if (type.equals(ZonedDateTime.class)) {
-<<<<<<< HEAD
-				return type.cast(OdooUtils.DateTime.stringToDateTime(entry.toString()));
-=======
 				return type.cast(DateTime.stringToDateTime(entry.toString()));
->>>>>>> fb6d1dd1
 			}
 			return type.cast(entry);
 		} catch (Throwable t) {

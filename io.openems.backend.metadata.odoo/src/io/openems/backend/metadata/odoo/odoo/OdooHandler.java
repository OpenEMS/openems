--- conflicted
+++ resolved
@@ -20,13 +20,9 @@
 import com.google.gson.JsonElement;
 import com.google.gson.JsonObject;
 
-<<<<<<< HEAD
 import io.openems.backend.common.alerting.OfflineEdgeAlertingSetting;
 import io.openems.backend.common.alerting.SumStateAlertingSetting;
 import io.openems.backend.common.alerting.UserAlertingSettings;
-=======
-import io.openems.backend.common.metadata.UserAlertingSettings;
->>>>>>> 9cdb86c4
 import io.openems.backend.common.metadata.Edge;
 import io.openems.backend.common.metadata.EdgeUser;
 import io.openems.backend.common.metadata.User;
@@ -1129,12 +1125,8 @@
 		return settings.isEmpty() ? null : settings.get(0);
 	}
 
-<<<<<<< HEAD
 	private List<UserAlertingSettings> requestUserAlertingSettings(String edgeName, String userLogin)
 			throws OpenemsException {
-=======
-	private List<UserAlertingSettings> requestUserAlertingSettings(String edgeId, String userId) throws OpenemsException {
->>>>>>> 9cdb86c4
 		// Define Fields
 		final var fields = Field.getSqlQueryFields(AlertingSetting.class, AlertingSetting.USER_LOGIN,
 				AlertingSetting.DEVICE_NAME);
@@ -1149,7 +1141,6 @@
 				fields, edgeUserFilter);
 
 		// create result list;
-<<<<<<< HEAD
 		var result = new ArrayList<UserAlertingSettings>(alertingSettings.length);
 		for (var setting : alertingSettings) {
 			var login = OdooUtils.getAs(AlertingSetting.USER_LOGIN, setting, String.class);
@@ -1203,27 +1194,6 @@
 				this.log.error(
 						"Alerting settings for Device:" + deviceName + " and User:" + userLogin + " are invalid!!");
 				continue;
-=======
-		var result = new ArrayList<UserAlertingSettings>(edgeUsers.length);
-		for (var edgeUser : edgeUsers) {
-			var userIdsArr = OdooUtils.getAs(Field.EdgeDeviceUserRole.USER_ODOO_ID, edgeUser, Object[].class);
-			if (userIdsArr.length != 2) {
-				this.parent.logWarn(this.log, "invalid dataset for EdgeUser[" + userIdsArr + ']');
-			} else {
-				var userOdooId = (Integer) userIdsArr[0];
-
-				if (usersMap.containsKey(userOdooId)) {
-					var edgeUserId = OdooUtils.getAs(Field.EdgeDeviceUserRole.ID, edgeUser, Integer.class);
-					var login = OdooUtils.getAs(Field.User.LOGIN, usersMap.get(userOdooId), String.class);
-					var role = OdooUtils.getAs(Field.EdgeDeviceUserRole.ROLE, edgeUser, String.class);
-					var timeToWait = OdooUtils.getAs(Field.EdgeDeviceUserRole.TIME_TO_WAIT, edgeUser, Integer.class);
-					var lastNotificationStr = OdooUtils.getAsOrElse(Field.EdgeDeviceUserRole.LAST_NOTIFICATION,
-							edgeUser, String.class, null);
-					var lastNotification = OdooUtils.DateTime.stringToDateTime(lastNotificationStr);
-					result.add(
-							new UserAlertingSettings(edgeUserId, login, Role.getRole(role), lastNotification, timeToWait));
-				}
->>>>>>> 9cdb86c4
 			}
 
 			result.add(new OfflineEdgeAlertingSetting(deviceName, userLogin, delay, lastNotification));

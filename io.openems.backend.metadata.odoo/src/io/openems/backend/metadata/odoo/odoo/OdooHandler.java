package io.openems.backend.metadata.odoo.odoo;

import java.util.ArrayList;
import java.util.Arrays;
import java.util.HashMap;
import java.util.List;
import java.util.Map;
import java.util.Map.Entry;
import java.util.Optional;
import java.util.stream.Collectors;
import java.util.stream.Stream;

import org.slf4j.Logger;
import org.slf4j.LoggerFactory;

import com.google.gson.JsonArray;
import com.google.gson.JsonElement;
import com.google.gson.JsonObject;

import io.openems.backend.metadata.odoo.Config;
import io.openems.backend.metadata.odoo.Field;
import io.openems.backend.metadata.odoo.Field.Partner;
import io.openems.backend.metadata.odoo.Field.SetupProtocol;
import io.openems.backend.metadata.odoo.Field.SetupProtocolItem;
import io.openems.backend.metadata.odoo.MyEdge;
import io.openems.backend.metadata.odoo.MyUser;
import io.openems.backend.metadata.odoo.OdooMetadata;
import io.openems.common.exceptions.OpenemsError.OpenemsNamedException;
import io.openems.common.exceptions.OpenemsException;
import io.openems.common.jsonrpc.request.UpdateUserLanguageRequest.Language;
import io.openems.common.utils.JsonUtils;
import io.openems.common.utils.ObjectUtils;
import io.openems.common.utils.PasswordUtils;

public class OdooHandler {

	protected final OdooMetadata parent;

	private final Logger log = LoggerFactory.getLogger(OdooHandler.class);
	private final Credentials credentials;

	public OdooHandler(OdooMetadata parent, Config config) {
		this.parent = parent;
		this.credentials = Credentials.fromConfig(config);
	}

	/**
	 * Writes one field to Odoo Edge model.
	 *
	 * @param edge        the Edge
	 * @param fieldValues the FieldValues
	 */
	public void writeEdge(MyEdge edge, FieldValue<?>... fieldValues) {
		try {
			OdooUtils.write(this.credentials, Field.EdgeDevice.ODOO_MODEL, new Integer[] { edge.getOdooId() },
					fieldValues);
		} catch (OpenemsException e) {
			this.parent.logError(this.log, "Unable to update Edge [" + edge.getId() + "] " //
					+ "Odoo-ID [" + edge.getOdooId() + "] " //
					+ "Fields [" + Stream.of(fieldValues).map(FieldValue::toString).collect(Collectors.joining(","))
					+ "]: " + e.getMessage());
		}
	}

	/**
	 * Adds a message in Odoo Chatter ('mail.thread').
	 *
	 * @param edge    the Edge
	 * @param message the message
	 */
	public void addChatterMessage(MyEdge edge, String message) {
		try {
			OdooUtils.addChatterMessage(this.credentials, Field.EdgeDevice.ODOO_MODEL, edge.getOdooId(), message);
		} catch (OpenemsException e) {
			this.parent.logError(this.log, "Unable to add Chatter Message to Edge [" + edge.getId() + "] " //
					+ "Message [" + message + "]" //
					+ ": " + e.getMessage());
		}
	}

	/**
	 * Returns Edge by setupPassword, otherwise an empty {@link Optional}.
	 *
	 * @param setupPassword to find Edge
	 * @return Edge or empty {@link Optional}
	 */
	public Optional<String> getEdgeIdBySetupPassword(String setupPassword) {
		var filter = new Domain(Field.EdgeDevice.SETUP_PASSWORD, "=", setupPassword);

		try {
			int[] search = OdooUtils.search(this.credentials, Field.EdgeDevice.ODOO_MODEL, filter);
			if (search.length == 0) {
				return Optional.empty();
			}

			Map<String, Object> read = OdooUtils.readOne(this.credentials, Field.EdgeDevice.ODOO_MODEL, search[0],
					Field.EdgeDevice.NAME);

			var name = (String) read.get(Field.EdgeDevice.NAME.id());
			if (name == null) {
				return Optional.empty();
			}

			return Optional.of(name);
		} catch (OpenemsException e) {
			this.parent.logInfo(this.log, "Unable to find Edge by setup password [" + setupPassword + "]");
		}

		return Optional.empty();
	}

	/**
	 * Assigns the given user with given {@link OdooUserRole} to the Edge. If Edge
	 * already assigned to user exit method.
	 *
	 * @param user     the Odoo user
	 * @param edge     the Odoo edge
	 * @param userRole the Odoo user role
	 * @throws OpenemsNamedException on error
	 */
	public void assignEdgeToUser(MyUser user, MyEdge edge, OdooUserRole userRole) throws OpenemsNamedException {
		this.assignEdgeToUser(user.getOdooId(), edge.getOdooId(), userRole);
		this.parent.authenticate(user.getToken());
	}

	/**
	 * Assigns the given user with given {@link OdooUserRole} to the Edge. If Edge
	 * already assigned to user exit method.
	 *
	 * @param userId   the Odoo user id
	 * @param edgeId   the Odoo edge
	 * @param userRole the Odoo user role
	 * @throws OpenemsException on error
	 */
	private void assignEdgeToUser(int userId, int edgeId, OdooUserRole userRole) throws OpenemsException {
		int[] found = OdooUtils.search(this.credentials, Field.EdgeDeviceUserRole.ODOO_MODEL,
				new Domain(Field.EdgeDeviceUserRole.USER_ID, "=", userId),
				new Domain(Field.EdgeDeviceUserRole.DEVICE_ID, "=", edgeId));

		if (found.length > 0) {
			return;
		}

		OdooUtils.create(this.credentials, Field.EdgeDeviceUserRole.ODOO_MODEL, //
				new FieldValue<>(Field.EdgeDeviceUserRole.USER_ID, userId), //
				new FieldValue<>(Field.EdgeDeviceUserRole.DEVICE_ID, edgeId), //
				new FieldValue<>(Field.EdgeDeviceUserRole.ROLE, userRole.getOdooRole()));
	}

	/**
	 * Authenticates a user using Username and Password.
	 *
	 * @param username the Username
	 * @param password the Password
	 * @return the session_id
	 * @throws OpenemsNamedException on login error
	 */
	public String authenticate(String username, String password) throws OpenemsNamedException {
		return OdooUtils.login(this.credentials, username, password);
	}

	/**
	 * Authenticates a user using a Session-ID.
	 *
	 * @param sessionId the Odoo Session-ID
	 * @return the {@link JsonObject} received from /openems_backend/info.
	 * @throws OpenemsNamedException on error
	 */
	public JsonObject authenticateSession(String sessionId) throws OpenemsNamedException {
		return JsonUtils
				.getAsJsonObject(OdooUtils.sendJsonrpcRequest(this.credentials.getUrl() + "/openems_backend/info",
						"session_id=" + sessionId, new JsonObject()).result);
	}

	/**
	 * Logout a User.
	 *
	 * @param sessionId the Session-ID
	 * @throws OpenemsNamedException on error
	 */
	public void logout(String sessionId) {
		try {
			OdooUtils.sendJsonrpcRequest(this.credentials.getUrl() + "/web/session/destroy", "session_id=" + sessionId,
					new JsonObject());
		} catch (OpenemsNamedException e) {
			this.log.warn("Unable to logout session [" + sessionId + "]: " + e.getMessage());
		}
	}

	/**
	 * Get field from the 'Set-Cookie' field in HTTP headers.
	 *
	 * <p>
	 * Per <a href=
	 * "https://www.w3.org/Protocols/rfc2616/rfc2616-sec4.html#sec4.2">specification</a>
	 * all variants of 'cookie' are accepted.
	 *
	 * @param headers   the HTTP headers
	 * @param fieldname the field name
	 * @return value as optional
	 */
	public static Optional<String> getFieldFromSetCookieHeader(Map<String, List<String>> headers, String fieldname) {
		for (Entry<String, List<String>> header : headers.entrySet()) {
			String key = header.getKey();
			if (key != null && key.equalsIgnoreCase("Set-Cookie")) {
				for (String cookie : header.getValue()) {
					for (String cookieVariable : cookie.split("; ")) {
						String[] keyValue = cookieVariable.split("=");
						if (keyValue.length == 2) {
							if (keyValue[0].equals(fieldname)) {
								return Optional.ofNullable(keyValue[1]);
							}
						}
					}
				}
			}
		}
		return Optional.empty();
	}

	/**
	 * Returns information about the given {@link MyUser}.
	 *
	 * @param user the {@link MyUser} to get information
	 * @return the {@link Partner}
	 * @throws OpenemsException on error
	 */
	public Map<String, Object> getUserInformation(MyUser user) throws OpenemsNamedException {
		var partnerId = this.getOdooPartnerId(user);

		Map<String, Object> odooPartner = OdooUtils.readOne(this.credentials, Field.Partner.ODOO_MODEL, partnerId,
				Field.Partner.FIRSTNAME, //
				Field.Partner.LASTNAME, //
				Field.Partner.EMAIL, //
				Field.Partner.PHONE, //
				Field.Partner.STREET, //
				Field.Partner.ZIP, //
				Field.Partner.CITY, //
				Field.Partner.COUNTRY, //
				Field.Partner.COMPANY_NAME);

		Object[] odooCountryId = ObjectUtils.getAsObjectArrray(odooPartner.get("country_id"));
		if (odooCountryId.length > 1) {
			Map<String, Object> countryCode = OdooUtils.readOne(this.credentials, Field.Country.ODOO_MODEL,
					(Integer) odooCountryId[0], Field.Country.CODE);

			var codeOpt = ObjectUtils.getAsOptionalString(countryCode.get("code"));
			if (codeOpt.isPresent()) {
				Object[] countryElement = Arrays.copyOf(odooCountryId, odooCountryId.length + 1);
				countryElement[2] = countryCode.get("code");

				odooPartner.put("country_id", countryElement);
			}
		}

		return odooPartner;
	}

	/**
	 * Update the given {@link MyUser} with information from {@link JsonObject}.
	 *
	 * @param user     the {@link MyUser} to update
	 * @param userJson the {@link JsonObject} information to update
	 * @throws OpenemsException on error
	 */
	public void setUserInformation(MyUser user, JsonObject userJson) throws OpenemsNamedException {
		Map<String, Object> fieldValues = new HashMap<>();
		fieldValues.putAll(this.updateAddress(userJson));
		fieldValues.putAll(this.updateCompany(user, userJson));

		JsonUtils.getAsOptionalString(userJson, "firstname") //
				.ifPresent(firstname -> fieldValues.put(Field.Partner.FIRSTNAME.id(), firstname));
		JsonUtils.getAsOptionalString(userJson, "lastname") //
				.ifPresent(lastname -> fieldValues.put(Field.Partner.LASTNAME.id(), lastname));
		JsonUtils.getAsOptionalString(userJson, "email") //
				.ifPresent(email -> fieldValues.put(Field.Partner.EMAIL.id(), email.toLowerCase()));
		JsonUtils.getAsOptionalString(userJson, "phone") //
				.ifPresent(phone -> fieldValues.put(Field.Partner.PHONE.id(), phone));

		var odooPartnerId = this.getOdooPartnerId(user.getOdooId());
		OdooUtils.write(this.credentials, Field.Partner.ODOO_MODEL, new Integer[] { odooPartnerId }, fieldValues);
	}

	/**
	 * Get address to update for an Odoo user.
	 *
	 * @param addressJson {@link JsonObject} to get the fields to update
	 * @return Fields to update
	 * @throws OpenemsException on error
	 */
	private Map<String, Object> updateAddress(JsonObject addressJson) throws OpenemsException {
		var addressOpt = JsonUtils.getAsOptionalJsonObject(addressJson, "address");
		if (!addressOpt.isPresent()) {
			return new HashMap<>();
		}
		var address = addressOpt.get();

		Map<String, Object> addressFields = new HashMap<>();
		addressFields.put("type", "private");
		JsonUtils.getAsOptionalString(address, "street") //
				.ifPresent(street -> addressFields.put(Field.Partner.STREET.id(), street));
		JsonUtils.getAsOptionalString(address, "zip") //
				.ifPresent(zip -> addressFields.put(Field.Partner.ZIP.id(), zip));
		JsonUtils.getAsOptionalString(address, "city") //
				.ifPresent(city -> addressFields.put(Field.Partner.CITY.id(), city));

		var countryCodeOpt = JsonUtils.getAsOptionalString(address, "country");
		if (countryCodeOpt.isPresent()) {
			var countryCode = countryCodeOpt.get().toUpperCase();

			int[] countryFound = OdooUtils.search(this.credentials, Field.Country.ODOO_MODEL, //
					new Domain(Field.Country.CODE, "=", countryCode));
			if (countryFound.length == 1) {
				addressFields.put(Field.Partner.COUNTRY.id(), countryFound[0]);
			} else {
				this.log.info("Country with code [" + countryCode + "] not found");
			}
		}

		return addressFields;
	}

	/**
	 * Get company to update for an Odoo user. Checks if the given company exits in
	 * Odoo and assign the company to the Odoo user. Otherwise a new company will be
	 * created in Odoo.
	 *
	 * @param companyJson {@link JsonObject} to get the fields to update
	 * @return Fields to update
	 * @throws OpenemsException on error
	 */
	private Map<String, Object> updateCompany(JsonObject companyJson) throws OpenemsException {
		return this.updateCompany(null, companyJson);
	}

	/**
	 * Get company to update for an Odoo user. If given user is not null, check the
	 * users company with the new company name for equality. Both are equal nothing
	 * to update. Otherwise the new company will be assigned to the user or the new
	 * company will be created in Odoo.
	 *
	 * @param user        {@link MyUser} to check company name
	 * @param companyJson {@link JsonObject} to get the fields to update
	 * @return Fields to update
	 * @throws OpenemsException on error
	 */
	private Map<String, Object> updateCompany(MyUser user, JsonObject companyJson) throws OpenemsException {
		var companyOpt = JsonUtils.getAsOptionalJsonObject(companyJson, "company");
		if (!companyOpt.isPresent()) {
			return new HashMap<>();
		}
		var companyNameOpt = JsonUtils.getAsOptionalString(companyOpt.get(), "name");
		if (!companyNameOpt.isPresent()) {
			return new HashMap<>();
		}
		var jCompanyName = companyNameOpt.get();

		if (user != null) {
			Map<String, Object> odooPartner = OdooUtils.readOne(this.credentials, Field.Partner.ODOO_MODEL, //
					this.getOdooPartnerId(user.getOdooId()), //
					Field.Partner.COMPANY_NAME);

			var partnerCompanyNameOpt = ObjectUtils
					.getAsOptionalString(odooPartner.get(Field.Partner.COMPANY_NAME.id()));
			if (partnerCompanyNameOpt.isPresent()) {
				if (jCompanyName.equals(partnerCompanyNameOpt.get())) {
					return new HashMap<>();
				}
			}
		}

		int[] companyFound = OdooUtils.search(this.credentials, Field.Partner.ODOO_MODEL, //
				new Domain(Field.Partner.IS_COMPANY, "=", true),
				new Domain(Field.Partner.COMPANY_NAME, "=", jCompanyName));

		Map<String, Object> companyFields = new HashMap<>();
		if (companyFound.length > 0) {
			companyFields.put(Field.Partner.PARENT.id(), companyFound[0]);
		} else {
			int createdCompany = OdooUtils.create(this.credentials, Field.Partner.ODOO_MODEL, //
					new FieldValue<>(Field.Partner.IS_COMPANY, true),
					new FieldValue<>(Field.Partner.NAME, jCompanyName));
			companyFields.put(Field.Partner.PARENT.id(), createdCompany);
		}

		return companyFields;
	}

	/**
	 * Returns the Odoo report for a setup protocol.
	 *
	 * @param setupProtocolId the Odoo setup protocol id
	 * @return report as a byte array
	 * @throws OpenemsNamedException on error
	 */
	public byte[] getOdooSetupProtocolReport(int setupProtocolId) throws OpenemsNamedException {
		return OdooUtils.getOdooReport(this.credentials, "fems.report_fems_setup_protocol_template", setupProtocolId);
	}

	/**
	 * Save the Setup Protocol to Odoo.
	 *
	 * @param user              {@link MyUser} current user
	 * @param setupProtocolJson {@link SetupProtocol} the setup protocol
	 * @return the Setup Protocol ID
	 * @throws OpenemsNamedException on error
	 */
	public int submitSetupProtocol(MyUser user, JsonObject setupProtocolJson) throws OpenemsNamedException {
		var userJson = JsonUtils.getAsJsonObject(setupProtocolJson, "customer");
		var edgeJson = JsonUtils.getAsJsonObject(setupProtocolJson, "fems");
		var installerJson = JsonUtils.getAsJsonObject(setupProtocolJson, "installer");

		var edgeId = JsonUtils.getAsString(edgeJson, "id");
		int[] foundEdge = OdooUtils.search(this.credentials, Field.EdgeDevice.ODOO_MODEL,
				new Domain(Field.EdgeDevice.NAME, "=", edgeId));
		if (foundEdge.length != 1) {
			throw new OpenemsException("Edge not found for id [" + edgeId + "]");
		}

		var password = PasswordUtils.generateRandomPassword(8);
		var odooUserId = this.createOdooUser(userJson, password);

		var customerId = this.getOdooPartnerId(odooUserId);
		var installerId = this.getOdooPartnerId(user);
		this.assignEdgeToUser(odooUserId, foundEdge[0], OdooUserRole.OWNER);

		var protocolId = this.createSetupProtocol(setupProtocolJson, foundEdge[0], customerId, installerId);

		var installer = OdooUtils.readOne(this.credentials, Field.Partner.ODOO_MODEL, installerId,
				Field.Partner.IS_COMPANY);
		boolean isCompany = (boolean) installer.get("is_company");
		if (!isCompany) {
			Map<String, Object> fieldsToUpdate = new HashMap<>();
			JsonUtils.getAsOptionalString(installerJson, "firstname") //
					.ifPresent(firstname -> fieldsToUpdate.put(Field.Partner.FIRSTNAME.id(), firstname));
			JsonUtils.getAsOptionalString(installerJson, "lastname") //
					.ifPresent(lastname -> fieldsToUpdate.put(Field.Partner.LASTNAME.id(), lastname));

			if (!fieldsToUpdate.isEmpty()) {
				OdooUtils.write(this.credentials, Field.Partner.ODOO_MODEL, new Integer[] { installerId },
						fieldsToUpdate);
			}
		}

		try {
			this.sendSetupProtocolMail(user, protocolId, edgeId);
		} catch (OpenemsNamedException ex) {
			this.log.warn("Unable to send email", ex);
		}

		return protocolId;
	}

	/**
	 * Call Odoo api to send mail via Odoo.
	 *
	 * @param user       the Odoo user
	 * @param protocolId the Odoo setup protocol id
	 * @param edgeId     the Odoo edge
	 * @throws OpenemsNamedException on error
	 */
	private void sendSetupProtocolMail(MyUser user, int protocolId, String edgeId) throws OpenemsNamedException {
		OdooUtils.sendAdminJsonrpcRequest(this.credentials, "/openems_backend/sendSetupProtocolEmail",
				JsonUtils.buildJsonObject() //
						.add("params", JsonUtils.buildJsonObject() //
								.addProperty("setupProtocolId", protocolId) //
								.addProperty("femsId", edgeId) //
								.build()) //
						.build());
	}

	/**
	 * Create an Odoo user and return thats id. If user already exists the user will
	 * be updated and return the user id.
	 *
	 * @param userJson the {@link Partner} to create user
	 * @param password the password to set for the new user
	 * @return the Odoo user id
	 * @throws OpenemsNamedException on error
	 */
	private int createOdooUser(JsonObject userJson, String password) throws OpenemsNamedException {
		Map<String, Object> customerFields = new HashMap<>();
		customerFields.putAll(this.updateAddress(userJson));
		customerFields.putAll(this.updateCompany(userJson));

		JsonUtils.getAsOptionalString(userJson, "firstname") //
				.ifPresent(firstname -> customerFields.put(Field.Partner.FIRSTNAME.id(), firstname));
		JsonUtils.getAsOptionalString(userJson, "lastname") //
				.ifPresent(lastname -> customerFields.put(Field.Partner.LASTNAME.id(), lastname));

		var email = JsonUtils.getAsString(userJson, "email").toLowerCase();
		customerFields.put(Field.Partner.EMAIL.id(), email);

		JsonUtils.getAsOptionalString(userJson, "phone") //
				.ifPresent(phone -> customerFields.put(Field.Partner.PHONE.id(), phone));

		int[] userFound = OdooUtils.search(this.credentials, Field.User.ODOO_MODEL,
				new Domain(Field.User.LOGIN, "=", email));

		if (userFound.length == 1) {
			// update existing user
			var userId = userFound[0];
			OdooUtils.write(this.credentials, Field.User.ODOO_MODEL, new Integer[] { userId }, customerFields);
			return userId;
		}

		customerFields.put(Field.User.LOGIN.id(), email);
		customerFields.put(Field.User.PASSWORD.id(), password);
		customerFields.put(Field.User.GLOBAL_ROLE.id(), OdooUserRole.OWNER.getOdooRole());
		customerFields.put(Field.User.GROUPS.id(), OdooUserRole.OWNER.toOdooIds());
		var createdUserId = OdooUtils.create(this.credentials, Field.User.ODOO_MODEL, customerFields);

		try {
			this.addTagToPartner(createdUserId);
		} catch (OpenemsException e) {
			this.log.warn("Unable to add tag for Odoo user id [" + createdUserId + "]", e);
		}

		this.sendRegistrationMail(createdUserId, password);
		return createdUserId;
	}

	/**
	 * Add the "Created via IBN" tag to the referenced partner for given user id.
	 * 
	 * @param userId to get Odoo partner
	 * @throws OpenemsException on error
	 */
	private void addTagToPartner(int userId) throws OpenemsException {
<<<<<<< HEAD
		var tagId = OdooUtils.getObjectReference(credentials, "fems", "res_partner_category_created_via_ibn");
=======
		var tagId = OdooUtils.getObjectReference(this.credentials, "edge", "res_partner_category_created_via_ibn");
>>>>>>> 56adc152
		var partnerId = this.getOdooPartnerId(userId);

		OdooUtils.write(this.credentials, Field.Partner.ODOO_MODEL, new Integer[] { partnerId },
				new FieldValue<>(Field.Partner.CATEGORY_ID, new Integer[] { tagId }));
	}

	/**
	 * Create a setup protocol in Odoo.
	 *
	 * @param jsonObject  {@link SetupProtocol} to create
	 * @param edgeId      the Edge-ID
	 * @param customerId  Odoo customer id to set
	 * @param installerId Odoo installer id to set
	 * @return the Odoo id of created setup protocol
	 * @throws OpenemsException on error
	 */
	private int createSetupProtocol(JsonObject jsonObject, int edgeId, int customerId, int installerId)
			throws OpenemsException {
		Integer locationId = null;

		var jLocationOpt = JsonUtils.getAsOptionalJsonObject(jsonObject, "location");
		if (jLocationOpt.isPresent()) {
			JsonObject location = jLocationOpt.get();

			Map<String, Object> locationFields = new HashMap<>();
			locationFields.putAll(this.updateAddress(location));
			locationFields.putAll(this.updateCompany(location));

			JsonUtils.getAsOptionalString(location, "firstname") //
					.ifPresent(firstname -> locationFields.put(Field.Partner.FIRSTNAME.id(), firstname));
			JsonUtils.getAsOptionalString(location, "lastname") //
					.ifPresent(lastname -> locationFields.put(Field.Partner.LASTNAME.id(), lastname));
			JsonUtils.getAsOptionalString(location, "email") //
					.ifPresent(mail -> locationFields.put(Field.Partner.EMAIL.id(), mail.toLowerCase()));
			JsonUtils.getAsOptionalString(location, "phone") //
					.ifPresent(phone -> locationFields.put(Field.Partner.PHONE.id(), phone));

			locationId = OdooUtils.create(this.credentials, Field.Partner.ODOO_MODEL, locationFields);
		}

		Map<String, Object> setupProtocolFields = new HashMap<>();
		setupProtocolFields.put(Field.SetupProtocol.CUSTOMER.id(), customerId);
		setupProtocolFields.put(Field.SetupProtocol.DIFFERENT_LOCATION.id(), locationId);
		setupProtocolFields.put(Field.SetupProtocol.INSTALLER.id(), installerId);
		setupProtocolFields.put(Field.SetupProtocol.FEMS.id(), edgeId);

		int setupProtocolId = OdooUtils.create(this.credentials, Field.SetupProtocol.ODOO_MODEL, setupProtocolFields);

		var lotsOpt = JsonUtils.getAsOptionalJsonArray(jsonObject, "lots");
		if (lotsOpt.isPresent()) {
			this.createSetupProtocolProductionLots(setupProtocolId, lotsOpt.get());
		}
		var itemsOpt = JsonUtils.getAsOptionalJsonArray(jsonObject, "items");
		if (itemsOpt.isPresent()) {
			this.createSetupProtocolItems(setupProtocolId, itemsOpt.get());
		}

		return setupProtocolId;
	}

	/**
	 * Create production lots for the given setup protocol id.
	 *
	 * @param setupProtocolId assign to the lots
	 * @param lots            list of setup protocol production lots to create
	 * @throws OpenemsException on error
	 */
	private void createSetupProtocolProductionLots(int setupProtocolId, JsonArray lots) throws OpenemsException {
		List<JsonElement> serialNumbersNotFound = new ArrayList<>();
		for (int i = 0; i < lots.size(); i++) {
			JsonElement lot = lots.get(i);

			Map<String, Object> lotFields = new HashMap<>();
			lotFields.put(Field.SetupProtocolProductionLot.SETUP_PROTOCOL.id(), setupProtocolId);
			lotFields.put(Field.SetupProtocolProductionLot.SEQUENCE.id(), i);

			JsonUtils.getAsOptionalString(lot, "category") //
					.ifPresent(category -> lotFields.put("category", category));
			JsonUtils.getAsOptionalString(lot, "name") //
					.ifPresent(name -> lotFields.put("name", name));

			var serialNumberOpt = JsonUtils.getAsOptionalString(lot, "serialNumber");
			if (serialNumberOpt.isPresent()) {
				int[] lotId = OdooUtils.search(this.credentials, Field.StockProductionLot.ODOO_MODEL, //
						new Domain(Field.StockProductionLot.SERIAL_NUMBER, "=", serialNumberOpt.get()));

				if (lotId.length > 0) {
					lotFields.put(Field.SetupProtocolProductionLot.LOT.id(), lotId[0]);
					OdooUtils.create(this.credentials, Field.SetupProtocolProductionLot.ODOO_MODEL, lotFields);
				} else {
					serialNumbersNotFound.add(lot);
				}
			}

		}

		this.createNotFoundSerialNumbers(setupProtocolId, serialNumbersNotFound);
	}

	/**
	 * Create for the given serial numbers that were not found a
	 * {@link SetupProtocolItem}.
	 *
	 * @param setupProtocolId the protocol id
	 * @param serialNumbers   not found serial numbers
	 * @throws OpenemsException on error
	 */
	private void createNotFoundSerialNumbers(int setupProtocolId, List<JsonElement> serialNumbers)
			throws OpenemsException {
		for (int i = 0; i < serialNumbers.size(); i++) {
			Map<String, Object> setupProtocolItem = new HashMap<>();
			setupProtocolItem.put(Field.SetupProtocolItem.SETUP_PROTOCOL.id(), setupProtocolId);
			setupProtocolItem.put(Field.SetupProtocolItem.SEQUENCE.id(), i);
			setupProtocolItem.put("category", "Seriennummern wurden im System nicht gefunden");

			JsonElement item = serialNumbers.get(i);
			JsonUtils.getAsOptionalString(item, "name") //
					.ifPresent(name -> setupProtocolItem.put("name", name));
			JsonUtils.getAsOptionalString(item, "serialNumber") //
					.ifPresent(serialNumber -> setupProtocolItem.put("value", serialNumber));

			OdooUtils.create(this.credentials, Field.SetupProtocolItem.ODOO_MODEL, setupProtocolItem);
		}
	}

	/**
	 * Create items for the given setup protocol id.
	 *
	 * @param setupProtocolId assign to the items
	 * @param items           list of setup protocol items to create
	 * @throws OpenemsException on error
	 */
	private void createSetupProtocolItems(int setupProtocolId, JsonArray items) throws OpenemsException {
		for (int i = 0; i < items.size(); i++) {
			JsonElement item = items.get(i);

			Map<String, Object> setupProtocolItem = new HashMap<>();
			setupProtocolItem.put(Field.SetupProtocolItem.SETUP_PROTOCOL.id(), setupProtocolId);
			setupProtocolItem.put(Field.SetupProtocolItem.SEQUENCE.id(), i);

			JsonUtils.getAsOptionalString(item, "category") //
					.ifPresent(category -> setupProtocolItem.put("category", category));
			JsonUtils.getAsOptionalString(item, "name") //
					.ifPresent(name -> setupProtocolItem.put("name", name));
			JsonUtils.getAsOptionalString(item, "value") //
					.ifPresent(value -> setupProtocolItem.put("value", value));

			OdooUtils.create(this.credentials, Field.SetupProtocolItem.ODOO_MODEL, setupProtocolItem);
		}
	}

	/**
	 * Gets the referenced Odoo partner id for an Odoo user.
	 *
	 * @param user the Odoo user
	 * @return the Odoo partner id
	 * @throws OpenemsException on error
	 */
	private int getOdooPartnerId(MyUser user) throws OpenemsException {
		return this.getOdooPartnerId(user.getOdooId());
	}

	/**
	 * Gets the referenced Odoo partner id for an Odoo user id.
	 *
	 * @param odooUserId of the Odoo user
	 * @return the Odoo partner id
	 * @throws OpenemsException on error
	 */
	private int getOdooPartnerId(int odooUserId) throws OpenemsException {
		Map<String, Object> odooUser = OdooUtils.readOne(this.credentials, Field.User.ODOO_MODEL, odooUserId,
				Field.User.PARTNER);

		var odooPartnerIdOpt = OdooUtils.getOdooReferenceId(odooUser.get(Field.User.PARTNER.id()));

		if (!odooPartnerIdOpt.isPresent()) {
			throw new OpenemsException("Odoo partner not found for user ['" + odooUserId + "']");
		}

		return odooPartnerIdOpt.get();
	}

	/**
	 * Register an user in Odoo with the given {@link OdooUserRole}.
	 *
	 * @param jsonObject {@link JsonObject} that represents an user
	 * @param role       {@link OdooUserRole} to set for the user
	 * @throws OpenemsNamedException on error
	 */
	public void registerUser(JsonObject jsonObject, OdooUserRole role) throws OpenemsNamedException {
		var emailOpt = JsonUtils.getAsOptionalString(jsonObject, "email");
		if (!emailOpt.isPresent()) {
			throw new OpenemsException("No email specified");
		}
		var email = emailOpt.get().toLowerCase();

		int[] userFound = OdooUtils.search(this.credentials, Field.User.ODOO_MODEL, //
				new Domain(Field.User.LOGIN, "=", email));
		if (userFound.length > 0) {
			throw new OpenemsException("User already exists with email [" + email + "]");
		}

		Map<String, Object> userFields = new HashMap<>();
		userFields.put(Field.User.LOGIN.id(), email);
		userFields.put(Field.Partner.EMAIL.id(), email);
		userFields.put(Field.User.GLOBAL_ROLE.id(), role.getOdooRole());
		userFields.put(Field.User.GROUPS.id(), role.toOdooIds());
		userFields.putAll(this.updateAddress(jsonObject));
		userFields.putAll(this.updateCompany(jsonObject));

		JsonUtils.getAsOptionalString(jsonObject, "firstname") //
				.ifPresent(firstname -> userFields.put("firstname", firstname));
		JsonUtils.getAsOptionalString(jsonObject, "lastname") //
				.ifPresent(lastname -> userFields.put("lastname", lastname));
		JsonUtils.getAsOptionalString(jsonObject, "phone") //
				.ifPresent(phone -> userFields.put("phone", phone));
		JsonUtils.getAsOptionalString(jsonObject, "password") //
				.ifPresent(password -> userFields.put("password", password));
		JsonUtils.getAsOptionalBoolean(jsonObject, "subscribeNewsletter") //
				.ifPresent(subscribeNewsletter -> userFields.put("fenecon_crm_newsletter", subscribeNewsletter));

		int createdUserId = OdooUtils.create(this.credentials, Field.User.ODOO_MODEL, userFields);
		this.sendRegistrationMail(createdUserId);
	}

	/**
	 * Call Odoo api to send registration mail via Odoo.
	 *
	 * @param odooUserId Odoo user id to send the mail
	 * @throws OpenemsNamedException error
	 */
	private void sendRegistrationMail(int odooUserId) throws OpenemsNamedException {
		this.sendRegistrationMail(odooUserId, null);
	}

	/**
	 * Call Odoo api to send registration mail via Odoo.
	 *
	 * @param odooUserId Odoo user id to send the mail
	 * @param password   password for the user
	 * @throws OpenemsNamedException error
	 */
	private void sendRegistrationMail(int odooUserId, String password) throws OpenemsNamedException {
		OdooUtils.sendAdminJsonrpcRequest(this.credentials, "/openems_backend/sendRegistrationEmail",
				JsonUtils.buildJsonObject() //
						.add("params", JsonUtils.buildJsonObject() //
								.addProperty("userId", odooUserId) //
								.addProperty("password", password) //
								.build()) //
						.build());
	}

	/**
	 * Update language for the given user.
	 *
	 * @param user     {@link MyUser} the current user
	 * @param language to set
	 * @throws OpenemsException on error
	 */
	public void updateUserLanguage(MyUser user, Language language) throws OpenemsException {
		try {
			OdooUtils.write(this.credentials, Field.User.ODOO_MODEL, new Integer[] { user.getOdooId() }, //
					new FieldValue<>(Field.User.OPENEMS_LANGUAGE, language.name()));
		} catch (OpenemsNamedException ex) {
			throw new OpenemsException("Unable to set language [" + language.name() + "] for current user", ex);
		}
	}

}<|MERGE_RESOLUTION|>--- conflicted
+++ resolved
@@ -527,11 +527,7 @@
 	 * @throws OpenemsException on error
 	 */
 	private void addTagToPartner(int userId) throws OpenemsException {
-<<<<<<< HEAD
-		var tagId = OdooUtils.getObjectReference(credentials, "fems", "res_partner_category_created_via_ibn");
-=======
-		var tagId = OdooUtils.getObjectReference(this.credentials, "edge", "res_partner_category_created_via_ibn");
->>>>>>> 56adc152
+		var tagId = OdooUtils.getObjectReference(this.credentials, "fems", "res_partner_category_created_via_ibn");
 		var partnerId = this.getOdooPartnerId(userId);
 
 		OdooUtils.write(this.credentials, Field.Partner.ODOO_MODEL, new Integer[] { partnerId },

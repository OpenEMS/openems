--- conflicted
+++ resolved
@@ -103,11 +103,7 @@
 
 			return Optional.of(name);
 		} catch (OpenemsException e) {
-<<<<<<< HEAD
-			this.parent.logInfo(this.log, "Unable to find Edge by setupPassowrd [" + setupPassword + "]");
-=======
-			this.parent.logInfo(this.log, "Unable to find edge by setup passowrd [" + setupPassword + "]");
->>>>>>> 2e6d6288
+			this.parent.logInfo(this.log, "Unable to find Edge by setup password [" + setupPassword + "]");
 		}
 
 		return Optional.empty();
@@ -398,11 +394,7 @@
 	 * @throws OpenemsNamedException on error
 	 */
 	public byte[] getOdooSetupProtocolReport(int setupProtocolId) throws OpenemsNamedException {
-<<<<<<< HEAD
 		return OdooUtils.getOdooReport(this.credentials, "fems.report_fems_setup_protocol_template", setupProtocolId);
-=======
-		return OdooUtils.getOdooReport(this.credentials, "edge.report_edge_setup_protocol_template", setupProtocolId);
->>>>>>> 2e6d6288
 	}
 
 	/**
@@ -415,23 +407,13 @@
 	 */
 	public int submitSetupProtocol(MyUser user, JsonObject setupProtocolJson) throws OpenemsNamedException {
 		JsonObject userJson = JsonUtils.getAsJsonObject(setupProtocolJson, "customer");
-<<<<<<< HEAD
-		JsonObject femsJson = JsonUtils.getAsJsonObject(setupProtocolJson, "fems");
-
-		String femsId = JsonUtils.getAsString(femsJson, "id");
-		int[] foundFems = OdooUtils.search(this.credentials, Field.EdgeDevice.ODOO_MODEL,
-				new Domain(Field.EdgeDevice.NAME, "=", femsId));
-		if (foundFems.length != 1) {
-			throw new OpenemsException("FEMS not found for id [" + femsId + "]");
-=======
-		JsonObject edgeJson = JsonUtils.getAsJsonObject(setupProtocolJson, "edge");
+		JsonObject edgeJson = JsonUtils.getAsJsonObject(setupProtocolJson, "fems");
 
 		String edgeId = JsonUtils.getAsString(edgeJson, "id");
 		int[] foundEdge = OdooUtils.search(this.credentials, Field.EdgeDevice.ODOO_MODEL,
 				new Domain(Field.EdgeDevice.NAME, "=", edgeId));
 		if (foundEdge.length != 1) {
 			throw new OpenemsException("Edge not found for id [" + edgeId + "]");
->>>>>>> 2e6d6288
 		}
 
 		String password = PasswordUtils.generateRandomPassword(24);
@@ -439,21 +421,12 @@
 
 		int customerId = this.getOdooPartnerId(odooUserId);
 		int installerId = this.getOdooPartnerId(user);
-<<<<<<< HEAD
-		this.assignEdgeToUser(odooUserId, foundFems[0], OdooUserRole.OWNER);
-
-		int protocolId = this.createSetupProtocol(setupProtocolJson, foundFems[0], customerId, installerId);
-
-		try {
-			this.sendSetupProtocolMail(user, protocolId, femsId);
-=======
 		this.assignEdgeToUser(odooUserId, foundEdge[0], OdooUserRole.OWNER);
 
 		int protocolId = this.createSetupProtocol(setupProtocolJson, foundEdge[0], customerId, installerId);
 
 		try {
 			this.sendSetupProtocolMail(user, protocolId, edgeId);
->>>>>>> 2e6d6288
 		} catch (OpenemsNamedException ex) {
 			this.log.warn("Unable to send email", ex);
 		}
@@ -466,17 +439,6 @@
 	 * 
 	 * @param user       the Odoo user
 	 * @param protocolId the Odoo setup protocol id
-<<<<<<< HEAD
-	 * @param femsId     the Odoo edge
-	 * @throws OpenemsNamedException on error
-	 */
-	private void sendSetupProtocolMail(MyUser user, int protocolId, String femsId) throws OpenemsNamedException {
-		OdooUtils.sendAdminJsonrpcRequest(credentials, "/openems_backend/sendSetupProtocolEmail",
-				JsonUtils.buildJsonObject() //
-						.add("params", JsonUtils.buildJsonObject() //
-								.addProperty("setupProtocolId", protocolId) //
-								.addProperty("femsId", femsId) //
-=======
 	 * @param edgeId     the Odoo edge
 	 * @throws OpenemsNamedException on error
 	 */
@@ -485,8 +447,7 @@
 				JsonUtils.buildJsonObject() //
 						.add("params", JsonUtils.buildJsonObject() //
 								.addProperty("setupProtocolId", protocolId) //
-								.addProperty("edgeId", edgeId) //
->>>>>>> 2e6d6288
+								.addProperty("femsId", edgeId) //
 								.build()) //
 						.build());
 	}
@@ -539,21 +500,13 @@
 	 * Create a setup protocol in Odoo.
 	 * 
 	 * @param jsonObject  {@link SetupProtocol} to create
-<<<<<<< HEAD
-	 * @param femsId      the Edge-ID
-=======
 	 * @param edgeId      the Edge-ID
->>>>>>> 2e6d6288
 	 * @param customerId  Odoo customer id to set
 	 * @param installerId Odoo installer id to set
 	 * @return the Odoo id of created setup protocol
 	 * @throws OpenemsException on error
 	 */
-<<<<<<< HEAD
-	private int createSetupProtocol(JsonObject jsonObject, int femsId, int customerId, int installerId)
-=======
 	private int createSetupProtocol(JsonObject jsonObject, int edgeId, int customerId, int installerId)
->>>>>>> 2e6d6288
 			throws OpenemsException {
 		Integer locationId = null;
 
@@ -581,11 +534,7 @@
 		setupProtocolFields.put(Field.SetupProtocol.CUSTOMER.id(), customerId);
 		setupProtocolFields.put(Field.SetupProtocol.DIFFERENT_LOCATION.id(), locationId);
 		setupProtocolFields.put(Field.SetupProtocol.INSTALLER.id(), installerId);
-<<<<<<< HEAD
-		setupProtocolFields.put(Field.SetupProtocol.FEMS.id(), femsId);
-=======
-		setupProtocolFields.put(Field.SetupProtocol.EDGE.id(), edgeId);
->>>>>>> 2e6d6288
+		setupProtocolFields.put(Field.SetupProtocol.FEMS.id(), edgeId);
 
 		int setupProtocolId = OdooUtils.create(this.credentials, Field.SetupProtocol.ODOO_MODEL, setupProtocolFields);
 
@@ -651,20 +600,12 @@
 	private void createNotFoundSerialNumbers(int setupProtocolId, List<JsonElement> serialNumbers)
 			throws OpenemsException {
 		for (int i = 0; i < serialNumbers.size(); i++) {
-<<<<<<< HEAD
-			JsonElement item = serialNumbers.get(i);
-
-=======
->>>>>>> 2e6d6288
 			Map<String, Object> setupProtocolItem = new HashMap<>();
 			setupProtocolItem.put(Field.SetupProtocolItem.SETUP_PROTOCOL.id(), setupProtocolId);
 			setupProtocolItem.put(Field.SetupProtocolItem.SEQUENCE.id(), i);
 			setupProtocolItem.put("category", "Seriennummern wurden im System nicht gefunden");
 
-<<<<<<< HEAD
-=======
 			JsonElement item = serialNumbers.get(i);
->>>>>>> 2e6d6288
 			JsonUtils.getAsOptionalString(item, "name") //
 					.ifPresent(name -> setupProtocolItem.put("name", name));
 			JsonUtils.getAsOptionalString(item, "serialNumber") //
@@ -767,11 +708,8 @@
 				.ifPresent(phone -> userFields.put("phone", phone));
 		JsonUtils.getAsOptionalString(jsonObject, "password") //
 				.ifPresent(password -> userFields.put("password", password));
-<<<<<<< HEAD
 		JsonUtils.getAsOptionalBoolean(jsonObject, "subscribeNewsletter") //
 				.ifPresent(subscribeNewsletter -> userFields.put("fenecon_crm_newsletter", subscribeNewsletter));
-=======
->>>>>>> 2e6d6288
 
 		int createdUserId = OdooUtils.create(this.credentials, Field.User.ODOO_MODEL, userFields);
 		this.sendRegistrationMail(createdUserId);
@@ -795,11 +733,7 @@
 	 * @throws OpenemsNamedException error
 	 */
 	private void sendRegistrationMail(int odooUserId, String password) throws OpenemsNamedException {
-<<<<<<< HEAD
-		OdooUtils.sendAdminJsonrpcRequest(credentials, "/openems_backend/sendRegistrationEmail",
-=======
 		OdooUtils.sendAdminJsonrpcRequest(this.credentials, "/openems_backend/sendRegistrationEmail",
->>>>>>> 2e6d6288
 				JsonUtils.buildJsonObject() //
 						.add("params", JsonUtils.buildJsonObject() //
 								.addProperty("userId", odooUserId) //
@@ -808,7 +742,6 @@
 						.build());
 	}
 
-<<<<<<< HEAD
 	/**
 	 * Update language for the given user.
 	 * 
@@ -825,6 +758,4 @@
 		}
 	}
 
-=======
->>>>>>> 2e6d6288
 }
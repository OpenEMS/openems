package io.openems.backend.metadata.odoo;

import java.sql.ResultSet;
import java.sql.SQLException;
import java.util.Collection;
import java.util.Collections;
import java.util.HashMap;
import java.util.Map;

import org.slf4j.Logger;
import org.slf4j.LoggerFactory;

import io.openems.backend.metadata.api.Edge;
import io.openems.backend.metadata.api.Edge.State;
import io.openems.backend.metadata.odoo.Field.EdgeDevice;
import io.openems.backend.metadata.odoo.odoo.FieldValue;
import io.openems.backend.metadata.odoo.postgres.PgUtils;
import io.openems.backend.metadata.odoo.postgres.QueueWriteWorker;
import io.openems.backend.metadata.odoo.postgres.task.InsertEdgeConfigUpdate;
import io.openems.backend.metadata.odoo.postgres.task.UpdateEdgeConfig;
import io.openems.backend.metadata.odoo.postgres.task.UpdateEdgeProducttype;
import io.openems.backend.metadata.odoo.postgres.task.UpdateEdgeVersion;
import io.openems.common.exceptions.OpenemsError.OpenemsNamedException;
import io.openems.common.exceptions.OpenemsException;
import io.openems.common.types.EdgeConfig;
import io.openems.common.types.EdgeConfigDiff;
import io.openems.common.types.SemanticVersion;
import io.openems.common.utils.JsonUtils;

public class EdgeCache {

	private final Logger log = LoggerFactory.getLogger(EdgeCache.class);
	private final MetadataOdoo parent;

	/**
	 * Map Edge-ID (String) to Edge.
	 */
	private Map<String, MyEdge> edgeIdToEdge = new HashMap<>();

	/**
	 * Map Odoo-ID (Integer) to Edge-ID (String).
	 */
	private Map<Integer, String> odooIdToEdgeId = new HashMap<>();

	/**
	 * Map Apikey (String) to Edge-ID (String).
	 */
	private Map<String, String> apikeyToEdgeId = new HashMap<>();

	public EdgeCache(MetadataOdoo parent) {
		this.parent = parent;
	}

	/**
	 * Adds a Edge or Updates an existing Edge from a SQL ResultSet.
	 * 
	 * @param rs the ResultSet record
	 * @return the new or updated Edge instance
	 * @throws SQLException     on error
	 * @throws OpenemsException on error
	 */
	public synchronized MyEdge addOrUpate(ResultSet rs) throws SQLException, OpenemsException {
		// simple fields
		String edgeId = PgUtils.getAsString(rs, EdgeDevice.NAME);
		int odooId = PgUtils.getAsInt(rs, EdgeDevice.ID);
		String apikey = PgUtils.getAsString(rs, EdgeDevice.APIKEY);

		// Config
		EdgeConfig config;
		String configString = PgUtils.getAsStringOrElse(rs, EdgeDevice.OPENEMS_CONFIG, "");
		if (configString.isEmpty()) {
			config = new EdgeConfig();
		} else {
			try {
				config = EdgeConfig.fromJson(//
						JsonUtils.getAsJsonObject(//
								JsonUtils.parse(configString)));
			} catch (OpenemsNamedException e) {
				this.parent.logWarn(this.log, "Unable to read Edge-Config for Odoo-ID [" + odooId + "] Edge-ID ["
						+ edgeId + "]: " + e.getMessage());
				config = new EdgeConfig();
			}
		}

		// State
		String stateString = PgUtils.getAsStringOrElse(rs, EdgeDevice.STATE, State.INACTIVE.name());
		State state;
		try {
			state = State.valueOf(stateString.toUpperCase().replaceAll("-", "_"));
		} catch (IllegalArgumentException e) {
			this.parent.logWarn(this.log,
					"Edge [" + edgeId + "]. Unable to get State from [" + stateString + "]: " + e.getMessage());
			state = State.INACTIVE; // Default
		}

		// more simple fields
		String comment = PgUtils.getAsStringOrElse(rs, EdgeDevice.COMMENT, "");
		String version = PgUtils.getAsStringOrElse(rs, EdgeDevice.OPENEMS_VERSION, "");
		String productType = PgUtils.getAsStringOrElse(rs, EdgeDevice.PRODUCT_TYPE, "");

		MyEdge edge = this.edgeIdToEdge.get(edgeId);
		if (edge == null) {
			// This is new -> create instance of Edge and register listeners
			edge = new MyEdge(odooId, edgeId, apikey, comment, state, version, productType, config);
			this.addListeners(edge);
			this.edgeIdToEdge.put(edgeId, edge);
			this.odooIdToEdgeId.put(odooId, edgeId);
			this.apikeyToEdgeId.put(apikey, edgeId);
		} else {
			// Edge exists -> update information
			edge.setComment(comment);
			edge.setState(state);
			edge.setVersion(SemanticVersion.fromStringOrZero(version), false);
			edge.setProducttype(productType);
			edge.setConfig(config, false);
		}

		return edge;
	}

	/**
	 * Gets an Edge from its Edge-ID.
	 * 
	 * @param edgeId the Edge-ID
	 * @return the Edge, or null
	 */
	public synchronized MyEdge getEdgeFromEdgeId(String edgeId) {
		return this.edgeIdToEdge.get(edgeId);
	}

	/**
	 * Gets an Edge from its Odoo-ID.
	 * 
	 * @param odooId the Odoo-ID
	 * @return the Edge, or null
	 */
	public synchronized MyEdge getEdgeFromOdooId(int odooId) {
		String edgeId = this.odooIdToEdgeId.get(odooId);
		if (edgeId == null) {
			return null;
		}
		return this.getEdgeFromEdgeId(edgeId);
	}

	/**
	 * Gets an Edge from its Apikey.
	 * 
	 * @param apikey the Apikey
	 * @return the Edge, or null
	 */
	public synchronized MyEdge getEdgeForApikey(String apikey) {
		String edgeId = this.apikeyToEdgeId.get(apikey);
		if (edgeId == null) {
			return null;
		}
		return this.getEdgeFromEdgeId(edgeId);
	}

	/**
	 * Gets all Edges as an unmodifiable Collection.
	 * 
	 * @return a collection of Edges
	 */
	public Collection<Edge> getAllEdges() {
		return Collections.unmodifiableCollection(this.edgeIdToEdge.values());
	}

	/**
	 * Adds Listeners to act on changes to Edge.
	 * 
	 * @param edge the Edge
	 */
	private void addListeners(MyEdge edge) {
		edge.onSetOnline(isOnline -> {
			if (isOnline) {
				// Set OpenEMS Is Connected in Odoo/Postgres
				this.parent.getPostgresHandler().getPeriodicWriteWorker().isOnline(edge);

				if (edge.getState().equals(State.INACTIVE)) {
					// Edge was Inactive -> Update state to active
					this.parent.logInfo(this.log,
							"Mark Edge [" + edge.getId() + "] as ACTIVE. It was [" + edge.getState().name() + "]");
					edge.setState(State.ACTIVE);
					this.parent.odooHandler.writeEdge(edge, new FieldValue<String>(Field.EdgeDevice.STATE, "active"));
				}
			} else {
				// Set OpenEMS Is Connected in Odoo/Postgres
				this.parent.getPostgresHandler().getPeriodicWriteWorker().isOffline(edge);
			}
		});
		edge.onSetConfig(config -> {
			// Update Edge Config in Odoo/Postgres
			EdgeConfigDiff diff = EdgeConfigDiff.diff(config, edge.getConfig());
			if (!diff.isDifferent()) {
				return;
			}

<<<<<<< HEAD
			this.parent.logInfo(this.log,
					"Edge [" + edge.getId() + "]. Update config: " + StringUtils.toShortString(diff.toString(), 100));
=======
			this.parent.logInfo(this.log, "Edge [" + edge.getId() + "]. Update config: " + diff.toString());
>>>>>>> 724fd6b6

			QueueWriteWorker queueWriteWorker = this.parent.getPostgresHandler().getQueueWriteWorker();
			queueWriteWorker.addTask(new UpdateEdgeConfig(edge.getOdooId(), config));
			queueWriteWorker.addTask(new InsertEdgeConfigUpdate(edge.getOdooId(), diff));
		});
		edge.onSetLastMessage(() -> {
			// Set LastMessage timestamp in Odoo/Postgres
			this.parent.getPostgresHandler().getPeriodicWriteWorker().onLastMessage(edge);
		});
		edge.onSetLastUpdate(() -> {
			// Set LastUpdate timestamp in Odoo/Postgres
			this.parent.getPostgresHandler().getPeriodicWriteWorker().onLastUpdate(edge);
		});
		edge.onSetVersion(version -> {
			// Set Version in Odoo/Postgres
			this.parent.logInfo(this.log, "Edge [" + edge.getId() + "]: Update OpenEMS Edge version to [" + version
					+ "]. It was [" + edge.getVersion() + "]");

			this.parent.getPostgresHandler().getQueueWriteWorker()
					.addTask(new UpdateEdgeVersion(edge.getOdooId(), version));
		});
		edge.onSetComponentState(activeStateChannels -> {
			this.parent.postgresHandler.updateDeviceStates(edge, activeStateChannels);
		});
		edge.onSetProducttype(producttype -> {
			// Set Producttype in Odoo/Postgres
			this.parent.getPostgresHandler().getQueueWriteWorker()
					.addTask(new UpdateEdgeProducttype(edge.getOdooId(), producttype));
		});
	}

}<|MERGE_RESOLUTION|>--- conflicted
+++ resolved
@@ -195,12 +195,7 @@
 				return;
 			}
 
-<<<<<<< HEAD
-			this.parent.logInfo(this.log,
-					"Edge [" + edge.getId() + "]. Update config: " + StringUtils.toShortString(diff.toString(), 100));
-=======
 			this.parent.logInfo(this.log, "Edge [" + edge.getId() + "]. Update config: " + diff.toString());
->>>>>>> 724fd6b6
 
 			QueueWriteWorker queueWriteWorker = this.parent.getPostgresHandler().getQueueWriteWorker();
 			queueWriteWorker.addTask(new UpdateEdgeConfig(edge.getOdooId(), config));

--- conflicted
+++ resolved
@@ -220,16 +220,12 @@
 				.channel(1, ChannelId.GRID_MODE, ModbusType.UINT16) //
 				.channel(2, ChannelId.ACTIVE_POWER, ModbusType.FLOAT32) //
 				.channel(4, ChannelId.REACTIVE_POWER, ModbusType.FLOAT32) //
-<<<<<<< HEAD
-				.channel(6, ChannelId.MAX_APPARENT_POWER, ModbusType.FLOAT32) //
-				.channel(8, ChannelId.CAPACITY, ModbusType.FLOAT32) //
-=======
 				.channel(6, ChannelId.MIN_CELL_VOLTAGE, ModbusType.FLOAT32) //
 				.channel(8, ChannelId.MAX_CELL_VOLTAGE, ModbusType.FLOAT32) //
 				.channel(10, ChannelId.MIN_CELL_TEMPERATURE, ModbusType.FLOAT32) //
 				.channel(12, ChannelId.MAX_CELL_TEMPERATURE, ModbusType.FLOAT32) //
 				.channel(14, ChannelId.CAPACITY, ModbusType.FLOAT32) //
->>>>>>> 20372999
+				.channel(16, ChannelId.MAX_APPARENT_POWER, ModbusType.FLOAT32) //
 				.build();
 	}
 

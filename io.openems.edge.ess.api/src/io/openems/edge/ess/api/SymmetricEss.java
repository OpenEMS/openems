package io.openems.edge.ess.api;

import org.osgi.annotation.versioning.ProviderType;

import io.openems.common.channel.AccessMode;
import io.openems.common.channel.Unit;
import io.openems.common.types.OpenemsType;
import io.openems.edge.common.channel.Channel;
import io.openems.edge.common.channel.Doc;
import io.openems.edge.common.component.OpenemsComponent;
import io.openems.edge.common.modbusslave.ModbusSlaveNatureTable;
import io.openems.edge.common.modbusslave.ModbusType;
import io.openems.edge.common.sum.GridMode;

@ProviderType
public interface SymmetricEss extends OpenemsComponent {

	public static final String POWER_DOC_TEXT = "Negative values for Charge; positive for Discharge";

	public enum ChannelId implements io.openems.edge.common.channel.ChannelId {
		/**
		 * State of Charge.
		 * 
		 * <ul>
		 * <li>Interface: Ess
		 * <li>Type: Integer
		 * <li>Unit: %
		 * <li>Range: 0..100
		 * </ul>
		 */
		SOC(Doc.of(OpenemsType.INTEGER) //
				.unit(Unit.PERCENT)),
		/**
		 * Capacity.
		 * 
		 * <ul>
		 * <li>Interface: Ess
		 * <li>Type: Integer
		 * <li>Unit: Wh
		 * </ul>
		 * 
		 * @since 2019.5.0
		 */
		CAPACITY(Doc.of(OpenemsType.INTEGER) //
				.unit(Unit.WATT_HOURS)),
		/**
		 * Grid-Mode.
		 * 
		 * <ul>
		 * <li>Interface: Ess
		 * <li>Type: Integer/Enum
		 * <li>Range: 0=Undefined, 1=On-Grid, 2=Off-Grid
		 * </ul>
		 */
		GRID_MODE(Doc.of(GridMode.values())),
		/**
		 * Active Power.
		 * 
		 * <ul>
		 * <li>Interface: Ess Symmetric
		 * <li>Type: Integer
		 * <li>Unit: W
		 * <li>Range: negative values for Charge; positive for Discharge
		 * </ul>
		 */
		ACTIVE_POWER(Doc.of(OpenemsType.INTEGER) //
				.unit(Unit.WATT) //
				.text(POWER_DOC_TEXT) //
		),
		/**
		 * Reactive Power.
		 * 
		 * <ul>
		 * <li>Interface: Ess Symmetric
		 * <li>Type: Integer
		 * <li>Unit: var
		 * <li>Range: negative values for Charge; positive for Discharge
		 * </ul>
		 */
		REACTIVE_POWER(Doc.of(OpenemsType.INTEGER) //
				.unit(Unit.VOLT_AMPERE_REACTIVE) //
				.text(POWER_DOC_TEXT) //
		),
		/**
		 * Holds the currently maximum possible apparent power. This value is commonly
		 * defined by the inverter limitations.
		 * 
		 * <ul>
		 * <li>Interface: Managed Symmetric Ess
		 * <li>Type: Integer
		 * <li>Unit: W
		 * <li>Range: zero or positive value
		 * </ul>
		 */
		MAX_APPARENT_POWER(Doc.of(OpenemsType.INTEGER) //
				.unit(Unit.VOLT_AMPERE)), //
		/**
		 * Active Charge Energy.
		 * 
		 * <ul>
		 * <li>Interface: Ess Symmetric
		 * <li>Type: Integer
		 * <li>Unit: Wh
		 * </ul>
		 */
		ACTIVE_CHARGE_ENERGY(Doc.of(OpenemsType.LONG) //
				.unit(Unit.WATT_HOURS)),
		/**
		 * Active Discharge Energy.
		 * 
		 * <ul>
		 * <li>Interface: Ess Symmetric
		 * <li>Type: Integer
		 * <li>Unit: Wh
		 * </ul>
		 */
		ACTIVE_DISCHARGE_ENERGY(Doc.of(OpenemsType.LONG) //
				.unit(Unit.WATT_HOURS)),
<<<<<<< HEAD
		
=======
>>>>>>> 71504e1d
		/**
		 * Min Cell Voltage.
		 * 
		 * <ul>
		 * <li>Interface: Ess Symmetric
		 * <li>Type: Integer
		 * <li>Unit: mV
		 * <li>Range: > 0
		 * </ul>
<<<<<<< HEAD
=======
		 * 
		 * @since 2019.12.0
>>>>>>> 71504e1d
		 */
		MIN_CELL_VOLTAGE(Doc.of(OpenemsType.INTEGER) //
				.unit(Unit.MILLIVOLT) //
		),
<<<<<<< HEAD
		
=======
>>>>>>> 71504e1d
		;

		private final Doc doc;

		private ChannelId(Doc doc) {
			this.doc = doc;
		}

		@Override
		public Doc doc() {
			return this.doc;
		}

	}

	public static ModbusSlaveNatureTable getModbusSlaveNatureTable(AccessMode accessMode) {
		return ModbusSlaveNatureTable.of(SymmetricEss.class, accessMode, 100) //
				.channel(0, ChannelId.SOC, ModbusType.UINT16) //
				.channel(1, ChannelId.GRID_MODE, ModbusType.UINT16) //
				.build();
	}

	/**
	 * Gets the State of Charge in [%], range 0..100 %.
	 * 
	 * @return the Channel
	 */
	default Channel<Integer> getSoc() {
		return this.channel(ChannelId.SOC);
	}

	/**
	 * Gets the (usable) capacity of the Battery in [Wh].
	 * 
	 * @return the Channel
	 */
	default Channel<Integer> getCapacity() {
		return this.channel(ChannelId.CAPACITY);
	}

	/**
	 * Is the Ess On-Grid?.
	 * 
	 * @return the Channel
	 */
	default Channel<Integer> getGridMode() {
		return this.channel(ChannelId.GRID_MODE);
	}

	/**
	 * Gets the Active Power in [W]. Negative values for Charge; positive for
	 * Discharge.
	 * 
	 * @return the Channel
	 */
	default Channel<Integer> getActivePower() {
		return this.channel(ChannelId.ACTIVE_POWER);
	}

	/**
	 * Gets the Maximum Apparent Power in [VA], range "&gt;= 0".
	 * 
	 * @return the Channel
	 */
	default Channel<Integer> getMaxApparentPower() {
		return this.channel(ChannelId.MAX_APPARENT_POWER);
	}

	/**
	 * Gets the Reactive Power in [var]. Negative values for Charge; positive for
	 * Discharge.
	 * 
	 * @return the Channel
	 */
	default Channel<Integer> getReactivePower() {
		return this.channel(ChannelId.REACTIVE_POWER);
	}

	/**
	 * Gets the Active Charge Energy in [Wh].
	 * 
	 * @return the Channel
	 */
	default Channel<Long> getActiveChargeEnergy() {
		return this.channel(ChannelId.ACTIVE_CHARGE_ENERGY);
	}

	/**
	 * Gets the Active Discharge Energy in [Wh].
	 * 
	 * @return the Channel
	 */
	default Channel<Long> getActiveDischargeEnergy() {
		return this.channel(ChannelId.ACTIVE_DISCHARGE_ENERGY);
	}
	
	/**
	 * Gets the minimum cell voltage in [mV].
	 * 
	 * @return the Channel
	 */
	default Channel<Integer> getMinCellVoltage() {
		return this.channel(ChannelId.MIN_CELL_VOLTAGE);
	}
}<|MERGE_RESOLUTION|>--- conflicted
+++ resolved
@@ -116,10 +116,6 @@
 		 */
 		ACTIVE_DISCHARGE_ENERGY(Doc.of(OpenemsType.LONG) //
 				.unit(Unit.WATT_HOURS)),
-<<<<<<< HEAD
-		
-=======
->>>>>>> 71504e1d
 		/**
 		 * Min Cell Voltage.
 		 * 
@@ -129,19 +125,12 @@
 		 * <li>Unit: mV
 		 * <li>Range: > 0
 		 * </ul>
-<<<<<<< HEAD
-=======
 		 * 
 		 * @since 2019.12.0
->>>>>>> 71504e1d
 		 */
 		MIN_CELL_VOLTAGE(Doc.of(OpenemsType.INTEGER) //
 				.unit(Unit.MILLIVOLT) //
 		),
-<<<<<<< HEAD
-		
-=======
->>>>>>> 71504e1d
 		;
 
 		private final Doc doc;

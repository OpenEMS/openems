package io.openems.edge.controller.api.mqtt;

import java.nio.charset.StandardCharsets;
import java.util.concurrent.Executors;
import java.util.concurrent.ScheduledExecutorService;
import java.util.concurrent.ScheduledFuture;
import java.util.concurrent.TimeUnit;
import java.util.concurrent.atomic.AtomicInteger;

import org.eclipse.paho.mqttv5.client.IMqttClient;
import org.eclipse.paho.mqttv5.common.MqttException;
import org.eclipse.paho.mqttv5.common.MqttMessage;
import org.eclipse.paho.mqttv5.common.packet.MqttProperties;
import org.osgi.service.component.ComponentContext;
import org.osgi.service.component.annotations.Activate;
import org.osgi.service.component.annotations.Component;
import org.osgi.service.component.annotations.ConfigurationPolicy;
import org.osgi.service.component.annotations.Deactivate;
import org.osgi.service.component.annotations.Modified;
import org.osgi.service.component.annotations.Reference;
import org.osgi.service.component.annotations.ReferenceCardinality;
import org.osgi.service.component.annotations.ReferencePolicy;
import org.osgi.service.component.annotations.ReferencePolicyOption;
import org.osgi.service.event.Event;
import org.osgi.service.event.EventHandler;
import org.osgi.service.event.propertytypes.EventTopics;
import org.osgi.service.metatype.annotations.Designate;
import org.slf4j.Logger;
import org.slf4j.LoggerFactory;

import io.openems.common.exceptions.OpenemsError.OpenemsNamedException;
import io.openems.common.types.EdgeConfig;
import io.openems.common.utils.ThreadPoolUtils;
import io.openems.edge.common.component.AbstractOpenemsComponent;
import io.openems.edge.common.component.ComponentManager;
import io.openems.edge.common.component.OpenemsComponent;
import io.openems.edge.common.event.EdgeEventConstants;
import io.openems.edge.controller.api.Controller;
import io.openems.edge.timedata.api.Timedata;

@Designate(ocd = Config.class, factory = true)
@Component(//
		name = "Controller.Api.MQTT", //
		immediate = true, //
		configurationPolicy = ConfigurationPolicy.REQUIRE //
)
@EventTopics({ //
		EdgeEventConstants.TOPIC_CYCLE_AFTER_PROCESS_IMAGE, //
		EdgeEventConstants.TOPIC_CONFIG_UPDATE //
})
public class ControllerApiMqttImpl extends AbstractOpenemsComponent
		implements ControllerApiMqtt, Controller, OpenemsComponent, EventHandler {

	protected static final String COMPONENT_NAME = "Controller.Api.MQTT";
	private static final long INITIAL_RECONNECT_DELAY_SECONDS = 5;
	private static final long MAX_RECONNECT_DELAY_SECONDS = 300; // 5 minutes maximum delay.
	private static final double RECONNECT_DELAY_MULTIPLIER = 1.5;

	private final Logger log = LoggerFactory.getLogger(ControllerApiMqttImpl.class);
	private final ScheduledExecutorService scheduledExecutorService = Executors.newSingleThreadScheduledExecutor();
	private final SendChannelValuesWorker sendChannelValuesWorker = new SendChannelValuesWorker(this);
	private final MqttConnector mqttConnector = new MqttConnector();
	private final AtomicInteger reconnectionAttempt = new AtomicInteger(0);

	private volatile ScheduledFuture<?> reconnectFuture = null;

	@Reference(policy = ReferencePolicy.DYNAMIC, policyOption = ReferencePolicyOption.GREEDY, cardinality = ReferenceCardinality.OPTIONAL)
	private volatile Timedata timedata = null;

	@Reference
	protected ComponentManager componentManager;

	protected Config config;

	private String topicPrefix;
	private IMqttClient mqttClient = null;

	public ControllerApiMqttImpl() {
		super(//
				OpenemsComponent.ChannelId.values(), //
				Controller.ChannelId.values(), //
				ControllerApiMqtt.ChannelId.values() //
		);
	}

	@Activate
	private void activate(ComponentContext context, Config config) {
		applyConfig(config);
		super.activate(context, config.id(), config.alias(), config.enabled());
		scheduleReconnect();
	}

	@Modified
	private void modified(ComponentContext context, Config config) {
		applyConfig(config);
		super.modified(context, config.id(), this.topicPrefix, config.enabled());
		scheduleReconnect();
	}

<<<<<<< HEAD
	private void applyConfig(Config config) {
		this.config = config;
		this.topicPrefix = String.format(ControllerApiMqtt.TOPIC_PREFIX, config.clientId());
	}
=======
		// Publish MQTT messages under the topic "edge/edge0/..."
		this.topicPrefix = createTopicPrefix(config);
>>>>>>> d3c6a83a

	private synchronized void scheduleReconnect() {
		if (reconnectFuture != null && !reconnectFuture.isDone()) {
			reconnectFuture.cancel(false);
		}

		attemptConnect();
	}

	private void attemptConnect() {
		if (mqttClient != null && mqttClient.isConnected()) {
			return; // Already connected
		}
		try {
			if (mqttClient == null || !mqttClient.isConnected()) {
				this.mqttConnector.connect(config.uri(), config.clientId(), config.username(), config.password(),
						config.certPem(), config.privateKeyPem(), config.trustStorePem()).thenAccept(client -> {
							mqttClient = client;
							logInfo(this.log, "Connected to MQTT Broker [" + config.uri() + "]");
							reconnectionAttempt.set(0); // Reset on successful connection.
						}).exceptionally(ex -> {
							log.error("Failed to connect to MQTT broker: " + ex.getMessage(), ex);
							scheduleNextAttempt(); // Schedule the next attempt with an increased delay.
							return null;
						});
			}
		} catch (Exception e) {
			log.error("Error attempting to connect to MQTT broker", e);
			scheduleNextAttempt(); // Schedule the next attempt with an increased delay.
		}
	}

	private void scheduleNextAttempt() {
		long delay = calculateNextDelay();
		// Ensure the executor service is not shut down
		if (!scheduledExecutorService.isShutdown()) {
			reconnectFuture = scheduledExecutorService.schedule(this::attemptConnect, delay, TimeUnit.SECONDS);
		}
	}

	private long calculateNextDelay() {
		// Implement the adaptive delay calculation here
		long delay = (long) (INITIAL_RECONNECT_DELAY_SECONDS
				* Math.pow(RECONNECT_DELAY_MULTIPLIER, reconnectionAttempt.getAndIncrement()));
		delay = Math.min(delay, MAX_RECONNECT_DELAY_SECONDS); // Ensure delay does not exceed maximum
		return delay;
	}

	/**
	 * Creates the topic prefix in either format.
	 * 
	 * <ul>
	 * <li>topic_prefix/edge/edge_id/
	 * <li>edge/edge_id/
	 * </ul>
	 * 
	 * @param config the {@link Config}
	 * @return the prefix
	 */
	protected static String createTopicPrefix(Config config) {
		final var b = new StringBuilder();
		if (config.topicPrefix() != null && !config.topicPrefix().isBlank()) {
			b //
					.append(config.topicPrefix()) //
					.append("/");
		}
		b //
				.append("edge/") //
				.append(config.clientId()) //
				.append("/");
		return b.toString();
	}

	@Override
	@Deactivate
	protected synchronized void deactivate() {
		super.deactivate();
		ThreadPoolUtils.shutdownAndAwaitTermination(scheduledExecutorService, 0);
		disconnectMqttClient();
	}

	private void disconnectMqttClient() {
		if (this.mqttClient != null) {
			try {
				this.mqttClient.disconnect();
				this.mqttClient.close();
			} catch (MqttException e) {
				logWarn(this.log, "Unable to close connection to MQTT broker: " + e.getMessage());
			}
		}
	}

	@Override
	public void run() throws OpenemsNamedException {
		// nothing to do here
	}

	@Override
	protected void logInfo(Logger log, String message) {
		super.logInfo(log, message);
	}

	@Override
	protected void logWarn(Logger log, String message) {
		super.logInfo(log, message);
	}

	@Override
	public void handleEvent(Event event) {
		if (!this.isEnabled()) {
			return;
		}
		switch (event.getTopic()) {
		case EdgeEventConstants.TOPIC_CYCLE_AFTER_PROCESS_IMAGE:
			this.sendChannelValuesWorker.collectData();
			break;

		case EdgeEventConstants.TOPIC_CONFIG_UPDATE:
			// Send new EdgeConfig
			var config = (EdgeConfig) event.getProperty(EdgeEventConstants.TOPIC_CONFIG_UPDATE_KEY);
			this.publish(ControllerApiMqtt.TOPIC_EDGE_CONFIG, config.toJson().toString(), //
					1 /* QOS */, true /* retain */, new MqttProperties() /* no specific properties */);

			// Trigger sending of all channel values, because a Component might have
			// disappeared
			this.sendChannelValuesWorker.sendValuesOfAllChannelsOnce();
		}
	}

	/**
	 * Publish a message to a topic.
	 *
	 * @param subTopic the MQTT topic. The global MQTT Topic prefix is added in
	 *                 front of this string
	 * @param message  the message
	 * @return true if message was successfully published; false otherwise
	 */
	protected boolean publish(String subTopic, MqttMessage message) {
		var mqttClient = this.mqttClient;
		if (mqttClient == null) {
			return false;
		}
		try {
			mqttClient.publish(this.topicPrefix + subTopic, message);
			return true;
		} catch (MqttException e) {
			this.logWarn(this.log, e.getMessage());
			return false;
		}
	}

	/**
	 * Publish a message to a topic.
	 *
	 * @param subTopic   the MQTT topic. The global MQTT Topic prefix is added in
	 *                   front of this string
	 * @param message    the message; internally translated to a UTF-8 byte array
	 * @param qos        the MQTT QOS
	 * @param retained   the MQTT retained parameter
	 * @param properties the {@link MqttProperties}
	 * @return true if message was successfully published; false otherwise
	 */
	protected boolean publish(String subTopic, String message, int qos, boolean retained, MqttProperties properties) {
		var msg = new MqttMessage(message.getBytes(StandardCharsets.UTF_8), qos, retained, properties);
		return this.publish(subTopic, msg);
	}
}<|MERGE_RESOLUTION|>--- conflicted
+++ resolved
@@ -97,15 +97,12 @@
 		scheduleReconnect();
 	}
 
-<<<<<<< HEAD
 	private void applyConfig(Config config) {
 		this.config = config;
 		this.topicPrefix = String.format(ControllerApiMqtt.TOPIC_PREFIX, config.clientId());
 	}
-=======
-		// Publish MQTT messages under the topic "edge/edge0/..."
 		this.topicPrefix = createTopicPrefix(config);
->>>>>>> d3c6a83a
+
 
 	private synchronized void scheduleReconnect() {
 		if (reconnectFuture != null && !reconnectFuture.isDone()) {

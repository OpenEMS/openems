--- conflicted
+++ resolved
@@ -1,11 +1,7 @@
 package io.openems.edge.evcs.ocpp.abl;
 
-import java.util.ArrayList;
-import java.util.Arrays;
 import java.util.HashSet;
-import java.util.List;
 import java.util.Set;
-import java.util.UUID;
 
 import org.osgi.service.component.ComponentContext;
 import org.osgi.service.component.annotations.Activate;
@@ -16,35 +12,17 @@
 import org.osgi.service.event.EventConstants;
 import org.osgi.service.event.EventHandler;
 import org.osgi.service.metatype.annotations.Designate;
-import org.slf4j.Logger;
-import org.slf4j.LoggerFactory;
 
-import eu.chargetime.ocpp.NotConnectedException;
-import eu.chargetime.ocpp.OccurenceConstraintException;
-import eu.chargetime.ocpp.UnsupportedFeatureException;
-import eu.chargetime.ocpp.model.Request;
-import eu.chargetime.ocpp.model.core.ChangeConfigurationRequest;
-import eu.chargetime.ocpp.model.core.DataTransferRequest;
-import eu.chargetime.ocpp.model.remotetrigger.TriggerMessageRequest;
-import eu.chargetime.ocpp.model.remotetrigger.TriggerMessageRequestType;
 import io.openems.common.exceptions.OpenemsError.OpenemsNamedException;
 import io.openems.edge.common.component.ComponentManager;
 import io.openems.edge.common.component.OpenemsComponent;
 import io.openems.edge.common.event.EdgeEventConstants;
 import io.openems.edge.evcs.api.ChargingType;
 import io.openems.edge.evcs.api.Evcs;
-import io.openems.edge.evcs.api.ManagedEvcs;
 import io.openems.edge.evcs.api.MeasuringEvcs;
-<<<<<<< HEAD
-import io.openems.edge.evcs.ocpp.api.AbstractOcppEvcsComponent;
-import io.openems.edge.evcs.ocpp.api.OcppInformations;
-import io.openems.edge.evcs.ocpp.api.OcppProfileType;
-import io.openems.edge.evcs.ocpp.api.OcppRequests;
-=======
 import io.openems.edge.evcs.ocpp.core.AbstractOcppEvcsComponent;
 import io.openems.edge.evcs.ocpp.core.OcppInformations;
 import io.openems.edge.evcs.ocpp.core.OcppProfileType;
->>>>>>> 89701227
 import io.openems.edge.evcs.ocpp.server.OcppServerImpl;
 
 @Designate(ocd = Config.class, factory = true)
@@ -53,10 +31,7 @@
 		immediate = true, //
 		configurationPolicy = ConfigurationPolicy.REQUIRE, //
 		property = EventConstants.EVENT_TOPIC + "=" + EdgeEventConstants.TOPIC_CYCLE_EXECUTE_WRITE)
-public class Abl extends AbstractOcppEvcsComponent
-		implements Evcs, MeasuringEvcs, ManagedEvcs, OpenemsComponent, EventHandler {
-
-	private final Logger log = LoggerFactory.getLogger(Abl.class);
+public class Abl extends AbstractOcppEvcsComponent implements Evcs, MeasuringEvcs, OpenemsComponent, EventHandler {
 
 	// Profiles that a ABL is supporting
 	private static final OcppProfileType[] PROFILE_TYPES = { //
@@ -64,8 +39,7 @@
 	};
 
 	// Values that a ABL is supporting
-	private static final HashSet<OcppInformations> MEASUREMENTS = new HashSet<OcppInformations>(
-			Arrays.asList(OcppInformations.values()));
+	private static final HashSet<OcppInformations> MEASUREMENTS = new HashSet<OcppInformations>();
 
 	private Config config;
 
@@ -78,7 +52,7 @@
 				OpenemsComponent.ChannelId.values(), //
 				Evcs.ChannelId.values(), //
 				AbstractOcppEvcsComponent.ChannelId.values(), //
-				ManagedEvcs.ChannelId.values(), MeasuringEvcs.ChannelId.values() //
+				MeasuringEvcs.ChannelId.values() //
 		);
 	}
 
@@ -105,35 +79,8 @@
 		return this.config.connectorId();
 	}
 
-	public int dynamicMaximumHardwarePower = 0;
-
 	@Override
 	public Integer getConfiguredMaximumHardwarePower() {
-		String sessionId = this.getChargingSessionId().getNextValue().orElse("");
-		if (sessionId.isEmpty()) {
-			return this.config.maxHwPower();
-		}
-		DataTransferRequest request = new DataTransferRequest();
-		request.setVendorId("ABL");
-		request.setMessageId("GetLimit");
-		request.setData(this.config.limitId());
-
-		UUID sessionUUID = UUID.fromString(sessionId);
-
-		try {
-			this.getConfiguredOcppServer().send(sessionUUID, request).whenComplete((confirmation, throwable) -> {
-
-				dynamicMaximumHardwarePower = Integer.valueOf(confirmation.toString());
-				this.logInfo(log, confirmation.toString());
-			});
-			return dynamicMaximumHardwarePower;
-		} catch (OccurenceConstraintException e) {
-			e.printStackTrace();
-		} catch (UnsupportedFeatureException e) {
-			e.printStackTrace();
-		} catch (NotConnectedException e) {
-			e.printStackTrace();
-		}
 		return this.config.maxHwPower();
 	}
 
@@ -156,57 +103,4 @@
 	public void handleEvent(Event event) {
 		super.handleEvent(event);
 	}
-
-	@Override
-	public OcppRequests getSupportedRequests() {
-		AbstractOcppEvcsComponent evcs = this;
-
-		return new OcppRequests() {
-
-			@Override
-			public Request setChargePowerLimit(String chargePower) {
-				DataTransferRequest request = new DataTransferRequest();
-
-				int phases = evcs.getPhases().getNextValue().orElse(3);
-				int target = Math.round(Integer.valueOf(chargePower) / phases / 230) /* voltage */ ;
-
-				int maxCurrent = evcs.getMaximumHardwarePower().getNextValue().orElse(0) / phases / 230;
-				target = target > maxCurrent ? maxCurrent : target;
-
-				request.setVendorId("ABL");
-				request.setMessageId("SetOutletLimit");
-				request.setData("logicalid=" + config.logicalId() + ";value=" + target);
-				return request;
-			}
-		};
-	}
-
-	@Override
-	public List<Request> getRequiredRequestsAfterConnection() {
-		List<Request> requests = new ArrayList<Request>();
-
-		ChangeConfigurationRequest setMeterValueSampleInterval = new ChangeConfigurationRequest();
-		setMeterValueSampleInterval.setKey("MeterValueSampleInterval");
-		setMeterValueSampleInterval.setValue("5");
-		requests.add(setMeterValueSampleInterval);
-
-		ChangeConfigurationRequest setMeterValueSampledData = new ChangeConfigurationRequest();
-		setMeterValueSampledData.setKey("MeterValuesSampledData");
-		setMeterValueSampledData.setValue("POWER_ACTIVE_IMPORT");
-		requests.add(setMeterValueSampledData);
-
-		return requests;
-	}
-
-	@Override
-	public List<Request> getRequiredRequestsDuringConnection() {
-		List<Request> requests = new ArrayList<Request>();
-
-		TriggerMessageRequest request = new TriggerMessageRequest();
-		request.setConnectorId(this.getConfiguredConnectorId());
-		request.setRequestedMessage(TriggerMessageRequestType.MeterValues);
-		requests.add(request);
-
-		return requests;
-	}
 }
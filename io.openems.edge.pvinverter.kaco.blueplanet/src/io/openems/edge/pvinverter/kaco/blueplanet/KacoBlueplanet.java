package io.openems.edge.pvinverter.kaco.blueplanet;

import java.util.Map;

import org.osgi.service.cm.ConfigurationAdmin;
import org.osgi.service.component.ComponentContext;
import org.osgi.service.component.annotations.Activate;
import org.osgi.service.component.annotations.Component;
import org.osgi.service.component.annotations.ConfigurationPolicy;
import org.osgi.service.component.annotations.Deactivate;
import org.osgi.service.component.annotations.Reference;
import org.osgi.service.component.annotations.ReferenceCardinality;
import org.osgi.service.component.annotations.ReferencePolicy;
import org.osgi.service.component.annotations.ReferencePolicyOption;
import org.osgi.service.event.Event;
import org.osgi.service.event.EventConstants;
import org.osgi.service.event.EventHandler;
import org.osgi.service.metatype.annotations.Designate;

import com.google.common.collect.ImmutableMap;

import io.openems.edge.bridge.modbus.api.BridgeModbus;
<<<<<<< HEAD
import io.openems.edge.bridge.modbus.sunspec.ISunSpecModel;
=======
import io.openems.edge.bridge.modbus.sunspec.DefaultSunSpecModel;
>>>>>>> f67c2c42
import io.openems.edge.bridge.modbus.sunspec.SunSpecModel;
import io.openems.edge.common.component.OpenemsComponent;
import io.openems.edge.common.event.EdgeEventConstants;
import io.openems.edge.common.taskmanager.Priority;
import io.openems.edge.meter.api.SymmetricMeter;
import io.openems.edge.pvinverter.api.ManagedSymmetricPvInverter;
import io.openems.edge.pvinverter.sunspec.AbstractSunSpecPvInverter;
import io.openems.edge.pvinverter.sunspec.SunSpecPvInverter;

@Designate(ocd = Config.class, factory = true)
@Component(//
		name = "PV-Inverter.KACO.blueplanet", //
		immediate = true, //
		configurationPolicy = ConfigurationPolicy.REQUIRE, //
		property = { //
				EventConstants.EVENT_TOPIC + "=" + EdgeEventConstants.TOPIC_CYCLE_EXECUTE_WRITE, //
				"type=PRODUCTION" //
		})
public class KacoBlueplanet extends AbstractSunSpecPvInverter
		implements SunSpecPvInverter, ManagedSymmetricPvInverter, SymmetricMeter, OpenemsComponent, EventHandler {

<<<<<<< HEAD
	// TODO reduce to really required Models
	private static final Map<ISunSpecModel, Priority> ACTIVE_MODELS = ImmutableMap.<ISunSpecModel, Priority>builder()
			.put(SunSpecModel.S_1, Priority.LOW) //
			.put(SunSpecModel.S_101, Priority.LOW) //
			.put(SunSpecModel.S_102, Priority.LOW) //
			.put(SunSpecModel.S_103, Priority.LOW) //
			.put(SunSpecModel.S_111, Priority.LOW) //
			.put(SunSpecModel.S_112, Priority.LOW) //
			.put(SunSpecModel.S_113, Priority.LOW) //
			.put(SunSpecModel.S_120, Priority.LOW) //
			.put(SunSpecModel.S_121, Priority.LOW) //
			.put(SunSpecModel.S_122, Priority.LOW) //
			.put(SunSpecModel.S_123, Priority.LOW) //
			.put(SunSpecModel.S_124, Priority.LOW) //
			.put(SunSpecModel.S_125, Priority.LOW) //
			.put(SunSpecModel.S_127, Priority.LOW) //
			.put(SunSpecModel.S_128, Priority.LOW) //
			.put(SunSpecModel.S_145, Priority.LOW) //
			.build();
=======
	private static final Map<SunSpecModel, Priority> ACTIVE_MODELS = ImmutableMap.<SunSpecModel, Priority>builder()
			.put(DefaultSunSpecModel.S_1, Priority.LOW) // from 40002
			.put(DefaultSunSpecModel.S_103, Priority.HIGH) // from 40070
			.put(DefaultSunSpecModel.S_120, Priority.LOW) // from 40184
			.put(DefaultSunSpecModel.S_121, Priority.LOW) // from 40212
			.put(DefaultSunSpecModel.S_122, Priority.LOW) // from 40244
			.put(DefaultSunSpecModel.S_123, Priority.LOW) // from 40290
			.build();

	// Further available SunSpec blocks provided by KACO blueplanet are:
	// .put(DefaultSunSpecModel.S_113, Priority.LOW) // from 40122
	// .put(DefaultSunSpecModel.S_126, Priority.LOW) // from 40316
	// .put(DefaultSunSpecModel.S_129, Priority.LOW) // from 40544
	// .put(DefaultSunSpecModel.S_130, Priority.LOW) // from 40606
	// .put(DefaultSunSpecModel.S_130, Priority.LOW) // from 40606
	// .put(DefaultSunSpecModel.S_135, Priority.LOW) // from 40668
	// .put(DefaultSunSpecModel.S_136, Priority.LOW) // from 40730
	// .put(DefaultSunSpecModel.S_160, Priority.LOW) // from 40792
	// .put(SunSpecModel.S_64204, Priority.LOW) // from 40842
>>>>>>> f67c2c42

	private final static int UNIT_ID = 1;
	private final static int READ_FROM_MODBUS_BLOCK = 1;

	@Reference
	protected ConfigurationAdmin cm;

	// TODO use @Reference in Constructor
	public KacoBlueplanet() {
		super(//
				ACTIVE_MODELS, //
				OpenemsComponent.ChannelId.values(), //
				SymmetricMeter.ChannelId.values(), //
				ManagedSymmetricPvInverter.ChannelId.values(), //
				SunSpecPvInverter.ChannelId.values() //
		);
	}

	@Reference(policy = ReferencePolicy.STATIC, policyOption = ReferencePolicyOption.GREEDY, cardinality = ReferenceCardinality.MANDATORY)
	protected void setModbus(BridgeModbus modbus) {
		super.setModbus(modbus);
	}

	@Activate
	void activate(ComponentContext context, Config config) {
		super.activate(context, config.id(), config.alias(), config.enabled(), UNIT_ID, this.cm, "Modbus",
				config.modbus_id(), READ_FROM_MODBUS_BLOCK);
	}

	@Deactivate
	protected void deactivate() {
		super.deactivate();
	}

	@Override
	public void handleEvent(Event event) {
		super.handleEvent(event);
	}
}<|MERGE_RESOLUTION|>--- conflicted
+++ resolved
@@ -20,11 +20,7 @@
 import com.google.common.collect.ImmutableMap;
 
 import io.openems.edge.bridge.modbus.api.BridgeModbus;
-<<<<<<< HEAD
-import io.openems.edge.bridge.modbus.sunspec.ISunSpecModel;
-=======
 import io.openems.edge.bridge.modbus.sunspec.DefaultSunSpecModel;
->>>>>>> f67c2c42
 import io.openems.edge.bridge.modbus.sunspec.SunSpecModel;
 import io.openems.edge.common.component.OpenemsComponent;
 import io.openems.edge.common.event.EdgeEventConstants;
@@ -46,27 +42,6 @@
 public class KacoBlueplanet extends AbstractSunSpecPvInverter
 		implements SunSpecPvInverter, ManagedSymmetricPvInverter, SymmetricMeter, OpenemsComponent, EventHandler {
 
-<<<<<<< HEAD
-	// TODO reduce to really required Models
-	private static final Map<ISunSpecModel, Priority> ACTIVE_MODELS = ImmutableMap.<ISunSpecModel, Priority>builder()
-			.put(SunSpecModel.S_1, Priority.LOW) //
-			.put(SunSpecModel.S_101, Priority.LOW) //
-			.put(SunSpecModel.S_102, Priority.LOW) //
-			.put(SunSpecModel.S_103, Priority.LOW) //
-			.put(SunSpecModel.S_111, Priority.LOW) //
-			.put(SunSpecModel.S_112, Priority.LOW) //
-			.put(SunSpecModel.S_113, Priority.LOW) //
-			.put(SunSpecModel.S_120, Priority.LOW) //
-			.put(SunSpecModel.S_121, Priority.LOW) //
-			.put(SunSpecModel.S_122, Priority.LOW) //
-			.put(SunSpecModel.S_123, Priority.LOW) //
-			.put(SunSpecModel.S_124, Priority.LOW) //
-			.put(SunSpecModel.S_125, Priority.LOW) //
-			.put(SunSpecModel.S_127, Priority.LOW) //
-			.put(SunSpecModel.S_128, Priority.LOW) //
-			.put(SunSpecModel.S_145, Priority.LOW) //
-			.build();
-=======
 	private static final Map<SunSpecModel, Priority> ACTIVE_MODELS = ImmutableMap.<SunSpecModel, Priority>builder()
 			.put(DefaultSunSpecModel.S_1, Priority.LOW) // from 40002
 			.put(DefaultSunSpecModel.S_103, Priority.HIGH) // from 40070
@@ -86,7 +61,6 @@
 	// .put(DefaultSunSpecModel.S_136, Priority.LOW) // from 40730
 	// .put(DefaultSunSpecModel.S_160, Priority.LOW) // from 40792
 	// .put(SunSpecModel.S_64204, Priority.LOW) // from 40842
->>>>>>> f67c2c42
 
 	private final static int UNIT_ID = 1;
 	private final static int READ_FROM_MODBUS_BLOCK = 1;

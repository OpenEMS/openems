package io.openems.edge.ess.generic.symmetric;

import java.util.concurrent.atomic.AtomicReference;

import org.osgi.service.cm.ConfigurationAdmin;
import org.osgi.service.component.ComponentContext;
import org.osgi.service.component.annotations.Activate;
import org.osgi.service.component.annotations.Component;
import org.osgi.service.component.annotations.ConfigurationPolicy;
import org.osgi.service.component.annotations.Deactivate;
import org.osgi.service.component.annotations.Reference;
import org.osgi.service.component.annotations.ReferenceCardinality;
import org.osgi.service.component.annotations.ReferencePolicy;
import org.osgi.service.component.annotations.ReferencePolicyOption;
import org.osgi.service.event.Event;
import org.osgi.service.event.EventConstants;
import org.osgi.service.event.EventHandler;
import org.osgi.service.metatype.annotations.Designate;
import org.slf4j.Logger;
import org.slf4j.LoggerFactory;

import io.openems.common.exceptions.OpenemsError.OpenemsNamedException;
import io.openems.edge.battery.api.Battery;
import io.openems.edge.batteryinverter.api.HybridManagedSymmetricBatteryInverter;
import io.openems.edge.batteryinverter.api.ManagedSymmetricBatteryInverter;
import io.openems.edge.common.component.ComponentManager;
import io.openems.edge.common.component.OpenemsComponent;
import io.openems.edge.common.event.EdgeEventConstants;
import io.openems.edge.common.modbusslave.ModbusSlave;
import io.openems.edge.common.startstop.StartStop;
import io.openems.edge.common.startstop.StartStoppable;
import io.openems.edge.ess.api.HybridEss;
import io.openems.edge.ess.api.ManagedSymmetricEss;
import io.openems.edge.ess.api.SymmetricEss;
import io.openems.edge.ess.generic.common.AbstractGenericManagedEss;
import io.openems.edge.ess.generic.common.GenericManagedEss;
import io.openems.edge.ess.generic.symmetric.statemachine.Context;
import io.openems.edge.ess.generic.symmetric.statemachine.StateMachine;
import io.openems.edge.ess.generic.symmetric.statemachine.StateMachine.State;
import io.openems.edge.ess.power.api.Power;

@Designate(ocd = Config.class, factory = true)
@Component(//
		name = "Ess.Generic.ManagedSymmetric", //
		immediate = true, //
		configurationPolicy = ConfigurationPolicy.REQUIRE, //
		property = { //
				EventConstants.EVENT_TOPIC + "=" + EdgeEventConstants.TOPIC_CYCLE_AFTER_PROCESS_IMAGE //
		} //
)
public class GenericManagedSymmetricEssImpl
		extends AbstractGenericManagedEss<GenericManagedSymmetricEss, Battery, ManagedSymmetricBatteryInverter>
		implements GenericManagedSymmetricEss, GenericManagedEss, ManagedSymmetricEss, HybridEss, SymmetricEss,
		OpenemsComponent, EventHandler, StartStoppable, ModbusSlave {
<<<<<<< HEAD
=======

	private final Logger log = LoggerFactory.getLogger(AbstractGenericManagedEss.class);
>>>>>>> 4694baf0

	@Reference
	private Power power;

	@Reference
	private ConfigurationAdmin cm;

	@Reference
	private ComponentManager componentManager;

	@Reference(policy = ReferencePolicy.STATIC, policyOption = ReferencePolicyOption.GREEDY, cardinality = ReferenceCardinality.MANDATORY)
	private ManagedSymmetricBatteryInverter batteryInverter;

	@Reference(policy = ReferencePolicy.STATIC, policyOption = ReferencePolicyOption.GREEDY, cardinality = ReferenceCardinality.MANDATORY)
	private Battery battery;

	/**
	 * Manages the {@link State}s of the StateMachine.
	 */
	private final StateMachine stateMachine = new StateMachine(State.UNDEFINED);

	private final ChannelManager channelManager = new ChannelManager(this);

	private Config config;

	public GenericManagedSymmetricEssImpl() {
		super(//
				OpenemsComponent.ChannelId.values(), //
				StartStoppable.ChannelId.values(), //
				SymmetricEss.ChannelId.values(), //
				ManagedSymmetricEss.ChannelId.values(), //
				GenericManagedEss.ChannelId.values(), //
<<<<<<< HEAD
				HybridEss.ChannelId.values() //
=======
				HybridEss.ChannelId.values(), //
				GenericManagedSymmetricEss.ChannelId.values() //
>>>>>>> 4694baf0
		);
	}

	@Activate
	void activate(ComponentContext context, Config config) {
		this.config = config;
		super.activate(context, config.id(), config.alias(), config.enabled(), this.cm, config.batteryInverter_id(),
				config.battery_id());
	}

	@Deactivate
	protected void deactivate() {
		super.deactivate();
	}

	@Override
	protected void handleStateMachine() {
		// Store the current State
		this.channel(GenericManagedSymmetricEss.ChannelId.STATE_MACHINE)
				.setNextValue(this.stateMachine.getCurrentState());

		// Initialize 'Start-Stop' Channel
		this._setStartStop(StartStop.UNDEFINED);

		// Prepare Context
		Context context = new Context(this, this.getBattery(), this.getBatteryInverter());

		// Call the StateMachine
		try {
			this.stateMachine.run(context);

			this.channel(GenericManagedSymmetricEss.ChannelId.RUN_FAILED).setNextValue(false);

		} catch (OpenemsNamedException e) {
			this.channel(GenericManagedSymmetricEss.ChannelId.RUN_FAILED).setNextValue(true);
			this.logError(this.log, "StateMachine failed: " + e.getMessage());
		}
	}

	private AtomicReference<StartStop> startStopTarget = new AtomicReference<StartStop>(StartStop.UNDEFINED);

	@Override
	public StartStop getStartStopTarget() {
		switch (this.config.startStop()) {
		case AUTO:
			// read StartStop-Channel
			return this.startStopTarget.get();

		case START:
			// force START
			return StartStop.START;

		case STOP:
			// force STOP
			return StartStop.STOP;
		}

		assert false;
		return StartStop.UNDEFINED; // can never happen
	}

	@Override
	public void setStartStop(StartStop value) {
		if (this.startStopTarget.getAndSet(value) != value) {
			// Set only if value changed
			this.stateMachine.forceNextState(State.UNDEFINED);
		}
	}

	@Override
	public void handleEvent(Event event) {
		super.handleEvent(event);
	}

	@Override
	public String debugLog() {
		return super.genericDebugLog() //
				.append("|")
				.append(this.channel(GenericManagedSymmetricEss.ChannelId.STATE_MACHINE).value().asOptionString()) //
				.toString();
	}

	@Override
	public Power getPower() {
		return this.power;
	}

	@Override
	protected ChannelManager getChannelManager() {
		return this.channelManager;
	}

	@Override
	protected Battery getBattery() {
		return this.battery;
	}

	@Override
	protected ManagedSymmetricBatteryInverter getBatteryInverter() {
		return this.batteryInverter;
	}

	@Override
	public Integer getSurplusPower() {
		if (this.batteryInverter instanceof HybridManagedSymmetricBatteryInverter) {
			return ((HybridManagedSymmetricBatteryInverter) this.batteryInverter).getSurplusPower();
		} else {
			return null;
		}
	}

	@Override
	protected ComponentManager getComponentManager() {
		return this.componentManager;
	}

}<|MERGE_RESOLUTION|>--- conflicted
+++ resolved
@@ -52,11 +52,8 @@
 		extends AbstractGenericManagedEss<GenericManagedSymmetricEss, Battery, ManagedSymmetricBatteryInverter>
 		implements GenericManagedSymmetricEss, GenericManagedEss, ManagedSymmetricEss, HybridEss, SymmetricEss,
 		OpenemsComponent, EventHandler, StartStoppable, ModbusSlave {
-<<<<<<< HEAD
-=======
 
 	private final Logger log = LoggerFactory.getLogger(AbstractGenericManagedEss.class);
->>>>>>> 4694baf0
 
 	@Reference
 	private Power power;
@@ -89,12 +86,8 @@
 				SymmetricEss.ChannelId.values(), //
 				ManagedSymmetricEss.ChannelId.values(), //
 				GenericManagedEss.ChannelId.values(), //
-<<<<<<< HEAD
-				HybridEss.ChannelId.values() //
-=======
 				HybridEss.ChannelId.values(), //
 				GenericManagedSymmetricEss.ChannelId.values() //
->>>>>>> 4694baf0
 		);
 	}
 

package io.openems.edge.meter.microcare.sdm630;

import static io.openems.edge.bridge.modbus.api.ElementToChannelConverter.DIRECT_1_TO_1;
import static io.openems.edge.bridge.modbus.api.ElementToChannelConverter.SCALE_FACTOR_3;

import java.nio.ByteOrder;

import org.osgi.service.cm.ConfigurationAdmin;
import org.osgi.service.component.ComponentContext;
import org.osgi.service.component.annotations.Activate;
import org.osgi.service.component.annotations.Component;
import org.osgi.service.component.annotations.ConfigurationPolicy;
import org.osgi.service.component.annotations.Deactivate;
import org.osgi.service.component.annotations.Reference;
import org.osgi.service.component.annotations.ReferenceCardinality;
import org.osgi.service.component.annotations.ReferencePolicy;
import org.osgi.service.component.annotations.ReferencePolicyOption;
import org.osgi.service.metatype.annotations.Designate;

import io.openems.common.channel.AccessMode;
import io.openems.common.exceptions.OpenemsException;
import io.openems.edge.bridge.modbus.api.AbstractOpenemsModbusComponent;
import io.openems.edge.bridge.modbus.api.BridgeModbus;
import io.openems.edge.bridge.modbus.api.ModbusComponent;
import io.openems.edge.bridge.modbus.api.ModbusProtocol;
import io.openems.edge.bridge.modbus.api.element.DummyRegisterElement;
import io.openems.edge.bridge.modbus.api.element.FloatDoublewordElement;
import io.openems.edge.bridge.modbus.api.element.WordOrder;
import io.openems.edge.bridge.modbus.api.task.FC4ReadInputRegistersTask;
import io.openems.edge.common.component.OpenemsComponent;
import io.openems.edge.common.modbusslave.ModbusSlave;
import io.openems.edge.common.modbusslave.ModbusSlaveTable;
import io.openems.edge.common.taskmanager.Priority;
import io.openems.edge.meter.api.ElectricityMeter;
import io.openems.edge.meter.api.MeterType;

@Designate(ocd = Config.class, factory = true)
@Component(//
		name = "Meter.Microcare.SDM630", //
		immediate = true, //
		configurationPolicy = ConfigurationPolicy.REQUIRE //
)
public class MeterMicrocareSdm630Impl extends AbstractOpenemsModbusComponent
		implements MeterMicrocareSdm630, ElectricityMeter, ModbusComponent, OpenemsComponent, ModbusSlave {

	private MeterType meterType = MeterType.PRODUCTION;

	@Reference
	private ConfigurationAdmin cm;

	@Override
	@Reference(policy = ReferencePolicy.STATIC, policyOption = ReferencePolicyOption.GREEDY, cardinality = ReferenceCardinality.MANDATORY)
	protected void setModbus(BridgeModbus modbus) {
		super.setModbus(modbus);
	}

	public MeterMicrocareSdm630Impl() {
		super(//
				OpenemsComponent.ChannelId.values(), //
				ModbusComponent.ChannelId.values(), //
				ElectricityMeter.ChannelId.values(), //
				MeterMicrocareSdm630.ChannelId.values() //
		);

		// Automatically calculate sum values from L1/L2/L3
		ElectricityMeter.calculateAverageVoltageFromPhases(this);
	}

	@Activate
	private void activate(ComponentContext context, Config config) throws OpenemsException {
		this.meterType = config.type();
		if (super.activate(context, config.id(), config.alias(), config.enabled(), config.modbusUnitId(), this.cm,
				"Modbus", config.modbus_id())) {
			return;
		}
	}

	@Override
	@Deactivate
	protected void deactivate() {
		super.deactivate();
	}

	@Override
	public MeterType getMeterType() {
		return this.meterType;
	}

	@Override
	protected ModbusProtocol defineModbusProtocol() throws OpenemsException {
		final var offset = 30001;
		return new ModbusProtocol(this, //
				new FC4ReadInputRegistersTask(30001 - offset, Priority.HIGH,
<<<<<<< HEAD
						m(ElectricityMeter.ChannelId.VOLTAGE_L1,
								new FloatDoublewordElement(30001 - offset).wordOrder(WordOrder.MSWLSW)
										.byteOrder(ByteOrder.BIG_ENDIAN),
								ElementToChannelConverter.SCALE_FACTOR_3), //
						m(ElectricityMeter.ChannelId.VOLTAGE_L2,
								new FloatDoublewordElement(30003 - offset).wordOrder(WordOrder.MSWLSW)
										.byteOrder(ByteOrder.BIG_ENDIAN),
								ElementToChannelConverter.SCALE_FACTOR_3),
						m(ElectricityMeter.ChannelId.VOLTAGE_L3,
								new FloatDoublewordElement(30005 - offset).wordOrder(WordOrder.MSWLSW)
										.byteOrder(ByteOrder.BIG_ENDIAN),
								ElementToChannelConverter.SCALE_FACTOR_3),
						m(ElectricityMeter.ChannelId.CURRENT_L1,
								new FloatDoublewordElement(30007 - offset).wordOrder(WordOrder.MSWLSW)
										.byteOrder(ByteOrder.BIG_ENDIAN),
								ElementToChannelConverter.SCALE_FACTOR_3),
						m(ElectricityMeter.ChannelId.CURRENT_L2,
								new FloatDoublewordElement(30009 - offset).wordOrder(WordOrder.MSWLSW)
										.byteOrder(ByteOrder.BIG_ENDIAN),
								ElementToChannelConverter.SCALE_FACTOR_3),
						m(ElectricityMeter.ChannelId.CURRENT_L3,
								new FloatDoublewordElement(30011 - offset).wordOrder(WordOrder.MSWLSW)
										.byteOrder(ByteOrder.BIG_ENDIAN),
								ElementToChannelConverter.SCALE_FACTOR_3),
						m(ElectricityMeter.ChannelId.ACTIVE_POWER_L1,
								new FloatDoublewordElement(30013 - offset).wordOrder(WordOrder.MSWLSW)
										.byteOrder(ByteOrder.BIG_ENDIAN),
								ElementToChannelConverter.DIRECT_1_TO_1),
						m(ElectricityMeter.ChannelId.ACTIVE_POWER_L2,
								new FloatDoublewordElement(30015 - offset).wordOrder(WordOrder.MSWLSW)
										.byteOrder(ByteOrder.BIG_ENDIAN),
								ElementToChannelConverter.DIRECT_1_TO_1),
						m(ElectricityMeter.ChannelId.ACTIVE_POWER_L3,
=======
						m(new FloatDoublewordElement(30001 - offset).wordOrder(WordOrder.MSWLSW)
								.byteOrder(ByteOrder.BIG_ENDIAN))
								.m(AsymmetricMeter.ChannelId.VOLTAGE_L1, SCALE_FACTOR_3)//
								.m(SymmetricMeter.ChannelId.VOLTAGE, SCALE_FACTOR_3)//
								.build(),
						m(AsymmetricMeter.ChannelId.VOLTAGE_L2,
								new FloatDoublewordElement(30003 - offset).wordOrder(WordOrder.MSWLSW)
										.byteOrder(ByteOrder.BIG_ENDIAN),
								SCALE_FACTOR_3),
						m(AsymmetricMeter.ChannelId.VOLTAGE_L3,
								new FloatDoublewordElement(30005 - offset).wordOrder(WordOrder.MSWLSW)
										.byteOrder(ByteOrder.BIG_ENDIAN),
								SCALE_FACTOR_3),
						m(AsymmetricMeter.ChannelId.CURRENT_L1,
								new FloatDoublewordElement(30007 - offset).wordOrder(WordOrder.MSWLSW)
										.byteOrder(ByteOrder.BIG_ENDIAN),
								SCALE_FACTOR_3),
						m(AsymmetricMeter.ChannelId.CURRENT_L2,
								new FloatDoublewordElement(30009 - offset).wordOrder(WordOrder.MSWLSW)
										.byteOrder(ByteOrder.BIG_ENDIAN),
								SCALE_FACTOR_3),
						m(AsymmetricMeter.ChannelId.CURRENT_L3,
								new FloatDoublewordElement(30011 - offset).wordOrder(WordOrder.MSWLSW)
										.byteOrder(ByteOrder.BIG_ENDIAN),
								SCALE_FACTOR_3),
						m(AsymmetricMeter.ChannelId.ACTIVE_POWER_L1,
								new FloatDoublewordElement(30013 - offset).wordOrder(WordOrder.MSWLSW)
										.byteOrder(ByteOrder.BIG_ENDIAN),
								DIRECT_1_TO_1),
						m(AsymmetricMeter.ChannelId.ACTIVE_POWER_L2,
								new FloatDoublewordElement(30015 - offset).wordOrder(WordOrder.MSWLSW)
										.byteOrder(ByteOrder.BIG_ENDIAN),
								DIRECT_1_TO_1),
						m(AsymmetricMeter.ChannelId.ACTIVE_POWER_L3,
>>>>>>> 2c36e41d
								new FloatDoublewordElement(30017 - offset).wordOrder(WordOrder.MSWLSW)
										.byteOrder(ByteOrder.BIG_ENDIAN),
								DIRECT_1_TO_1),
						new DummyRegisterElement(30019 - offset, 30024 - offset),
						m(ElectricityMeter.ChannelId.REACTIVE_POWER_L1,
								new FloatDoublewordElement(30025 - offset).wordOrder(WordOrder.MSWLSW)
										.byteOrder(ByteOrder.BIG_ENDIAN),
<<<<<<< HEAD
								ElementToChannelConverter.DIRECT_1_TO_1),
						m(ElectricityMeter.ChannelId.REACTIVE_POWER_L2,
								new FloatDoublewordElement(30027 - offset).wordOrder(WordOrder.MSWLSW)
										.byteOrder(ByteOrder.BIG_ENDIAN),
								ElementToChannelConverter.DIRECT_1_TO_1),
						m(ElectricityMeter.ChannelId.REACTIVE_POWER_L3,
=======
								DIRECT_1_TO_1),
						m(AsymmetricMeter.ChannelId.REACTIVE_POWER_L2,
								new FloatDoublewordElement(30027 - offset).wordOrder(WordOrder.MSWLSW)
										.byteOrder(ByteOrder.BIG_ENDIAN),
								DIRECT_1_TO_1),
						m(AsymmetricMeter.ChannelId.REACTIVE_POWER_L3,
>>>>>>> 2c36e41d
								new FloatDoublewordElement(30029 - offset).wordOrder(WordOrder.MSWLSW)
										.byteOrder(ByteOrder.BIG_ENDIAN),
								DIRECT_1_TO_1),
						new DummyRegisterElement(30031 - offset, 30048 - offset),
						m(ElectricityMeter.ChannelId.CURRENT,
								new FloatDoublewordElement(30049 - offset).wordOrder(WordOrder.MSWLSW)
										.byteOrder(ByteOrder.BIG_ENDIAN),
								SCALE_FACTOR_3),
						new DummyRegisterElement(30051 - offset, 30052 - offset),
						m(ElectricityMeter.ChannelId.ACTIVE_POWER,
								new FloatDoublewordElement(30053 - offset).wordOrder(WordOrder.MSWLSW)
										.byteOrder(ByteOrder.BIG_ENDIAN),
								DIRECT_1_TO_1),
						new DummyRegisterElement(30055 - offset, 30060 - offset),
						m(ElectricityMeter.ChannelId.REACTIVE_POWER,
								new FloatDoublewordElement(30061 - offset).wordOrder(WordOrder.MSWLSW)
										.byteOrder(ByteOrder.BIG_ENDIAN),
								DIRECT_1_TO_1),
						new DummyRegisterElement(30063 - offset, 30070 - offset),
						m(ElectricityMeter.ChannelId.FREQUENCY,
								new FloatDoublewordElement(30071 - offset).wordOrder(WordOrder.MSWLSW)
										.byteOrder(ByteOrder.BIG_ENDIAN),
<<<<<<< HEAD
								ElementToChannelConverter.DIRECT_1_TO_1),
						m(ElectricityMeter.ChannelId.ACTIVE_CONSUMPTION_ENERGY,
								new FloatDoublewordElement(30073 - offset).wordOrder(WordOrder.MSWLSW)
										.byteOrder(ByteOrder.BIG_ENDIAN),
								ElementToChannelConverter.SCALE_FACTOR_3),
						m(ElectricityMeter.ChannelId.ACTIVE_PRODUCTION_ENERGY,
=======
								DIRECT_1_TO_1),
						m(SymmetricMeter.ChannelId.ACTIVE_CONSUMPTION_ENERGY,
								new FloatDoublewordElement(30073 - offset).wordOrder(WordOrder.MSWLSW)
										.byteOrder(ByteOrder.BIG_ENDIAN),
								SCALE_FACTOR_3),
						m(SymmetricMeter.ChannelId.ACTIVE_PRODUCTION_ENERGY,
>>>>>>> 2c36e41d
								new FloatDoublewordElement(30075 - offset).wordOrder(WordOrder.MSWLSW)
										.byteOrder(ByteOrder.BIG_ENDIAN),
								SCALE_FACTOR_3),
						m(MeterMicrocareSdm630.ChannelId.REACTIVE_CONSUMPTION_ENERGY,
								new FloatDoublewordElement(30077 - offset).wordOrder(WordOrder.MSWLSW)
										.byteOrder(ByteOrder.BIG_ENDIAN),
								SCALE_FACTOR_3),
						m(MeterMicrocareSdm630.ChannelId.REACTIVE_PRODUCTION_ENERGY,
								new FloatDoublewordElement(30079 - offset).wordOrder(WordOrder.MSWLSW)
										.byteOrder(ByteOrder.BIG_ENDIAN),
								SCALE_FACTOR_3)));
	}

	@Override
	public String debugLog() {
		return "L:" + this.getActivePower().asString();
	}

	@Override
	public ModbusSlaveTable getModbusSlaveTable(AccessMode accessMode) {
		return new ModbusSlaveTable(//
				OpenemsComponent.getModbusSlaveNatureTable(accessMode), //
				ElectricityMeter.getModbusSlaveNatureTable(accessMode) //
		);
	}
}<|MERGE_RESOLUTION|>--- conflicted
+++ resolved
@@ -91,76 +91,39 @@
 		final var offset = 30001;
 		return new ModbusProtocol(this, //
 				new FC4ReadInputRegistersTask(30001 - offset, Priority.HIGH,
-<<<<<<< HEAD
 						m(ElectricityMeter.ChannelId.VOLTAGE_L1,
 								new FloatDoublewordElement(30001 - offset).wordOrder(WordOrder.MSWLSW)
 										.byteOrder(ByteOrder.BIG_ENDIAN),
-								ElementToChannelConverter.SCALE_FACTOR_3), //
+								SCALE_FACTOR_3),
 						m(ElectricityMeter.ChannelId.VOLTAGE_L2,
 								new FloatDoublewordElement(30003 - offset).wordOrder(WordOrder.MSWLSW)
 										.byteOrder(ByteOrder.BIG_ENDIAN),
-								ElementToChannelConverter.SCALE_FACTOR_3),
+								SCALE_FACTOR_3),
 						m(ElectricityMeter.ChannelId.VOLTAGE_L3,
 								new FloatDoublewordElement(30005 - offset).wordOrder(WordOrder.MSWLSW)
 										.byteOrder(ByteOrder.BIG_ENDIAN),
-								ElementToChannelConverter.SCALE_FACTOR_3),
+								SCALE_FACTOR_3),
 						m(ElectricityMeter.ChannelId.CURRENT_L1,
 								new FloatDoublewordElement(30007 - offset).wordOrder(WordOrder.MSWLSW)
 										.byteOrder(ByteOrder.BIG_ENDIAN),
-								ElementToChannelConverter.SCALE_FACTOR_3),
+								SCALE_FACTOR_3),
 						m(ElectricityMeter.ChannelId.CURRENT_L2,
 								new FloatDoublewordElement(30009 - offset).wordOrder(WordOrder.MSWLSW)
 										.byteOrder(ByteOrder.BIG_ENDIAN),
-								ElementToChannelConverter.SCALE_FACTOR_3),
+								SCALE_FACTOR_3),
 						m(ElectricityMeter.ChannelId.CURRENT_L3,
 								new FloatDoublewordElement(30011 - offset).wordOrder(WordOrder.MSWLSW)
 										.byteOrder(ByteOrder.BIG_ENDIAN),
-								ElementToChannelConverter.SCALE_FACTOR_3),
+								SCALE_FACTOR_3),
 						m(ElectricityMeter.ChannelId.ACTIVE_POWER_L1,
 								new FloatDoublewordElement(30013 - offset).wordOrder(WordOrder.MSWLSW)
 										.byteOrder(ByteOrder.BIG_ENDIAN),
-								ElementToChannelConverter.DIRECT_1_TO_1),
+								DIRECT_1_TO_1),
 						m(ElectricityMeter.ChannelId.ACTIVE_POWER_L2,
 								new FloatDoublewordElement(30015 - offset).wordOrder(WordOrder.MSWLSW)
 										.byteOrder(ByteOrder.BIG_ENDIAN),
-								ElementToChannelConverter.DIRECT_1_TO_1),
+								DIRECT_1_TO_1),
 						m(ElectricityMeter.ChannelId.ACTIVE_POWER_L3,
-=======
-						m(new FloatDoublewordElement(30001 - offset).wordOrder(WordOrder.MSWLSW)
-								.byteOrder(ByteOrder.BIG_ENDIAN))
-								.m(AsymmetricMeter.ChannelId.VOLTAGE_L1, SCALE_FACTOR_3)//
-								.m(SymmetricMeter.ChannelId.VOLTAGE, SCALE_FACTOR_3)//
-								.build(),
-						m(AsymmetricMeter.ChannelId.VOLTAGE_L2,
-								new FloatDoublewordElement(30003 - offset).wordOrder(WordOrder.MSWLSW)
-										.byteOrder(ByteOrder.BIG_ENDIAN),
-								SCALE_FACTOR_3),
-						m(AsymmetricMeter.ChannelId.VOLTAGE_L3,
-								new FloatDoublewordElement(30005 - offset).wordOrder(WordOrder.MSWLSW)
-										.byteOrder(ByteOrder.BIG_ENDIAN),
-								SCALE_FACTOR_3),
-						m(AsymmetricMeter.ChannelId.CURRENT_L1,
-								new FloatDoublewordElement(30007 - offset).wordOrder(WordOrder.MSWLSW)
-										.byteOrder(ByteOrder.BIG_ENDIAN),
-								SCALE_FACTOR_3),
-						m(AsymmetricMeter.ChannelId.CURRENT_L2,
-								new FloatDoublewordElement(30009 - offset).wordOrder(WordOrder.MSWLSW)
-										.byteOrder(ByteOrder.BIG_ENDIAN),
-								SCALE_FACTOR_3),
-						m(AsymmetricMeter.ChannelId.CURRENT_L3,
-								new FloatDoublewordElement(30011 - offset).wordOrder(WordOrder.MSWLSW)
-										.byteOrder(ByteOrder.BIG_ENDIAN),
-								SCALE_FACTOR_3),
-						m(AsymmetricMeter.ChannelId.ACTIVE_POWER_L1,
-								new FloatDoublewordElement(30013 - offset).wordOrder(WordOrder.MSWLSW)
-										.byteOrder(ByteOrder.BIG_ENDIAN),
-								DIRECT_1_TO_1),
-						m(AsymmetricMeter.ChannelId.ACTIVE_POWER_L2,
-								new FloatDoublewordElement(30015 - offset).wordOrder(WordOrder.MSWLSW)
-										.byteOrder(ByteOrder.BIG_ENDIAN),
-								DIRECT_1_TO_1),
-						m(AsymmetricMeter.ChannelId.ACTIVE_POWER_L3,
->>>>>>> 2c36e41d
 								new FloatDoublewordElement(30017 - offset).wordOrder(WordOrder.MSWLSW)
 										.byteOrder(ByteOrder.BIG_ENDIAN),
 								DIRECT_1_TO_1),
@@ -168,21 +131,12 @@
 						m(ElectricityMeter.ChannelId.REACTIVE_POWER_L1,
 								new FloatDoublewordElement(30025 - offset).wordOrder(WordOrder.MSWLSW)
 										.byteOrder(ByteOrder.BIG_ENDIAN),
-<<<<<<< HEAD
-								ElementToChannelConverter.DIRECT_1_TO_1),
+								DIRECT_1_TO_1),
 						m(ElectricityMeter.ChannelId.REACTIVE_POWER_L2,
 								new FloatDoublewordElement(30027 - offset).wordOrder(WordOrder.MSWLSW)
 										.byteOrder(ByteOrder.BIG_ENDIAN),
-								ElementToChannelConverter.DIRECT_1_TO_1),
+								DIRECT_1_TO_1),
 						m(ElectricityMeter.ChannelId.REACTIVE_POWER_L3,
-=======
-								DIRECT_1_TO_1),
-						m(AsymmetricMeter.ChannelId.REACTIVE_POWER_L2,
-								new FloatDoublewordElement(30027 - offset).wordOrder(WordOrder.MSWLSW)
-										.byteOrder(ByteOrder.BIG_ENDIAN),
-								DIRECT_1_TO_1),
-						m(AsymmetricMeter.ChannelId.REACTIVE_POWER_L3,
->>>>>>> 2c36e41d
 								new FloatDoublewordElement(30029 - offset).wordOrder(WordOrder.MSWLSW)
 										.byteOrder(ByteOrder.BIG_ENDIAN),
 								DIRECT_1_TO_1),
@@ -205,21 +159,12 @@
 						m(ElectricityMeter.ChannelId.FREQUENCY,
 								new FloatDoublewordElement(30071 - offset).wordOrder(WordOrder.MSWLSW)
 										.byteOrder(ByteOrder.BIG_ENDIAN),
-<<<<<<< HEAD
-								ElementToChannelConverter.DIRECT_1_TO_1),
+								DIRECT_1_TO_1),
 						m(ElectricityMeter.ChannelId.ACTIVE_CONSUMPTION_ENERGY,
 								new FloatDoublewordElement(30073 - offset).wordOrder(WordOrder.MSWLSW)
 										.byteOrder(ByteOrder.BIG_ENDIAN),
-								ElementToChannelConverter.SCALE_FACTOR_3),
+								SCALE_FACTOR_3),
 						m(ElectricityMeter.ChannelId.ACTIVE_PRODUCTION_ENERGY,
-=======
-								DIRECT_1_TO_1),
-						m(SymmetricMeter.ChannelId.ACTIVE_CONSUMPTION_ENERGY,
-								new FloatDoublewordElement(30073 - offset).wordOrder(WordOrder.MSWLSW)
-										.byteOrder(ByteOrder.BIG_ENDIAN),
-								SCALE_FACTOR_3),
-						m(SymmetricMeter.ChannelId.ACTIVE_PRODUCTION_ENERGY,
->>>>>>> 2c36e41d
 								new FloatDoublewordElement(30075 - offset).wordOrder(WordOrder.MSWLSW)
 										.byteOrder(ByteOrder.BIG_ENDIAN),
 								SCALE_FACTOR_3),

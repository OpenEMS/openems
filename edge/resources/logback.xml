--- conflicted
+++ resolved
@@ -14,20 +14,18 @@
 <configuration>
 	<appender name="STDOUT" class="ch.qos.logback.core.ConsoleAppender">
 		<encoder>
-			<pattern>[%-8.8thread] [%-5level] [%-20.20logger{36}:%-3line]
-				%msg%ex{10}%n</pattern>
+			<pattern>[%-8.8thread] [%-5level] [%-20.20logger{36}:%-3line]%msg%ex{10}%n</pattern>
 		</encoder>
 	</appender>
 	<appender name="WEBSOCKET"
 		class="io.openems.core.utilities.websocket.WebsocketLogAppender">
-<<<<<<< HEAD
 	</appender>
 	<appender name="roll-by-size"
 		class="ch.qos.logback.core.rolling.RollingFileAppender">
 		<file>/var/log/openems.log</file>
 		<rollingPolicy class="ch.qos.logback.core.rolling.FixedWindowRollingPolicy">
 			<fileNamePattern>/var/log/openems.%i.log.zip
-			</fileNamePattern>
+			</fileNamePattern> 
 			<minIndex>1</minIndex>
 			<maxIndex>3</maxIndex>
 			<totalSizeCap>10MB</totalSizeCap>
@@ -37,32 +35,12 @@
 			<maxFileSize>5KB</maxFileSize>
 		</triggeringPolicy>
 		<encoder>
-			<pattern>%-4relative [%thread] %-5level %logger{35} - %msg%n
-			</pattern>
-		</encoder>
-=======
->>>>>>> 2c5bf404
-	</appender>
-	<appender name="FILE"
-		class="ch.qos.logback.core.rolling.RollingFileAppender">
-		<rollingPolicy class="ch.qos.logback.core.rolling.TimeBasedRollingPolicy">
-			<!-- Daily rollover -->
-			<fileNamePattern>/var/log/openems/openems.%d{yyyy-MM-dd}.log</fileNamePattern>
-
-			<!-- Keep 7 days' worth of history -->
-			<maxHistory>7</maxHistory>
-		</rollingPolicy>
-
-		<encoder>
-			<pattern>[%-8.8thread] [%-5level] [%-20.20logger{36}:%-3line] %msg%ex{10}%n</pattern>
+			<pattern>[%-8.8thread] [%-5level] [%-20.20logger{36}:%-3line]%msg%ex{10}%n</pattern>
 		</encoder>
 	</appender>
-	<logger name="errors" level="ERROR" additivity="false">
-        <appender-ref ref="FILE"/>
-    </logger>
 	<root level="INFO">
 		<appender-ref ref="STDOUT" />
 		<appender-ref ref="WEBSOCKET" />
 		<appender-ref ref="roll-by-size" />
 	</root>
-</configuration>
+</configuration>
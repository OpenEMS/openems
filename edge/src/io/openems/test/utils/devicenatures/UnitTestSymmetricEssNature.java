--- conflicted
+++ resolved
@@ -41,11 +41,11 @@
 			SimulatorTools.getRandomLong(3000, 50000));
 	public SymmetricPowerImpl power = new SymmetricPowerImpl(9000, setActivePower, setReactivePower, getParent().getBridge());
 	private final String id;
-	private ThingStateChannel thingState;
+	private ThingStateChannels thingState;
 
 	public UnitTestSymmetricEssNature(String id) {
 		this.id = id;
-		thingState = new ThingStateChannel(this);
+		thingState = new ThingStateChannels(this);
 	}
 
 	@Override
@@ -153,19 +153,13 @@
 	}
 
 	@Override
-<<<<<<< HEAD
 	public SymmetricPowerImpl getPower() {
 		return power;
 	}
 
 	@Override
-	public ThingStateChannel getStateChannel() {
+	public ThingStateChannels getStateChannel() {
 		return thingState;
-=======
-	public ThingStateChannels getStateChannel() {
-		// TODO Auto-generated method stub
-		return null;
->>>>>>> 0fba98f2
 	}
 
 }
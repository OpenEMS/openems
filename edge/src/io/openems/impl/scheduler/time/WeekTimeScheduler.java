--- conflicted
+++ resolved
@@ -34,7 +34,9 @@
 import com.google.gson.JsonObject;
 
 import info.faljse.SDNotify.SDNotify;
+import io.openems.api.bridge.Bridge;
 import io.openems.api.channel.ConfigChannel;
+import io.openems.api.channel.WriteChannel;
 import io.openems.api.channel.thingstate.ThingStateChannels;
 import io.openems.api.controller.Controller;
 import io.openems.api.doc.ChannelInfo;
@@ -125,17 +127,7 @@
 					controller.executeRun();
 				}
 			}
-<<<<<<< HEAD
-			for (WriteChannel<?> channel : thingRepository.getWriteChannels()) {
-				channel.shadowCopyAndReset();
-			}
-			for (Bridge bridge : thingRepository.getBridges()) {
-				bridge.triggerWrite();
-			}
 		} catch (DateTimeParseException | OpenemsException e) {
-=======
-		} catch (InvalidValueException | DateTimeParseException | ConfigException | ReflectionException e) {
->>>>>>> fb3c7e7a
 			log.error(e.getMessage());
 		}
 	}

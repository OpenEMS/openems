/*******************************************************************************
 * OpenEMS - Open Source Energy Management System
 * Copyright (c) 2016, 2017 FENECON GmbH and contributors
 *
 * This program is free software: you can redistribute it and/or modify
 * it under the terms of the GNU General Public License as published by
 * the Free Software Foundation, either version 3 of the License, or
 * (at your option) any later version.
 *
 * This program is distributed in the hope that it will be useful,
 * but WITHOUT ANY WARRANTY; without even the implied warranty of
 * MERCHANTABILITY or FITNESS FOR A PARTICULAR PURPOSE.  See the
 * GNU General Public License for more details.
 *
 * You should have received a copy of the GNU General Public License
 * along with this program. If not, see <http://www.gnu.org/licenses/>.
 *
 * Contributors:
 *   FENECON GmbH - initial API and implementation and initial documentation
 *******************************************************************************/
package io.openems.impl.device.refu;

import java.util.Optional;

import io.openems.api.channel.Channel;
import io.openems.api.channel.ChannelChangeListener;
import io.openems.api.channel.ConfigChannel;
import io.openems.api.channel.ReadChannel;
import io.openems.api.channel.StaticValueChannel;
import io.openems.api.channel.StatusBitChannel;
import io.openems.api.channel.WriteChannel;
import io.openems.api.channel.thingstate.ThingStateChannel;
import io.openems.api.device.Device;
import io.openems.api.device.nature.ess.AsymmetricEssNature;
import io.openems.api.device.nature.ess.SymmetricEssNature;
import io.openems.api.doc.ThingInfo;
import io.openems.api.exception.ConfigException;
<<<<<<< HEAD
import io.openems.core.utilities.power.NoPBetweenLimitation;
import io.openems.core.utilities.power.PGreaterEqualLimitation;
import io.openems.core.utilities.power.PSmallerEqualLimitation;
import io.openems.core.utilities.power.SymmetricPowerImpl;
=======
import io.openems.impl.protocol.modbus.ModbusBitWrappingChannel;
>>>>>>> f78d9770
import io.openems.impl.protocol.modbus.ModbusDeviceNature;
import io.openems.impl.protocol.modbus.ModbusReadLongChannel;
import io.openems.impl.protocol.modbus.ModbusWriteLongChannel;
import io.openems.impl.protocol.modbus.internal.DummyElement;
import io.openems.impl.protocol.modbus.internal.ModbusProtocol;
import io.openems.impl.protocol.modbus.internal.SignedDoublewordElement;
import io.openems.impl.protocol.modbus.internal.SignedWordElement;
import io.openems.impl.protocol.modbus.internal.UnsignedWordElement;
import io.openems.impl.protocol.modbus.internal.WordOrder;
import io.openems.impl.protocol.modbus.internal.range.ModbusInputRegisterRange;
import io.openems.impl.protocol.modbus.internal.range.WriteableModbusRegisterRange;

@ThingInfo(title = "REFU battery inverter ESS")
public class RefuEss extends ModbusDeviceNature implements SymmetricEssNature, AsymmetricEssNature {

	/*
	 * Constructors
	 */
	public RefuEss(String thingId, Device parent) throws ConfigException {
		super(thingId, parent);
		minSoc.addUpdateListener((channel, newValue) -> {
			// If chargeSoc was not set -> set it to minSoc minus 2
			if (channel == minSoc && !chargeSoc.valueOptional().isPresent()) {
				chargeSoc.updateValue((Integer) newValue.get() - 2, false);
			}
		});
		this.thingState = new ThingStateChannel(this);
	}

	/*
	 * Config
	 */
	private ConfigChannel<Integer> minSoc = new ConfigChannel<>("minSoc", this);
	private ConfigChannel<Integer> chargeSoc = new ConfigChannel<Integer>("chargeSoc", this);

	@Override
	public ConfigChannel<Integer> minSoc() {
		return minSoc;
	}

	@Override
	public ConfigChannel<Integer> chargeSoc() {
		return chargeSoc;
	}

	/*
	 * Inherited Channels
	 */
	private ModbusReadLongChannel soc;
	private ModbusReadLongChannel allowedCharge;
	private ModbusReadLongChannel allowedDischarge;
	private StaticValueChannel<Long> allowedApparent = new StaticValueChannel<>("allowedApparent", this, 100000L)
			.unit("VA").unit("VA");
	private ModbusReadLongChannel apparentPower;
	private StaticValueChannel<Long> gridMode = new StaticValueChannel<Long>("GridMode", this, 1L).label(1L, ON_GRID);
	private ModbusReadLongChannel activePower;
	private ModbusReadLongChannel reactivePower;
	private ModbusReadLongChannel systemState;
	private ModbusWriteLongChannel setActivePower;
	private ModbusWriteLongChannel setActivePowerL1;
	private ModbusWriteLongChannel setActivePowerL2;
	private ModbusWriteLongChannel setActivePowerL3;
	private ModbusWriteLongChannel setReactivePower;
	private ModbusWriteLongChannel setReactivePowerL1;
	private ModbusWriteLongChannel setReactivePowerL2;
	private ModbusWriteLongChannel setReactivePowerL3;
	private ModbusWriteLongChannel setWorkState;
	private StaticValueChannel<Long> maxNominalPower = new StaticValueChannel<>("maxNominalPower", this, 100000L)
			.unit("VA").unit("VA");
	private StaticValueChannel<Long> capacity = new StaticValueChannel<>("capacity", this, 130000L).unit("Wh");
<<<<<<< HEAD
	private SymmetricPowerImpl power;
	private PGreaterEqualLimitation allowedChargeLimit;
	private PSmallerEqualLimitation allowedDischargeLimit;
	private NoPBetweenLimitation batFullLimit;
	private NoPBetweenLimitation batEmptyLimit;
	public StatusBitChannels warning;

=======
	private ThingStateChannel thingState;
>>>>>>> f78d9770
	/*
	 * This Channels
	 */
	public StatusBitChannel communicationInformations;
	public StatusBitChannel systemError1;
	public StatusBitChannel inverterStatus;
	public ModbusReadLongChannel errorCode;
	public StatusBitChannel dcDcStatus;
	public ModbusReadLongChannel dcDcError;
	public ModbusReadLongChannel batteryCurrent;
	public ModbusReadLongChannel batteryCurrentPcs;
	public ModbusReadLongChannel batteryVoltage;
	public ModbusReadLongChannel batteryVoltagePcs;
	public ModbusReadLongChannel batteryPower;
	public ModbusWriteLongChannel setSystemErrorReset;
	public ModbusWriteLongChannel setOperationMode;
	public ModbusReadLongChannel batteryState;
	public ModbusReadLongChannel batteryMode;
	public ModbusReadLongChannel allowedChargeCurrent;
	public ModbusReadLongChannel allowedDischargeCurrent;
	public ModbusReadLongChannel batteryChargeEnergy;
	public ModbusReadLongChannel batteryDischargeEnergy;
	public ModbusReadLongChannel pcsAllowedCharge;
	public ModbusReadLongChannel pcsAllowedDischarge;
	public StatusBitChannel batteryOperationStatus;
	public ModbusReadLongChannel batteryHighestVoltage;
	public ModbusReadLongChannel batteryLowestVoltage;
	public ModbusReadLongChannel batteryHighestTemperature;
	public ModbusReadLongChannel batteryLowestTemperature;
	public ModbusReadLongChannel batteryStopRequest;
	public ModbusReadLongChannel cosPhi3p;
	public ModbusReadLongChannel cosPhiL1;
	public ModbusReadLongChannel cosPhiL2;
	public ModbusReadLongChannel cosPhiL3;
	public ModbusReadLongChannel current;
	public ModbusReadLongChannel currentL1;
	public ModbusReadLongChannel currentL2;
	public ModbusReadLongChannel currentL3;
	private ModbusReadLongChannel activePowerL1;
	private ModbusReadLongChannel activePowerL2;
	private ModbusReadLongChannel activePowerL3;
	private ModbusReadLongChannel reactivePowerL1;
	private ModbusReadLongChannel reactivePowerL2;
	private ModbusReadLongChannel reactivePowerL3;
	public StatusBitChannel batteryFault1;
	public StatusBitChannel batteryFault2;
	public StatusBitChannel batteryFault3;
	public StatusBitChannel batteryFault4;
	public StatusBitChannel batteryFault5;
	public StatusBitChannel batteryFault6;
	public StatusBitChannel batteryFault7;
	public StatusBitChannel batteryFault8;
	public StatusBitChannel batteryFault9;
	public StatusBitChannel batteryFault10;
	public StatusBitChannel batteryFault11;
	public StatusBitChannel batteryFault12;
	public StatusBitChannel batteryFault13;
	public StatusBitChannel batteryFault14;
	public StatusBitChannel batteryAlarm1;
	public StatusBitChannel batteryAlarm2;
	public StatusBitChannel batteryAlarm3;
	public StatusBitChannel batteryAlarm4;
	// public StatusBitChannel batteryAlarm5;
	public StatusBitChannel batteryAlarm6;
	public StatusBitChannel batteryAlarm7;
	public StatusBitChannel batteryGroupControlStatus;
	public StatusBitChannel errorLog1;
	public StatusBitChannel errorLog2;
	public StatusBitChannel errorLog3;
	public StatusBitChannel errorLog4;
	public StatusBitChannel errorLog5;
	public StatusBitChannel errorLog6;
	public StatusBitChannel errorLog7;
	public StatusBitChannel errorLog8;
	public StatusBitChannel errorLog9;
	public StatusBitChannel errorLog10;
	public StatusBitChannel errorLog11;
	public StatusBitChannel errorLog12;
	public StatusBitChannel errorLog13;
	public StatusBitChannel errorLog14;
	public StatusBitChannel errorLog15;
	public StatusBitChannel errorLog16;

	@Override
	public ReadChannel<Long> gridMode() {
		return gridMode;
	}

	@Override
	public ReadChannel<Long> soc() {
		return soc;
	}

	@Override
	public ReadChannel<Long> systemState() {
		return systemState;
	}

	@Override
	public ReadChannel<Long> allowedCharge() {
		return allowedCharge;
	}

	@Override
	public ReadChannel<Long> allowedDischarge() {
		return allowedDischarge;
	}

	@Override
	public ReadChannel<Long> allowedApparent() {
		return allowedApparent;
	}

	@Override
	public WriteChannel<Long> setWorkState() {
		return setWorkState;
	}

	@Override
	public ReadChannel<Long> activePower() {
		return activePower;
	}

	@Override
	public ReadChannel<Long> apparentPower() {
		return apparentPower;
	}

	@Override
	public ReadChannel<Long> reactivePower() {
		return reactivePower;
	}

	@Override
	public ReadChannel<Long> maxNominalPower() {
		return maxNominalPower;
	}

	@Override
	protected ModbusProtocol defineModbusProtocol() throws ConfigException {
<<<<<<< HEAD
		warning = new StatusBitChannels("Warning", this);
		ModbusProtocol protocol = new ModbusProtocol( //
=======
		return new ModbusProtocol( //
>>>>>>> f78d9770
				new ModbusInputRegisterRange(0x100, //
						new UnsignedWordElement(0x100, //
								systemState = new ModbusReadLongChannel("SystemState", this) //
								.label(0, STOP) //
								.label(1, "Init") //
								.label(2, "Pre-operation") //
								.label(3, STANDBY) //
								.label(4, START) //
								.label(5, FAULT)),
<<<<<<< HEAD
						new UnsignedWordElement(0x101,
								systemError1 = warning.channel(new StatusBitChannel("SystemError1", this)//
										.label(1, "BMS In Error")//
										.label(2, "BMS Overvoltage")//
										.label(4, "BMS Undervoltage")//
										.label(8, "BMS Overcurrent")//
										.label(16, "Error BMS Limits not initialized")//
										.label(32, "Connect Error")//
										.label(64, "Overvoltage warning")//
										.label(128, "Undervoltage warning")//
										.label(256, "Overcurrent warning")//
										.label(512, "BMS Ready")//
										.label(1024, "TREX Ready")//
										)),
=======
						new UnsignedWordElement(0x101, //
								new ModbusBitWrappingChannel("SystemError1", this, this.thingState)//
								.faultBit(0, FaultEss.BMSInError)//
								.faultBit(1, FaultEss.BMSInErrorSecond)//
								.faultBit(2, FaultEss.BMSUndervoltage)//
								.faultBit(3, FaultEss.BMSOvercurrent)//
								.faultBit(4, FaultEss.ErrorBMSLimitsNotInitialized)//
								.faultBit(5, FaultEss.ConnectError)//
								.faultBit(6, FaultEss.OvervoltageWarning)//
								.faultBit(7, FaultEss.UndervoltageWarning)//
								.faultBit(8, FaultEss.OvercurrentWarning)//
								.faultBit(9, FaultEss.BMSReady)//
								.faultBit(10, FaultEss.TREXReady)//
								), //

>>>>>>> f78d9770
						new UnsignedWordElement(0x102,
								communicationInformations = new StatusBitChannel("CommunicationInformations", this)//
								.label(1, "Gateway Initialized")//
								.label(2, "Modbus Slave Status")//
								.label(4, "Modbus Master Status")//
								.label(8, "CAN Timeout")//
								.label(16, "First Communication Ok")//
								), new UnsignedWordElement(0x103, inverterStatus = new StatusBitChannel("InverterStatus", this)//
								.label(1, "Ready to Power on")//
								.label(2, "Ready for Operating")//
								.label(4, "Enabled")//
								.label(8, "Fault")//
								.label(256, "Warning")//
								.label(512, "Voltage/Current mode")//
								.label(1024, "Power mode")//
								.label(2048, "AC relays close")//
								.label(4096, "DC relays 1 close")//
								.label(8192, "DC relays 2 close")//
								.label(16384, "Mains OK")//
										), new UnsignedWordElement(0x104, errorCode = new ModbusReadLongChannel("ErrorCode", this)),
						new UnsignedWordElement(0x105, dcDcStatus = new StatusBitChannel("DCDCStatus", this)//
						.label(1, "Ready to Power on")//
						.label(2, "Ready for Operating")//
						.label(4, "Enabled")//
						.label(8, "DCDC Fault")//
						.label(128, "DCDC Warning")//
						.label(256, "Voltage/Current mode")//
						.label(512, "Power mode")//
								), new UnsignedWordElement(0x106, dcDcError = new ModbusReadLongChannel("DCDCError", this)),
						new SignedWordElement(0x107,
								batteryCurrentPcs = new ModbusReadLongChannel("BatteryCurrentPcs", this).unit("mA")
								.multiplier(2)), //
						new SignedWordElement(0x108,
								batteryVoltagePcs = new ModbusReadLongChannel("BatteryVoltagePcs", this).unit("mV")
								.multiplier(2)), //
						new SignedWordElement(0x109,
								current = new ModbusReadLongChannel("Current", this).unit("mA").multiplier(2)), //
						new SignedWordElement(0x10A,
								currentL1 = new ModbusReadLongChannel("CurrentL1", this).unit("mA").multiplier(2)), //
						new SignedWordElement(0x10B,
								currentL2 = new ModbusReadLongChannel("CurrentL2", this).unit("mA").multiplier(2)), //
						new SignedWordElement(0x10C,
								currentL3 = new ModbusReadLongChannel("CurrentL3", this).unit("mA").multiplier(2)), //
						new SignedWordElement(0x10D,
								activePower = new ModbusReadLongChannel("ActivePower", this).unit("W").multiplier(2)), //
						new SignedWordElement(0x10E,
								activePowerL1 = new ModbusReadLongChannel("ActivePowerL1", this).unit("W")
								.multiplier(2)), //
						new SignedWordElement(0x10F,
								activePowerL2 = new ModbusReadLongChannel("ActivePowerL2", this).unit("W")
								.multiplier(2)), //
						new SignedWordElement(0x110,
								activePowerL3 = new ModbusReadLongChannel("ActivePowerL3", this).unit("W")
								.multiplier(2)), //
						new SignedWordElement(0x111,
								reactivePower = new ModbusReadLongChannel("ReactivePower", this).unit("Var")
								.multiplier(2)), //
						new SignedWordElement(0x112,
								reactivePowerL1 = new ModbusReadLongChannel("ReactivePowerL1", this).unit("Var")
								.multiplier(2)), //
						new SignedWordElement(0x113,
								reactivePowerL2 = new ModbusReadLongChannel("ReactivePowerL2", this).unit("Var")
								.multiplier(2)), //
						new SignedWordElement(0x114,
								reactivePowerL3 = new ModbusReadLongChannel("ReactivePowerL3", this).unit("Var")
								.multiplier(2)), //
						new SignedWordElement(0x115, cosPhi3p = new ModbusReadLongChannel("CosPhi3p", this).unit("")), //
						new SignedWordElement(0x116, cosPhiL1 = new ModbusReadLongChannel("CosPhiL1", this).unit("")), //
						new SignedWordElement(0x117, cosPhiL2 = new ModbusReadLongChannel("CosPhiL2", this).unit("")), //
						new SignedWordElement(0x118, cosPhiL3 = new ModbusReadLongChannel("CosPhiL3", this).unit(""))), //
				new ModbusInputRegisterRange(0x11A, //
						new SignedWordElement(0x11A,
								pcsAllowedCharge = new ModbusReadLongChannel("PcsAllowedCharge", this).unit("kW")
								.multiplier(2)),
						new SignedWordElement(0x11B,
								pcsAllowedDischarge = new ModbusReadLongChannel("PcsAllowedDischarge", this).unit("kW")
								.multiplier(2)),
						new UnsignedWordElement(0x11C, //
								batteryState = new ModbusReadLongChannel("BatteryState", this)//
								.label(0, "Initial")//
								.label(1, STOP)//
								.label(2, "Starting")//
								.label(3, START)//
								.label(4, "Stopping")//
								.label(5, "Fault")), //
						new UnsignedWordElement(0x11D, //
								batteryMode = new ModbusReadLongChannel("BatteryMode", this).label(0, "Normal Mode")),
						new SignedWordElement(0x11E,
								batteryVoltage = new ModbusReadLongChannel("BatteryVoltage", this).unit("mV")
								.multiplier(2)),
						new SignedWordElement(0x11F,
								batteryCurrent = new ModbusReadLongChannel("BatteryCurrent", this).unit("mA")
								.multiplier(2)),
						new SignedWordElement(0x120, //
								batteryPower = new ModbusReadLongChannel("BatteryPower", this).unit("W")//
								.multiplier(2)),
						new UnsignedWordElement(0x121, //
								soc = new ModbusReadLongChannel("Soc", this).unit("%")),
						new UnsignedWordElement(0x122, //
								allowedChargeCurrent = new ModbusReadLongChannel("AllowedChargeCurrent", this)
								.unit("mA")//
								.multiplier(2)//
								.negate()),
						new UnsignedWordElement(0x123, //
								allowedDischargeCurrent = new ModbusReadLongChannel("AllowedDischargeCurrent", this)
								.unit("mA").multiplier(2)),
						new UnsignedWordElement(0x124, //
								allowedCharge = new ModbusReadLongChannel("AllowedCharge", this).unit("W").multiplier(2)
								.negate()),
						new UnsignedWordElement(0x125, //
								allowedDischarge = new ModbusReadLongChannel("AllowedDischarge", this).unit("W")
								.multiplier(2)),
						new SignedDoublewordElement(0x126, //
								batteryChargeEnergy = new ModbusReadLongChannel("BatteryChargeEnergy",
										this).unit("kWh")).wordorder(WordOrder.LSWMSW),
						new SignedDoublewordElement(0x128, //
								batteryDischargeEnergy = new ModbusReadLongChannel(
										"BatteryDischargeEnergy", this)
								.unit("kWh")).wordorder(WordOrder.LSWMSW),
						new UnsignedWordElement(0x12A, //
								batteryOperationStatus = new StatusBitChannel("BatteryOperationStatus", this)
								.label(1, "Battery group 1 operating")//
								.label(2, "Battery group 2 operating")//
								.label(4, "Battery group 3 operating")//
								.label(8, "Battery group 4 operating")),
						new UnsignedWordElement(0x12B, //
								batteryHighestVoltage = new ModbusReadLongChannel("BatteryHighestVoltage", this)
								.unit("mV")),
						new UnsignedWordElement(0x12C, //
								batteryLowestVoltage = new ModbusReadLongChannel("BatteryLowestVoltage", this)
								.unit("mV")),
						new SignedWordElement(0x12D, //
								batteryHighestTemperature = new ModbusReadLongChannel("BatteryHighestTemperature", this)
								.unit("�C")),
						new SignedWordElement(0x12E, //
								batteryLowestTemperature = new ModbusReadLongChannel("BatteryLowestTemperature", this)
								.unit("�C")),
						new UnsignedWordElement(0x12F, //
								batteryStopRequest = new ModbusReadLongChannel("BatteryStopRequest", this)),
						new UnsignedWordElement(0x130, //
								new ModbusBitWrappingChannel("BatteryAlarm1", this, this.thingState)//
								.warningBit(0, WarningEss.NormalChargingOverCurrent)//
								.warningBit(1, WarningEss.CharginigCurrentOverLimit)//
								.warningBit(2, WarningEss.DischargingCurrentOverLimit)//
								.warningBit(3, WarningEss.NormalHighVoltage)//
								.warningBit(4, WarningEss.NormalLowVoltage)//
								.warningBit(5, WarningEss.AbnormalVoltageVariation)//
								.warningBit(6, WarningEss.NormalHighTemperature)//
								.warningBit(7, WarningEss.NormalLowTemperature)//
								.warningBit(8, WarningEss.AbnormalTemperatureVariation)//
								.warningBit(9, WarningEss.SeriousHighVoltage)//
								.warningBit(10, WarningEss.SeriousLowVoltage)//
								.warningBit(11, WarningEss.SeriousLowTemperature)//
								.warningBit(12, WarningEss.ChargingSeriousOverCurrent)//
								.warningBit(13, WarningEss.DischargingSeriousOverCurrent)//
								.warningBit(14, WarningEss.AbnormalCapacityAlarm)//
								), //

						new UnsignedWordElement(0x131, //
								new ModbusBitWrappingChannel("BatteryAlarm2", this, this.thingState)//
								.warningBit(0, WarningEss.EEPROMParameterFailure)//
								.warningBit(1, WarningEss.SwitchOfInsideCombinedCabinet)
								.warningBit(5, WarningEss.ShouldNotBeConnectedToGridDueToTheDCSideCondition)
								.warningBit(7, WarningEss.EmergencyStopRequireFromSystemController)), //

						new UnsignedWordElement(0x132, //
								new ModbusBitWrappingChannel("BatteryAlarm3", this, this.thingState)//
								.warningBit(0, WarningEss.BatteryGroup1EnableAndNotConnectedToGrid)//
								.warningBit(1, WarningEss.BatteryGroup2EnableAndNotConnectedToGrid)//
								.warningBit(2, WarningEss.BatteryGroup3EnableAndNotConnectedToGrid)//
								.warningBit(3, WarningEss.BatteryGroup4EnableAndNotConnectedToGrid)//
								), //

						new UnsignedWordElement(0x133, //
								new ModbusBitWrappingChannel("BatteryAlarm4", this, this.thingState)//
								.warningBit(0, WarningEss.TheIsolationSwitchOfBatteryGroup1Open)
								.warningBit(1, WarningEss.TheIsolationSwitchOfBatteryGroup2Open)
								.warningBit(2, WarningEss.TheIsolationSwitchOfBatteryGroup3Open)
								.warningBit(3, WarningEss.TheIsolationSwitchOfBatteryGroup4Open)), //

						new DummyElement(0x134), //
						new UnsignedWordElement(0x135,
<<<<<<< HEAD
								batteryAlarm6 = warning.channel(new StatusBitChannel("BatteryAlarm6", this)//
										.label(1, "Balancing sampling failure of battery group 1")//
										.label(2, "Balancing sampling failure of battery group 2")//
										.label(4, "Balancing sampling failure of battery group 3")//
										.label(8, "Balancing sampling failure of battery group 4"))),
						new UnsignedWordElement(0x136,
								batteryAlarm7 = warning.channel(new StatusBitChannel("BatteryAlarm7", this)//
										.label(1, "Balancing control failure of battery group 1")//
										.label(2, "Balancing control failure of battery group 2")//
										.label(4, "Balancing control failure of battery group 3")//
										.label(8, "Balancing control failure of battery group 4"))),
						new UnsignedWordElement(0x137,
								batteryFault1 = warning.channel(new StatusBitChannel("BatteryFault1", this)//
										.label(1, "No enable batery group or usable battery group")//
										.label(2, "Normal leakage of battery group")//
										.label(4, "Serious leakage of battery group")//
										.label(8, "Battery start failure")//
										.label(16, "Battery stop failure")//
										.label(32,
												"Interruption of CAN Communication between battery group and controller")//
										.label(1024, "Emergency stop abnormal of auxiliary collector")//
										.label(2048, "Leakage self detection on negative")//
										.label(4096, "Leakage self detection on positive")//
										.label(8192, "Self detection failure on battery"))),
						new UnsignedWordElement(0x138,
								batteryFault2 = warning.channel(new StatusBitChannel("BatteryFault2", this)//
										.label(1, "CAN Communication interruption between battery group and group 1")//
										.label(2, "CAN Communication interruption between battery group and group 2")//
										.label(4, "CAN Communication interruption between battery group and group 3")//
										.label(8, "CAN Communication interruption between battery group and group 4"))),
						new UnsignedWordElement(0x139,
								batteryFault3 = warning.channel(new StatusBitChannel("BatteryFault3", this)//
										.label(1, "Main contractor abnormal in battery self detect group 1")//
										.label(2, "Main contractor abnormal in battery self detect group 2")//
										.label(4, "Main contractor abnormal in battery self detect group 3")//
										.label(8, "Main contractor abnormal in battery self detect group 4"))),
						new UnsignedWordElement(0x13A,
								batteryFault4 = warning.channel(new StatusBitChannel("BatteryFault4", this)//
										.label(1, "Pre-charge contractor abnormal on battery self detect group 1")//
										.label(2, "Pre-charge contractor abnormal on battery self detect group 2")//
										.label(4, "Pre-charge contractor abnormal on battery self detect group 3")//
										.label(8, "Pre-charge contractor abnormal on battery self detect group 4"))),
						new UnsignedWordElement(0x13B,
								batteryFault5 = warning.channel(new StatusBitChannel("BatteryFault5", this)//
										.label(1, "Main contact failure on battery control group 1")//
										.label(2, "Main contact failure on battery control group 2")//
										.label(4, "Main contact failure on battery control group 3")//
										.label(8, "Main contact failure on battery control group 4"))),
						new UnsignedWordElement(0x13C,
								batteryFault6 = warning.channel(new StatusBitChannel("BatteryFault6", this)//
										.label(1, "Pre-charge failure on battery control group 1")//
										.label(2, "Pre-charge failure on battery control group 2")//
										.label(4, "Pre-charge failure on battery control group 3")//
										.label(8, "Pre-charge failure on battery control group 4"))),
						new UnsignedWordElement(0x13D,
								batteryFault7 = warning.channel(new StatusBitChannel("BatteryFault7", this)//
										)), new UnsignedWordElement(0x13E,
												batteryFault8 = warning.channel(new StatusBitChannel("BatteryFault8", this)//
														)),
						new UnsignedWordElement(0x13F,
								batteryFault9 = warning.channel(new StatusBitChannel("BatteryFault9", this)//
										.label(4, "Sampling circuit abnormal for BMU")//
										.label(8, "Power cable disconnect failure")//
										.label(16, "Sampling circuit disconnect failure")//
										.label(64, "CAN disconnect for master and slave")//
										.label(512, "Sammpling circuit failure")//
										.label(1024, "Single battery failure")//
										.label(2048, "Circuit detection abnormal for main contactor")//
										.label(4096, "Circuit detection abnormal for main contactor")//
										.label(8192, "Circuit detection abnormal for Fancontactor")//
										.label(16384, "BMUPower contactor circuit detection abnormal")//
										.label(32768, "Central contactor circuit detection abnormal"))),
						new UnsignedWordElement(0x140,
								batteryFault10 = warning.channel(new StatusBitChannel("BatteryFault10", this)//
										.label(4, "Serious temperature fault")//
										.label(8, "Communication fault for system controller")//
										.label(128, "Frog alarm")//
										.label(256, "Fuse fault")//
										.label(1024, "Normal leakage")//
										.label(2048, "Serious leakage")//
										.label(4096, "CAN disconnection between battery group and battery stack")//
										.label(8192, "Central contactor circuit open")//
										.label(16384, "BMU power contactor open"))),
						new UnsignedWordElement(0x141,
								batteryFault11 = warning.channel(new StatusBitChannel("BatteryFault11", this)//
										)), new UnsignedWordElement(0x142,
												batteryFault12 = warning.channel(new StatusBitChannel("BatteryFault12", this)//
														)),
						new UnsignedWordElement(0x143,
								batteryFault13 = warning.channel(new StatusBitChannel("BatteryFault13", this)//
										)), new UnsignedWordElement(0x144,
												batteryFault14 = warning.channel(new StatusBitChannel("BatteryFault14", this)//
														)), new UnsignedWordElement(0x145, batteryGroupControlStatus = warning
														.channel(new StatusBitChannel("BatteryGroupControlStatus", this)//
																)), new UnsignedWordElement(0x146,
																		errorLog1 = warning.channel(new StatusBitChannel("ErrorLog1", this)//
																				)), new UnsignedWordElement(0x147,
																						errorLog2 = warning.channel(new StatusBitChannel("ErrorLog2", this)//
																								)), new UnsignedWordElement(0x148,
																										errorLog3 = warning.channel(new StatusBitChannel("ErrorLog3", this)//
																												)),
						new UnsignedWordElement(0x149,
								errorLog4 = warning.channel(new StatusBitChannel("ErrorLog4", this)//
										)), new UnsignedWordElement(0x14a,
												errorLog5 = warning.channel(new StatusBitChannel("ErrorLog5", this)//
														)), new UnsignedWordElement(0x14b,
																errorLog6 = warning.channel(new StatusBitChannel("ErrorLog6", this)//
																		)),
						new UnsignedWordElement(0x14c,
								errorLog7 = warning.channel(new StatusBitChannel("ErrorLog7", this)//
										)), new UnsignedWordElement(0x14d,
												errorLog8 = warning.channel(new StatusBitChannel("ErrorLog8", this)//
														)), new UnsignedWordElement(0x14e,
																errorLog9 = warning.channel(new StatusBitChannel("ErrorLog9", this)//
																		)),
						new UnsignedWordElement(0x14f,
								errorLog10 = warning.channel(new StatusBitChannel("ErrorLog10", this)//
										)), new UnsignedWordElement(0x150,
												errorLog11 = warning.channel(new StatusBitChannel("ErrorLog11", this)//
														)), new UnsignedWordElement(0x151,
																errorLog12 = warning.channel(new StatusBitChannel("ErrorLog12", this)//
																		)),
						new UnsignedWordElement(0x152,
								errorLog13 = warning.channel(new StatusBitChannel("ErrorLog13", this)//
										)), new UnsignedWordElement(0x153,
												errorLog14 = warning.channel(new StatusBitChannel("ErrorLog14", this)//
														)), new UnsignedWordElement(0x154,
																errorLog15 = warning.channel(new StatusBitChannel("ErrorLog15", this)//
																		)),
						new UnsignedWordElement(0x155,
								errorLog16 = warning.channel(new StatusBitChannel("ErrorLog16", this)//
										))), new WriteableModbusRegisterRange(0x200, //
												new UnsignedWordElement(0x200, //
														setWorkState = new ModbusWriteLongChannel("SetWorkState", this) //
														.label(0, STOP) //
														.label(1, START)),
												new UnsignedWordElement(0x201, //
														setSystemErrorReset = new ModbusWriteLongChannel("SetSystemErrorReset",
																this)//
														.label(0, OFF)//
														.label(1, ON)),
												new UnsignedWordElement(0x202, //
														setOperationMode = new ModbusWriteLongChannel("SetOperationMode", this)//
														.label(0, "P/Q Set point")//
														.label(1, "IAC / cosphi set point"))),
=======
								new ModbusBitWrappingChannel("BatteryAlarm6", this, this.thingState)//
								.warningBit(0, WarningEss.BalancingSamplingFailureOfBatteryGroup1)//
								.warningBit(1, WarningEss.BalancingSamplingFailureOfBatteryGroup2)//
								.warningBit(2, WarningEss.BalancingSamplingFailureOfBatteryGroup3)//
								.warningBit(3, WarningEss.BalancingSamplingFailureOfBatteryGroup4)//
								), //

						new UnsignedWordElement(0x136, //
								new ModbusBitWrappingChannel("BatteryAlarm7", this, this.thingState)//
								.warningBit(0, WarningEss.BalancingControlFailureOfBatteryGroup1)//
								.warningBit(1, WarningEss.BalancingControlFailureOfBatteryGroup2)//
								.warningBit(2, WarningEss.BalancingControlFailureOfBatteryGroup3)//
								.warningBit(3, WarningEss.BalancingControlFailureOfBatteryGroup4)//
								), //

						new UnsignedWordElement(0x137, //
								new ModbusBitWrappingChannel("BatteryFault1", this, this.thingState)//
								.faultBit(0, FaultEss.NoEnableBateryGroupOrUsableBatteryGroup)//
								.faultBit(1, FaultEss.NormalLeakageOfBatteryGroup)//
								.faultBit(2, FaultEss.SeriousLeakageOfBatteryGroup)//
								.faultBit(3, FaultEss.BatteryStartFailure)//
								.faultBit(4, FaultEss.BatteryStopFailure)//
								.faultBit(5,
										FaultEss.InterruptionOfCANCommunicationBetweenBatteryGroupAndController)//
								.faultBit(10, FaultEss.EmergencyStopAbnormalOfAuxiliaryCollector)//
								.faultBit(11, FaultEss.LeakageSelfDetectionOnNegative)//
								.faultBit(12, FaultEss.LeakageSelfDetectionOnPositive)//
								.faultBit(13, FaultEss.SelfDetectionFailureOnBattery)//
								), //

						new UnsignedWordElement(0x138, //
								new ModbusBitWrappingChannel("BatteryFault2", this, this.thingState)//
								.faultBit(0, FaultEss.CANCommunicationInterruptionBetweenBatteryGroupAndGroup1)//
								.faultBit(1, FaultEss.CANCommunicationInterruptionBetweenBatteryGroupAndGroup2)//
								.faultBit(2, FaultEss.CANCommunicationInterruptionBetweenBatteryGroupAndGroup3)//
								.faultBit(3, FaultEss.CANCommunicationInterruptionBetweenBatteryGroupAndGroup4)//
								), //

						new UnsignedWordElement(0x139, //
								new ModbusBitWrappingChannel("BatteryFault3", this, this.thingState)//
								.faultBit(0, FaultEss.MainContractorAbnormalInBatterySelfDetectGroup1)//
								.faultBit(1, FaultEss.MainContractorAbnormalInBatterySelfDetectGroup2)//
								.faultBit(2, FaultEss.MainContractorAbnormalInBatterySelfDetectGroup3)//
								.faultBit(3, FaultEss.MainContractorAbnormalInBatterySelfDetectGroup4)//
								), //

						new UnsignedWordElement(0x13A, //
								new ModbusBitWrappingChannel("BatteryFault4", this, this.thingState)//
								.faultBit(0, FaultEss.PreChargeContractorAbnormalOnBatterySelfDetectGroup1)//
								.faultBit(1, FaultEss.PreChargeContractorAbnormalOnBatterySelfDetectGroup2)//
								.faultBit(2, FaultEss.PreChargeContractorAbnormalOnBatterySelfDetectGroup3)//
								.faultBit(3, FaultEss.PreChargeContractorAbnormalOnBatterySelfDetectGroup4)//
								), //

						new UnsignedWordElement(0x13B, //
								new ModbusBitWrappingChannel("BatteryFault5", this, this.thingState)//
								.faultBit(0, FaultEss.MainContactFailureOnBatteryControlGroup1)//
								.faultBit(1, FaultEss.MainContactFailureOnBatteryControlGroup2)//
								.faultBit(2, FaultEss.MainContactFailureOnBatteryControlGroup3)//
								.faultBit(3, FaultEss.MainContactFailureOnBatteryControlGroup4)//
								), //

						new UnsignedWordElement(0x13C, //
								new ModbusBitWrappingChannel("BatteryFault6", this, this.thingState)//
								.faultBit(0, FaultEss.PreChargeFailureOnBatteryControlGroup1)//
								.faultBit(1, FaultEss.PreChargeFailureOnBatteryControlGroup2)//
								.faultBit(2, FaultEss.PreChargeFailureOnBatteryControlGroup3)//
								.faultBit(3, FaultEss.PreChargeFailureOnBatteryControlGroup4)//
								), //

						new UnsignedWordElement(0x13D, //
								new ModbusBitWrappingChannel("BatteryFault7", this, this.thingState)//
								// .faultBit(0, FaultEss)//
								), //

						new UnsignedWordElement(0x13E, //
								new ModbusBitWrappingChannel("BatteryFault8", this, this.thingState)//
								// .faultBit(0, FaultEss)//
								), //
						new UnsignedWordElement(0x13F, //
								new ModbusBitWrappingChannel("BatteryFault9", this, this.thingState)//
								.faultBit(2, FaultEss.SamplingCircuitAbnormalForBMU)//
								.faultBit(3, FaultEss.PowerCableDisconnectFailure)//
								.faultBit(4, FaultEss.SamplingCircuitDisconnectFailure)//
								.faultBit(6, FaultEss.CANDisconnectForMasterAndSlave)//
								.faultBit(9, FaultEss.SammplingCircuitFailure)//
								.faultBit(10, FaultEss.SingleBatteryFailure)//
								.faultBit(11, FaultEss.CircuitDetectionAbnormalForMainContactor)//
								.faultBit(12, FaultEss.CircuitDetectionAbnormalForMainContactorSecond)//
								.faultBit(13, FaultEss.CircuitDetectionAbnormalForFancontactor)//
								.faultBit(14, FaultEss.BMUPowerContactorCircuitDetectionAbnormal)//
								.faultBit(15, FaultEss.CentralContactorCircuitDetectionAbnormal)//
								), //

						new UnsignedWordElement(0x140, //
								new ModbusBitWrappingChannel("BatteryFault10", this, this.thingState)//
								.faultBit(2, FaultEss.SeriousTemperatureFault)//
								.faultBit(3, FaultEss.CommunicationFaultForSystemController)//
								.faultBit(7, FaultEss.FrogAlarm)//
								.faultBit(8, FaultEss.FuseFault)//
								.faultBit(10, FaultEss.NormalLeakage)//
								.faultBit(11, FaultEss.SeriousLeakage)//
								.faultBit(12, FaultEss.CANDisconnectionBetweenBatteryGroupAndBatteryStack)//
								.faultBit(13, FaultEss.CentralContactorCircuitOpen)//
								.faultBit(14, FaultEss.BMUPowerContactorOpen)//
								), //

						new UnsignedWordElement(0x141, //
								new ModbusBitWrappingChannel("BatteryFault11", this, this.thingState)//
								// .faultBit(, FaultEss)//
								), //

						new UnsignedWordElement(0x142, //
								new ModbusBitWrappingChannel("BatteryFault12", this, this.thingState)//
								// .faultBit(, FaultEss)//
								), //

						new UnsignedWordElement(0x143,
								new ModbusBitWrappingChannel("BatteryFault13", this, this.thingState)//
								// .faultBit(, FaultEss)//
								), //
						new UnsignedWordElement(0x144,
								new ModbusBitWrappingChannel("BatteryFault14", this, this.thingState)//
								// .faultBit(, FaultEss)//
								), //
						new UnsignedWordElement(0x145,
								batteryGroupControlStatus = new StatusBitChannel("BatteryGroupControlStatus", this)//
								), new UnsignedWordElement(0x146, errorLog1 = new StatusBitChannel("ErrorLog1", this)//
										), new UnsignedWordElement(0x147, errorLog2 = new StatusBitChannel("ErrorLog2", this)//
												), new UnsignedWordElement(0x148, errorLog3 = new StatusBitChannel("ErrorLog3", this)//
														), new UnsignedWordElement(0x149, errorLog4 = new StatusBitChannel("ErrorLog4", this)//
																), new UnsignedWordElement(0x14a, errorLog5 = new StatusBitChannel("ErrorLog5", this)//
																		), new UnsignedWordElement(0x14b, errorLog6 = new StatusBitChannel("ErrorLog6", this)//
																				), new UnsignedWordElement(0x14c, errorLog7 = new StatusBitChannel("ErrorLog7", this)//
																						), new UnsignedWordElement(0x14d, errorLog8 = new StatusBitChannel("ErrorLog8", this)//
																								), new UnsignedWordElement(0x14e, errorLog9 = new StatusBitChannel("ErrorLog9", this)//
																										), new UnsignedWordElement(0x14f, errorLog10 = new StatusBitChannel("ErrorLog10", this)//
																												), new UnsignedWordElement(0x150, errorLog11 = new StatusBitChannel("ErrorLog11", this)//
																														), new UnsignedWordElement(0x151, errorLog12 = new StatusBitChannel("ErrorLog12", this)//
																																), new UnsignedWordElement(0x152, errorLog13 = new StatusBitChannel("ErrorLog13", this)//
																																		), new UnsignedWordElement(0x153, errorLog14 = new StatusBitChannel("ErrorLog14", this)//
																																				), new UnsignedWordElement(0x154, errorLog15 = new StatusBitChannel("ErrorLog15", this)//
																																						), new UnsignedWordElement(0x155, errorLog16 = new StatusBitChannel("ErrorLog16", this)//
																																								)), new WriteableModbusRegisterRange(0x200, //
																																										new UnsignedWordElement(0x200, //
																																												setWorkState = new ModbusWriteLongChannel("SetWorkState", this) //
																																												.label(0, STOP) //
																																												.label(1, START)),
																																										new UnsignedWordElement(0x201, //
																																												setSystemErrorReset = new ModbusWriteLongChannel("SetSystemErrorReset", this)//
																																												.label(0, OFF)//
																																												.label(1, ON)),
																																										new UnsignedWordElement(0x202, //
																																												setOperationMode = new ModbusWriteLongChannel("SetOperationMode", this)//
																																												.label(0, "P/Q Set point")//
																																												.label(1, "IAC / cosphi set point"))),
>>>>>>> f78d9770
				new WriteableModbusRegisterRange(0x203, new SignedWordElement(0x203, //
						setActivePower = new ModbusWriteLongChannel("SetActivePower", this)//
						.unit("W").multiplier(2))),
				new WriteableModbusRegisterRange(0x204, new SignedWordElement(0x204, //
						setActivePowerL1 = new ModbusWriteLongChannel("SetActivePowerL1", this)//
						.unit("W").multiplier(2)),
						new SignedWordElement(0x205, //
								setActivePowerL2 = new ModbusWriteLongChannel("SetActivePowerL2", this)//
								.unit("W").multiplier(2)),
						new SignedWordElement(0x206, //
								setActivePowerL3 = new ModbusWriteLongChannel("SetActivePowerL3", this)//
								.unit("W").multiplier(2))),
				new WriteableModbusRegisterRange(0x207, new SignedWordElement(0x207, //
						setReactivePower = new ModbusWriteLongChannel("SetReactivePower", this)//
						.unit("W").multiplier(2))),
				new WriteableModbusRegisterRange(0x208, new SignedWordElement(0x208, //
						setReactivePowerL1 = new ModbusWriteLongChannel("SetReactivePowerL1", this)//
						.unit("W").multiplier(2)),
						new SignedWordElement(0x209, //
								setReactivePowerL2 = new ModbusWriteLongChannel("SetReactivePowerL2", this)//
								.unit("W").multiplier(2)),
						new SignedWordElement(0x20A, //
								setReactivePowerL3 = new ModbusWriteLongChannel("SetReactivePowerL3", this)//
								.unit("W").multiplier(2))));
<<<<<<< HEAD
		this.power = new SymmetricPowerImpl(100000, setActivePower, setReactivePower);
		this.allowedChargeLimit = new PGreaterEqualLimitation(power);
		this.allowedChargeLimit.setP(this.allowedCharge.valueOptional().orElse(0L));
		this.batFullLimit = new NoPBetweenLimitation(power);
		this.power.addStaticLimitation(batFullLimit);
		this.allowedCharge.addChangeListener(new ChannelChangeListener() {

			@Override
			public void channelChanged(Channel channel, Optional<?> newValue, Optional<?> oldValue) {
				allowedChargeLimit.setP(allowedCharge.valueOptional().orElse(0L));
				if (allowedCharge.isValuePresent()) {
					if (allowedCharge.getValue() > -100) {
						batFullLimit.setP(0L, 5000L);
					} else {
						batFullLimit.setP(null, null);
					}
				}
			}
		});
		this.power.addStaticLimitation(this.allowedChargeLimit);
		this.allowedDischargeLimit = new PSmallerEqualLimitation(power);
		this.allowedDischargeLimit.setP(this.allowedDischarge.valueOptional().orElse(0L));
		this.batEmptyLimit = new NoPBetweenLimitation(power);
		this.power.addStaticLimitation(batEmptyLimit);
		this.allowedDischarge.addChangeListener(new ChannelChangeListener() {

			@Override
			public void channelChanged(Channel channel, Optional<?> newValue, Optional<?> oldValue) {
				allowedDischargeLimit.setP(allowedDischarge.valueOptional().orElse(0L));
				if (allowedDischarge.isValuePresent()) {
					if(allowedDischarge.getValue() < 100) {
						batEmptyLimit.setP(-5000L, 0L);
					}else {
						batEmptyLimit.setP(null, null);
					}
				}
			}
		});
		return protocol;
=======
		// new ModbusInputRegisterRange(0x6040,
		// new UnsignedWordElement(0x6040, //
		// batteryInformation1 = new ModbusReadLongChannel("BatteryInformation1", this)),
		// new UnsignedWordElement(0x6041, //
		// batteryInformation2 = new ModbusReadLongChannel("BatteryInformation2", this)),
		// new UnsignedWordElement(0x6042, //
		// batteryInformation3 = new ModbusReadLongChannel("BatteryInformation3", this)),
		// new UnsignedWordElement(0x6043, //
		// batteryInformation4 = new ModbusReadLongChannel("BatteryInformation4", this))),
		// new ModbusInputRegisterRange(0x6840,
		// new UnsignedWordElement(0x6840, //
		// batteryInformation5 = new ModbusReadLongChannel("BatteryInformation5", this)),
		// new UnsignedWordElement(0x6841, //
		// batteryInformation6 = new ModbusReadLongChannel("BatteryInformation6", this)),
		// new UnsignedWordElement(0x6842, //
		// batteryInformation7 = new ModbusReadLongChannel("BatteryInformation7", this)),
		// new UnsignedWordElement(0x6843, //
		// batteryInformation8 = new ModbusReadLongChannel("BatteryInformation8", this))),
		// new ModbusInputRegisterRange(0x7640,
		// new UnsignedWordElement(0x7640, //
		// batteryInformation9 = new ModbusReadLongChannel("BatteryInformation9", this)),
		// new UnsignedWordElement(0x7641, //
		// batteryInformation10 = new ModbusReadLongChannel("BatteryInformation10", this)),
		// new UnsignedWordElement(0x7642, //
		// batteryInformation11 = new ModbusReadLongChannel("BatteryInformation11", this)),
		// new UnsignedWordElement(0x7643, //
		// batteryInformation12 = new ModbusReadLongChannel("BatteryInformation12", this))),
		// new ModbusInputRegisterRange(0x8440,
		// new UnsignedWordElement(0x8440, //
		// batteryInformation13 = new ModbusReadLongChannel("BatteryInformation13", this)),
		// new UnsignedWordElement(0x8441, //
		// batteryInformation14 = new ModbusReadLongChannel("BatteryInformation14", this)),
		// new UnsignedWordElement(0x8442, //
		// batteryInformation15 = new ModbusReadLongChannel("BatteryInformation15", this)),
		// new UnsignedWordElement(0x8443, //
		// batteryInformation16 = new ModbusReadLongChannel("BatteryInformation16", this))),
		// new ModbusInputRegisterRange(0x9240,
		// new UnsignedWordElement(0x9240, //
		// batteryInformation17 = new ModbusReadLongChannel("BatteryInformation17", this)),
		// new UnsignedWordElement(0x9241, //
		// batteryInformation18 = new ModbusReadLongChannel("BatteryInformation18", this)),
		// new UnsignedWordElement(0x9242, //
		// batteryInformation19 = new ModbusReadLongChannel("BatteryInformation19", this)),
		// new UnsignedWordElement(0x9243, //
		// batteryInformation20 = new ModbusReadLongChannel("BatteryInformation20", this))));
>>>>>>> f78d9770
	}

	@Override
	public StaticValueChannel<Long> capacity() {
		return capacity;
	}

	@Override
	public ReadChannel<Long> activePowerL1() {
		return activePowerL1;
	}

	@Override
	public ReadChannel<Long> activePowerL2() {
		return activePowerL2;
	}

	@Override
	public ReadChannel<Long> activePowerL3() {
		return activePowerL3;
	}

	@Override
	public ReadChannel<Long> reactivePowerL1() {
		return reactivePowerL1;
	}

	@Override
	public ReadChannel<Long> reactivePowerL2() {
		return reactivePowerL2;
	}

	@Override
	public ReadChannel<Long> reactivePowerL3() {
		return reactivePowerL3;
	}

	@Override
	public WriteChannel<Long> setActivePowerL1() {
		return setActivePowerL1;
	}

	@Override
	public WriteChannel<Long> setActivePowerL2() {
		return setActivePowerL2;
	}

	@Override
	public WriteChannel<Long> setActivePowerL3() {
		return setActivePowerL3;
	}

	@Override
	public WriteChannel<Long> setReactivePowerL1() {
		return setReactivePowerL1;
	}

	@Override
	public WriteChannel<Long> setReactivePowerL2() {
		return setReactivePowerL2;
	}

	@Override
	public WriteChannel<Long> setReactivePowerL3() {
		return setReactivePowerL3;
	}

	@Override
<<<<<<< HEAD
	public SymmetricPowerImpl getPower() {
		return power;
=======
	public ThingStateChannel getStateChannel() {
		return thingState;
>>>>>>> f78d9770
	}

}<|MERGE_RESOLUTION|>--- conflicted
+++ resolved
@@ -28,21 +28,17 @@
 import io.openems.api.channel.ReadChannel;
 import io.openems.api.channel.StaticValueChannel;
 import io.openems.api.channel.StatusBitChannel;
+import io.openems.api.channel.StatusBitChannels;
 import io.openems.api.channel.WriteChannel;
-import io.openems.api.channel.thingstate.ThingStateChannel;
 import io.openems.api.device.Device;
 import io.openems.api.device.nature.ess.AsymmetricEssNature;
 import io.openems.api.device.nature.ess.SymmetricEssNature;
 import io.openems.api.doc.ThingInfo;
 import io.openems.api.exception.ConfigException;
-<<<<<<< HEAD
 import io.openems.core.utilities.power.NoPBetweenLimitation;
 import io.openems.core.utilities.power.PGreaterEqualLimitation;
 import io.openems.core.utilities.power.PSmallerEqualLimitation;
 import io.openems.core.utilities.power.SymmetricPowerImpl;
-=======
-import io.openems.impl.protocol.modbus.ModbusBitWrappingChannel;
->>>>>>> f78d9770
 import io.openems.impl.protocol.modbus.ModbusDeviceNature;
 import io.openems.impl.protocol.modbus.ModbusReadLongChannel;
 import io.openems.impl.protocol.modbus.ModbusWriteLongChannel;
@@ -113,17 +109,12 @@
 	private StaticValueChannel<Long> maxNominalPower = new StaticValueChannel<>("maxNominalPower", this, 100000L)
 			.unit("VA").unit("VA");
 	private StaticValueChannel<Long> capacity = new StaticValueChannel<>("capacity", this, 130000L).unit("Wh");
-<<<<<<< HEAD
 	private SymmetricPowerImpl power;
 	private PGreaterEqualLimitation allowedChargeLimit;
 	private PSmallerEqualLimitation allowedDischargeLimit;
 	private NoPBetweenLimitation batFullLimit;
 	private NoPBetweenLimitation batEmptyLimit;
-	public StatusBitChannels warning;
-
-=======
 	private ThingStateChannel thingState;
->>>>>>> f78d9770
 	/*
 	 * This Channels
 	 */
@@ -264,12 +255,7 @@
 
 	@Override
 	protected ModbusProtocol defineModbusProtocol() throws ConfigException {
-<<<<<<< HEAD
-		warning = new StatusBitChannels("Warning", this);
 		ModbusProtocol protocol = new ModbusProtocol( //
-=======
-		return new ModbusProtocol( //
->>>>>>> f78d9770
 				new ModbusInputRegisterRange(0x100, //
 						new UnsignedWordElement(0x100, //
 								systemState = new ModbusReadLongChannel("SystemState", this) //
@@ -279,22 +265,6 @@
 								.label(3, STANDBY) //
 								.label(4, START) //
 								.label(5, FAULT)),
-<<<<<<< HEAD
-						new UnsignedWordElement(0x101,
-								systemError1 = warning.channel(new StatusBitChannel("SystemError1", this)//
-										.label(1, "BMS In Error")//
-										.label(2, "BMS Overvoltage")//
-										.label(4, "BMS Undervoltage")//
-										.label(8, "BMS Overcurrent")//
-										.label(16, "Error BMS Limits not initialized")//
-										.label(32, "Connect Error")//
-										.label(64, "Overvoltage warning")//
-										.label(128, "Undervoltage warning")//
-										.label(256, "Overcurrent warning")//
-										.label(512, "BMS Ready")//
-										.label(1024, "TREX Ready")//
-										)),
-=======
 						new UnsignedWordElement(0x101, //
 								new ModbusBitWrappingChannel("SystemError1", this, this.thingState)//
 								.faultBit(0, FaultEss.BMSInError)//
@@ -310,7 +280,6 @@
 								.faultBit(10, FaultEss.TREXReady)//
 								), //
 
->>>>>>> f78d9770
 						new UnsignedWordElement(0x102,
 								communicationInformations = new StatusBitChannel("CommunicationInformations", this)//
 								.label(1, "Gateway Initialized")//
@@ -428,8 +397,7 @@
 										this).unit("kWh")).wordorder(WordOrder.LSWMSW),
 						new SignedDoublewordElement(0x128, //
 								batteryDischargeEnergy = new ModbusReadLongChannel(
-										"BatteryDischargeEnergy", this)
-								.unit("kWh")).wordorder(WordOrder.LSWMSW),
+										"BatteryDischargeEnergy", this).unit("kWh")).wordorder(WordOrder.LSWMSW),
 						new UnsignedWordElement(0x12A, //
 								batteryOperationStatus = new StatusBitChannel("BatteryOperationStatus", this)
 								.label(1, "Battery group 1 operating")//
@@ -493,95 +461,123 @@
 
 						new DummyElement(0x134), //
 						new UnsignedWordElement(0x135,
-<<<<<<< HEAD
-								batteryAlarm6 = warning.channel(new StatusBitChannel("BatteryAlarm6", this)//
-										.label(1, "Balancing sampling failure of battery group 1")//
-										.label(2, "Balancing sampling failure of battery group 2")//
-										.label(4, "Balancing sampling failure of battery group 3")//
-										.label(8, "Balancing sampling failure of battery group 4"))),
-						new UnsignedWordElement(0x136,
-								batteryAlarm7 = warning.channel(new StatusBitChannel("BatteryAlarm7", this)//
-										.label(1, "Balancing control failure of battery group 1")//
-										.label(2, "Balancing control failure of battery group 2")//
-										.label(4, "Balancing control failure of battery group 3")//
-										.label(8, "Balancing control failure of battery group 4"))),
-						new UnsignedWordElement(0x137,
-								batteryFault1 = warning.channel(new StatusBitChannel("BatteryFault1", this)//
-										.label(1, "No enable batery group or usable battery group")//
-										.label(2, "Normal leakage of battery group")//
-										.label(4, "Serious leakage of battery group")//
-										.label(8, "Battery start failure")//
-										.label(16, "Battery stop failure")//
-										.label(32,
-												"Interruption of CAN Communication between battery group and controller")//
-										.label(1024, "Emergency stop abnormal of auxiliary collector")//
-										.label(2048, "Leakage self detection on negative")//
-										.label(4096, "Leakage self detection on positive")//
-										.label(8192, "Self detection failure on battery"))),
-						new UnsignedWordElement(0x138,
-								batteryFault2 = warning.channel(new StatusBitChannel("BatteryFault2", this)//
-										.label(1, "CAN Communication interruption between battery group and group 1")//
-										.label(2, "CAN Communication interruption between battery group and group 2")//
-										.label(4, "CAN Communication interruption between battery group and group 3")//
-										.label(8, "CAN Communication interruption between battery group and group 4"))),
-						new UnsignedWordElement(0x139,
-								batteryFault3 = warning.channel(new StatusBitChannel("BatteryFault3", this)//
-										.label(1, "Main contractor abnormal in battery self detect group 1")//
-										.label(2, "Main contractor abnormal in battery self detect group 2")//
-										.label(4, "Main contractor abnormal in battery self detect group 3")//
-										.label(8, "Main contractor abnormal in battery self detect group 4"))),
-						new UnsignedWordElement(0x13A,
-								batteryFault4 = warning.channel(new StatusBitChannel("BatteryFault4", this)//
-										.label(1, "Pre-charge contractor abnormal on battery self detect group 1")//
-										.label(2, "Pre-charge contractor abnormal on battery self detect group 2")//
-										.label(4, "Pre-charge contractor abnormal on battery self detect group 3")//
-										.label(8, "Pre-charge contractor abnormal on battery self detect group 4"))),
-						new UnsignedWordElement(0x13B,
-								batteryFault5 = warning.channel(new StatusBitChannel("BatteryFault5", this)//
-										.label(1, "Main contact failure on battery control group 1")//
-										.label(2, "Main contact failure on battery control group 2")//
-										.label(4, "Main contact failure on battery control group 3")//
-										.label(8, "Main contact failure on battery control group 4"))),
-						new UnsignedWordElement(0x13C,
-								batteryFault6 = warning.channel(new StatusBitChannel("BatteryFault6", this)//
-										.label(1, "Pre-charge failure on battery control group 1")//
-										.label(2, "Pre-charge failure on battery control group 2")//
-										.label(4, "Pre-charge failure on battery control group 3")//
-										.label(8, "Pre-charge failure on battery control group 4"))),
-						new UnsignedWordElement(0x13D,
-								batteryFault7 = warning.channel(new StatusBitChannel("BatteryFault7", this)//
-										)), new UnsignedWordElement(0x13E,
-												batteryFault8 = warning.channel(new StatusBitChannel("BatteryFault8", this)//
-														)),
-						new UnsignedWordElement(0x13F,
-								batteryFault9 = warning.channel(new StatusBitChannel("BatteryFault9", this)//
-										.label(4, "Sampling circuit abnormal for BMU")//
-										.label(8, "Power cable disconnect failure")//
-										.label(16, "Sampling circuit disconnect failure")//
-										.label(64, "CAN disconnect for master and slave")//
-										.label(512, "Sammpling circuit failure")//
-										.label(1024, "Single battery failure")//
-										.label(2048, "Circuit detection abnormal for main contactor")//
-										.label(4096, "Circuit detection abnormal for main contactor")//
-										.label(8192, "Circuit detection abnormal for Fancontactor")//
-										.label(16384, "BMUPower contactor circuit detection abnormal")//
-										.label(32768, "Central contactor circuit detection abnormal"))),
-						new UnsignedWordElement(0x140,
-								batteryFault10 = warning.channel(new StatusBitChannel("BatteryFault10", this)//
-										.label(4, "Serious temperature fault")//
-										.label(8, "Communication fault for system controller")//
-										.label(128, "Frog alarm")//
-										.label(256, "Fuse fault")//
-										.label(1024, "Normal leakage")//
-										.label(2048, "Serious leakage")//
-										.label(4096, "CAN disconnection between battery group and battery stack")//
-										.label(8192, "Central contactor circuit open")//
-										.label(16384, "BMU power contactor open"))),
-						new UnsignedWordElement(0x141,
-								batteryFault11 = warning.channel(new StatusBitChannel("BatteryFault11", this)//
-										)), new UnsignedWordElement(0x142,
-												batteryFault12 = warning.channel(new StatusBitChannel("BatteryFault12", this)//
-														)),
+								new ModbusBitWrappingChannel("BatteryAlarm6", this, this.thingState)//
+								.warningBit(0, WarningEss.BalancingSamplingFailureOfBatteryGroup1)//
+								.warningBit(1, WarningEss.BalancingSamplingFailureOfBatteryGroup2)//
+								.warningBit(2, WarningEss.BalancingSamplingFailureOfBatteryGroup3)//
+								.warningBit(3, WarningEss.BalancingSamplingFailureOfBatteryGroup4)//
+								), //
+
+						new UnsignedWordElement(0x136, //
+								new ModbusBitWrappingChannel("BatteryAlarm7", this, this.thingState)//
+								.warningBit(0, WarningEss.BalancingControlFailureOfBatteryGroup1)//
+								.warningBit(1, WarningEss.BalancingControlFailureOfBatteryGroup2)//
+								.warningBit(2, WarningEss.BalancingControlFailureOfBatteryGroup3)//
+								.warningBit(3, WarningEss.BalancingControlFailureOfBatteryGroup4)//
+								), //
+
+						new UnsignedWordElement(0x137, //
+								new ModbusBitWrappingChannel("BatteryFault1", this, this.thingState)//
+								.faultBit(0, FaultEss.NoEnableBateryGroupOrUsableBatteryGroup)//
+								.faultBit(1, FaultEss.NormalLeakageOfBatteryGroup)//
+								.faultBit(2, FaultEss.SeriousLeakageOfBatteryGroup)//
+								.faultBit(3, FaultEss.BatteryStartFailure)//
+								.faultBit(4, FaultEss.BatteryStopFailure)//
+								.faultBit(5,
+										FaultEss.InterruptionOfCANCommunicationBetweenBatteryGroupAndController)//
+								.faultBit(10, FaultEss.EmergencyStopAbnormalOfAuxiliaryCollector)//
+								.faultBit(11, FaultEss.LeakageSelfDetectionOnNegative)//
+								.faultBit(12, FaultEss.LeakageSelfDetectionOnPositive)//
+								.faultBit(13, FaultEss.SelfDetectionFailureOnBattery)//
+								), //
+
+						new UnsignedWordElement(0x138, //
+								new ModbusBitWrappingChannel("BatteryFault2", this, this.thingState)//
+								.faultBit(0, FaultEss.CANCommunicationInterruptionBetweenBatteryGroupAndGroup1)//
+								.faultBit(1, FaultEss.CANCommunicationInterruptionBetweenBatteryGroupAndGroup2)//
+								.faultBit(2, FaultEss.CANCommunicationInterruptionBetweenBatteryGroupAndGroup3)//
+								.faultBit(3, FaultEss.CANCommunicationInterruptionBetweenBatteryGroupAndGroup4)//
+								), //
+
+						new UnsignedWordElement(0x139, //
+								new ModbusBitWrappingChannel("BatteryFault3", this, this.thingState)//
+								.faultBit(0, FaultEss.MainContractorAbnormalInBatterySelfDetectGroup1)//
+								.faultBit(1, FaultEss.MainContractorAbnormalInBatterySelfDetectGroup2)//
+								.faultBit(2, FaultEss.MainContractorAbnormalInBatterySelfDetectGroup3)//
+								.faultBit(3, FaultEss.MainContractorAbnormalInBatterySelfDetectGroup4)//
+								), //
+
+						new UnsignedWordElement(0x13A, //
+								new ModbusBitWrappingChannel("BatteryFault4", this, this.thingState)//
+								.faultBit(0, FaultEss.PreChargeContractorAbnormalOnBatterySelfDetectGroup1)//
+								.faultBit(1, FaultEss.PreChargeContractorAbnormalOnBatterySelfDetectGroup2)//
+								.faultBit(2, FaultEss.PreChargeContractorAbnormalOnBatterySelfDetectGroup3)//
+								.faultBit(3, FaultEss.PreChargeContractorAbnormalOnBatterySelfDetectGroup4)//
+								), //
+
+						new UnsignedWordElement(0x13B, //
+								new ModbusBitWrappingChannel("BatteryFault5", this, this.thingState)//
+								.faultBit(0, FaultEss.MainContactFailureOnBatteryControlGroup1)//
+								.faultBit(1, FaultEss.MainContactFailureOnBatteryControlGroup2)//
+								.faultBit(2, FaultEss.MainContactFailureOnBatteryControlGroup3)//
+								.faultBit(3, FaultEss.MainContactFailureOnBatteryControlGroup4)//
+								), //
+
+						new UnsignedWordElement(0x13C, //
+								new ModbusBitWrappingChannel("BatteryFault6", this, this.thingState)//
+								.faultBit(0, FaultEss.PreChargeFailureOnBatteryControlGroup1)//
+								.faultBit(1, FaultEss.PreChargeFailureOnBatteryControlGroup2)//
+								.faultBit(2, FaultEss.PreChargeFailureOnBatteryControlGroup3)//
+								.faultBit(3, FaultEss.PreChargeFailureOnBatteryControlGroup4)//
+								), //
+
+						new UnsignedWordElement(0x13D, //
+								new ModbusBitWrappingChannel("BatteryFault7", this, this.thingState)//
+								// .faultBit(0, FaultEss)//
+								), //
+
+						new UnsignedWordElement(0x13E, //
+								new ModbusBitWrappingChannel("BatteryFault8", this, this.thingState)//
+								// .faultBit(0, FaultEss)//
+								), //
+						new UnsignedWordElement(0x13F, //
+								new ModbusBitWrappingChannel("BatteryFault9", this, this.thingState)//
+								.faultBit(2, FaultEss.SamplingCircuitAbnormalForBMU)//
+								.faultBit(3, FaultEss.PowerCableDisconnectFailure)//
+								.faultBit(4, FaultEss.SamplingCircuitDisconnectFailure)//
+								.faultBit(6, FaultEss.CANDisconnectForMasterAndSlave)//
+								.faultBit(9, FaultEss.SammplingCircuitFailure)//
+								.faultBit(10, FaultEss.SingleBatteryFailure)//
+								.faultBit(11, FaultEss.CircuitDetectionAbnormalForMainContactor)//
+								.faultBit(12, FaultEss.CircuitDetectionAbnormalForMainContactorSecond)//
+								.faultBit(13, FaultEss.CircuitDetectionAbnormalForFancontactor)//
+								.faultBit(14, FaultEss.BMUPowerContactorCircuitDetectionAbnormal)//
+								.faultBit(15, FaultEss.CentralContactorCircuitDetectionAbnormal)//
+								), //
+
+						new UnsignedWordElement(0x140, //
+								new ModbusBitWrappingChannel("BatteryFault10", this, this.thingState)//
+								.faultBit(2, FaultEss.SeriousTemperatureFault)//
+								.faultBit(3, FaultEss.CommunicationFaultForSystemController)//
+								.faultBit(7, FaultEss.FrogAlarm)//
+								.faultBit(8, FaultEss.FuseFault)//
+								.faultBit(10, FaultEss.NormalLeakage)//
+								.faultBit(11, FaultEss.SeriousLeakage)//
+								.faultBit(12, FaultEss.CANDisconnectionBetweenBatteryGroupAndBatteryStack)//
+								.faultBit(13, FaultEss.CentralContactorCircuitOpen)//
+								.faultBit(14, FaultEss.BMUPowerContactorOpen)//
+								), //
+
+						new UnsignedWordElement(0x141, //
+								new ModbusBitWrappingChannel("BatteryFault11", this, this.thingState)//
+								// .faultBit(, FaultEss)//
+								), //
+
+						new UnsignedWordElement(0x142, //
+								new ModbusBitWrappingChannel("BatteryFault12", this, this.thingState)//
+								// .faultBit(, FaultEss)//
+								), //
+
 						new UnsignedWordElement(0x143,
 								batteryFault13 = warning.channel(new StatusBitChannel("BatteryFault13", this)//
 										)), new UnsignedWordElement(0x144,
@@ -639,164 +635,6 @@
 														setOperationMode = new ModbusWriteLongChannel("SetOperationMode", this)//
 														.label(0, "P/Q Set point")//
 														.label(1, "IAC / cosphi set point"))),
-=======
-								new ModbusBitWrappingChannel("BatteryAlarm6", this, this.thingState)//
-								.warningBit(0, WarningEss.BalancingSamplingFailureOfBatteryGroup1)//
-								.warningBit(1, WarningEss.BalancingSamplingFailureOfBatteryGroup2)//
-								.warningBit(2, WarningEss.BalancingSamplingFailureOfBatteryGroup3)//
-								.warningBit(3, WarningEss.BalancingSamplingFailureOfBatteryGroup4)//
-								), //
-
-						new UnsignedWordElement(0x136, //
-								new ModbusBitWrappingChannel("BatteryAlarm7", this, this.thingState)//
-								.warningBit(0, WarningEss.BalancingControlFailureOfBatteryGroup1)//
-								.warningBit(1, WarningEss.BalancingControlFailureOfBatteryGroup2)//
-								.warningBit(2, WarningEss.BalancingControlFailureOfBatteryGroup3)//
-								.warningBit(3, WarningEss.BalancingControlFailureOfBatteryGroup4)//
-								), //
-
-						new UnsignedWordElement(0x137, //
-								new ModbusBitWrappingChannel("BatteryFault1", this, this.thingState)//
-								.faultBit(0, FaultEss.NoEnableBateryGroupOrUsableBatteryGroup)//
-								.faultBit(1, FaultEss.NormalLeakageOfBatteryGroup)//
-								.faultBit(2, FaultEss.SeriousLeakageOfBatteryGroup)//
-								.faultBit(3, FaultEss.BatteryStartFailure)//
-								.faultBit(4, FaultEss.BatteryStopFailure)//
-								.faultBit(5,
-										FaultEss.InterruptionOfCANCommunicationBetweenBatteryGroupAndController)//
-								.faultBit(10, FaultEss.EmergencyStopAbnormalOfAuxiliaryCollector)//
-								.faultBit(11, FaultEss.LeakageSelfDetectionOnNegative)//
-								.faultBit(12, FaultEss.LeakageSelfDetectionOnPositive)//
-								.faultBit(13, FaultEss.SelfDetectionFailureOnBattery)//
-								), //
-
-						new UnsignedWordElement(0x138, //
-								new ModbusBitWrappingChannel("BatteryFault2", this, this.thingState)//
-								.faultBit(0, FaultEss.CANCommunicationInterruptionBetweenBatteryGroupAndGroup1)//
-								.faultBit(1, FaultEss.CANCommunicationInterruptionBetweenBatteryGroupAndGroup2)//
-								.faultBit(2, FaultEss.CANCommunicationInterruptionBetweenBatteryGroupAndGroup3)//
-								.faultBit(3, FaultEss.CANCommunicationInterruptionBetweenBatteryGroupAndGroup4)//
-								), //
-
-						new UnsignedWordElement(0x139, //
-								new ModbusBitWrappingChannel("BatteryFault3", this, this.thingState)//
-								.faultBit(0, FaultEss.MainContractorAbnormalInBatterySelfDetectGroup1)//
-								.faultBit(1, FaultEss.MainContractorAbnormalInBatterySelfDetectGroup2)//
-								.faultBit(2, FaultEss.MainContractorAbnormalInBatterySelfDetectGroup3)//
-								.faultBit(3, FaultEss.MainContractorAbnormalInBatterySelfDetectGroup4)//
-								), //
-
-						new UnsignedWordElement(0x13A, //
-								new ModbusBitWrappingChannel("BatteryFault4", this, this.thingState)//
-								.faultBit(0, FaultEss.PreChargeContractorAbnormalOnBatterySelfDetectGroup1)//
-								.faultBit(1, FaultEss.PreChargeContractorAbnormalOnBatterySelfDetectGroup2)//
-								.faultBit(2, FaultEss.PreChargeContractorAbnormalOnBatterySelfDetectGroup3)//
-								.faultBit(3, FaultEss.PreChargeContractorAbnormalOnBatterySelfDetectGroup4)//
-								), //
-
-						new UnsignedWordElement(0x13B, //
-								new ModbusBitWrappingChannel("BatteryFault5", this, this.thingState)//
-								.faultBit(0, FaultEss.MainContactFailureOnBatteryControlGroup1)//
-								.faultBit(1, FaultEss.MainContactFailureOnBatteryControlGroup2)//
-								.faultBit(2, FaultEss.MainContactFailureOnBatteryControlGroup3)//
-								.faultBit(3, FaultEss.MainContactFailureOnBatteryControlGroup4)//
-								), //
-
-						new UnsignedWordElement(0x13C, //
-								new ModbusBitWrappingChannel("BatteryFault6", this, this.thingState)//
-								.faultBit(0, FaultEss.PreChargeFailureOnBatteryControlGroup1)//
-								.faultBit(1, FaultEss.PreChargeFailureOnBatteryControlGroup2)//
-								.faultBit(2, FaultEss.PreChargeFailureOnBatteryControlGroup3)//
-								.faultBit(3, FaultEss.PreChargeFailureOnBatteryControlGroup4)//
-								), //
-
-						new UnsignedWordElement(0x13D, //
-								new ModbusBitWrappingChannel("BatteryFault7", this, this.thingState)//
-								// .faultBit(0, FaultEss)//
-								), //
-
-						new UnsignedWordElement(0x13E, //
-								new ModbusBitWrappingChannel("BatteryFault8", this, this.thingState)//
-								// .faultBit(0, FaultEss)//
-								), //
-						new UnsignedWordElement(0x13F, //
-								new ModbusBitWrappingChannel("BatteryFault9", this, this.thingState)//
-								.faultBit(2, FaultEss.SamplingCircuitAbnormalForBMU)//
-								.faultBit(3, FaultEss.PowerCableDisconnectFailure)//
-								.faultBit(4, FaultEss.SamplingCircuitDisconnectFailure)//
-								.faultBit(6, FaultEss.CANDisconnectForMasterAndSlave)//
-								.faultBit(9, FaultEss.SammplingCircuitFailure)//
-								.faultBit(10, FaultEss.SingleBatteryFailure)//
-								.faultBit(11, FaultEss.CircuitDetectionAbnormalForMainContactor)//
-								.faultBit(12, FaultEss.CircuitDetectionAbnormalForMainContactorSecond)//
-								.faultBit(13, FaultEss.CircuitDetectionAbnormalForFancontactor)//
-								.faultBit(14, FaultEss.BMUPowerContactorCircuitDetectionAbnormal)//
-								.faultBit(15, FaultEss.CentralContactorCircuitDetectionAbnormal)//
-								), //
-
-						new UnsignedWordElement(0x140, //
-								new ModbusBitWrappingChannel("BatteryFault10", this, this.thingState)//
-								.faultBit(2, FaultEss.SeriousTemperatureFault)//
-								.faultBit(3, FaultEss.CommunicationFaultForSystemController)//
-								.faultBit(7, FaultEss.FrogAlarm)//
-								.faultBit(8, FaultEss.FuseFault)//
-								.faultBit(10, FaultEss.NormalLeakage)//
-								.faultBit(11, FaultEss.SeriousLeakage)//
-								.faultBit(12, FaultEss.CANDisconnectionBetweenBatteryGroupAndBatteryStack)//
-								.faultBit(13, FaultEss.CentralContactorCircuitOpen)//
-								.faultBit(14, FaultEss.BMUPowerContactorOpen)//
-								), //
-
-						new UnsignedWordElement(0x141, //
-								new ModbusBitWrappingChannel("BatteryFault11", this, this.thingState)//
-								// .faultBit(, FaultEss)//
-								), //
-
-						new UnsignedWordElement(0x142, //
-								new ModbusBitWrappingChannel("BatteryFault12", this, this.thingState)//
-								// .faultBit(, FaultEss)//
-								), //
-
-						new UnsignedWordElement(0x143,
-								new ModbusBitWrappingChannel("BatteryFault13", this, this.thingState)//
-								// .faultBit(, FaultEss)//
-								), //
-						new UnsignedWordElement(0x144,
-								new ModbusBitWrappingChannel("BatteryFault14", this, this.thingState)//
-								// .faultBit(, FaultEss)//
-								), //
-						new UnsignedWordElement(0x145,
-								batteryGroupControlStatus = new StatusBitChannel("BatteryGroupControlStatus", this)//
-								), new UnsignedWordElement(0x146, errorLog1 = new StatusBitChannel("ErrorLog1", this)//
-										), new UnsignedWordElement(0x147, errorLog2 = new StatusBitChannel("ErrorLog2", this)//
-												), new UnsignedWordElement(0x148, errorLog3 = new StatusBitChannel("ErrorLog3", this)//
-														), new UnsignedWordElement(0x149, errorLog4 = new StatusBitChannel("ErrorLog4", this)//
-																), new UnsignedWordElement(0x14a, errorLog5 = new StatusBitChannel("ErrorLog5", this)//
-																		), new UnsignedWordElement(0x14b, errorLog6 = new StatusBitChannel("ErrorLog6", this)//
-																				), new UnsignedWordElement(0x14c, errorLog7 = new StatusBitChannel("ErrorLog7", this)//
-																						), new UnsignedWordElement(0x14d, errorLog8 = new StatusBitChannel("ErrorLog8", this)//
-																								), new UnsignedWordElement(0x14e, errorLog9 = new StatusBitChannel("ErrorLog9", this)//
-																										), new UnsignedWordElement(0x14f, errorLog10 = new StatusBitChannel("ErrorLog10", this)//
-																												), new UnsignedWordElement(0x150, errorLog11 = new StatusBitChannel("ErrorLog11", this)//
-																														), new UnsignedWordElement(0x151, errorLog12 = new StatusBitChannel("ErrorLog12", this)//
-																																), new UnsignedWordElement(0x152, errorLog13 = new StatusBitChannel("ErrorLog13", this)//
-																																		), new UnsignedWordElement(0x153, errorLog14 = new StatusBitChannel("ErrorLog14", this)//
-																																				), new UnsignedWordElement(0x154, errorLog15 = new StatusBitChannel("ErrorLog15", this)//
-																																						), new UnsignedWordElement(0x155, errorLog16 = new StatusBitChannel("ErrorLog16", this)//
-																																								)), new WriteableModbusRegisterRange(0x200, //
-																																										new UnsignedWordElement(0x200, //
-																																												setWorkState = new ModbusWriteLongChannel("SetWorkState", this) //
-																																												.label(0, STOP) //
-																																												.label(1, START)),
-																																										new UnsignedWordElement(0x201, //
-																																												setSystemErrorReset = new ModbusWriteLongChannel("SetSystemErrorReset", this)//
-																																												.label(0, OFF)//
-																																												.label(1, ON)),
-																																										new UnsignedWordElement(0x202, //
-																																												setOperationMode = new ModbusWriteLongChannel("SetOperationMode", this)//
-																																												.label(0, "P/Q Set point")//
-																																												.label(1, "IAC / cosphi set point"))),
->>>>>>> f78d9770
 				new WriteableModbusRegisterRange(0x203, new SignedWordElement(0x203, //
 						setActivePower = new ModbusWriteLongChannel("SetActivePower", this)//
 						.unit("W").multiplier(2))),
@@ -821,7 +659,6 @@
 						new SignedWordElement(0x20A, //
 								setReactivePowerL3 = new ModbusWriteLongChannel("SetReactivePowerL3", this)//
 								.unit("W").multiplier(2))));
-<<<<<<< HEAD
 		this.power = new SymmetricPowerImpl(100000, setActivePower, setReactivePower);
 		this.allowedChargeLimit = new PGreaterEqualLimitation(power);
 		this.allowedChargeLimit.setP(this.allowedCharge.valueOptional().orElse(0L));
@@ -861,53 +698,6 @@
 			}
 		});
 		return protocol;
-=======
-		// new ModbusInputRegisterRange(0x6040,
-		// new UnsignedWordElement(0x6040, //
-		// batteryInformation1 = new ModbusReadLongChannel("BatteryInformation1", this)),
-		// new UnsignedWordElement(0x6041, //
-		// batteryInformation2 = new ModbusReadLongChannel("BatteryInformation2", this)),
-		// new UnsignedWordElement(0x6042, //
-		// batteryInformation3 = new ModbusReadLongChannel("BatteryInformation3", this)),
-		// new UnsignedWordElement(0x6043, //
-		// batteryInformation4 = new ModbusReadLongChannel("BatteryInformation4", this))),
-		// new ModbusInputRegisterRange(0x6840,
-		// new UnsignedWordElement(0x6840, //
-		// batteryInformation5 = new ModbusReadLongChannel("BatteryInformation5", this)),
-		// new UnsignedWordElement(0x6841, //
-		// batteryInformation6 = new ModbusReadLongChannel("BatteryInformation6", this)),
-		// new UnsignedWordElement(0x6842, //
-		// batteryInformation7 = new ModbusReadLongChannel("BatteryInformation7", this)),
-		// new UnsignedWordElement(0x6843, //
-		// batteryInformation8 = new ModbusReadLongChannel("BatteryInformation8", this))),
-		// new ModbusInputRegisterRange(0x7640,
-		// new UnsignedWordElement(0x7640, //
-		// batteryInformation9 = new ModbusReadLongChannel("BatteryInformation9", this)),
-		// new UnsignedWordElement(0x7641, //
-		// batteryInformation10 = new ModbusReadLongChannel("BatteryInformation10", this)),
-		// new UnsignedWordElement(0x7642, //
-		// batteryInformation11 = new ModbusReadLongChannel("BatteryInformation11", this)),
-		// new UnsignedWordElement(0x7643, //
-		// batteryInformation12 = new ModbusReadLongChannel("BatteryInformation12", this))),
-		// new ModbusInputRegisterRange(0x8440,
-		// new UnsignedWordElement(0x8440, //
-		// batteryInformation13 = new ModbusReadLongChannel("BatteryInformation13", this)),
-		// new UnsignedWordElement(0x8441, //
-		// batteryInformation14 = new ModbusReadLongChannel("BatteryInformation14", this)),
-		// new UnsignedWordElement(0x8442, //
-		// batteryInformation15 = new ModbusReadLongChannel("BatteryInformation15", this)),
-		// new UnsignedWordElement(0x8443, //
-		// batteryInformation16 = new ModbusReadLongChannel("BatteryInformation16", this))),
-		// new ModbusInputRegisterRange(0x9240,
-		// new UnsignedWordElement(0x9240, //
-		// batteryInformation17 = new ModbusReadLongChannel("BatteryInformation17", this)),
-		// new UnsignedWordElement(0x9241, //
-		// batteryInformation18 = new ModbusReadLongChannel("BatteryInformation18", this)),
-		// new UnsignedWordElement(0x9242, //
-		// batteryInformation19 = new ModbusReadLongChannel("BatteryInformation19", this)),
-		// new UnsignedWordElement(0x9243, //
-		// batteryInformation20 = new ModbusReadLongChannel("BatteryInformation20", this))));
->>>>>>> f78d9770
 	}
 
 	@Override
@@ -976,13 +766,13 @@
 	}
 
 	@Override
-<<<<<<< HEAD
 	public SymmetricPowerImpl getPower() {
 		return power;
-=======
+	}
+
+	@Override
 	public ThingStateChannel getStateChannel() {
 		return thingState;
->>>>>>> f78d9770
 	}
 
 }
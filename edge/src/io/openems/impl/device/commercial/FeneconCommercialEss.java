/*******************************************************************************
 * OpenEMS - Open Source Energy Management System
 * Copyright (c) 2016, 2017 FENECON GmbH and contributors
 *
 * This program is free software: you can redistribute it and/or modify
 * it under the terms of the GNU General Public License as published by
 * the Free Software Foundation, either version 3 of the License, or
 * (at your option) any later version.
 *
 * This program is distributed in the hope that it will be useful,
 * but WITHOUT ANY WARRANTY; without even the implied warranty of
 * MERCHANTABILITY or FITNESS FOR A PARTICULAR PURPOSE.  See the
 * GNU General Public License for more details.
 *
 * You should have received a copy of the GNU General Public License
 * along with this program. If not, see <http://www.gnu.org/licenses/>.
 *
 * Contributors:
 *   FENECON GmbH - initial API and implementation and initial documentation
 *******************************************************************************/
package io.openems.impl.device.commercial;

import java.util.Optional;

import io.openems.api.channel.Channel;
import io.openems.api.channel.ChannelChangeListener;
import io.openems.api.channel.ConfigChannel;
import io.openems.api.channel.ReadChannel;
import io.openems.api.channel.StaticValueChannel;
import io.openems.api.channel.StatusBitChannel;
import io.openems.api.channel.thingstate.ThingStateChannel;
import io.openems.api.device.Device;
import io.openems.api.device.nature.ess.SymmetricEssNature;
import io.openems.api.doc.ThingInfo;
import io.openems.api.exception.ConfigException;
<<<<<<< HEAD
import io.openems.core.utilities.power.MaxCosPhiLimitation;
import io.openems.core.utilities.power.PGreaterEqualLimitation;
import io.openems.core.utilities.power.PSmallerEqualLimitation;
import io.openems.core.utilities.power.SMaxLimitation;
import io.openems.core.utilities.power.SymmetricPowerImpl;
=======
import io.openems.impl.protocol.modbus.ModbusBitWrappingChannel;
>>>>>>> f78d9770
import io.openems.impl.protocol.modbus.ModbusDeviceNature;
import io.openems.impl.protocol.modbus.ModbusReadLongChannel;
import io.openems.impl.protocol.modbus.ModbusWriteLongChannel;
import io.openems.impl.protocol.modbus.internal.DummyElement;
import io.openems.impl.protocol.modbus.internal.ModbusProtocol;
import io.openems.impl.protocol.modbus.internal.SignedWordElement;
import io.openems.impl.protocol.modbus.internal.UnsignedDoublewordElement;
import io.openems.impl.protocol.modbus.internal.UnsignedWordElement;
import io.openems.impl.protocol.modbus.internal.WordOrder;
import io.openems.impl.protocol.modbus.internal.range.ModbusRegisterRange;
import io.openems.impl.protocol.modbus.internal.range.WriteableModbusRegisterRange;

@ThingInfo(title = "FENECON Commercial ESS")
public class FeneconCommercialEss extends ModbusDeviceNature implements SymmetricEssNature {

	private ThingStateChannel thingState;

	/*
	 * Constructors
	 */
	public FeneconCommercialEss(String thingId, Device parent) throws ConfigException {
		super(thingId, parent);
		minSoc.addUpdateListener((channel, newValue) -> {
			// If chargeSoc was not set -> set it to minSoc minus 2
			if (channel == minSoc && !chargeSoc.valueOptional().isPresent()) {
				chargeSoc.updateValue((Integer) newValue.get() - 2, false);
			}
		});
		this.thingState = new ThingStateChannel(this);
	}

	/*
	 * Config
	 */
	private ConfigChannel<Integer> minSoc = new ConfigChannel<Integer>("minSoc", this);
	private ConfigChannel<Integer> chargeSoc = new ConfigChannel<Integer>("chargeSoc", this);

	@Override
	public ConfigChannel<Integer> minSoc() {
		return minSoc;
	}

	@Override
	public ConfigChannel<Integer> chargeSoc() {
		return chargeSoc;
	}

	/*
	 * Inherited Channels
	 */
	private ModbusReadLongChannel soc;
	private ModbusReadLongChannel activePower;
	private ModbusReadLongChannel allowedCharge;
	private ModbusReadLongChannel allowedDischarge;
	private ModbusReadLongChannel apparentPower;
	private ModbusReadLongChannel gridMode;
	private ModbusReadLongChannel reactivePower;
	private ModbusReadLongChannel systemState;
	private ModbusWriteLongChannel setActivePower;
	private ModbusWriteLongChannel setReactivePower;
	private ModbusWriteLongChannel setWorkState;
	private StaticValueChannel<Long> maxNominalPower = new StaticValueChannel<>("maxNominalPower", this, 40000L)
			.unit("VA");
	private StaticValueChannel<Long> capacity = new StaticValueChannel<>("capacity", this, 40000L).unit("Wh");
<<<<<<< HEAD
	private SymmetricPowerImpl power;
	private MaxCosPhiLimitation cosPhiLimit;
	private PGreaterEqualLimitation allowedChargeLimit;
	private PSmallerEqualLimitation allowedDischargeLimit;
	private SMaxLimitation allowedApparentLimit;
	public StatusBitChannels warning;
=======
>>>>>>> f78d9770

	@Override
	public ModbusReadLongChannel soc() {
		return soc;
	}

	@Override
	public ModbusReadLongChannel activePower() {
		return activePower;
	}

	@Override
	public ModbusReadLongChannel allowedCharge() {
		return allowedCharge;
	}

	@Override
	public ModbusReadLongChannel allowedDischarge() {
		return allowedDischarge;
	}

	@Override
	public ModbusReadLongChannel apparentPower() {
		return apparentPower;
	}

	@Override
	public ModbusReadLongChannel gridMode() {
		return gridMode;
	}

	@Override
	public ModbusReadLongChannel reactivePower() {
		return reactivePower;
	}

	@Override
	public ModbusReadLongChannel systemState() {
		return systemState;
	}

	@Override
	public ModbusWriteLongChannel setWorkState() {
		return setWorkState;
	}

	@Override
	public ModbusReadLongChannel allowedApparent() {
		return allowedApparent;
	}

	@Override
	public ReadChannel<Long> maxNominalPower() {
		return maxNominalPower;
	}

	/*
	 * This Channels
	 */
	public ModbusReadLongChannel controlMode;
	public ModbusReadLongChannel batteryMaintenanceState;
	public ModbusReadLongChannel inverterState;
	public ModbusReadLongChannel protocolVersion;
	public ModbusReadLongChannel systemManufacturer;
	public ModbusReadLongChannel systemType;
	public StatusBitChannel switchState;
	public ModbusReadLongChannel batteryVoltage;
	public ModbusReadLongChannel batteryCurrent;
	public ModbusReadLongChannel batteryPower;
	public ModbusReadLongChannel acChargeEnergy;
	public ModbusReadLongChannel acDischargeEnergy;
	public ModbusReadLongChannel currentL1;
	public ModbusReadLongChannel currentL2;
	public ModbusReadLongChannel currentL3;
	public ModbusReadLongChannel voltageL1;
	public ModbusReadLongChannel voltageL2;
	public ModbusReadLongChannel voltageL3;
	public ModbusReadLongChannel frequency;
	public ModbusReadLongChannel inverterVoltageL1;
	public ModbusReadLongChannel inverterVoltageL2;
	public ModbusReadLongChannel inverterVoltageL3;
	public ModbusReadLongChannel inverterCurrentL1;
	public ModbusReadLongChannel inverterCurrentL2;
	public ModbusReadLongChannel inverterCurrentL3;
	public ModbusReadLongChannel ipmTemperatureL1;
	public ModbusReadLongChannel ipmTemperatureL2;
	public ModbusReadLongChannel ipmTemperatureL3;
	public ModbusReadLongChannel transformerTemperatureL2;
	public ModbusReadLongChannel allowedApparent;
	public ModbusReadLongChannel gridActivePower;
	public ModbusReadLongChannel soh;
	public ModbusReadLongChannel batteryCellAverageTemperature;
	public StatusBitChannel suggestiveInformation1;
	public StatusBitChannel suggestiveInformation2;
	public StatusBitChannel suggestiveInformation3;
	public StatusBitChannel suggestiveInformation4;
	public StatusBitChannel suggestiveInformation5;
	public StatusBitChannel suggestiveInformation6;
	public StatusBitChannel suggestiveInformation7;
	public StatusBitChannel abnormity1;
	public StatusBitChannel abnormity2;
	public StatusBitChannel abnormity3;
	public StatusBitChannel abnormity4;
	public StatusBitChannel abnormity5;
	public ModbusReadLongChannel batteryCell1Voltage;
	public ModbusReadLongChannel batteryCell2Voltage;
	public ModbusReadLongChannel batteryCell3Voltage;
	public ModbusReadLongChannel batteryCell4Voltage;
	public ModbusReadLongChannel batteryCell5Voltage;
	public ModbusReadLongChannel batteryCell6Voltage;
	public ModbusReadLongChannel batteryCell7Voltage;
	public ModbusReadLongChannel batteryCell8Voltage;
	public ModbusReadLongChannel batteryCell9Voltage;
	public ModbusReadLongChannel batteryCell10Voltage;
	public ModbusReadLongChannel batteryCell11Voltage;
	public ModbusReadLongChannel batteryCell12Voltage;
	public ModbusReadLongChannel batteryCell13Voltage;
	public ModbusReadLongChannel batteryCell14Voltage;
	public ModbusReadLongChannel batteryCell15Voltage;
	public ModbusReadLongChannel batteryCell16Voltage;
	public ModbusReadLongChannel batteryCell17Voltage;
	public ModbusReadLongChannel batteryCell18Voltage;
	public ModbusReadLongChannel batteryCell19Voltage;
	public ModbusReadLongChannel batteryCell20Voltage;
	public ModbusReadLongChannel batteryCell21Voltage;
	public ModbusReadLongChannel batteryCell22Voltage;
	public ModbusReadLongChannel batteryCell23Voltage;
	public ModbusReadLongChannel batteryCell24Voltage;
	public ModbusReadLongChannel batteryCell25Voltage;
	public ModbusReadLongChannel batteryCell26Voltage;
	public ModbusReadLongChannel batteryCell27Voltage;
	public ModbusReadLongChannel batteryCell28Voltage;
	public ModbusReadLongChannel batteryCell29Voltage;
	public ModbusReadLongChannel batteryCell30Voltage;
	public ModbusReadLongChannel batteryCell31Voltage;
	public ModbusReadLongChannel batteryCell32Voltage;
	public ModbusReadLongChannel batteryCell33Voltage;
	public ModbusReadLongChannel batteryCell34Voltage;
	public ModbusReadLongChannel batteryCell35Voltage;
	public ModbusReadLongChannel batteryCell36Voltage;
	public ModbusReadLongChannel batteryCell37Voltage;
	public ModbusReadLongChannel batteryCell38Voltage;
	public ModbusReadLongChannel batteryCell39Voltage;
	public ModbusReadLongChannel batteryCell40Voltage;
	public ModbusReadLongChannel batteryCell41Voltage;
	public ModbusReadLongChannel batteryCell42Voltage;
	public ModbusReadLongChannel batteryCell43Voltage;
	public ModbusReadLongChannel batteryCell44Voltage;
	public ModbusReadLongChannel batteryCell45Voltage;
	public ModbusReadLongChannel batteryCell46Voltage;
	public ModbusReadLongChannel batteryCell47Voltage;
	public ModbusReadLongChannel batteryCell48Voltage;
	public ModbusReadLongChannel batteryCell49Voltage;
	public ModbusReadLongChannel batteryCell50Voltage;
	public ModbusReadLongChannel batteryCell51Voltage;
	public ModbusReadLongChannel batteryCell52Voltage;
	public ModbusReadLongChannel batteryCell53Voltage;
	public ModbusReadLongChannel batteryCell54Voltage;
	public ModbusReadLongChannel batteryCell55Voltage;
	public ModbusReadLongChannel batteryCell56Voltage;
	public ModbusReadLongChannel batteryCell57Voltage;
	public ModbusReadLongChannel batteryCell58Voltage;
	public ModbusReadLongChannel batteryCell59Voltage;
	public ModbusReadLongChannel batteryCell60Voltage;
	public ModbusReadLongChannel batteryCell61Voltage;
	public ModbusReadLongChannel batteryCell62Voltage;
	public ModbusReadLongChannel batteryCell63Voltage;
	public ModbusReadLongChannel batteryCell64Voltage;
	public ModbusReadLongChannel batteryCell65Voltage;
	public ModbusReadLongChannel batteryCell66Voltage;
	public ModbusReadLongChannel batteryCell67Voltage;
	public ModbusReadLongChannel batteryCell68Voltage;
	public ModbusReadLongChannel batteryCell69Voltage;
	public ModbusReadLongChannel batteryCell70Voltage;
	public ModbusReadLongChannel batteryCell71Voltage;
	public ModbusReadLongChannel batteryCell72Voltage;
	public ModbusReadLongChannel batteryCell73Voltage;
	public ModbusReadLongChannel batteryCell74Voltage;
	public ModbusReadLongChannel batteryCell75Voltage;
	public ModbusReadLongChannel batteryCell76Voltage;
	public ModbusReadLongChannel batteryCell77Voltage;
	public ModbusReadLongChannel batteryCell78Voltage;
	public ModbusReadLongChannel batteryCell79Voltage;
	public ModbusReadLongChannel batteryCell80Voltage;
	public ModbusReadLongChannel batteryCell81Voltage;
	public ModbusReadLongChannel batteryCell82Voltage;
	public ModbusReadLongChannel batteryCell83Voltage;
	public ModbusReadLongChannel batteryCell84Voltage;
	public ModbusReadLongChannel batteryCell85Voltage;
	public ModbusReadLongChannel batteryCell86Voltage;
	public ModbusReadLongChannel batteryCell87Voltage;
	public ModbusReadLongChannel batteryCell88Voltage;
	public ModbusReadLongChannel batteryCell89Voltage;
	public ModbusReadLongChannel batteryCell90Voltage;
	public ModbusReadLongChannel batteryCell91Voltage;
	public ModbusReadLongChannel batteryCell92Voltage;
	public ModbusReadLongChannel batteryCell93Voltage;
	public ModbusReadLongChannel batteryCell94Voltage;
	public ModbusReadLongChannel batteryCell95Voltage;
	public ModbusReadLongChannel batteryCell96Voltage;
	public ModbusReadLongChannel batteryCell97Voltage;
	public ModbusReadLongChannel batteryCell98Voltage;
	public ModbusReadLongChannel batteryCell99Voltage;
	public ModbusReadLongChannel batteryCell100Voltage;
	public ModbusReadLongChannel batteryCell101Voltage;
	public ModbusReadLongChannel batteryCell102Voltage;
	public ModbusReadLongChannel batteryCell103Voltage;
	public ModbusReadLongChannel batteryCell104Voltage;
	public ModbusReadLongChannel batteryCell105Voltage;
	public ModbusReadLongChannel batteryCell106Voltage;
	public ModbusReadLongChannel batteryCell107Voltage;
	public ModbusReadLongChannel batteryCell108Voltage;
	public ModbusReadLongChannel batteryCell109Voltage;
	public ModbusReadLongChannel batteryCell110Voltage;
	public ModbusReadLongChannel batteryCell111Voltage;
	public ModbusReadLongChannel batteryCell112Voltage;
	public ModbusReadLongChannel batteryCell113Voltage;
	public ModbusReadLongChannel batteryCell114Voltage;
	public ModbusReadLongChannel batteryCell115Voltage;
	public ModbusReadLongChannel batteryCell116Voltage;
	public ModbusReadLongChannel batteryCell117Voltage;
	public ModbusReadLongChannel batteryCell118Voltage;
	public ModbusReadLongChannel batteryCell119Voltage;
	public ModbusReadLongChannel batteryCell120Voltage;
	public ModbusReadLongChannel batteryCell121Voltage;
	public ModbusReadLongChannel batteryCell122Voltage;
	public ModbusReadLongChannel batteryCell123Voltage;
	public ModbusReadLongChannel batteryCell124Voltage;
	public ModbusReadLongChannel batteryCell125Voltage;
	public ModbusReadLongChannel batteryCell126Voltage;
	public ModbusReadLongChannel batteryCell127Voltage;
	public ModbusReadLongChannel batteryCell128Voltage;
	public ModbusReadLongChannel batteryCell129Voltage;
	public ModbusReadLongChannel batteryCell130Voltage;
	public ModbusReadLongChannel batteryCell131Voltage;
	public ModbusReadLongChannel batteryCell132Voltage;
	public ModbusReadLongChannel batteryCell133Voltage;
	public ModbusReadLongChannel batteryCell134Voltage;
	public ModbusReadLongChannel batteryCell135Voltage;
	public ModbusReadLongChannel batteryCell136Voltage;
	public ModbusReadLongChannel batteryCell137Voltage;
	public ModbusReadLongChannel batteryCell138Voltage;
	public ModbusReadLongChannel batteryCell139Voltage;
	public ModbusReadLongChannel batteryCell140Voltage;
	public ModbusReadLongChannel batteryCell141Voltage;
	public ModbusReadLongChannel batteryCell142Voltage;
	public ModbusReadLongChannel batteryCell143Voltage;
	public ModbusReadLongChannel batteryCell144Voltage;
	public ModbusReadLongChannel batteryCell145Voltage;
	public ModbusReadLongChannel batteryCell146Voltage;
	public ModbusReadLongChannel batteryCell147Voltage;
	public ModbusReadLongChannel batteryCell148Voltage;
	public ModbusReadLongChannel batteryCell149Voltage;
	public ModbusReadLongChannel batteryCell150Voltage;
	public ModbusReadLongChannel batteryCell151Voltage;
	public ModbusReadLongChannel batteryCell152Voltage;
	public ModbusReadLongChannel batteryCell153Voltage;
	public ModbusReadLongChannel batteryCell154Voltage;
	public ModbusReadLongChannel batteryCell155Voltage;
	public ModbusReadLongChannel batteryCell156Voltage;
	public ModbusReadLongChannel batteryCell157Voltage;
	public ModbusReadLongChannel batteryCell158Voltage;
	public ModbusReadLongChannel batteryCell159Voltage;
	public ModbusReadLongChannel batteryCell160Voltage;
	public ModbusReadLongChannel batteryCell161Voltage;
	public ModbusReadLongChannel batteryCell162Voltage;
	public ModbusReadLongChannel batteryCell163Voltage;
	public ModbusReadLongChannel batteryCell164Voltage;
	public ModbusReadLongChannel batteryCell165Voltage;
	public ModbusReadLongChannel batteryCell166Voltage;
	public ModbusReadLongChannel batteryCell167Voltage;
	public ModbusReadLongChannel batteryCell168Voltage;
	public ModbusReadLongChannel batteryCell169Voltage;
	public ModbusReadLongChannel batteryCell170Voltage;
	public ModbusReadLongChannel batteryCell171Voltage;
	public ModbusReadLongChannel batteryCell172Voltage;
	public ModbusReadLongChannel batteryCell173Voltage;
	public ModbusReadLongChannel batteryCell174Voltage;
	public ModbusReadLongChannel batteryCell175Voltage;
	public ModbusReadLongChannel batteryCell176Voltage;
	public ModbusReadLongChannel batteryCell177Voltage;
	public ModbusReadLongChannel batteryCell178Voltage;
	public ModbusReadLongChannel batteryCell179Voltage;
	public ModbusReadLongChannel batteryCell180Voltage;
	public ModbusReadLongChannel batteryCell181Voltage;
	public ModbusReadLongChannel batteryCell182Voltage;
	public ModbusReadLongChannel batteryCell183Voltage;
	public ModbusReadLongChannel batteryCell184Voltage;
	public ModbusReadLongChannel batteryCell185Voltage;
	public ModbusReadLongChannel batteryCell186Voltage;
	public ModbusReadLongChannel batteryCell187Voltage;
	public ModbusReadLongChannel batteryCell188Voltage;
	public ModbusReadLongChannel batteryCell189Voltage;
	public ModbusReadLongChannel batteryCell190Voltage;
	public ModbusReadLongChannel batteryCell191Voltage;
	public ModbusReadLongChannel batteryCell192Voltage;
	public ModbusReadLongChannel batteryCell193Voltage;
	public ModbusReadLongChannel batteryCell194Voltage;
	public ModbusReadLongChannel batteryCell195Voltage;
	public ModbusReadLongChannel batteryCell196Voltage;
	public ModbusReadLongChannel batteryCell197Voltage;
	public ModbusReadLongChannel batteryCell198Voltage;
	public ModbusReadLongChannel batteryCell199Voltage;
	public ModbusReadLongChannel batteryCell200Voltage;
	public ModbusReadLongChannel batteryCell201Voltage;
	public ModbusReadLongChannel batteryCell202Voltage;
	public ModbusReadLongChannel batteryCell203Voltage;
	public ModbusReadLongChannel batteryCell204Voltage;
	public ModbusReadLongChannel batteryCell205Voltage;
	public ModbusReadLongChannel batteryCell206Voltage;
	public ModbusReadLongChannel batteryCell207Voltage;
	public ModbusReadLongChannel batteryCell208Voltage;
	public ModbusReadLongChannel batteryCell209Voltage;
	public ModbusReadLongChannel batteryCell210Voltage;
	public ModbusReadLongChannel batteryCell211Voltage;
	public ModbusReadLongChannel batteryCell212Voltage;
	public ModbusReadLongChannel batteryCell213Voltage;
	public ModbusReadLongChannel batteryCell214Voltage;
	public ModbusReadLongChannel batteryCell215Voltage;
	public ModbusReadLongChannel batteryCell216Voltage;
	public ModbusReadLongChannel batteryCell217Voltage;
	public ModbusReadLongChannel batteryCell218Voltage;
	public ModbusReadLongChannel batteryCell219Voltage;
	public ModbusReadLongChannel batteryCell220Voltage;
	public ModbusReadLongChannel batteryCell221Voltage;
	public ModbusReadLongChannel batteryCell222Voltage;
	public ModbusReadLongChannel batteryCell223Voltage;
	public ModbusReadLongChannel batteryCell224Voltage;

	/*
	 * Methods
	 */
	@Override
	protected ModbusProtocol defineModbusProtocol() throws ConfigException {
<<<<<<< HEAD
		warning = new StatusBitChannels("Warning", this);
		ModbusProtocol protocol = new ModbusProtocol( //
=======
		return new ModbusProtocol( //
>>>>>>> f78d9770
				new ModbusRegisterRange(0x0101, //
						new UnsignedWordElement(0x0101, //
								systemState = new ModbusReadLongChannel("SystemState", this) //
								.label(2, STOP) //
								.label(4, "PV-Charge") //
								.label(8, "Standby") //
								.label(16, START) //
								.label(32, FAULT) //
								.label(64, "Debug")), //
						new UnsignedWordElement(0x0102, //
								controlMode = new ModbusReadLongChannel("ControlMode", this) //
								.label(1, "Remote") //
								.label(2, "Local")), //
						new DummyElement(0x0103), // WorkMode: RemoteDispatch
						new UnsignedWordElement(0x0104, //
								batteryMaintenanceState = new ModbusReadLongChannel("BatteryMaintenanceState", this) //
								.label(0, OFF) //
								.label(1, ON)), //
						new UnsignedWordElement(0x0105, //
								inverterState = new ModbusReadLongChannel("InverterState", this) //
								.label(0, "Init") //
								.label(2, "Fault") //
								.label(4, STOP) //
								.label(8, STANDBY) //
								.label(16, "Grid-Monitor") // ,
								.label(32, "Ready") //
								.label(64, START) //
								.label(128, "Debug")), //
						new UnsignedWordElement(0x0106, //
								gridMode = new ModbusReadLongChannel("GridMode", this) //
								.label(1, OFF_GRID) //
								.label(2, ON_GRID)), //
						new DummyElement(0x0107), //
						new UnsignedWordElement(0x0108, //
								protocolVersion = new ModbusReadLongChannel("ProtocolVersion", this)), //
						new UnsignedWordElement(0x0109, //
								systemManufacturer = new ModbusReadLongChannel("SystemManufacturer", this) //
								.label(1, "BYD")), //
						new UnsignedWordElement(0x010A, //
								systemType = new ModbusReadLongChannel("SystemType", this) //
								.label(1, "CESS")), //
						new DummyElement(0x010B, 0x010F), //
						new UnsignedWordElement(0x0110, //
								new ModbusBitWrappingChannel("SuggestiveInformation1", this, this.thingState) //
								.warningBit(2, WarningEss.EmergencyStop) // EmergencyStop
								.warningBit(6, WarningEss.KeyManualStop)), // KeyManualStop
						new UnsignedWordElement(0x0111, //
								new ModbusBitWrappingChannel("SuggestiveInformation2", this, this.thingState) //
								.warningBit(3, WarningEss.TransformerPhaseBTemperatureSensorInvalidation) // Transformer
								// phase
								// B
								// temperature
								// sensor
								// invalidation
								.warningBit(12, WarningEss.SDMemoryCardInvalidation)), // SD memory card
						// invalidation
						new DummyElement(0x0112, 0x0124), //
						new UnsignedWordElement(0x0125, //
								new ModbusBitWrappingChannel("SuggestiveInformation3", this, this.thingState)//
								.warningBit(0, WarningEss.InverterCommunicationAbnormity)//
								.warningBit(1, WarningEss.BatteryStackCommunicationAbnormity)//
								.warningBit(2, WarningEss.MultifunctionalAmmeterCommunicationAbnormity)//
								.warningBit(4, WarningEss.RemoteCommunicationAbnormity)//
								.warningBit(8, WarningEss.PVDC1CommunicationAbnormity)//
								.warningBit(9, WarningEss.PVDC2CommunicationAbnormity)//
								), //

						new UnsignedWordElement(0x0126, //
								new ModbusBitWrappingChannel("SuggestiveInformation4", this, this.thingState)//
								.warningBit(3, WarningEss.TransformerSevereOvertemperature)//
								), //

						new DummyElement(0x0127, 0x014F), //
						new UnsignedWordElement(0x0150, //
								switchState = new StatusBitChannel("BatteryStringSwitchState", this) //
								.label(1, "Main contactor") //
								.label(2, "Precharge contactor") //
								.label(4, "FAN contactor") //
								.label(8, "BMU power supply relay") //
								.label(16, "Middle relay"))//
						), //
				new ModbusRegisterRange(0x0180, //
						new UnsignedWordElement(0x0180, //
								new ModbusBitWrappingChannel("Abnormity1", this, this.thingState)//
								.faultBit(0, FaultEss.DCPrechargeContactorCloseUnsuccessfully)//
								.faultBit(1, FaultEss.ACPrechargeContactorCloseUnsuccessfully)//
								.faultBit(2, FaultEss.ACMainContactorCloseUnsuccessfully)//
								.faultBit(3, FaultEss.DCElectricalBreaker1CloseUnsuccessfully)//
								.faultBit(4, FaultEss.DCMainContactorCloseUnsuccessfully)//
								.faultBit(5, FaultEss.ACBreakerTrip)//
								.faultBit(6, FaultEss.ACMainContactorOpenWhenRunning)//
								.faultBit(7, FaultEss.DCMainContactorOpenWhenRunning)//
								.faultBit(8, FaultEss.ACMainContactorOpenUnsuccessfully)//
								.faultBit(9, FaultEss.DCElectricalBreaker1OpenUnsuccessfully)//
								.faultBit(10, FaultEss.DCMainContactorOpenUnsuccessfully)//
								.faultBit(11, FaultEss.HardwarePDPFault)//
								.faultBit(12, FaultEss.MasterStopSuddenly)//
								),

						new DummyElement(0x0181), new UnsignedWordElement(0x0182, //
								new ModbusBitWrappingChannel("Abnormity2", this, this.thingState)//
								.faultBit(0, FaultEss.DCShortCircuitProtection)//
								.faultBit(1, FaultEss.DCOvervoltageProtection)//
								.faultBit(2, FaultEss.DCUndervoltageProtection)//
								.faultBit(3, FaultEss.DCInverseNoConnectionProtection)//
								.faultBit(4, FaultEss.DCDisconnectionProtection)//
								.faultBit(5, FaultEss.CommutingVoltageAbnormityProtection)//
								.faultBit(6, FaultEss.DCOvercurrentProtection)//
								.faultBit(7, FaultEss.Phase1PeakCurrentOverLimitProtection)//
								.faultBit(8, FaultEss.Phase2PeakCurrentOverLimitProtection)//
								.faultBit(9, FaultEss.Phase3PeakCurrentOverLimitProtection)//
								.faultBit(10,FaultEss.Phase1GridVoltageSamplingInvalidation)//
								.faultBit(11, FaultEss.Phase2VirtualCurrentOverLimitProtection)//
								.faultBit(12, FaultEss.Phase3VirtualCurrentOverLimitProtection)//
								.faultBit(13, FaultEss.Phase1GridVoltageSamplingInvalidation2)// TODO same as
								// above
								.faultBit(14, FaultEss.Phase2ridVoltageSamplingInvalidation)//
								.faultBit(15, FaultEss.Phase3GridVoltageSamplingInvalidation)//
								), //

						new UnsignedWordElement(0x0183, //
								new ModbusBitWrappingChannel("Abnormity3", this, this.thingState)//
								.faultBit(0, FaultEss.Phase1InvertVoltageSamplingInvalidation)//
								.faultBit(1, FaultEss.Phase2InvertVoltageSamplingInvalidation)//
								.faultBit(2, FaultEss.Phase3InvertVoltageSamplingInvalidation)//
								.faultBit(3, FaultEss.ACCurrentSamplingInvalidation)//
								.faultBit(4, FaultEss.DCCurrentSamplingInvalidation)//
								.faultBit(5, FaultEss.Phase1OvertemperatureProtection)//
								.faultBit(6, FaultEss.Phase2OvertemperatureProtection)//
								.faultBit(7, FaultEss.Phase3OvertemperatureProtection)//
								.faultBit(8, FaultEss.Phase1TemperatureSamplingInvalidation)//
								.faultBit(9, FaultEss.Phase2TemperatureSamplingInvalidation)//
								.faultBit(10, FaultEss.Phase3TemperatureSamplingInvalidation)//
								.faultBit(11, FaultEss.Phase1PrechargeUnmetProtection)//
								.faultBit(12, FaultEss.Phase2PrechargeUnmetProtection)//
								.faultBit(13, FaultEss.Phase3PrechargeUnmetProtection)//
								.faultBit(14, FaultEss.UnadaptablePhaseSequenceErrorProtection)//
								.faultBit(15, FaultEss.DSPProtection)//
								), //

						new UnsignedWordElement(0x0184, //
								new ModbusBitWrappingChannel("Abnormity4", this, this.thingState)//
								.faultBit(0, FaultEss.Phase1GridVoltageSevereOvervoltageProtection)//
								.faultBit(1, FaultEss.Phase1GridVoltageGeneralOvervoltageProtection)//
								.faultBit(2, FaultEss.Phase2GridVoltageSevereOvervoltageProtection)//
								.faultBit(3, FaultEss.Phase2GridVoltageGeneralOvervoltageProtection)//
								.faultBit(4, FaultEss.Phase3GridVoltageSevereOvervoltageProtection)//
								.faultBit(5, FaultEss.Phase3GridVoltageGeneralOvervoltageProtection)//
								.faultBit(6, FaultEss.Phase1GridVoltageSevereUndervoltageProtection)//
								.faultBit(7, FaultEss.Phase1GridVoltageGeneralUndervoltageProtection)//
								.faultBit(8, FaultEss.Phase2GridVoltageSevereUndervoltageProtection)//
								.faultBit(9, FaultEss.Phase2GridVoltageGeneralUndervoltageProtection)//
								.faultBit(10, FaultEss.Phase3GridVoltageSevereUndervoltageProtection)//
								.faultBit(11, FaultEss.Phase3GridVoltageGeneralUndervoltageProtection)//
								.faultBit(12, FaultEss.SevereOverfrequncyProtection)//
								.faultBit(13, FaultEss.GeneralOverfrequncyProtection)//
								.faultBit(14, FaultEss.SevereUnderfrequncyProtection)//
								.faultBit(15, FaultEss.GeneralsUnderfrequncyProtection)//
								), //

						new UnsignedWordElement(0x0185, //
								new ModbusBitWrappingChannel("Abnormity5", this, this.thingState)//
								.faultBit(0, FaultEss.Phase1Gridloss)//
								.faultBit(1, FaultEss.Phase2Gridloss)//
								.faultBit(2, FaultEss.Phase3Gridloss)//
								.faultBit(3, FaultEss.IslandingProtection)//
								.faultBit(4, FaultEss.Phase1UnderVoltageRideThrough)//
								.faultBit(5, FaultEss.Phase2UnderVoltageRideThrough)//
								.faultBit(6, FaultEss.Phase3UnderVoltageRideThrough)//
								.faultBit(7, FaultEss.Phase1InverterVoltageSevereOvervoltageProtection)//
								.faultBit(8, FaultEss.Phase1InverterVoltageGeneralOvervoltageProtection)//
								.faultBit(9, FaultEss.Phase2InverterVoltageSevereOvervoltageProtection)//
								.faultBit(10, FaultEss.Phase2InverterVoltageGeneralOvervoltageProtection)//
								.faultBit(11, FaultEss.Phase3InverterVoltageSevereOvervoltageProtection)//
								.faultBit(12, FaultEss.Phase3InverterVoltageGeneralOvervoltageProtection)//
								.faultBit(13, FaultEss.InverterPeakVoltageHighProtectionCauseByACDisconnect)//
								), //

						new UnsignedWordElement(0x0186, //
								new ModbusBitWrappingChannel("SuggestiveInformation5", this, this.thingState)//
								.warningBit(0, WarningEss.DCPrechargeContactorInspectionAbnormity)//
								.warningBit(1, WarningEss.DCBreaker1InspectionAbnormity)//
								.warningBit(2, WarningEss.DCBreaker2InspectionAbnormity)//
								.warningBit(3, WarningEss.ACPrechargeContactorInspectionAbnormity)//
								.warningBit(4, WarningEss.ACMainontactorInspectionAbnormity)//
								.warningBit(5, WarningEss.ACBreakerInspectionAbnormity)//
								.warningBit(6, WarningEss.DCBreaker1CloseUnsuccessfully)//
								.warningBit(7, WarningEss.DCBreaker2CloseUnsuccessfully)//
								.warningBit(8, WarningEss.ControlSignalCloseAbnormallyInspectedBySystem)//
								.warningBit(9, WarningEss.ControlSignalOpenAbnormallyInspectedBySystem)//
								.warningBit(10, WarningEss.NeutralWireContactorCloseUnsuccessfully)//
								.warningBit(11, WarningEss.NeutralWireContactorOpenUnsuccessfully)//
								.warningBit(12, WarningEss.WorkDoorOpen)//
								.warningBit(13, WarningEss.Emergency1Stop)//
								.warningBit(14, WarningEss.ACBreakerCloseUnsuccessfully)//
								.warningBit(15, WarningEss.ControlSwitchStop)//
								), //

						new UnsignedWordElement(0x0187, //
								new ModbusBitWrappingChannel("SuggestiveInformation6", this, this.thingState)//
								.warningBit(0, WarningEss.GeneralOverload)//
								.warningBit(1, WarningEss.SevereOverload)//
								.warningBit(2, WarningEss.BatteryCurrentOverLimit)//
								.warningBit(3, WarningEss.PowerDecreaseCausedByOvertemperature)//
								.warningBit(4, WarningEss.InverterGeneralOvertemperature)//
								.warningBit(5, WarningEss.ACThreePhaseCurrentUnbalance)//
								.warningBit(6, WarningEss.RestoreFactorySettingUnsuccessfully)//
								.warningBit(7, WarningEss.PoleBoardInvalidation)//
								.warningBit(8, WarningEss.SelfInspectionFailed)//
								.warningBit(9, WarningEss.ReceiveBMSFaultAndStop)//
								.warningBit(10, WarningEss.RefrigerationEquipmentinvalidation)//
								.warningBit(11, WarningEss.LargeTemperatureDifferenceAmongIGBTThreePhases)//
								.warningBit(12, WarningEss.EEPROMParametersOverRange)//
								.warningBit(13, WarningEss.EEPROMParametersBackupFailed)//
								.warningBit(14, WarningEss.DCBreakerCloseunsuccessfully)//
								), //
						new UnsignedWordElement(0x0188, //
								new ModbusBitWrappingChannel("SuggestiveInformation7", this, this.thingState)//
								.warningBit(0, WarningEss.CommunicationBetweenInverterAndBSMUDisconnected)//
								.warningBit(1, WarningEss.CommunicationBetweenInverterAndMasterDisconnected)//
								.warningBit(2, WarningEss.CommunicationBetweenInverterAndUCDisconnected)//
								.warningBit(3, WarningEss.BMSStartOvertimeControlledByPCS)//
								.warningBit(4, WarningEss.BMSStopOvertimeControlledByPCS)//
								.warningBit(5, WarningEss.SyncSignalInvalidation)//
								.warningBit(6, WarningEss.SyncSignalContinuousCaputureFault)//
								.warningBit(7, WarningEss.SyncSignalSeveralTimesCaputureFault))),

				new ModbusRegisterRange(0x0200, //
						new SignedWordElement(0x0200, //
								batteryVoltage = new ModbusReadLongChannel("BatteryVoltage", this).unit("mV")
								.multiplier(2)),
						new SignedWordElement(0x0201, //
								batteryCurrent = new ModbusReadLongChannel("BatteryCurrent", this).unit("mA")
								.multiplier(2)),
						new SignedWordElement(0x0202, //
								batteryPower = new ModbusReadLongChannel("BatteryPower", this).unit("W").multiplier(2)),
						new DummyElement(0x0203, 0x0207), //
						new UnsignedDoublewordElement(0x0208, //
								acChargeEnergy = new ModbusReadLongChannel("AcChargeEnergy", this).unit("Wh")
								.multiplier(2)).wordOrder(WordOrder.LSWMSW),
						new UnsignedDoublewordElement(0x020A, //
								acDischargeEnergy = new ModbusReadLongChannel("AcDischargeEnergy", this).unit("Wh")
								.multiplier(2)).wordOrder(WordOrder.LSWMSW),
						new DummyElement(0x020C, 0x020F), new SignedWordElement(0x0210, //
								gridActivePower = new ModbusReadLongChannel("GridActivePower", this).unit("W")
								.multiplier(2)),
						new SignedWordElement(0x0211, //
								reactivePower = new ModbusReadLongChannel("ReactivePower", this).unit("var")
								.multiplier(2)),
						new UnsignedWordElement(0x0212, //
								apparentPower = new ModbusReadLongChannel("ApparentPower", this).unit("VA")
								.multiplier(2)),
						new SignedWordElement(0x0213, //
								currentL1 = new ModbusReadLongChannel("CurrentL1", this).unit("mA").multiplier(2)),
						new SignedWordElement(0x0214, //
								currentL2 = new ModbusReadLongChannel("CurrentL2", this).unit("mA").multiplier(2)),
						new SignedWordElement(0x0215, //
								currentL3 = new ModbusReadLongChannel("CurrentL3", this).unit("mA").multiplier(2)),
						new DummyElement(0x0216, 0x218), //
						new UnsignedWordElement(0x0219, //
								voltageL1 = new ModbusReadLongChannel("VoltageL1", this).unit("mV").multiplier(2)),
						new UnsignedWordElement(0x021A, //
								voltageL2 = new ModbusReadLongChannel("VoltageL2", this).unit("mV").multiplier(2)),
						new UnsignedWordElement(0x021B, //
								voltageL3 = new ModbusReadLongChannel("VoltageL3", this).unit("mV").multiplier(2)),
						new UnsignedWordElement(0x021C, //
								frequency = new ModbusReadLongChannel("Frequency", this).unit("mHZ").multiplier(1))),
				new ModbusRegisterRange(0x0222, //
						new UnsignedWordElement(0x0222, //
								inverterVoltageL1 = new ModbusReadLongChannel("InverterVoltageL1", this).unit("mV")
								.multiplier(2)), //
						new UnsignedWordElement(0x0223, //
								inverterVoltageL2 = new ModbusReadLongChannel("InverterVoltageL2", this).unit("mV")
								.multiplier(2)), //
						new UnsignedWordElement(0x0224, //
								inverterVoltageL3 = new ModbusReadLongChannel("InverterVoltageL3", this).unit("mV")
								.multiplier(2)), //
						new UnsignedWordElement(0x0225, //
								inverterCurrentL1 = new ModbusReadLongChannel("InverterCurrentL1", this).unit("mA")
								.multiplier(2)), //
						new UnsignedWordElement(0x0226, //
								inverterCurrentL2 = new ModbusReadLongChannel("InverterCurrentL2", this).unit("mA")
								.multiplier(2)), //
						new UnsignedWordElement(0x0227, //
								inverterCurrentL3 = new ModbusReadLongChannel("InverterCurrentL3", this).unit("mA")
								.multiplier(2)), //
						new SignedWordElement(0x0228, //
								activePower = new ModbusReadLongChannel("ActivePower", this).unit("W").multiplier(2)), //
						new DummyElement(0x0229, 0x022F), new SignedWordElement(0x0230, //
								allowedCharge = new ModbusReadLongChannel("AllowedCharge", this).unit("W")
								.multiplier(2)), //
						new UnsignedWordElement(0x0231, //
								allowedDischarge = new ModbusReadLongChannel("AllowedDischarge", this).unit("W")
								.multiplier(2)), //
						new UnsignedWordElement(0x0232, //
								allowedApparent = new ModbusReadLongChannel("AllowedApparent", this).unit("VA")
								.multiplier(2)), //
						new DummyElement(0x0233, 0x23F), new SignedWordElement(0x0240, //
								ipmTemperatureL1 = new ModbusReadLongChannel("IpmTemperatureL1", this).unit("�C")), //
						new SignedWordElement(0x0241, //
								ipmTemperatureL2 = new ModbusReadLongChannel("IpmTemperatureL2", this).unit("�C")), //
						new SignedWordElement(0x0242, //
								ipmTemperatureL3 = new ModbusReadLongChannel("IpmTemperatureL3", this).unit("�C")), //
						new DummyElement(0x0243, 0x0248), new SignedWordElement(0x0249, //
								transformerTemperatureL2 = new ModbusReadLongChannel("TransformerTemperatureL2", this)
								.unit("�C"))),
				new WriteableModbusRegisterRange(0x0500, //
						new UnsignedWordElement(0x0500, //
								setWorkState = new ModbusWriteLongChannel("SetWorkState", this) //
								.label(4, STOP) //
								.label(32, STANDBY) //
								.label(64, START))),
				new WriteableModbusRegisterRange(0x0501, //
						new SignedWordElement(0x0501, //
								setActivePower = new ModbusWriteLongChannel("SetActivePower", this).unit("W")
								.multiplier(2).minWriteChannel(allowedCharge)
								.maxWriteChannel(allowedDischarge)),
						new SignedWordElement(0x0502, //
								setReactivePower = new ModbusWriteLongChannel("SetReactivePower", this).unit("var")
								.multiplier(2).minWriteChannel(allowedCharge)
								.maxWriteChannel(allowedDischarge))),
				new ModbusRegisterRange(0x1402, //
						new UnsignedWordElement(0x1402,
								soc = new ModbusReadLongChannel("Soc", this).unit("%").interval(0, 100)),
						new UnsignedWordElement(0x1403,
								soh = new ModbusReadLongChannel("Soh", this).unit("%").interval(0, 100)),
						new UnsignedWordElement(0x1404,
<<<<<<< HEAD
								batteryCellAverageTemperature = new ModbusReadLongChannel("BatteryCellAverageTemperature", this).unit("°C"))
						));
		this.power = new SymmetricPowerImpl(40000, setActivePower, setReactivePower);
		this.cosPhiLimit  = new MaxCosPhiLimitation(power);
		this.cosPhiLimit.setMaxCosPhi(0.8);
		this.power.addStaticLimitation(cosPhiLimit);
		this.allowedApparentLimit = new SMaxLimitation(power);
		this.allowedApparentLimit.setSMax(allowedApparent.valueOptional().orElse(0L), 0L, 0L);
		this.allowedApparent.addChangeListener(new ChannelChangeListener() {

			@Override
			public void channelChanged(Channel channel, Optional<?> newValue, Optional<?> oldValue) {
				allowedApparentLimit.setSMax(allowedApparent.valueOptional().orElse(0L), 0L, 0L);
			}
		});
		this.power.addStaticLimitation(this.allowedApparentLimit);
		this.allowedChargeLimit = new PGreaterEqualLimitation(power);
		this.allowedChargeLimit.setP(this.allowedCharge.valueOptional().orElse(0L));
		this.allowedCharge.addChangeListener(new ChannelChangeListener() {

			@Override
			public void channelChanged(Channel channel, Optional<?> newValue, Optional<?> oldValue) {
				allowedChargeLimit.setP(allowedCharge.valueOptional().orElse(0L));
			}
		});
		this.power.addStaticLimitation(this.allowedChargeLimit);
		this.allowedDischargeLimit = new PSmallerEqualLimitation(power);
		this.allowedDischargeLimit.setP(this.allowedDischarge.valueOptional().orElse(0L));
		this.allowedDischarge.addChangeListener(new ChannelChangeListener() {

			@Override
			public void channelChanged(Channel channel, Optional<?> newValue, Optional<?> oldValue) {
				allowedDischargeLimit.setP(allowedDischarge.valueOptional().orElse(0L));
			}
		});
		return protocol;
=======
								batteryCellAverageTemperature = new ModbusReadLongChannel(
										"BatteryCellAverageTemperature", this).unit("°C"))),
				new ModbusRegisterRange(0x1500, //
						new UnsignedWordElement(0x1500,
								batteryCell1Voltage = new ModbusReadLongChannel("Cell1Voltage", this).unit("mV")
								),//
						new UnsignedWordElement(0x1501,
								batteryCell2Voltage = new ModbusReadLongChannel("Cell2Voltage", this).unit("mV")
								),//
						new UnsignedWordElement(0x1502,
								batteryCell3Voltage = new ModbusReadLongChannel("Cell3Voltage", this).unit("mV")
								),//
						new UnsignedWordElement(0x1503,
								batteryCell4Voltage = new ModbusReadLongChannel("Cell4Voltage", this).unit("mV")
								),//
						new UnsignedWordElement(0x1504,
								batteryCell5Voltage = new ModbusReadLongChannel("Cell5Voltage", this).unit("mV")
								),//
						new UnsignedWordElement(0x1505,
								batteryCell6Voltage = new ModbusReadLongChannel("Cell6Voltage", this).unit("mV")
								),//
						new UnsignedWordElement(0x1506,
								batteryCell7Voltage = new ModbusReadLongChannel("Cell7Voltage", this).unit("mV")
								),//
						new UnsignedWordElement(0x1507,
								batteryCell8Voltage = new ModbusReadLongChannel("Cell8Voltage", this).unit("mV")
								),//
						new UnsignedWordElement(0x1508,
								batteryCell9Voltage = new ModbusReadLongChannel("Cell9Voltage", this).unit("mV")
								),//
						new UnsignedWordElement(0x1509,
								batteryCell10Voltage = new ModbusReadLongChannel("Cell10Voltage", this).unit("mV")
								),//
						new UnsignedWordElement(0x150A,
								batteryCell11Voltage = new ModbusReadLongChannel("Cell11Voltage", this).unit("mV")
								),//
						new UnsignedWordElement(0x150B,
								batteryCell12Voltage = new ModbusReadLongChannel("Cell12Voltage", this).unit("mV")
								),//
						new UnsignedWordElement(0x150C,
								batteryCell13Voltage = new ModbusReadLongChannel("Cell13Voltage", this).unit("mV")
								),//
						new UnsignedWordElement(0x150D,
								batteryCell14Voltage = new ModbusReadLongChannel("Cell14Voltage", this).unit("mV")
								),//
						new UnsignedWordElement(0x150E,
								batteryCell15Voltage = new ModbusReadLongChannel("Cell15Voltage", this).unit("mV")
								),//
						new UnsignedWordElement(0x150F,
								batteryCell16Voltage = new ModbusReadLongChannel("Cell16Voltage", this).unit("mV")
								),//
						new UnsignedWordElement(0x1510,
								batteryCell17Voltage = new ModbusReadLongChannel("Cell17Voltage", this).unit("mV")
								),//
						new UnsignedWordElement(0x1511,
								batteryCell18Voltage = new ModbusReadLongChannel("Cell18Voltage", this).unit("mV")
								),//
						new UnsignedWordElement(0x1512,
								batteryCell19Voltage = new ModbusReadLongChannel("Cell19Voltage", this).unit("mV")
								),//
						new UnsignedWordElement(0x1513,
								batteryCell20Voltage = new ModbusReadLongChannel("Cell20Voltage", this).unit("mV")
								),//
						new UnsignedWordElement(0x1514,
								batteryCell21Voltage = new ModbusReadLongChannel("Cell21Voltage", this).unit("mV")
								),//
						new UnsignedWordElement(0x1515,
								batteryCell22Voltage = new ModbusReadLongChannel("Cell22Voltage", this).unit("mV")
								),//
						new UnsignedWordElement(0x1516,
								batteryCell23Voltage = new ModbusReadLongChannel("Cell23Voltage", this).unit("mV")
								),//
						new UnsignedWordElement(0x1517,
								batteryCell24Voltage = new ModbusReadLongChannel("Cell24Voltage", this).unit("mV")
								),//
						new UnsignedWordElement(0x1518,
								batteryCell25Voltage = new ModbusReadLongChannel("Cell25Voltage", this).unit("mV")
								),//
						new UnsignedWordElement(0x1519,
								batteryCell26Voltage = new ModbusReadLongChannel("Cell26Voltage", this).unit("mV")
								),//
						new UnsignedWordElement(0x151A,
								batteryCell27Voltage = new ModbusReadLongChannel("Cell27Voltage", this).unit("mV")
								),//
						new UnsignedWordElement(0x151B,
								batteryCell28Voltage = new ModbusReadLongChannel("Cell28Voltage", this).unit("mV")
								),//
						new UnsignedWordElement(0x151C,
								batteryCell29Voltage = new ModbusReadLongChannel("Cell29Voltage", this).unit("mV")
								),//
						new UnsignedWordElement(0x151D,
								batteryCell30Voltage = new ModbusReadLongChannel("Cell30Voltage", this).unit("mV")
								),//
						new UnsignedWordElement(0x151E,
								batteryCell31Voltage = new ModbusReadLongChannel("Cell31Voltage", this).unit("mV")
								),//
						new UnsignedWordElement(0x151F,
								batteryCell32Voltage = new ModbusReadLongChannel("Cell32Voltage", this).unit("mV")
								),//
						new UnsignedWordElement(0x1520,
								batteryCell33Voltage = new ModbusReadLongChannel("Cell33Voltage", this).unit("mV")
								),//
						new UnsignedWordElement(0x1521,
								batteryCell34Voltage = new ModbusReadLongChannel("Cell34Voltage", this).unit("mV")
								),//
						new UnsignedWordElement(0x1522,
								batteryCell35Voltage = new ModbusReadLongChannel("Cell35Voltage", this).unit("mV")
								),//
						new UnsignedWordElement(0x1523,
								batteryCell36Voltage = new ModbusReadLongChannel("Cell36Voltage", this).unit("mV")
								),//
						new UnsignedWordElement(0x1524,
								batteryCell37Voltage = new ModbusReadLongChannel("Cell37Voltage", this).unit("mV")
								),//
						new UnsignedWordElement(0x1525,
								batteryCell38Voltage = new ModbusReadLongChannel("Cell38Voltage", this).unit("mV")
								),//
						new UnsignedWordElement(0x1526,
								batteryCell39Voltage = new ModbusReadLongChannel("Cell39Voltage", this).unit("mV")
								),//
						new UnsignedWordElement(0x1527,
								batteryCell40Voltage = new ModbusReadLongChannel("Cell40Voltage", this).unit("mV")
								),//
						new UnsignedWordElement(0x1528,
								batteryCell41Voltage = new ModbusReadLongChannel("Cell41Voltage", this).unit("mV")
								),//
						new UnsignedWordElement(0x1529,
								batteryCell42Voltage = new ModbusReadLongChannel("Cell42Voltage", this).unit("mV")
								),//
						new UnsignedWordElement(0x152A,
								batteryCell43Voltage = new ModbusReadLongChannel("Cell43Voltage", this).unit("mV")
								),//
						new UnsignedWordElement(0x152B,
								batteryCell44Voltage = new ModbusReadLongChannel("Cell44Voltage", this).unit("mV")
								),//
						new UnsignedWordElement(0x152C,
								batteryCell45Voltage = new ModbusReadLongChannel("Cell45Voltage", this).unit("mV")
								),//
						new UnsignedWordElement(0x152D,
								batteryCell46Voltage = new ModbusReadLongChannel("Cell46Voltage", this).unit("mV")
								),//
						new UnsignedWordElement(0x152E,
								batteryCell47Voltage = new ModbusReadLongChannel("Cell47Voltage", this).unit("mV")
								),//
						new UnsignedWordElement(0x152F,
								batteryCell48Voltage = new ModbusReadLongChannel("Cell48Voltage", this).unit("mV")
								),//
						new UnsignedWordElement(0x1530,
								batteryCell49Voltage = new ModbusReadLongChannel("Cell49Voltage", this).unit("mV")
								),//
						new UnsignedWordElement(0x1531,
								batteryCell50Voltage = new ModbusReadLongChannel("Cell50Voltage", this).unit("mV")
								),//
						new UnsignedWordElement(0x1532,
								batteryCell51Voltage = new ModbusReadLongChannel("Cell51Voltage", this).unit("mV")
								),//
						new UnsignedWordElement(0x1533,
								batteryCell52Voltage = new ModbusReadLongChannel("Cell52Voltage", this).unit("mV")
								),//
						new UnsignedWordElement(0x1534,
								batteryCell53Voltage = new ModbusReadLongChannel("Cell53Voltage", this).unit("mV")
								),//
						new UnsignedWordElement(0x1535,
								batteryCell54Voltage = new ModbusReadLongChannel("Cell54Voltage", this).unit("mV")
								),//
						new UnsignedWordElement(0x1536,
								batteryCell55Voltage = new ModbusReadLongChannel("Cell55Voltage", this).unit("mV")
								),//
						new UnsignedWordElement(0x1537,
								batteryCell56Voltage = new ModbusReadLongChannel("Cell56Voltage", this).unit("mV")
								),//
						new UnsignedWordElement(0x1538,
								batteryCell57Voltage = new ModbusReadLongChannel("Cell57Voltage", this).unit("mV")
								),//
						new UnsignedWordElement(0x1539,
								batteryCell58Voltage = new ModbusReadLongChannel("Cell58Voltage", this).unit("mV")
								),//
						new UnsignedWordElement(0x153A,
								batteryCell59Voltage = new ModbusReadLongChannel("Cell59Voltage", this).unit("mV")
								),//
						new UnsignedWordElement(0x153B,
								batteryCell60Voltage = new ModbusReadLongChannel("Cell60Voltage", this).unit("mV")
								),//
						new UnsignedWordElement(0x153C,
								batteryCell61Voltage = new ModbusReadLongChannel("Cell61Voltage", this).unit("mV")
								),//
						new UnsignedWordElement(0x153D,
								batteryCell62Voltage = new ModbusReadLongChannel("Cell62Voltage", this).unit("mV")
								),//
						new UnsignedWordElement(0x153E,
								batteryCell63Voltage = new ModbusReadLongChannel("Cell63Voltage", this).unit("mV")
								),//
						new UnsignedWordElement(0x153F,
								batteryCell64Voltage = new ModbusReadLongChannel("Cell64Voltage", this).unit("mV")
								),//
						new UnsignedWordElement(0x1540,
								batteryCell65Voltage = new ModbusReadLongChannel("Cell65Voltage", this).unit("mV")
								),//
						new UnsignedWordElement(0x1541,
								batteryCell66Voltage = new ModbusReadLongChannel("Cell66Voltage", this).unit("mV")
								),//
						new UnsignedWordElement(0x1542,
								batteryCell67Voltage = new ModbusReadLongChannel("Cell67Voltage", this).unit("mV")
								),//
						new UnsignedWordElement(0x1543,
								batteryCell68Voltage = new ModbusReadLongChannel("Cell68Voltage", this).unit("mV")
								),//
						new UnsignedWordElement(0x1544,
								batteryCell69Voltage = new ModbusReadLongChannel("Cell69Voltage", this).unit("mV")
								),//
						new UnsignedWordElement(0x1545,
								batteryCell70Voltage = new ModbusReadLongChannel("Cell70Voltage", this).unit("mV")
								),//
						new UnsignedWordElement(0x1546,
								batteryCell71Voltage = new ModbusReadLongChannel("Cell71Voltage", this).unit("mV")
								),//
						new UnsignedWordElement(0x1547,
								batteryCell72Voltage = new ModbusReadLongChannel("Cell72Voltage", this).unit("mV")
								),//
						new UnsignedWordElement(0x1548,
								batteryCell73Voltage = new ModbusReadLongChannel("Cell73Voltage", this).unit("mV")
								),//
						new UnsignedWordElement(0x1549,
								batteryCell74Voltage = new ModbusReadLongChannel("Cell74Voltage", this).unit("mV")
								),//
						new UnsignedWordElement(0x154A,
								batteryCell75Voltage = new ModbusReadLongChannel("Cell75Voltage", this).unit("mV")
								),//
						new UnsignedWordElement(0x154B,
								batteryCell76Voltage = new ModbusReadLongChannel("Cell76Voltage", this).unit("mV")
								),//
						new UnsignedWordElement(0x154C,
								batteryCell77Voltage = new ModbusReadLongChannel("Cell77Voltage", this).unit("mV")
								),//
						new UnsignedWordElement(0x154D,
								batteryCell78Voltage = new ModbusReadLongChannel("Cell78Voltage", this).unit("mV")
								),//
						new UnsignedWordElement(0x154E,
								batteryCell79Voltage = new ModbusReadLongChannel("Cell79Voltage", this).unit("mV")
								),//
						new UnsignedWordElement(0x154F,
								batteryCell80Voltage = new ModbusReadLongChannel("Cell80Voltage", this).unit("mV")
								)),
				new ModbusRegisterRange(0x1550, //
						new UnsignedWordElement(0x1550,
								batteryCell81Voltage = new ModbusReadLongChannel("Cell81Voltage", this).unit("mV")
								),//
						new UnsignedWordElement(0x1551,
								batteryCell82Voltage = new ModbusReadLongChannel("Cell82Voltage", this).unit("mV")
								),//
						new UnsignedWordElement(0x1552,
								batteryCell83Voltage = new ModbusReadLongChannel("Cell83Voltage", this).unit("mV")
								),//
						new UnsignedWordElement(0x1553,
								batteryCell84Voltage = new ModbusReadLongChannel("Cell84Voltage", this).unit("mV")
								),//
						new UnsignedWordElement(0x1554,
								batteryCell85Voltage = new ModbusReadLongChannel("Cell85Voltage", this).unit("mV")
								),//
						new UnsignedWordElement(0x1555,
								batteryCell86Voltage = new ModbusReadLongChannel("Cell86Voltage", this).unit("mV")
								),//
						new UnsignedWordElement(0x1556,
								batteryCell87Voltage = new ModbusReadLongChannel("Cell87Voltage", this).unit("mV")
								),//
						new UnsignedWordElement(0x1557,
								batteryCell88Voltage = new ModbusReadLongChannel("Cell88Voltage", this).unit("mV")
								),//
						new UnsignedWordElement(0x1558,
								batteryCell89Voltage = new ModbusReadLongChannel("Cell89Voltage", this).unit("mV")
								),//
						new UnsignedWordElement(0x1559,
								batteryCell90Voltage = new ModbusReadLongChannel("Cell90Voltage", this).unit("mV")
								),//
						new UnsignedWordElement(0x155A,
								batteryCell91Voltage = new ModbusReadLongChannel("Cell91Voltage", this).unit("mV")
								),//
						new UnsignedWordElement(0x155B,
								batteryCell92Voltage = new ModbusReadLongChannel("Cell92Voltage", this).unit("mV")
								),//
						new UnsignedWordElement(0x155C,
								batteryCell93Voltage = new ModbusReadLongChannel("Cell93Voltage", this).unit("mV")
								),//
						new UnsignedWordElement(0x155D,
								batteryCell94Voltage = new ModbusReadLongChannel("Cell94Voltage", this).unit("mV")
								),//
						new UnsignedWordElement(0x155E,
								batteryCell95Voltage = new ModbusReadLongChannel("Cell95Voltage", this).unit("mV")
								),//
						new UnsignedWordElement(0x155F,
								batteryCell96Voltage = new ModbusReadLongChannel("Cell96Voltage", this).unit("mV")
								),//
						new UnsignedWordElement(0x1560,
								batteryCell97Voltage = new ModbusReadLongChannel("Cell97Voltage", this).unit("mV")
								),//
						new UnsignedWordElement(0x1561,
								batteryCell98Voltage = new ModbusReadLongChannel("Cell98Voltage", this).unit("mV")
								),//
						new UnsignedWordElement(0x1562,
								batteryCell99Voltage = new ModbusReadLongChannel("Cell99Voltage", this).unit("mV")
								),//
						new UnsignedWordElement(0x1563,
								batteryCell100Voltage = new ModbusReadLongChannel("Cell100Voltage", this).unit("mV")
								),//
						new UnsignedWordElement(0x1564,
								batteryCell101Voltage = new ModbusReadLongChannel("Cell101Voltage", this).unit("mV")
								),//
						new UnsignedWordElement(0x1565,
								batteryCell102Voltage = new ModbusReadLongChannel("Cell102Voltage", this).unit("mV")
								),//
						new UnsignedWordElement(0x1566,
								batteryCell103Voltage = new ModbusReadLongChannel("Cell103Voltage", this).unit("mV")
								),//
						new UnsignedWordElement(0x1567,
								batteryCell104Voltage = new ModbusReadLongChannel("Cell104Voltage", this).unit("mV")
								),//
						new UnsignedWordElement(0x1568,
								batteryCell105Voltage = new ModbusReadLongChannel("Cell105Voltage", this).unit("mV")
								),//
						new UnsignedWordElement(0x1569,
								batteryCell106Voltage = new ModbusReadLongChannel("Cell106Voltage", this).unit("mV")
								),//
						new UnsignedWordElement(0x156A,
								batteryCell107Voltage = new ModbusReadLongChannel("Cell107Voltage", this).unit("mV")
								),//
						new UnsignedWordElement(0x156B,
								batteryCell108Voltage = new ModbusReadLongChannel("Cell108Voltage", this).unit("mV")
								),//
						new UnsignedWordElement(0x156C,
								batteryCell109Voltage = new ModbusReadLongChannel("Cell109Voltage", this).unit("mV")
								),//
						new UnsignedWordElement(0x156D,
								batteryCell110Voltage = new ModbusReadLongChannel("Cell110Voltage", this).unit("mV")
								),//
						new UnsignedWordElement(0x156E,
								batteryCell111Voltage = new ModbusReadLongChannel("Cell111Voltage", this).unit("mV")
								),//
						new UnsignedWordElement(0x156F,
								batteryCell112Voltage = new ModbusReadLongChannel("Cell112Voltage", this).unit("mV")
								),//
						new UnsignedWordElement(0x1570,
								batteryCell113Voltage = new ModbusReadLongChannel("Cell113Voltage", this).unit("mV")
								),//
						new UnsignedWordElement(0x1571,
								batteryCell114Voltage = new ModbusReadLongChannel("Cell114Voltage", this).unit("mV")
								),//
						new UnsignedWordElement(0x1572,
								batteryCell115Voltage = new ModbusReadLongChannel("Cell115Voltage", this).unit("mV")
								),//
						new UnsignedWordElement(0x1573,
								batteryCell116Voltage = new ModbusReadLongChannel("Cell116Voltage", this).unit("mV")
								),//
						new UnsignedWordElement(0x1574,
								batteryCell117Voltage = new ModbusReadLongChannel("Cell117Voltage", this).unit("mV")
								),//
						new UnsignedWordElement(0x1575,
								batteryCell118Voltage = new ModbusReadLongChannel("Cell18Voltage", this).unit("mV")
								),//
						new UnsignedWordElement(0x1576,
								batteryCell119Voltage = new ModbusReadLongChannel("Cell119Voltage", this).unit("mV")
								),//
						new UnsignedWordElement(0x1577,
								batteryCell120Voltage = new ModbusReadLongChannel("Cell120Voltage", this).unit("mV")
								),//
						new UnsignedWordElement(0x1578,
								batteryCell121Voltage = new ModbusReadLongChannel("Cell121Voltage", this).unit("mV")
								),//
						new UnsignedWordElement(0x1579,
								batteryCell122Voltage = new ModbusReadLongChannel("Cell122Voltage", this).unit("mV")
								),//
						new UnsignedWordElement(0x157A,
								batteryCell123Voltage = new ModbusReadLongChannel("Cell123Voltage", this).unit("mV")
								),//
						new UnsignedWordElement(0x157B,
								batteryCell124Voltage = new ModbusReadLongChannel("Cell124Voltage", this).unit("mV")
								),//
						new UnsignedWordElement(0x157C,
								batteryCell125Voltage = new ModbusReadLongChannel("Cell125Voltage", this).unit("mV")
								),//
						new UnsignedWordElement(0x157D,
								batteryCell126Voltage = new ModbusReadLongChannel("Cell126Voltage", this).unit("mV")
								),//
						new UnsignedWordElement(0x157E,
								batteryCell127Voltage = new ModbusReadLongChannel("Cell127Voltage", this).unit("mV")
								),//
						new UnsignedWordElement(0x157F,
								batteryCell128Voltage = new ModbusReadLongChannel("Cell128Voltage", this).unit("mV")
								),//
						new UnsignedWordElement(0x1580,
								batteryCell129Voltage = new ModbusReadLongChannel("Cell129Voltage", this).unit("mV")
								),//
						new UnsignedWordElement(0x1581,
								batteryCell130Voltage = new ModbusReadLongChannel("Cell130Voltage", this).unit("mV")
								),//
						new UnsignedWordElement(0x1582,
								batteryCell131Voltage = new ModbusReadLongChannel("Cell131Voltage", this).unit("mV")
								),//
						new UnsignedWordElement(0x1583,
								batteryCell132Voltage = new ModbusReadLongChannel("Cell132Voltage", this).unit("mV")
								),//
						new UnsignedWordElement(0x1584,
								batteryCell133Voltage = new ModbusReadLongChannel("Cell133Voltage", this).unit("mV")
								),//
						new UnsignedWordElement(0x1585,
								batteryCell134Voltage = new ModbusReadLongChannel("Cell134Voltage", this).unit("mV")
								),//
						new UnsignedWordElement(0x1586,
								batteryCell135Voltage = new ModbusReadLongChannel("Cell135Voltage", this).unit("mV")
								),//
						new UnsignedWordElement(0x1587,
								batteryCell136Voltage = new ModbusReadLongChannel("Cell136Voltage", this).unit("mV")
								),//
						new UnsignedWordElement(0x1588,
								batteryCell137Voltage = new ModbusReadLongChannel("Cell137Voltage", this).unit("mV")
								),//
						new UnsignedWordElement(0x1589,
								batteryCell138Voltage = new ModbusReadLongChannel("Cell138Voltage", this).unit("mV")
								),//
						new UnsignedWordElement(0x158A,
								batteryCell139Voltage = new ModbusReadLongChannel("Cell139Voltage", this).unit("mV")
								),//
						new UnsignedWordElement(0x158B,
								batteryCell140Voltage = new ModbusReadLongChannel("Cell140Voltage", this).unit("mV")
								),//
						new UnsignedWordElement(0x158C,
								batteryCell141Voltage = new ModbusReadLongChannel("Cell141Voltage", this).unit("mV")
								),//
						new UnsignedWordElement(0x158D,
								batteryCell142Voltage = new ModbusReadLongChannel("Cell142Voltage", this).unit("mV")
								),//
						new UnsignedWordElement(0x158E,
								batteryCell143Voltage = new ModbusReadLongChannel("Cell143Voltage", this).unit("mV")
								),//
						new UnsignedWordElement(0x158F,
								batteryCell144Voltage = new ModbusReadLongChannel("Cell144Voltage", this).unit("mV")
								),//
						new UnsignedWordElement(0x1590,
								batteryCell145Voltage = new ModbusReadLongChannel("Cell145Voltage", this).unit("mV")
								),//
						new UnsignedWordElement(0x1591,
								batteryCell146Voltage = new ModbusReadLongChannel("Cell146Voltage", this).unit("mV")
								),//
						new UnsignedWordElement(0x1592,
								batteryCell147Voltage = new ModbusReadLongChannel("Cell147Voltage", this).unit("mV")
								),//
						new UnsignedWordElement(0x1593,
								batteryCell148Voltage = new ModbusReadLongChannel("Cell148Voltage", this).unit("mV")
								),//
						new UnsignedWordElement(0x1594,
								batteryCell149Voltage = new ModbusReadLongChannel("Cell149Voltage", this).unit("mV")
								),//
						new UnsignedWordElement(0x1595,
								batteryCell150Voltage = new ModbusReadLongChannel("Cell150Voltage", this).unit("mV")
								),//
						new UnsignedWordElement(0x1596,
								batteryCell151Voltage = new ModbusReadLongChannel("Cell151Voltage", this).unit("mV")
								),//
						new UnsignedWordElement(0x1597,
								batteryCell152Voltage = new ModbusReadLongChannel("Cell152Voltage", this).unit("mV")
								),//
						new UnsignedWordElement(0x1598,
								batteryCell153Voltage = new ModbusReadLongChannel("Cell153Voltage", this).unit("mV")
								),//
						new UnsignedWordElement(0x1599,
								batteryCell154Voltage = new ModbusReadLongChannel("Cell154Voltage", this).unit("mV")
								),//
						new UnsignedWordElement(0x159A,
								batteryCell155Voltage = new ModbusReadLongChannel("Cell155Voltage", this).unit("mV")
								),//
						new UnsignedWordElement(0x159B,
								batteryCell156Voltage = new ModbusReadLongChannel("Cell156Voltage", this).unit("mV")
								),//
						new UnsignedWordElement(0x159C,
								batteryCell157Voltage = new ModbusReadLongChannel("Cell157Voltage", this).unit("mV")
								),//
						new UnsignedWordElement(0x159D,
								batteryCell158Voltage = new ModbusReadLongChannel("Cell158Voltage", this).unit("mV")
								),//
						new UnsignedWordElement(0x159E,
								batteryCell159Voltage = new ModbusReadLongChannel("Cell159Voltage", this).unit("mV")
								),//
						new UnsignedWordElement(0x159F,
								batteryCell160Voltage = new ModbusReadLongChannel("Cell160Voltage", this).unit("mV")
								)),//
				new ModbusRegisterRange(0x15A0, //
						new UnsignedWordElement(0x15A0,
								batteryCell161Voltage = new ModbusReadLongChannel("Cell161Voltage", this).unit("mV")
								),//
						new UnsignedWordElement(0x15A1,
								batteryCell162Voltage = new ModbusReadLongChannel("Cell162Voltage", this).unit("mV")
								),//
						new UnsignedWordElement(0x15A2,
								batteryCell163Voltage = new ModbusReadLongChannel("Cell163Voltage", this).unit("mV")
								),//
						new UnsignedWordElement(0x15A3,
								batteryCell164Voltage = new ModbusReadLongChannel("Cell164Voltage", this).unit("mV")
								),//
						new UnsignedWordElement(0x15A4,
								batteryCell165Voltage = new ModbusReadLongChannel("Cell165Voltage", this).unit("mV")
								),//
						new UnsignedWordElement(0x15A5,
								batteryCell166Voltage = new ModbusReadLongChannel("Cell166Voltage", this).unit("mV")
								),//
						new UnsignedWordElement(0x15A6,
								batteryCell167Voltage = new ModbusReadLongChannel("Cell167Voltage", this).unit("mV")
								),//
						new UnsignedWordElement(0x15A7,
								batteryCell168Voltage = new ModbusReadLongChannel("Cell168Voltage", this).unit("mV")
								),//
						new UnsignedWordElement(0x15A8,
								batteryCell169Voltage = new ModbusReadLongChannel("Cell169Voltage", this).unit("mV")
								),//
						new UnsignedWordElement(0x15A9,
								batteryCell170Voltage = new ModbusReadLongChannel("Cell170Voltage", this).unit("mV")
								),//
						new UnsignedWordElement(0x15AA,
								batteryCell171Voltage = new ModbusReadLongChannel("Cell171Voltage", this).unit("mV")
								),//
						new UnsignedWordElement(0x15AB,
								batteryCell172Voltage = new ModbusReadLongChannel("Cell172Voltage", this).unit("mV")
								),//
						new UnsignedWordElement(0x15AC,
								batteryCell173Voltage = new ModbusReadLongChannel("Cell173Voltage", this).unit("mV")
								),//
						new UnsignedWordElement(0x15AD,
								batteryCell174Voltage = new ModbusReadLongChannel("Cell174Voltage", this).unit("mV")
								),//
						new UnsignedWordElement(0x15AE,
								batteryCell175Voltage = new ModbusReadLongChannel("Cell175Voltage", this).unit("mV")
								),//
						new UnsignedWordElement(0x15AF,
								batteryCell176Voltage = new ModbusReadLongChannel("Cell176Voltage", this).unit("mV")
								),//
						new UnsignedWordElement(0x15B0,
								batteryCell177Voltage = new ModbusReadLongChannel("Cell177Voltage", this).unit("mV")
								),//
						new UnsignedWordElement(0x15B1,
								batteryCell178Voltage = new ModbusReadLongChannel("Cell178Voltage", this).unit("mV")
								),//
						new UnsignedWordElement(0x15B2,
								batteryCell179Voltage = new ModbusReadLongChannel("Cell179Voltage", this).unit("mV")
								),//
						new UnsignedWordElement(0x15B3,
								batteryCell180Voltage = new ModbusReadLongChannel("Cell180Voltage", this).unit("mV")
								),//
						new UnsignedWordElement(0x15B4,
								batteryCell181Voltage = new ModbusReadLongChannel("Cell181Voltage", this).unit("mV")
								),//
						new UnsignedWordElement(0x15B5,
								batteryCell182Voltage = new ModbusReadLongChannel("Cell182Voltage", this).unit("mV")
								),//
						new UnsignedWordElement(0x15B6,
								batteryCell183Voltage = new ModbusReadLongChannel("Cell183Voltage", this).unit("mV")
								),//
						new UnsignedWordElement(0x15B7,
								batteryCell184Voltage = new ModbusReadLongChannel("Cell184Voltage", this).unit("mV")
								),//
						new UnsignedWordElement(0x15B8,
								batteryCell185Voltage = new ModbusReadLongChannel("Cell185Voltage", this).unit("mV")
								),//
						new UnsignedWordElement(0x15B9,
								batteryCell186Voltage = new ModbusReadLongChannel("Cell186Voltage", this).unit("mV")
								),//
						new UnsignedWordElement(0x15BA,
								batteryCell187Voltage = new ModbusReadLongChannel("Cell187Voltage", this).unit("mV")
								),//
						new UnsignedWordElement(0x15BB,
								batteryCell188Voltage = new ModbusReadLongChannel("Cell188Voltage", this).unit("mV")
								),//
						new UnsignedWordElement(0x15BC,
								batteryCell189Voltage = new ModbusReadLongChannel("Cell189Voltage", this).unit("mV")
								),//
						new UnsignedWordElement(0x15BD,
								batteryCell190Voltage = new ModbusReadLongChannel("Cell190Voltage", this).unit("mV")
								),//
						new UnsignedWordElement(0x15BE,
								batteryCell191Voltage = new ModbusReadLongChannel("Cell191Voltage", this).unit("mV")
								),//
						new UnsignedWordElement(0x15BF,
								batteryCell192Voltage = new ModbusReadLongChannel("Cell192Voltage", this).unit("mV")
								),//
						new UnsignedWordElement(0x15C0,
								batteryCell193Voltage = new ModbusReadLongChannel("Cell193Voltage", this).unit("mV")
								),//
						new UnsignedWordElement(0x15C1,
								batteryCell194Voltage = new ModbusReadLongChannel("Cell194Voltage", this).unit("mV")
								),//
						new UnsignedWordElement(0x15C2,
								batteryCell195Voltage = new ModbusReadLongChannel("Cell195Voltage", this).unit("mV")
								),//
						new UnsignedWordElement(0x15C3,
								batteryCell196Voltage = new ModbusReadLongChannel("Cell196Voltage", this).unit("mV")
								),//
						new UnsignedWordElement(0x15C4,
								batteryCell197Voltage = new ModbusReadLongChannel("Cell197Voltage", this).unit("mV")
								),//
						new UnsignedWordElement(0x15C5,
								batteryCell198Voltage = new ModbusReadLongChannel("Cell198Voltage", this).unit("mV")
								),//
						new UnsignedWordElement(0x15C6,
								batteryCell199Voltage = new ModbusReadLongChannel("Cell199Voltage", this).unit("mV")
								),//
						new UnsignedWordElement(0x15C7,
								batteryCell200Voltage = new ModbusReadLongChannel("Cell200Voltage", this).unit("mV")
								),//
						new UnsignedWordElement(0x15C8,
								batteryCell201Voltage = new ModbusReadLongChannel("Cell201Voltage", this).unit("mV")
								),//
						new UnsignedWordElement(0x15C9,
								batteryCell202Voltage = new ModbusReadLongChannel("Cell202Voltage", this).unit("mV")
								),//
						new UnsignedWordElement(0x15CA,
								batteryCell203Voltage = new ModbusReadLongChannel("Cell203Voltage", this).unit("mV")
								),//
						new UnsignedWordElement(0x15CB,
								batteryCell204Voltage = new ModbusReadLongChannel("Cell204Voltage", this).unit("mV")
								),//
						new UnsignedWordElement(0x15CC,
								batteryCell205Voltage = new ModbusReadLongChannel("Cell205Voltage", this).unit("mV")
								),//
						new UnsignedWordElement(0x15CD,
								batteryCell206Voltage = new ModbusReadLongChannel("Cell206Voltage", this).unit("mV")
								),//
						new UnsignedWordElement(0x15CE,
								batteryCell207Voltage = new ModbusReadLongChannel("Cell207Voltage", this).unit("mV")
								),//
						new UnsignedWordElement(0x15CF,
								batteryCell208Voltage = new ModbusReadLongChannel("Cell208Voltage", this).unit("mV")
								),//
						new UnsignedWordElement(0x15D0,
								batteryCell209Voltage = new ModbusReadLongChannel("Cell209Voltage", this).unit("mV")
								),//
						new UnsignedWordElement(0x15D1,
								batteryCell210Voltage = new ModbusReadLongChannel("Cell210Voltage", this).unit("mV")
								),//
						new UnsignedWordElement(0x15D2,
								batteryCell211Voltage = new ModbusReadLongChannel("Cell211Voltage", this).unit("mV")
								),//
						new UnsignedWordElement(0x15D3,
								batteryCell212Voltage = new ModbusReadLongChannel("Cell212Voltage", this).unit("mV")
								),//
						new UnsignedWordElement(0x15D4,
								batteryCell213Voltage = new ModbusReadLongChannel("Cell213Voltage", this).unit("mV")
								),//
						new UnsignedWordElement(0x15D5,
								batteryCell214Voltage = new ModbusReadLongChannel("Cell214Voltage", this).unit("mV")
								),//
						new UnsignedWordElement(0x15D6,
								batteryCell215Voltage = new ModbusReadLongChannel("Cell215Voltage", this).unit("mV")
								),//
						new UnsignedWordElement(0x15D7,
								batteryCell216Voltage = new ModbusReadLongChannel("Cell216Voltage", this).unit("mV")
								),//
						new UnsignedWordElement(0x15D8,
								batteryCell217Voltage = new ModbusReadLongChannel("Cell217Voltage", this).unit("mV")
								),//
						new UnsignedWordElement(0x15D9,
								batteryCell218Voltage = new ModbusReadLongChannel("Cell218Voltage", this).unit("mV")
								),//
						new UnsignedWordElement(0x15DA,
								batteryCell219Voltage = new ModbusReadLongChannel("Cell219Voltage", this).unit("mV")
								),//
						new UnsignedWordElement(0x15DB,
								batteryCell220Voltage = new ModbusReadLongChannel("Cell220Voltage", this).unit("mV")
								),//
						new UnsignedWordElement(0x15DC,
								batteryCell221Voltage = new ModbusReadLongChannel("Cell221Voltage", this).unit("mV")
								),//
						new UnsignedWordElement(0x15DD,
								batteryCell222Voltage = new ModbusReadLongChannel("Cell222Voltage", this).unit("mV")
								),//
						new UnsignedWordElement(0x15DE,
								batteryCell223Voltage = new ModbusReadLongChannel("Cell223Voltage", this).unit("mV")
								),//
						new UnsignedWordElement(0x15DF,
								batteryCell224Voltage = new ModbusReadLongChannel("Cell224Voltage", this).unit("mV")
								)));

>>>>>>> f78d9770
	}

	@Override
	public StaticValueChannel<Long> capacity() {
		return capacity;
	}

	@Override
<<<<<<< HEAD
	public SymmetricPowerImpl getPower() {
		return power;
	}
=======
	public ThingStateChannel getStateChannel() {
		return thingState;
	}

	// @IsChannel(id = "BatteryAccumulatedCharge")
	// public final ModbusReadChannel _batteryAccumulatedCharge = new OldModbusChannelBuilder().nature(this).unit("Wh")
	// .build();
	// @IsChannel(id = "BatteryAccumulatedDischarge")
	// public final ModbusReadChannel _batteryAccumulatedDischarge = new
	// OldModbusChannelBuilder().nature(this).unit("Wh")
	// .build();
	// @IsChannel(id = "BatteryChargeCycles")
	// public final ModbusReadChannel _batteryChargeCycles = new OldModbusChannelBuilder().nature(this).build();

	// @IsChannel(id = "BatteryPower")
	// public final ModbusReadChannel _batteryPower = new
	// OldModbusChannelBuilder().nature(this).unit("W").multiplier(100)
	// .build();
	// @IsChannel(id = "BatteryStringTotalCurrent")
	// public final ModbusReadChannel _batteryStringTotalCurrent = new OldModbusChannelBuilder().nature(this).unit("mA")
	// .multiplier(100).build();
	// @IsChannel(id = "BatteryStringAbnormity1")
	// public final ModbusReadChannel _batteryStringAbnormity1 = new OldModbusChannelBuilder().nature(this) //
	// .label(4, "Battery string voltage sampling route invalidation") //
	// .label(16, "Battery string voltage sampling route disconnected") //
	// .label(32, "Battery string temperature sampling route disconnected") //
	// .label(64, "Battery string inside CAN disconnected") //
	// .label(512, "Battery string current sampling circuit abnormity") //
	// .label(1024, "Battery string battery cell invalidation") //
	// .label(2048, "Battery string main contactor inspection abnormity") //
	// .label(4096, "Battery string precharge contactor inspection abnormity") //
	// .label(8192, "Battery string negative contactor inspection abnormity") //
	// .label(16384, "Battery string power supply relay inspection abnormity")//
	// .label(132768, "Battery string middle relay abnormity").build();
	// @IsChannel(id = "BatteryStringAbnormity2")
	// public final ModbusReadChannel _batteryStringAbnormity2 = new OldModbusChannelBuilder().nature(this) //
	// .label(4, "Battery string severe overtemperature") //
	// .label(128, "Battery string smog fault") //
	// .label(256, "Battery string blown fuse indicator fault") //
	// .label(1024, "Battery string general leakage") //
	// .label(2048, "Battery string severe leakage") //
	// .label(4096, "Communication between BECU and periphery CAN disconnected") //
	// .label(16384, "Battery string power supply relay contactor disconnected").build();
	// @IsChannel(id = "BatteryStringCellAverageTemperature")
	// public final ModbusReadChannel _batteryStringCellAverageTemperature = new OldModbusChannelBuilder().nature(this)
	// .unit("�C").multiplier(100).build();
	// @IsChannel(id = "BatteryStringChargeCurrentLimit")
	// public final ModbusReadChannel _batteryStringChargeCurrentLimit = new OldModbusChannelBuilder().nature(this)
	// .unit("mA").multiplier(100).build();
	// @IsChannel(id = "BatteryStringDischargeCurrentLimit")
	// public final ModbusReadChannel _batteryStringDischargeCurrentLimit = new OldModbusChannelBuilder().nature(this)
	// .unit("mA").multiplier(100).build();
	// @IsChannel(id = "BatteryStringPeripheralIoState")
	// public final ModbusReadChannel _batteryStringPeripheralIoState = new OldModbusChannelBuilder().nature(this)
	// .label(1, "Fuse state") //
	// .label(2, "Isolated switch state").build();
	// @IsChannel(id = "BatteryStringSOH")
	// public final ModbusReadChannel _batteryStringSOH = new OldModbusChannelBuilder().nature(this).unit("%")
	// .multiplier(100).build();
	// @IsChannel(id = "BatteryStringSuggestiveInformation")
	// public final ModbusReadChannel _batteryStringSuggestiveInformation = new OldModbusChannelBuilder().nature(this)
	// .label(1, "Battery string charge general overcurrent") //
	// .label(2, "Battery string discharge general overcurrent") //
	// .label(4, "Battery string charge current over limit") //
	// .label(8, "Battery string discharge current over limit") //
	// .label(16, "Battery string general overvoltage") //
	// .label(32, "Battery string general undervoltage") //
	// .label(128, "Battery string general over temperature") //
	// .label(256, "Battery string general under temperature") //
	// .label(1024, "Battery string severe overvoltage") //
	// .label(2048, "Battery string severe under voltage") //
	// .label(4096, "Battery string severe under temperature") //
	// .label(8192, "Battery string charge severe overcurrent") //
	// .label(16384, "Battery string discharge severe overcurrent")//
	// .label(132768, "Battery string capacity abnormity").build();

	// @IsChannel(id = "BatteryStringTotalVoltage")
	// public final ModbusReadChannel _batteryStringTotalVoltage = new OldModbusChannelBuilder().nature(this).unit("mV")
	// .multiplier(100).build();
	// @IsChannel(id = "BatteryStringWorkState")
	// public final ModbusReadChannel _batteryStringWorkState = new OldModbusChannelBuilder().nature(this) //
	// .label(1, "Initial") //
	// .label(2, "Stop") //
	// .label(4, "Starting up") //
	// .label(8, "Running") //
	// .label(16, "Fault").build();

	// private final OldConfigChannel _minSoc = new OldConfigChannelBuilder().nature(this).defaultValue(DEFAULT_MINSOC)
	// .percentType().build();

	// @IsChannel(id = "Abnormity1")

	// @IsChannel(id = "SwitchState")
	// public final ModbusReadChannel _switchState = new OldModbusChannelBuilder().nature(this) //
	// .label(2, "DC main contactor state") //
	// .label(4, "DC precharge contactor state") //
	// .label(8, "AC breaker state") //
	// .label(16, "AC main contactor state") //
	// .label(32, "AC precharge contactor state").build();

	// @IsChannel(id = "TotalDateEnergy")
	// public final ModbusReadChannel _totalDateEnergy = new OldModbusChannelBuilder().nature(this).unit("kWh").build();
	// @IsChannel(id = "TotalEnergy")
	// public final ModbusReadChannel _totalEnergy = new OldModbusChannelBuilder().nature(this).unit("kWh").build();
	// @IsChannel(id = "TotalHourEnergy0")
	// public final ModbusReadChannel _totalHourEnergy0 = new
	// OldModbusChannelBuilder().nature(this).unit("kWh").build();
	// @IsChannel(id = "TotalHourEnergy1")
	// public final ModbusReadChannel _totalHourEnergy1 = new
	// OldModbusChannelBuilder().nature(this).unit("kWh").build();
	// @IsChannel(id = "TotalHourEnergy10")
	// public final ModbusReadChannel _totalHourEnergy10 = new
	// OldModbusChannelBuilder().nature(this).unit("kWh").build();
	// @IsChannel(id = "TotalHourEnergy11")
	// public final ModbusReadChannel _totalHourEnergy11 = new
	// OldModbusChannelBuilder().nature(this).unit("kWh").build();
	// @IsChannel(id = "TotalHourEnergy12")
	// public final ModbusReadChannel _totalHourEnergy12 = new
	// OldModbusChannelBuilder().nature(this).unit("kWh").build();
	// @IsChannel(id = "TotalHourEnergy13")
	// public final ModbusReadChannel _totalHourEnergy13 = new
	// OldModbusChannelBuilder().nature(this).unit("kWh").build();
	// @IsChannel(id = "TotalHourEnergy14")
	// public final ModbusReadChannel _totalHourEnergy14 = new
	// OldModbusChannelBuilder().nature(this).unit("kWh").build();
	// @IsChannel(id = "TotalHourEnergy15")
	// public final ModbusReadChannel _totalHourEnergy15 = new
	// OldModbusChannelBuilder().nature(this).unit("kWh").build();
	// @IsChannel(id = "TotalHourEnergy16")
	// public final ModbusReadChannel _totalHourEnergy16 = new
	// OldModbusChannelBuilder().nature(this).unit("kWh").build();
	// @IsChannel(id = "TotalHourEnergy17")
	// public final ModbusReadChannel _totalHourEnergy17 = new
	// OldModbusChannelBuilder().nature(this).unit("kWh").build();
	// @IsChannel(id = "TotalHourEnergy18")
	// public final ModbusReadChannel _totalHourEnergy18 = new
	// OldModbusChannelBuilder().nature(this).unit("kWh").build();
	// @IsChannel(id = "TotalHourEnergy19")
	// public final ModbusReadChannel _totalHourEnergy19 = new
	// OldModbusChannelBuilder().nature(this).unit("kWh").build();
	// @IsChannel(id = "TotalHourEnergy2")
	// public final ModbusReadChannel _totalHourEnergy2 = new
	// OldModbusChannelBuilder().nature(this).unit("kWh").build();
	// @IsChannel(id = "TotalHourEnergy20")
	// public final ModbusReadChannel _totalHourEnergy20 = new
	// OldModbusChannelBuilder().nature(this).unit("kWh").build();
	// @IsChannel(id = "TotalHourEnergy21")
	// public final ModbusReadChannel _totalHourEnergy21 = new
	// OldModbusChannelBuilder().nature(this).unit("kWh").build();
	// @IsChannel(id = "TotalHourEnergy22")
	// public final ModbusReadChannel _totalHourEnergy22 = new
	// OldModbusChannelBuilder().nature(this).unit("kWh").build();
	// @IsChannel(id = "TotalHourEnergy23")
	// public final ModbusReadChannel _totalHourEnergy23 = new
	// OldModbusChannelBuilder().nature(this).unit("kWh").build();
	// @IsChannel(id = "TotalHourEnergy3")
	// public final ModbusReadChannel _totalHourEnergy3 = new
	// OldModbusChannelBuilder().nature(this).unit("kWh").build();
	// @IsChannel(id = "TotalHourEnergy4")
	// public final ModbusReadChannel _totalHourEnergy4 = new
	// OldModbusChannelBuilder().nature(this).unit("kWh").build();
	// @IsChannel(id = "TotalHourEnergy5")
	// public final ModbusReadChannel _totalHourEnergy5 = new
	// OldModbusChannelBuilder().nature(this).unit("kWh").build();
	// @IsChannel(id = "TotalHourEnergy6")
	// public final ModbusReadChannel _totalHourEnergy6 = new
	// OldModbusChannelBuilder().nature(this).unit("kWh").build();
	// @IsChannel(id = "TotalHourEnergy7")
	// public final ModbusReadChannel _totalHourEnergy7 = new
	// OldModbusChannelBuilder().nature(this).unit("kWh").build();
	// @IsChannel(id = "TotalHourEnergy8")
	// public final ModbusReadChannel _totalHourEnergy8 = new
	// OldModbusChannelBuilder().nature(this).unit("kWh").build();
	// @IsChannel(id = "TotalHourEnergy9")
	// public final ModbusReadChannel _totalHourEnergy9 = new
	// OldModbusChannelBuilder().nature(this).unit("kWh").build();
	// @IsChannel(id = "TotalMonthEnergy")
	// public final ModbusReadChannel _totalMonthEnergy = new
	// OldModbusChannelBuilder().nature(this).unit("kWh").build();
	// @IsChannel(id = "TotalYearEnergy")
	// public final ModbusReadChannel _totalYearEnergy = new OldModbusChannelBuilder().nature(this).unit("kWh").build();

	// @IsChannel(id = "MaxVoltageCellNo")
	// public final ModbusReadChannel _maxVoltageCellNo = new OldModbusChannelBuilder().nature(this).build();
	// @IsChannel(id = "MaxVoltageCellVoltage")
	// public final ModbusReadChannel _maxVoltageCellVoltage = new OldModbusChannelBuilder().nature(this).unit("mV")
	// .build();
	// @IsChannel(id = "MaxVoltageCellTemp")
	// public final ModbusReadChannel _maxVoltageCellTemp = new
	// OldModbusChannelBuilder().nature(this).unit("�C").build();
	// @IsChannel(id = "MinVoltageCellNo")
	// public final ModbusReadChannel _minVoltageCellNo = new OldModbusChannelBuilder().nature(this).build();
	// @IsChannel(id = "MinVoltageCellVoltage")
	// public final ModbusReadChannel _minVoltageCellVoltage = new OldModbusChannelBuilder().nature(this).unit("mV")
	// .build();
	// @IsChannel(id = "MinVoltageCellTemp")
	// public final ModbusReadChannel _minVoltageCellTemp = new
	// OldModbusChannelBuilder().nature(this).unit("�C").build();
	// @IsChannel(id = "MaxTempCellNo")
	// public final ModbusReadChannel _maxTempCellNo = new OldModbusChannelBuilder().nature(this).build();
	// @IsChannel(id = "MaxTempCellVoltage")
	// public final ModbusReadChannel _maxTempCellVoltage = new
	// OldModbusChannelBuilder().nature(this).unit("mV").build();
	// @IsChannel(id = "MaxTempCellTemp")
	// public final ModbusReadChannel _maxTempCellTemp = new OldModbusChannelBuilder().nature(this).unit("�C").build();
	// @IsChannel(id = "MinTempCellNo")
	// public final ModbusReadChannel _minTempCellNo = new OldModbusChannelBuilder().nature(this).build();
	// @IsChannel(id = "MinTempCellVoltage")
	// public final ModbusReadChannel _minTempCellVoltage = new
	// OldModbusChannelBuilder().nature(this).unit("mV").build();
	// @IsChannel(id = "MinTempCellTemp")
	// public final ModbusReadChannel _minTempCellTemp = new OldModbusChannelBuilder().nature(this).unit("�C").build();
	// @IsChannel(id = "Cell1Voltage")
	// public final ModbusReadChannel _cell1Voltage = new OldModbusChannelBuilder().nature(this).unit("mV").build();
	// @IsChannel(id = "Cell2Voltage")
	// public final ModbusReadChannel _cell2Voltage = new OldModbusChannelBuilder().nature(this).unit("mV").build();
	// @IsChannel(id = "Cell3Voltage")
	// public final ModbusReadChannel _cell3Voltage = new OldModbusChannelBuilder().nature(this).unit("mV").build();
	// @IsChannel(id = "Cell4Voltage")
	// public final ModbusReadChannel _cell4Voltage = new OldModbusChannelBuilder().nature(this).unit("mV").build();
	// @IsChannel(id = "Cell5Voltage")
	// public final ModbusReadChannel _cell5Voltage = new OldModbusChannelBuilder().nature(this).unit("mV").build();
	// @IsChannel(id = "Cell6Voltage")
	// public final ModbusReadChannel _cell6Voltage = new OldModbusChannelBuilder().nature(this).unit("mV").build();
	// @IsChannel(id = "Cell7Voltage")
	// public final ModbusReadChannel _cell7Voltage = new OldModbusChannelBuilder().nature(this).unit("mV").build();
	// @IsChannel(id = "Cell8Voltage")
	// public final ModbusReadChannel _cell8Voltage = new OldModbusChannelBuilder().nature(this).unit("mV").build();
	// @IsChannel(id = "Cell9Voltage")
	// public final ModbusReadChannel _cell9Voltage = new OldModbusChannelBuilder().nature(this).unit("mV").build();
	// @IsChannel(id = "Cell10Voltage")
	// public final ModbusReadChannel _cell10Voltage = new OldModbusChannelBuilder().nature(this).unit("mV").build();
	// @IsChannel(id = "Cell11Voltage")
	// public final ModbusReadChannel _cell11Voltage = new OldModbusChannelBuilder().nature(this).unit("mV").build();
	// @IsChannel(id = "Cell12Voltage")
	// public final ModbusReadChannel _cell12Voltage = new OldModbusChannelBuilder().nature(this).unit("mV").build();
	// @IsChannel(id = "Cell13Voltage")
	// public final ModbusReadChannel _cell13Voltage = new OldModbusChannelBuilder().nature(this).unit("mV").build();
	// @IsChannel(id = "Cell14Voltage")
	// public final ModbusReadChannel _cell14Voltage = new OldModbusChannelBuilder().nature(this).unit("mV").build();
	// @IsChannel(id = "Cell15Voltage")
	// public final ModbusReadChannel _cell15Voltage = new OldModbusChannelBuilder().nature(this).unit("mV").build();
	// @IsChannel(id = "Cell16Voltage")
	// public final ModbusReadChannel _cell16Voltage = new OldModbusChannelBuilder().nature(this).unit("mV").build();
	// @IsChannel(id = "Cell17Voltage")
	// public final ModbusReadChannel _cell17Voltage = new OldModbusChannelBuilder().nature(this).unit("mV").build();
	// @IsChannel(id = "Cell18Voltage")
	// public final ModbusReadChannel _cell18Voltage = new OldModbusChannelBuilder().nature(this).unit("mV").build();
	// @IsChannel(id = "Cell19Voltage")
	// public final ModbusReadChannel _cell19Voltage = new OldModbusChannelBuilder().nature(this).unit("mV").build();
	// @IsChannel(id = "Cell20Voltage")
	// public final ModbusReadChannel _cell20Voltage = new OldModbusChannelBuilder().nature(this).unit("mV").build();
	// @IsChannel(id = "Cell21Voltage")
	// public final ModbusReadChannel _cell21Voltage = new OldModbusChannelBuilder().nature(this).unit("mV").build();
	// @IsChannel(id = "Cell22Voltage")
	// public final ModbusReadChannel _cell22Voltage = new OldModbusChannelBuilder().nature(this).unit("mV").build();
	// @IsChannel(id = "Cell23Voltage")
	// public final ModbusReadChannel _cell23Voltage = new OldModbusChannelBuilder().nature(this).unit("mV").build();
	// @IsChannel(id = "Cell24Voltage")
	// public final ModbusReadChannel _cell24Voltage = new OldModbusChannelBuilder().nature(this).unit("mV").build();
	// @IsChannel(id = "Cell25Voltage")
	// public final ModbusReadChannel _cell25Voltage = new OldModbusChannelBuilder().nature(this).unit("mV").build();
	// @IsChannel(id = "Cell26Voltage")
	// public final ModbusReadChannel _cell26Voltage = new OldModbusChannelBuilder().nature(this).unit("mV").build();
	// @IsChannel(id = "Cell27Voltage")
	// public final ModbusReadChannel _cell27Voltage = new OldModbusChannelBuilder().nature(this).unit("mV").build();
	// @IsChannel(id = "Cell28Voltage")
	// public final ModbusReadChannel _cell28Voltage = new OldModbusChannelBuilder().nature(this).unit("mV").build();
	// @IsChannel(id = "Cell29Voltage")
	// public final ModbusReadChannel _cell29Voltage = new OldModbusChannelBuilder().nature(this).unit("mV").build();
	// @IsChannel(id = "Cell30Voltage")
	// public final ModbusReadChannel _cell30Voltage = new OldModbusChannelBuilder().nature(this).unit("mV").build();
	// @IsChannel(id = "Cell31Voltage")
	// public final ModbusReadChannel _cell31Voltage = new OldModbusChannelBuilder().nature(this).unit("mV").build();
	// @IsChannel(id = "Cell32Voltage")
	// public final ModbusReadChannel _cell32Voltage = new OldModbusChannelBuilder().nature(this).unit("mV").build();
	// @IsChannel(id = "Cell33Voltage")
	// public final ModbusReadChannel _cell33Voltage = new OldModbusChannelBuilder().nature(this).unit("mV").build();
	// @IsChannel(id = "Cell34Voltage")
	// public final ModbusReadChannel _cell34Voltage = new OldModbusChannelBuilder().nature(this).unit("mV").build();
	// @IsChannel(id = "Cell35Voltage")
	// public final ModbusReadChannel _cell35Voltage = new OldModbusChannelBuilder().nature(this).unit("mV").build();
	// @IsChannel(id = "Cell36Voltage")
	// public final ModbusReadChannel _cell36Voltage = new OldModbusChannelBuilder().nature(this).unit("mV").build();
	// @IsChannel(id = "Cell37Voltage")
	// public final ModbusReadChannel _cell37Voltage = new OldModbusChannelBuilder().nature(this).unit("mV").build();
	// @IsChannel(id = "Cell38Voltage")
	// public final ModbusReadChannel _cell38Voltage = new OldModbusChannelBuilder().nature(this).unit("mV").build();
	// @IsChannel(id = "Cell39Voltage")
	// public final ModbusReadChannel _cell39Voltage = new OldModbusChannelBuilder().nature(this).unit("mV").build();
	// @IsChannel(id = "Cell40Voltage")
	// public final ModbusReadChannel _cell40Voltage = new OldModbusChannelBuilder().nature(this).unit("mV").build();
	// @IsChannel(id = "Cell41Voltage")
	// public final ModbusReadChannel _cell41Voltage = new OldModbusChannelBuilder().nature(this).unit("mV").build();
	// @IsChannel(id = "Cell42Voltage")
	// public final ModbusReadChannel _cell42Voltage = new OldModbusChannelBuilder().nature(this).unit("mV").build();
	// @IsChannel(id = "Cell43Voltage")
	// public final ModbusReadChannel _cell43Voltage = new OldModbusChannelBuilder().nature(this).unit("mV").build();
	// @IsChannel(id = "Cell44Voltage")
	// public final ModbusReadChannel _cell44Voltage = new OldModbusChannelBuilder().nature(this).unit("mV").build();
	// @IsChannel(id = "Cell45Voltage")
	// public final ModbusReadChannel _cell45Voltage = new OldModbusChannelBuilder().nature(this).unit("mV").build();
	// @IsChannel(id = "Cell46Voltage")
	// public final ModbusReadChannel _cell46Voltage = new OldModbusChannelBuilder().nature(this).unit("mV").build();
	// @IsChannel(id = "Cell47Voltage")
	// public final ModbusReadChannel _cell47Voltage = new OldModbusChannelBuilder().nature(this).unit("mV").build();
	// @IsChannel(id = "Cell48Voltage")
	// public final ModbusReadChannel _cell48Voltage = new OldModbusChannelBuilder().nature(this).unit("mV").build();
	// @IsChannel(id = "Cell49Voltage")
	// public final ModbusReadChannel _cell49Voltage = new OldModbusChannelBuilder().nature(this).unit("mV").build();
	// @IsChannel(id = "Cell50Voltage")
	// public final ModbusReadChannel _cell50Voltage = new OldModbusChannelBuilder().nature(this).unit("mV").build();
	// @IsChannel(id = "Cell51Voltage")
	// public final ModbusReadChannel _cell51Voltage = new OldModbusChannelBuilder().nature(this).unit("mV").build();
	// @IsChannel(id = "Cell52Voltage")
	// public final ModbusReadChannel _cell52Voltage = new OldModbusChannelBuilder().nature(this).unit("mV").build();
	// @IsChannel(id = "Cell53Voltage")
	// public final ModbusReadChannel _cell53Voltage = new OldModbusChannelBuilder().nature(this).unit("mV").build();
	// @IsChannel(id = "Cell54Voltage")
	// public final ModbusReadChannel _cell54Voltage = new OldModbusChannelBuilder().nature(this).unit("mV").build();
	// @IsChannel(id = "Cell55Voltage")
	// public final ModbusReadChannel _cell55Voltage = new OldModbusChannelBuilder().nature(this).unit("mV").build();
	// @IsChannel(id = "Cell56Voltage")
	// public final ModbusReadChannel _cell56Voltage = new OldModbusChannelBuilder().nature(this).unit("mV").build();
	// @IsChannel(id = "Cell57Voltage")
	// public final ModbusReadChannel _cell57Voltage = new OldModbusChannelBuilder().nature(this).unit("mV").build();
	// @IsChannel(id = "Cell58Voltage")
	// public final ModbusReadChannel _cell58Voltage = new OldModbusChannelBuilder().nature(this).unit("mV").build();
	// @IsChannel(id = "Cell59Voltage")
	// public final ModbusReadChannel _cell59Voltage = new OldModbusChannelBuilder().nature(this).unit("mV").build();
	// @IsChannel(id = "Cell60Voltage")
	// public final ModbusReadChannel _cell60Voltage = new OldModbusChannelBuilder().nature(this).unit("mV").build();
	// @IsChannel(id = "Cell61Voltage")
	// public final ModbusReadChannel _cell61Voltage = new OldModbusChannelBuilder().nature(this).unit("mV").build();
	// @IsChannel(id = "Cell62Voltage")
	// public final ModbusReadChannel _cell62Voltage = new OldModbusChannelBuilder().nature(this).unit("mV").build();
	// @IsChannel(id = "Cell63Voltage")
	// public final ModbusReadChannel _cell63Voltage = new OldModbusChannelBuilder().nature(this).unit("mV").build();
	// @IsChannel(id = "Cell64Voltage")
	// public final ModbusReadChannel _cell64Voltage = new OldModbusChannelBuilder().nature(this).unit("mV").build();
	//
	// @IsChannel(id = "Cell1Temp")
	// public final ModbusReadChannel _cell1Temp = new OldModbusChannelBuilder().nature(this).unit("�C").build();
	// @IsChannel(id = "Cell2Temp")
	// public final ModbusReadChannel _cell2Temp = new OldModbusChannelBuilder().nature(this).unit("�C").build();
	// @IsChannel(id = "Cell3Temp")
	// public final ModbusReadChannel _cell3Temp = new OldModbusChannelBuilder().nature(this).unit("�C").build();
	// @IsChannel(id = "Cell4Temp")
	// public final ModbusReadChannel _cell4Temp = new OldModbusChannelBuilder().nature(this).unit("�C").build();
	// @IsChannel(id = "Cell5Temp")
	// public final ModbusReadChannel _cell5Temp = new OldModbusChannelBuilder().nature(this).unit("�C").build();
	// @IsChannel(id = "Cell6Temp")
	// public final ModbusReadChannel _cell6Temp = new OldModbusChannelBuilder().nature(this).unit("�C").build();
	// @IsChannel(id = "Cell7Temp")
	// public final ModbusReadChannel _cell7Temp = new OldModbusChannelBuilder().nature(this).unit("�C").build();
	// @IsChannel(id = "Cell8Temp")
	// public final ModbusReadChannel _cell8Temp = new OldModbusChannelBuilder().nature(this).unit("�C").build();
	// @IsChannel(id = "Cell9Temp")
	// public final ModbusReadChannel _cell9Temp = new OldModbusChannelBuilder().nature(this).unit("�C").build();
	// @IsChannel(id = "Cell10Temp")
	// public final ModbusReadChannel _cell10Temp = new OldModbusChannelBuilder().nature(this).unit("�C").build();
	// @IsChannel(id = "Cell11Temp")
	// public final ModbusReadChannel _cell11Temp = new OldModbusChannelBuilder().nature(this).unit("�C").build();
	// @IsChannel(id = "Cell12Temp")
	// public final ModbusReadChannel _cell12Temp = new OldModbusChannelBuilder().nature(this).unit("�C").build();
	// @IsChannel(id = "Cell13Temp")
	// public final ModbusReadChannel _cell13Temp = new OldModbusChannelBuilder().nature(this).unit("�C").build();
	// @IsChannel(id = "Cell14Temp")
	// public final ModbusReadChannel _cell14Temp = new OldModbusChannelBuilder().nature(this).unit("�C").build();
	// @IsChannel(id = "Cell15Temp")
	// public final ModbusReadChannel _cell15Temp = new OldModbusChannelBuilder().nature(this).unit("�C").build();
	// @IsChannel(id = "Cell16Temp")
	// public final ModbusReadChannel _cell16Temp = new OldModbusChannelBuilder().nature(this).unit("�C").build();
	// @IsChannel(id = "Cell17Temp")
	// public final ModbusReadChannel _cell17Temp = new OldModbusChannelBuilder().nature(this).unit("�C").build();
	// @IsChannel(id = "Cell18Temp")
	// public final ModbusReadChannel _cell18Temp = new OldModbusChannelBuilder().nature(this).unit("�C").build();
	// @IsChannel(id = "Cell19Temp")
	// public final ModbusReadChannel _cell19Temp = new OldModbusChannelBuilder().nature(this).unit("�C").build();
	// @IsChannel(id = "Cell20Temp")
	// public final ModbusReadChannel _cell20Temp = new OldModbusChannelBuilder().nature(this).unit("�C").build();
	// @IsChannel(id = "Cell21Temp")
	// public final ModbusReadChannel _cell21Temp = new OldModbusChannelBuilder().nature(this).unit("�C").build();
	// @IsChannel(id = "Cell22Temp")
	// public final ModbusReadChannel _cell22Temp = new OldModbusChannelBuilder().nature(this).unit("�C").build();
	// @IsChannel(id = "Cell23Temp")
	// public final ModbusReadChannel _cell23Temp = new OldModbusChannelBuilder().nature(this).unit("�C").build();
	// @IsChannel(id = "Cell24Temp")
	// public final ModbusReadChannel _cell24Temp = new OldModbusChannelBuilder().nature(this).unit("�C").build();
	// @IsChannel(id = "Cell25Temp")
	// public final ModbusReadChannel _cell25Temp = new OldModbusChannelBuilder().nature(this).unit("�C").build();
	// @IsChannel(id = "Cell26Temp")
	// public final ModbusReadChannel _cell26Temp = new OldModbusChannelBuilder().nature(this).unit("�C").build();
	// @IsChannel(id = "Cell27Temp")
	// public final ModbusReadChannel _cell27Temp = new OldModbusChannelBuilder().nature(this).unit("�C").build();
	// @IsChannel(id = "Cell28Temp")
	// public final ModbusReadChannel _cell28Temp = new OldModbusChannelBuilder().nature(this).unit("�C").build();
	// @IsChannel(id = "Cell29Temp")
	// public final ModbusReadChannel _cell29Temp = new OldModbusChannelBuilder().nature(this).unit("�C").build();
	// @IsChannel(id = "Cell30Temp")
	// public final ModbusReadChannel _cell30Temp = new OldModbusChannelBuilder().nature(this).unit("�C").build();
	// @IsChannel(id = "Cell31Temp")
	// public final ModbusReadChannel _cell31Temp = new OldModbusChannelBuilder().nature(this).unit("�C").build();
	// @IsChannel(id = "Cell32Temp")
	// public final ModbusReadChannel _cell32Temp = new OldModbusChannelBuilder().nature(this).unit("�C").build();
	// @IsChannel(id = "Cell33Temp")
	// public final ModbusReadChannel _cell33Temp = new OldModbusChannelBuilder().nature(this).unit("�C").build();
	// @IsChannel(id = "Cell34Temp")
	// public final ModbusReadChannel _cell34Temp = new OldModbusChannelBuilder().nature(this).unit("�C").build();
	// @IsChannel(id = "Cell35Temp")
	// public final ModbusReadChannel _cell35Temp = new OldModbusChannelBuilder().nature(this).unit("�C").build();
	// @IsChannel(id = "Cell36Temp")
	// public final ModbusReadChannel _cell36Temp = new OldModbusChannelBuilder().nature(this).unit("�C").build();
	// @IsChannel(id = "Cell37Temp")
	// public final ModbusReadChannel _cell37Temp = new OldModbusChannelBuilder().nature(this).unit("�C").build();
	// @IsChannel(id = "Cell38Temp")
	// public final ModbusReadChannel _cell38Temp = new OldModbusChannelBuilder().nature(this).unit("�C").build();
	// @IsChannel(id = "Cell39Temp")
	// public final ModbusReadChannel _cell39Temp = new OldModbusChannelBuilder().nature(this).unit("�C").build();
	// @IsChannel(id = "Cell40Temp")
	// public final ModbusReadChannel _cell40Temp = new OldModbusChannelBuilder().nature(this).unit("�C").build();
	// @IsChannel(id = "Cell41Temp")
	// public final ModbusReadChannel _cell41Temp = new OldModbusChannelBuilder().nature(this).unit("�C").build();
	// @IsChannel(id = "Cell42Temp")
	// public final ModbusReadChannel _cell42Temp = new OldModbusChannelBuilder().nature(this).unit("�C").build();
	// @IsChannel(id = "Cell43Temp")
	// public final ModbusReadChannel _cell43Temp = new OldModbusChannelBuilder().nature(this).unit("�C").build();
	// @IsChannel(id = "Cell44Temp")
	// public final ModbusReadChannel _cell44Temp = new OldModbusChannelBuilder().nature(this).unit("�C").build();
	// @IsChannel(id = "Cell45Temp")
	// public final ModbusReadChannel _cell45Temp = new OldModbusChannelBuilder().nature(this).unit("�C").build();
	// @IsChannel(id = "Cell46Temp")
	// public final ModbusReadChannel _cell46Temp = new OldModbusChannelBuilder().nature(this).unit("�C").build();
	// @IsChannel(id = "Cell47Temp")
	// public final ModbusReadChannel _cell47Temp = new OldModbusChannelBuilder().nature(this).unit("�C").build();
	// @IsChannel(id = "Cell48Temp")
	// public final ModbusReadChannel _cell48Temp = new OldModbusChannelBuilder().nature(this).unit("�C").build();
	// @IsChannel(id = "Cell49Temp")
	// public final ModbusReadChannel _cell49Temp = new OldModbusChannelBuilder().nature(this).unit("�C").build();
	// @IsChannel(id = "Cell50Temp")
	// public final ModbusReadChannel _cell50Temp = new OldModbusChannelBuilder().nature(this).unit("�C").build();
	// @IsChannel(id = "Cell51Temp")
	// public final ModbusReadChannel _cell51Temp = new OldModbusChannelBuilder().nature(this).unit("�C").build();
	// @IsChannel(id = "Cell52Temp")
	// public final ModbusReadChannel _cell52Temp = new OldModbusChannelBuilder().nature(this).unit("�C").build();
	// @IsChannel(id = "Cell53Temp")
	// public final ModbusReadChannel _cell53Temp = new OldModbusChannelBuilder().nature(this).unit("�C").build();
	// @IsChannel(id = "Cell54Temp")
	// public final ModbusReadChannel _cell54Temp = new OldModbusChannelBuilder().nature(this).unit("�C").build();
	// @IsChannel(id = "Cell55Temp")
	// public final ModbusReadChannel _cell55Temp = new OldModbusChannelBuilder().nature(this).unit("�C").build();
	// @IsChannel(id = "Cell56Temp")
	// public final ModbusReadChannel _cell56Temp = new OldModbusChannelBuilder().nature(this).unit("�C").build();
	// @IsChannel(id = "Cell57Temp")
	// public final ModbusReadChannel _cell57Temp = new OldModbusChannelBuilder().nature(this).unit("�C").build();
	// @IsChannel(id = "Cell58Temp")
	// public final ModbusReadChannel _cell58Temp = new OldModbusChannelBuilder().nature(this).unit("�C").build();
	// @IsChannel(id = "Cell59Temp")
	// public final ModbusReadChannel _cell59Temp = new OldModbusChannelBuilder().nature(this).unit("�C").build();
	// @IsChannel(id = "Cell60Temp")
	// public final ModbusReadChannel _cell60Temp = new OldModbusChannelBuilder().nature(this).unit("�C").build();
	// @IsChannel(id = "Cell61Temp")
	// public final ModbusReadChannel _cell61Temp = new OldModbusChannelBuilder().nature(this).unit("�C").build();
	// @IsChannel(id = "Cell62Temp")
	// public final ModbusReadChannel _cell62Temp = new OldModbusChannelBuilder().nature(this).unit("�C").build();
	// @IsChannel(id = "Cell63Temp")
	// public final ModbusReadChannel _cell63Temp = new OldModbusChannelBuilder().nature(this).unit("�C").build();
	// @IsChannel(id = "Cell64Temp")
	// public final ModbusReadChannel _cell64Temp = new OldModbusChannelBuilder().nature(this).unit("�C").build();

	// @Override
	// protected ModbusProtocol defineModbusProtocol() throws ConfigException {
	//

	// new ModbusRange(0x0300, //
	// new ElementBuilder().address(0x0300).channel(_totalEnergy).doubleword().build(),
	// new ElementBuilder().address(0x0302).channel(_totalYearEnergy).doubleword().build(),
	// new ElementBuilder().address(0x0304).channel(_totalMonthEnergy).doubleword().build(),
	// new ElementBuilder().address(0x0306).channel(_totalDateEnergy).build(),
	// new ElementBuilder().address(0x0307).channel(_totalHourEnergy0).build(),
	// new ElementBuilder().address(0x0308).channel(_totalHourEnergy1).build(),
	// new ElementBuilder().address(0x0309).channel(_totalHourEnergy2).build(),
	// new ElementBuilder().address(0x030A).channel(_totalHourEnergy3).build(),
	// new ElementBuilder().address(0x030B).channel(_totalHourEnergy4).build(),
	// new ElementBuilder().address(0x030C).channel(_totalHourEnergy5).build(),
	// new ElementBuilder().address(0x030D).channel(_totalHourEnergy6).build(),
	// new ElementBuilder().address(0x030E).channel(_totalHourEnergy7).build(),
	// new ElementBuilder().address(0x030F).channel(_totalHourEnergy8).build(),
	// new ElementBuilder().address(0x0310).channel(_totalHourEnergy9).build(),
	// new ElementBuilder().address(0x0311).channel(_totalHourEnergy10).build(),
	// new ElementBuilder().address(0x0312).channel(_totalHourEnergy11).build(),
	// new ElementBuilder().address(0x0313).channel(_totalHourEnergy12).build(),
	// new ElementBuilder().address(0x0314).channel(_totalHourEnergy13).build(),
	// new ElementBuilder().address(0x0315).channel(_totalHourEnergy14).build(),
	// new ElementBuilder().address(0x0316).channel(_totalHourEnergy15).build(),
	// new ElementBuilder().address(0x0317).channel(_totalHourEnergy16).build(),
	// new ElementBuilder().address(0x0318).channel(_totalHourEnergy17).build(),
	// new ElementBuilder().address(0x0319).channel(_totalHourEnergy18).build(),
	// new ElementBuilder().address(0x031A).channel(_totalHourEnergy19).build(),
	// new ElementBuilder().address(0x031B).channel(_totalHourEnergy20).build(),
	// new ElementBuilder().address(0x031C).channel(_totalHourEnergy21).build(),
	// new ElementBuilder().address(0x031D).channel(_totalHourEnergy22).build(),
	// new ElementBuilder().address(0x031E).channel(_totalHourEnergy23).build()),
>>>>>>> f78d9770

}<|MERGE_RESOLUTION|>--- conflicted
+++ resolved
@@ -28,20 +28,16 @@
 import io.openems.api.channel.ReadChannel;
 import io.openems.api.channel.StaticValueChannel;
 import io.openems.api.channel.StatusBitChannel;
-import io.openems.api.channel.thingstate.ThingStateChannel;
+import io.openems.api.channel.StatusBitChannels;
 import io.openems.api.device.Device;
 import io.openems.api.device.nature.ess.SymmetricEssNature;
 import io.openems.api.doc.ThingInfo;
 import io.openems.api.exception.ConfigException;
-<<<<<<< HEAD
 import io.openems.core.utilities.power.MaxCosPhiLimitation;
 import io.openems.core.utilities.power.PGreaterEqualLimitation;
 import io.openems.core.utilities.power.PSmallerEqualLimitation;
 import io.openems.core.utilities.power.SMaxLimitation;
 import io.openems.core.utilities.power.SymmetricPowerImpl;
-=======
-import io.openems.impl.protocol.modbus.ModbusBitWrappingChannel;
->>>>>>> f78d9770
 import io.openems.impl.protocol.modbus.ModbusDeviceNature;
 import io.openems.impl.protocol.modbus.ModbusReadLongChannel;
 import io.openems.impl.protocol.modbus.ModbusWriteLongChannel;
@@ -106,15 +102,11 @@
 	private StaticValueChannel<Long> maxNominalPower = new StaticValueChannel<>("maxNominalPower", this, 40000L)
 			.unit("VA");
 	private StaticValueChannel<Long> capacity = new StaticValueChannel<>("capacity", this, 40000L).unit("Wh");
-<<<<<<< HEAD
 	private SymmetricPowerImpl power;
 	private MaxCosPhiLimitation cosPhiLimit;
 	private PGreaterEqualLimitation allowedChargeLimit;
 	private PSmallerEqualLimitation allowedDischargeLimit;
 	private SMaxLimitation allowedApparentLimit;
-	public StatusBitChannels warning;
-=======
->>>>>>> f78d9770
 
 	@Override
 	public ModbusReadLongChannel soc() {
@@ -449,12 +441,7 @@
 	 */
 	@Override
 	protected ModbusProtocol defineModbusProtocol() throws ConfigException {
-<<<<<<< HEAD
-		warning = new StatusBitChannels("Warning", this);
 		ModbusProtocol protocol = new ModbusProtocol( //
-=======
-		return new ModbusProtocol( //
->>>>>>> f78d9770
 				new ModbusRegisterRange(0x0101, //
 						new UnsignedWordElement(0x0101, //
 								systemState = new ModbusReadLongChannel("SystemState", this) //
@@ -782,9 +769,683 @@
 						new UnsignedWordElement(0x1403,
 								soh = new ModbusReadLongChannel("Soh", this).unit("%").interval(0, 100)),
 						new UnsignedWordElement(0x1404,
-<<<<<<< HEAD
-								batteryCellAverageTemperature = new ModbusReadLongChannel("BatteryCellAverageTemperature", this).unit("°C"))
-						));
+								batteryCellAverageTemperature = new ModbusReadLongChannel(
+										"BatteryCellAverageTemperature", this).unit("°C"))),
+				new ModbusRegisterRange(0x1500, //
+						new UnsignedWordElement(0x1500,
+								batteryCell1Voltage = new ModbusReadLongChannel("Cell1Voltage", this).unit("mV")
+								),//
+						new UnsignedWordElement(0x1501,
+								batteryCell2Voltage = new ModbusReadLongChannel("Cell2Voltage", this).unit("mV")
+								),//
+						new UnsignedWordElement(0x1502,
+								batteryCell3Voltage = new ModbusReadLongChannel("Cell3Voltage", this).unit("mV")
+								),//
+						new UnsignedWordElement(0x1503,
+								batteryCell4Voltage = new ModbusReadLongChannel("Cell4Voltage", this).unit("mV")
+								),//
+						new UnsignedWordElement(0x1504,
+								batteryCell5Voltage = new ModbusReadLongChannel("Cell5Voltage", this).unit("mV")
+								),//
+						new UnsignedWordElement(0x1505,
+								batteryCell6Voltage = new ModbusReadLongChannel("Cell6Voltage", this).unit("mV")
+								),//
+						new UnsignedWordElement(0x1506,
+								batteryCell7Voltage = new ModbusReadLongChannel("Cell7Voltage", this).unit("mV")
+								),//
+						new UnsignedWordElement(0x1507,
+								batteryCell8Voltage = new ModbusReadLongChannel("Cell8Voltage", this).unit("mV")
+								),//
+						new UnsignedWordElement(0x1508,
+								batteryCell9Voltage = new ModbusReadLongChannel("Cell9Voltage", this).unit("mV")
+								),//
+						new UnsignedWordElement(0x1509,
+								batteryCell10Voltage = new ModbusReadLongChannel("Cell10Voltage", this).unit("mV")
+								),//
+						new UnsignedWordElement(0x150A,
+								batteryCell11Voltage = new ModbusReadLongChannel("Cell11Voltage", this).unit("mV")
+								),//
+						new UnsignedWordElement(0x150B,
+								batteryCell12Voltage = new ModbusReadLongChannel("Cell12Voltage", this).unit("mV")
+								),//
+						new UnsignedWordElement(0x150C,
+								batteryCell13Voltage = new ModbusReadLongChannel("Cell13Voltage", this).unit("mV")
+								),//
+						new UnsignedWordElement(0x150D,
+								batteryCell14Voltage = new ModbusReadLongChannel("Cell14Voltage", this).unit("mV")
+								),//
+						new UnsignedWordElement(0x150E,
+								batteryCell15Voltage = new ModbusReadLongChannel("Cell15Voltage", this).unit("mV")
+								),//
+						new UnsignedWordElement(0x150F,
+								batteryCell16Voltage = new ModbusReadLongChannel("Cell16Voltage", this).unit("mV")
+								),//
+						new UnsignedWordElement(0x1510,
+								batteryCell17Voltage = new ModbusReadLongChannel("Cell17Voltage", this).unit("mV")
+								),//
+						new UnsignedWordElement(0x1511,
+								batteryCell18Voltage = new ModbusReadLongChannel("Cell18Voltage", this).unit("mV")
+								),//
+						new UnsignedWordElement(0x1512,
+								batteryCell19Voltage = new ModbusReadLongChannel("Cell19Voltage", this).unit("mV")
+								),//
+						new UnsignedWordElement(0x1513,
+								batteryCell20Voltage = new ModbusReadLongChannel("Cell20Voltage", this).unit("mV")
+								),//
+						new UnsignedWordElement(0x1514,
+								batteryCell21Voltage = new ModbusReadLongChannel("Cell21Voltage", this).unit("mV")
+								),//
+						new UnsignedWordElement(0x1515,
+								batteryCell22Voltage = new ModbusReadLongChannel("Cell22Voltage", this).unit("mV")
+								),//
+						new UnsignedWordElement(0x1516,
+								batteryCell23Voltage = new ModbusReadLongChannel("Cell23Voltage", this).unit("mV")
+								),//
+						new UnsignedWordElement(0x1517,
+								batteryCell24Voltage = new ModbusReadLongChannel("Cell24Voltage", this).unit("mV")
+								),//
+						new UnsignedWordElement(0x1518,
+								batteryCell25Voltage = new ModbusReadLongChannel("Cell25Voltage", this).unit("mV")
+								),//
+						new UnsignedWordElement(0x1519,
+								batteryCell26Voltage = new ModbusReadLongChannel("Cell26Voltage", this).unit("mV")
+								),//
+						new UnsignedWordElement(0x151A,
+								batteryCell27Voltage = new ModbusReadLongChannel("Cell27Voltage", this).unit("mV")
+								),//
+						new UnsignedWordElement(0x151B,
+								batteryCell28Voltage = new ModbusReadLongChannel("Cell28Voltage", this).unit("mV")
+								),//
+						new UnsignedWordElement(0x151C,
+								batteryCell29Voltage = new ModbusReadLongChannel("Cell29Voltage", this).unit("mV")
+								),//
+						new UnsignedWordElement(0x151D,
+								batteryCell30Voltage = new ModbusReadLongChannel("Cell30Voltage", this).unit("mV")
+								),//
+						new UnsignedWordElement(0x151E,
+								batteryCell31Voltage = new ModbusReadLongChannel("Cell31Voltage", this).unit("mV")
+								),//
+						new UnsignedWordElement(0x151F,
+								batteryCell32Voltage = new ModbusReadLongChannel("Cell32Voltage", this).unit("mV")
+								),//
+						new UnsignedWordElement(0x1520,
+								batteryCell33Voltage = new ModbusReadLongChannel("Cell33Voltage", this).unit("mV")
+								),//
+						new UnsignedWordElement(0x1521,
+								batteryCell34Voltage = new ModbusReadLongChannel("Cell34Voltage", this).unit("mV")
+								),//
+						new UnsignedWordElement(0x1522,
+								batteryCell35Voltage = new ModbusReadLongChannel("Cell35Voltage", this).unit("mV")
+								),//
+						new UnsignedWordElement(0x1523,
+								batteryCell36Voltage = new ModbusReadLongChannel("Cell36Voltage", this).unit("mV")
+								),//
+						new UnsignedWordElement(0x1524,
+								batteryCell37Voltage = new ModbusReadLongChannel("Cell37Voltage", this).unit("mV")
+								),//
+						new UnsignedWordElement(0x1525,
+								batteryCell38Voltage = new ModbusReadLongChannel("Cell38Voltage", this).unit("mV")
+								),//
+						new UnsignedWordElement(0x1526,
+								batteryCell39Voltage = new ModbusReadLongChannel("Cell39Voltage", this).unit("mV")
+								),//
+						new UnsignedWordElement(0x1527,
+								batteryCell40Voltage = new ModbusReadLongChannel("Cell40Voltage", this).unit("mV")
+								),//
+						new UnsignedWordElement(0x1528,
+								batteryCell41Voltage = new ModbusReadLongChannel("Cell41Voltage", this).unit("mV")
+								),//
+						new UnsignedWordElement(0x1529,
+								batteryCell42Voltage = new ModbusReadLongChannel("Cell42Voltage", this).unit("mV")
+								),//
+						new UnsignedWordElement(0x152A,
+								batteryCell43Voltage = new ModbusReadLongChannel("Cell43Voltage", this).unit("mV")
+								),//
+						new UnsignedWordElement(0x152B,
+								batteryCell44Voltage = new ModbusReadLongChannel("Cell44Voltage", this).unit("mV")
+								),//
+						new UnsignedWordElement(0x152C,
+								batteryCell45Voltage = new ModbusReadLongChannel("Cell45Voltage", this).unit("mV")
+								),//
+						new UnsignedWordElement(0x152D,
+								batteryCell46Voltage = new ModbusReadLongChannel("Cell46Voltage", this).unit("mV")
+								),//
+						new UnsignedWordElement(0x152E,
+								batteryCell47Voltage = new ModbusReadLongChannel("Cell47Voltage", this).unit("mV")
+								),//
+						new UnsignedWordElement(0x152F,
+								batteryCell48Voltage = new ModbusReadLongChannel("Cell48Voltage", this).unit("mV")
+								),//
+						new UnsignedWordElement(0x1530,
+								batteryCell49Voltage = new ModbusReadLongChannel("Cell49Voltage", this).unit("mV")
+								),//
+						new UnsignedWordElement(0x1531,
+								batteryCell50Voltage = new ModbusReadLongChannel("Cell50Voltage", this).unit("mV")
+								),//
+						new UnsignedWordElement(0x1532,
+								batteryCell51Voltage = new ModbusReadLongChannel("Cell51Voltage", this).unit("mV")
+								),//
+						new UnsignedWordElement(0x1533,
+								batteryCell52Voltage = new ModbusReadLongChannel("Cell52Voltage", this).unit("mV")
+								),//
+						new UnsignedWordElement(0x1534,
+								batteryCell53Voltage = new ModbusReadLongChannel("Cell53Voltage", this).unit("mV")
+								),//
+						new UnsignedWordElement(0x1535,
+								batteryCell54Voltage = new ModbusReadLongChannel("Cell54Voltage", this).unit("mV")
+								),//
+						new UnsignedWordElement(0x1536,
+								batteryCell55Voltage = new ModbusReadLongChannel("Cell55Voltage", this).unit("mV")
+								),//
+						new UnsignedWordElement(0x1537,
+								batteryCell56Voltage = new ModbusReadLongChannel("Cell56Voltage", this).unit("mV")
+								),//
+						new UnsignedWordElement(0x1538,
+								batteryCell57Voltage = new ModbusReadLongChannel("Cell57Voltage", this).unit("mV")
+								),//
+						new UnsignedWordElement(0x1539,
+								batteryCell58Voltage = new ModbusReadLongChannel("Cell58Voltage", this).unit("mV")
+								),//
+						new UnsignedWordElement(0x153A,
+								batteryCell59Voltage = new ModbusReadLongChannel("Cell59Voltage", this).unit("mV")
+								),//
+						new UnsignedWordElement(0x153B,
+								batteryCell60Voltage = new ModbusReadLongChannel("Cell60Voltage", this).unit("mV")
+								),//
+						new UnsignedWordElement(0x153C,
+								batteryCell61Voltage = new ModbusReadLongChannel("Cell61Voltage", this).unit("mV")
+								),//
+						new UnsignedWordElement(0x153D,
+								batteryCell62Voltage = new ModbusReadLongChannel("Cell62Voltage", this).unit("mV")
+								),//
+						new UnsignedWordElement(0x153E,
+								batteryCell63Voltage = new ModbusReadLongChannel("Cell63Voltage", this).unit("mV")
+								),//
+						new UnsignedWordElement(0x153F,
+								batteryCell64Voltage = new ModbusReadLongChannel("Cell64Voltage", this).unit("mV")
+								),//
+						new UnsignedWordElement(0x1540,
+								batteryCell65Voltage = new ModbusReadLongChannel("Cell65Voltage", this).unit("mV")
+								),//
+						new UnsignedWordElement(0x1541,
+								batteryCell66Voltage = new ModbusReadLongChannel("Cell66Voltage", this).unit("mV")
+								),//
+						new UnsignedWordElement(0x1542,
+								batteryCell67Voltage = new ModbusReadLongChannel("Cell67Voltage", this).unit("mV")
+								),//
+						new UnsignedWordElement(0x1543,
+								batteryCell68Voltage = new ModbusReadLongChannel("Cell68Voltage", this).unit("mV")
+								),//
+						new UnsignedWordElement(0x1544,
+								batteryCell69Voltage = new ModbusReadLongChannel("Cell69Voltage", this).unit("mV")
+								),//
+						new UnsignedWordElement(0x1545,
+								batteryCell70Voltage = new ModbusReadLongChannel("Cell70Voltage", this).unit("mV")
+								),//
+						new UnsignedWordElement(0x1546,
+								batteryCell71Voltage = new ModbusReadLongChannel("Cell71Voltage", this).unit("mV")
+								),//
+						new UnsignedWordElement(0x1547,
+								batteryCell72Voltage = new ModbusReadLongChannel("Cell72Voltage", this).unit("mV")
+								),//
+						new UnsignedWordElement(0x1548,
+								batteryCell73Voltage = new ModbusReadLongChannel("Cell73Voltage", this).unit("mV")
+								),//
+						new UnsignedWordElement(0x1549,
+								batteryCell74Voltage = new ModbusReadLongChannel("Cell74Voltage", this).unit("mV")
+								),//
+						new UnsignedWordElement(0x154A,
+								batteryCell75Voltage = new ModbusReadLongChannel("Cell75Voltage", this).unit("mV")
+								),//
+						new UnsignedWordElement(0x154B,
+								batteryCell76Voltage = new ModbusReadLongChannel("Cell76Voltage", this).unit("mV")
+								),//
+						new UnsignedWordElement(0x154C,
+								batteryCell77Voltage = new ModbusReadLongChannel("Cell77Voltage", this).unit("mV")
+								),//
+						new UnsignedWordElement(0x154D,
+								batteryCell78Voltage = new ModbusReadLongChannel("Cell78Voltage", this).unit("mV")
+								),//
+						new UnsignedWordElement(0x154E,
+								batteryCell79Voltage = new ModbusReadLongChannel("Cell79Voltage", this).unit("mV")
+								),//
+						new UnsignedWordElement(0x154F,
+								batteryCell80Voltage = new ModbusReadLongChannel("Cell80Voltage", this).unit("mV")
+								)),
+				new ModbusRegisterRange(0x1550, //
+						new UnsignedWordElement(0x1550,
+								batteryCell81Voltage = new ModbusReadLongChannel("Cell81Voltage", this).unit("mV")
+								),//
+						new UnsignedWordElement(0x1551,
+								batteryCell82Voltage = new ModbusReadLongChannel("Cell82Voltage", this).unit("mV")
+								),//
+						new UnsignedWordElement(0x1552,
+								batteryCell83Voltage = new ModbusReadLongChannel("Cell83Voltage", this).unit("mV")
+								),//
+						new UnsignedWordElement(0x1553,
+								batteryCell84Voltage = new ModbusReadLongChannel("Cell84Voltage", this).unit("mV")
+								),//
+						new UnsignedWordElement(0x1554,
+								batteryCell85Voltage = new ModbusReadLongChannel("Cell85Voltage", this).unit("mV")
+								),//
+						new UnsignedWordElement(0x1555,
+								batteryCell86Voltage = new ModbusReadLongChannel("Cell86Voltage", this).unit("mV")
+								),//
+						new UnsignedWordElement(0x1556,
+								batteryCell87Voltage = new ModbusReadLongChannel("Cell87Voltage", this).unit("mV")
+								),//
+						new UnsignedWordElement(0x1557,
+								batteryCell88Voltage = new ModbusReadLongChannel("Cell88Voltage", this).unit("mV")
+								),//
+						new UnsignedWordElement(0x1558,
+								batteryCell89Voltage = new ModbusReadLongChannel("Cell89Voltage", this).unit("mV")
+								),//
+						new UnsignedWordElement(0x1559,
+								batteryCell90Voltage = new ModbusReadLongChannel("Cell90Voltage", this).unit("mV")
+								),//
+						new UnsignedWordElement(0x155A,
+								batteryCell91Voltage = new ModbusReadLongChannel("Cell91Voltage", this).unit("mV")
+								),//
+						new UnsignedWordElement(0x155B,
+								batteryCell92Voltage = new ModbusReadLongChannel("Cell92Voltage", this).unit("mV")
+								),//
+						new UnsignedWordElement(0x155C,
+								batteryCell93Voltage = new ModbusReadLongChannel("Cell93Voltage", this).unit("mV")
+								),//
+						new UnsignedWordElement(0x155D,
+								batteryCell94Voltage = new ModbusReadLongChannel("Cell94Voltage", this).unit("mV")
+								),//
+						new UnsignedWordElement(0x155E,
+								batteryCell95Voltage = new ModbusReadLongChannel("Cell95Voltage", this).unit("mV")
+								),//
+						new UnsignedWordElement(0x155F,
+								batteryCell96Voltage = new ModbusReadLongChannel("Cell96Voltage", this).unit("mV")
+								),//
+						new UnsignedWordElement(0x1560,
+								batteryCell97Voltage = new ModbusReadLongChannel("Cell97Voltage", this).unit("mV")
+								),//
+						new UnsignedWordElement(0x1561,
+								batteryCell98Voltage = new ModbusReadLongChannel("Cell98Voltage", this).unit("mV")
+								),//
+						new UnsignedWordElement(0x1562,
+								batteryCell99Voltage = new ModbusReadLongChannel("Cell99Voltage", this).unit("mV")
+								),//
+						new UnsignedWordElement(0x1563,
+								batteryCell100Voltage = new ModbusReadLongChannel("Cell100Voltage", this).unit("mV")
+								),//
+						new UnsignedWordElement(0x1564,
+								batteryCell101Voltage = new ModbusReadLongChannel("Cell101Voltage", this).unit("mV")
+								),//
+						new UnsignedWordElement(0x1565,
+								batteryCell102Voltage = new ModbusReadLongChannel("Cell102Voltage", this).unit("mV")
+								),//
+						new UnsignedWordElement(0x1566,
+								batteryCell103Voltage = new ModbusReadLongChannel("Cell103Voltage", this).unit("mV")
+								),//
+						new UnsignedWordElement(0x1567,
+								batteryCell104Voltage = new ModbusReadLongChannel("Cell104Voltage", this).unit("mV")
+								),//
+						new UnsignedWordElement(0x1568,
+								batteryCell105Voltage = new ModbusReadLongChannel("Cell105Voltage", this).unit("mV")
+								),//
+						new UnsignedWordElement(0x1569,
+								batteryCell106Voltage = new ModbusReadLongChannel("Cell106Voltage", this).unit("mV")
+								),//
+						new UnsignedWordElement(0x156A,
+								batteryCell107Voltage = new ModbusReadLongChannel("Cell107Voltage", this).unit("mV")
+								),//
+						new UnsignedWordElement(0x156B,
+								batteryCell108Voltage = new ModbusReadLongChannel("Cell108Voltage", this).unit("mV")
+								),//
+						new UnsignedWordElement(0x156C,
+								batteryCell109Voltage = new ModbusReadLongChannel("Cell109Voltage", this).unit("mV")
+								),//
+						new UnsignedWordElement(0x156D,
+								batteryCell110Voltage = new ModbusReadLongChannel("Cell110Voltage", this).unit("mV")
+								),//
+						new UnsignedWordElement(0x156E,
+								batteryCell111Voltage = new ModbusReadLongChannel("Cell111Voltage", this).unit("mV")
+								),//
+						new UnsignedWordElement(0x156F,
+								batteryCell112Voltage = new ModbusReadLongChannel("Cell112Voltage", this).unit("mV")
+								),//
+						new UnsignedWordElement(0x1570,
+								batteryCell113Voltage = new ModbusReadLongChannel("Cell113Voltage", this).unit("mV")
+								),//
+						new UnsignedWordElement(0x1571,
+								batteryCell114Voltage = new ModbusReadLongChannel("Cell114Voltage", this).unit("mV")
+								),//
+						new UnsignedWordElement(0x1572,
+								batteryCell115Voltage = new ModbusReadLongChannel("Cell115Voltage", this).unit("mV")
+								),//
+						new UnsignedWordElement(0x1573,
+								batteryCell116Voltage = new ModbusReadLongChannel("Cell116Voltage", this).unit("mV")
+								),//
+						new UnsignedWordElement(0x1574,
+								batteryCell117Voltage = new ModbusReadLongChannel("Cell117Voltage", this).unit("mV")
+								),//
+						new UnsignedWordElement(0x1575,
+								batteryCell118Voltage = new ModbusReadLongChannel("Cell18Voltage", this).unit("mV")
+								),//
+						new UnsignedWordElement(0x1576,
+								batteryCell119Voltage = new ModbusReadLongChannel("Cell119Voltage", this).unit("mV")
+								),//
+						new UnsignedWordElement(0x1577,
+								batteryCell120Voltage = new ModbusReadLongChannel("Cell120Voltage", this).unit("mV")
+								),//
+						new UnsignedWordElement(0x1578,
+								batteryCell121Voltage = new ModbusReadLongChannel("Cell121Voltage", this).unit("mV")
+								),//
+						new UnsignedWordElement(0x1579,
+								batteryCell122Voltage = new ModbusReadLongChannel("Cell122Voltage", this).unit("mV")
+								),//
+						new UnsignedWordElement(0x157A,
+								batteryCell123Voltage = new ModbusReadLongChannel("Cell123Voltage", this).unit("mV")
+								),//
+						new UnsignedWordElement(0x157B,
+								batteryCell124Voltage = new ModbusReadLongChannel("Cell124Voltage", this).unit("mV")
+								),//
+						new UnsignedWordElement(0x157C,
+								batteryCell125Voltage = new ModbusReadLongChannel("Cell125Voltage", this).unit("mV")
+								),//
+						new UnsignedWordElement(0x157D,
+								batteryCell126Voltage = new ModbusReadLongChannel("Cell126Voltage", this).unit("mV")
+								),//
+						new UnsignedWordElement(0x157E,
+								batteryCell127Voltage = new ModbusReadLongChannel("Cell127Voltage", this).unit("mV")
+								),//
+						new UnsignedWordElement(0x157F,
+								batteryCell128Voltage = new ModbusReadLongChannel("Cell128Voltage", this).unit("mV")
+								),//
+						new UnsignedWordElement(0x1580,
+								batteryCell129Voltage = new ModbusReadLongChannel("Cell129Voltage", this).unit("mV")
+								),//
+						new UnsignedWordElement(0x1581,
+								batteryCell130Voltage = new ModbusReadLongChannel("Cell130Voltage", this).unit("mV")
+								),//
+						new UnsignedWordElement(0x1582,
+								batteryCell131Voltage = new ModbusReadLongChannel("Cell131Voltage", this).unit("mV")
+								),//
+						new UnsignedWordElement(0x1583,
+								batteryCell132Voltage = new ModbusReadLongChannel("Cell132Voltage", this).unit("mV")
+								),//
+						new UnsignedWordElement(0x1584,
+								batteryCell133Voltage = new ModbusReadLongChannel("Cell133Voltage", this).unit("mV")
+								),//
+						new UnsignedWordElement(0x1585,
+								batteryCell134Voltage = new ModbusReadLongChannel("Cell134Voltage", this).unit("mV")
+								),//
+						new UnsignedWordElement(0x1586,
+								batteryCell135Voltage = new ModbusReadLongChannel("Cell135Voltage", this).unit("mV")
+								),//
+						new UnsignedWordElement(0x1587,
+								batteryCell136Voltage = new ModbusReadLongChannel("Cell136Voltage", this).unit("mV")
+								),//
+						new UnsignedWordElement(0x1588,
+								batteryCell137Voltage = new ModbusReadLongChannel("Cell137Voltage", this).unit("mV")
+								),//
+						new UnsignedWordElement(0x1589,
+								batteryCell138Voltage = new ModbusReadLongChannel("Cell138Voltage", this).unit("mV")
+								),//
+						new UnsignedWordElement(0x158A,
+								batteryCell139Voltage = new ModbusReadLongChannel("Cell139Voltage", this).unit("mV")
+								),//
+						new UnsignedWordElement(0x158B,
+								batteryCell140Voltage = new ModbusReadLongChannel("Cell140Voltage", this).unit("mV")
+								),//
+						new UnsignedWordElement(0x158C,
+								batteryCell141Voltage = new ModbusReadLongChannel("Cell141Voltage", this).unit("mV")
+								),//
+						new UnsignedWordElement(0x158D,
+								batteryCell142Voltage = new ModbusReadLongChannel("Cell142Voltage", this).unit("mV")
+								),//
+						new UnsignedWordElement(0x158E,
+								batteryCell143Voltage = new ModbusReadLongChannel("Cell143Voltage", this).unit("mV")
+								),//
+						new UnsignedWordElement(0x158F,
+								batteryCell144Voltage = new ModbusReadLongChannel("Cell144Voltage", this).unit("mV")
+								),//
+						new UnsignedWordElement(0x1590,
+								batteryCell145Voltage = new ModbusReadLongChannel("Cell145Voltage", this).unit("mV")
+								),//
+						new UnsignedWordElement(0x1591,
+								batteryCell146Voltage = new ModbusReadLongChannel("Cell146Voltage", this).unit("mV")
+								),//
+						new UnsignedWordElement(0x1592,
+								batteryCell147Voltage = new ModbusReadLongChannel("Cell147Voltage", this).unit("mV")
+								),//
+						new UnsignedWordElement(0x1593,
+								batteryCell148Voltage = new ModbusReadLongChannel("Cell148Voltage", this).unit("mV")
+								),//
+						new UnsignedWordElement(0x1594,
+								batteryCell149Voltage = new ModbusReadLongChannel("Cell149Voltage", this).unit("mV")
+								),//
+						new UnsignedWordElement(0x1595,
+								batteryCell150Voltage = new ModbusReadLongChannel("Cell150Voltage", this).unit("mV")
+								),//
+						new UnsignedWordElement(0x1596,
+								batteryCell151Voltage = new ModbusReadLongChannel("Cell151Voltage", this).unit("mV")
+								),//
+						new UnsignedWordElement(0x1597,
+								batteryCell152Voltage = new ModbusReadLongChannel("Cell152Voltage", this).unit("mV")
+								),//
+						new UnsignedWordElement(0x1598,
+								batteryCell153Voltage = new ModbusReadLongChannel("Cell153Voltage", this).unit("mV")
+								),//
+						new UnsignedWordElement(0x1599,
+								batteryCell154Voltage = new ModbusReadLongChannel("Cell154Voltage", this).unit("mV")
+								),//
+						new UnsignedWordElement(0x159A,
+								batteryCell155Voltage = new ModbusReadLongChannel("Cell155Voltage", this).unit("mV")
+								),//
+						new UnsignedWordElement(0x159B,
+								batteryCell156Voltage = new ModbusReadLongChannel("Cell156Voltage", this).unit("mV")
+								),//
+						new UnsignedWordElement(0x159C,
+								batteryCell157Voltage = new ModbusReadLongChannel("Cell157Voltage", this).unit("mV")
+								),//
+						new UnsignedWordElement(0x159D,
+								batteryCell158Voltage = new ModbusReadLongChannel("Cell158Voltage", this).unit("mV")
+								),//
+						new UnsignedWordElement(0x159E,
+								batteryCell159Voltage = new ModbusReadLongChannel("Cell159Voltage", this).unit("mV")
+								),//
+						new UnsignedWordElement(0x159F,
+								batteryCell160Voltage = new ModbusReadLongChannel("Cell160Voltage", this).unit("mV")
+								)),//
+				new ModbusRegisterRange(0x15A0, //
+						new UnsignedWordElement(0x15A0,
+								batteryCell161Voltage = new ModbusReadLongChannel("Cell161Voltage", this).unit("mV")
+								),//
+						new UnsignedWordElement(0x15A1,
+								batteryCell162Voltage = new ModbusReadLongChannel("Cell162Voltage", this).unit("mV")
+								),//
+						new UnsignedWordElement(0x15A2,
+								batteryCell163Voltage = new ModbusReadLongChannel("Cell163Voltage", this).unit("mV")
+								),//
+						new UnsignedWordElement(0x15A3,
+								batteryCell164Voltage = new ModbusReadLongChannel("Cell164Voltage", this).unit("mV")
+								),//
+						new UnsignedWordElement(0x15A4,
+								batteryCell165Voltage = new ModbusReadLongChannel("Cell165Voltage", this).unit("mV")
+								),//
+						new UnsignedWordElement(0x15A5,
+								batteryCell166Voltage = new ModbusReadLongChannel("Cell166Voltage", this).unit("mV")
+								),//
+						new UnsignedWordElement(0x15A6,
+								batteryCell167Voltage = new ModbusReadLongChannel("Cell167Voltage", this).unit("mV")
+								),//
+						new UnsignedWordElement(0x15A7,
+								batteryCell168Voltage = new ModbusReadLongChannel("Cell168Voltage", this).unit("mV")
+								),//
+						new UnsignedWordElement(0x15A8,
+								batteryCell169Voltage = new ModbusReadLongChannel("Cell169Voltage", this).unit("mV")
+								),//
+						new UnsignedWordElement(0x15A9,
+								batteryCell170Voltage = new ModbusReadLongChannel("Cell170Voltage", this).unit("mV")
+								),//
+						new UnsignedWordElement(0x15AA,
+								batteryCell171Voltage = new ModbusReadLongChannel("Cell171Voltage", this).unit("mV")
+								),//
+						new UnsignedWordElement(0x15AB,
+								batteryCell172Voltage = new ModbusReadLongChannel("Cell172Voltage", this).unit("mV")
+								),//
+						new UnsignedWordElement(0x15AC,
+								batteryCell173Voltage = new ModbusReadLongChannel("Cell173Voltage", this).unit("mV")
+								),//
+						new UnsignedWordElement(0x15AD,
+								batteryCell174Voltage = new ModbusReadLongChannel("Cell174Voltage", this).unit("mV")
+								),//
+						new UnsignedWordElement(0x15AE,
+								batteryCell175Voltage = new ModbusReadLongChannel("Cell175Voltage", this).unit("mV")
+								),//
+						new UnsignedWordElement(0x15AF,
+								batteryCell176Voltage = new ModbusReadLongChannel("Cell176Voltage", this).unit("mV")
+								),//
+						new UnsignedWordElement(0x15B0,
+								batteryCell177Voltage = new ModbusReadLongChannel("Cell177Voltage", this).unit("mV")
+								),//
+						new UnsignedWordElement(0x15B1,
+								batteryCell178Voltage = new ModbusReadLongChannel("Cell178Voltage", this).unit("mV")
+								),//
+						new UnsignedWordElement(0x15B2,
+								batteryCell179Voltage = new ModbusReadLongChannel("Cell179Voltage", this).unit("mV")
+								),//
+						new UnsignedWordElement(0x15B3,
+								batteryCell180Voltage = new ModbusReadLongChannel("Cell180Voltage", this).unit("mV")
+								),//
+						new UnsignedWordElement(0x15B4,
+								batteryCell181Voltage = new ModbusReadLongChannel("Cell181Voltage", this).unit("mV")
+								),//
+						new UnsignedWordElement(0x15B5,
+								batteryCell182Voltage = new ModbusReadLongChannel("Cell182Voltage", this).unit("mV")
+								),//
+						new UnsignedWordElement(0x15B6,
+								batteryCell183Voltage = new ModbusReadLongChannel("Cell183Voltage", this).unit("mV")
+								),//
+						new UnsignedWordElement(0x15B7,
+								batteryCell184Voltage = new ModbusReadLongChannel("Cell184Voltage", this).unit("mV")
+								),//
+						new UnsignedWordElement(0x15B8,
+								batteryCell185Voltage = new ModbusReadLongChannel("Cell185Voltage", this).unit("mV")
+								),//
+						new UnsignedWordElement(0x15B9,
+								batteryCell186Voltage = new ModbusReadLongChannel("Cell186Voltage", this).unit("mV")
+								),//
+						new UnsignedWordElement(0x15BA,
+								batteryCell187Voltage = new ModbusReadLongChannel("Cell187Voltage", this).unit("mV")
+								),//
+						new UnsignedWordElement(0x15BB,
+								batteryCell188Voltage = new ModbusReadLongChannel("Cell188Voltage", this).unit("mV")
+								),//
+						new UnsignedWordElement(0x15BC,
+								batteryCell189Voltage = new ModbusReadLongChannel("Cell189Voltage", this).unit("mV")
+								),//
+						new UnsignedWordElement(0x15BD,
+								batteryCell190Voltage = new ModbusReadLongChannel("Cell190Voltage", this).unit("mV")
+								),//
+						new UnsignedWordElement(0x15BE,
+								batteryCell191Voltage = new ModbusReadLongChannel("Cell191Voltage", this).unit("mV")
+								),//
+						new UnsignedWordElement(0x15BF,
+								batteryCell192Voltage = new ModbusReadLongChannel("Cell192Voltage", this).unit("mV")
+								),//
+						new UnsignedWordElement(0x15C0,
+								batteryCell193Voltage = new ModbusReadLongChannel("Cell193Voltage", this).unit("mV")
+								),//
+						new UnsignedWordElement(0x15C1,
+								batteryCell194Voltage = new ModbusReadLongChannel("Cell194Voltage", this).unit("mV")
+								),//
+						new UnsignedWordElement(0x15C2,
+								batteryCell195Voltage = new ModbusReadLongChannel("Cell195Voltage", this).unit("mV")
+								),//
+						new UnsignedWordElement(0x15C3,
+								batteryCell196Voltage = new ModbusReadLongChannel("Cell196Voltage", this).unit("mV")
+								),//
+						new UnsignedWordElement(0x15C4,
+								batteryCell197Voltage = new ModbusReadLongChannel("Cell197Voltage", this).unit("mV")
+								),//
+						new UnsignedWordElement(0x15C5,
+								batteryCell198Voltage = new ModbusReadLongChannel("Cell198Voltage", this).unit("mV")
+								),//
+						new UnsignedWordElement(0x15C6,
+								batteryCell199Voltage = new ModbusReadLongChannel("Cell199Voltage", this).unit("mV")
+								),//
+						new UnsignedWordElement(0x15C7,
+								batteryCell200Voltage = new ModbusReadLongChannel("Cell200Voltage", this).unit("mV")
+								),//
+						new UnsignedWordElement(0x15C8,
+								batteryCell201Voltage = new ModbusReadLongChannel("Cell201Voltage", this).unit("mV")
+								),//
+						new UnsignedWordElement(0x15C9,
+								batteryCell202Voltage = new ModbusReadLongChannel("Cell202Voltage", this).unit("mV")
+								),//
+						new UnsignedWordElement(0x15CA,
+								batteryCell203Voltage = new ModbusReadLongChannel("Cell203Voltage", this).unit("mV")
+								),//
+						new UnsignedWordElement(0x15CB,
+								batteryCell204Voltage = new ModbusReadLongChannel("Cell204Voltage", this).unit("mV")
+								),//
+						new UnsignedWordElement(0x15CC,
+								batteryCell205Voltage = new ModbusReadLongChannel("Cell205Voltage", this).unit("mV")
+								),//
+						new UnsignedWordElement(0x15CD,
+								batteryCell206Voltage = new ModbusReadLongChannel("Cell206Voltage", this).unit("mV")
+								),//
+						new UnsignedWordElement(0x15CE,
+								batteryCell207Voltage = new ModbusReadLongChannel("Cell207Voltage", this).unit("mV")
+								),//
+						new UnsignedWordElement(0x15CF,
+								batteryCell208Voltage = new ModbusReadLongChannel("Cell208Voltage", this).unit("mV")
+								),//
+						new UnsignedWordElement(0x15D0,
+								batteryCell209Voltage = new ModbusReadLongChannel("Cell209Voltage", this).unit("mV")
+								),//
+						new UnsignedWordElement(0x15D1,
+								batteryCell210Voltage = new ModbusReadLongChannel("Cell210Voltage", this).unit("mV")
+								),//
+						new UnsignedWordElement(0x15D2,
+								batteryCell211Voltage = new ModbusReadLongChannel("Cell211Voltage", this).unit("mV")
+								),//
+						new UnsignedWordElement(0x15D3,
+								batteryCell212Voltage = new ModbusReadLongChannel("Cell212Voltage", this).unit("mV")
+								),//
+						new UnsignedWordElement(0x15D4,
+								batteryCell213Voltage = new ModbusReadLongChannel("Cell213Voltage", this).unit("mV")
+								),//
+						new UnsignedWordElement(0x15D5,
+								batteryCell214Voltage = new ModbusReadLongChannel("Cell214Voltage", this).unit("mV")
+								),//
+						new UnsignedWordElement(0x15D6,
+								batteryCell215Voltage = new ModbusReadLongChannel("Cell215Voltage", this).unit("mV")
+								),//
+						new UnsignedWordElement(0x15D7,
+								batteryCell216Voltage = new ModbusReadLongChannel("Cell216Voltage", this).unit("mV")
+								),//
+						new UnsignedWordElement(0x15D8,
+								batteryCell217Voltage = new ModbusReadLongChannel("Cell217Voltage", this).unit("mV")
+								),//
+						new UnsignedWordElement(0x15D9,
+								batteryCell218Voltage = new ModbusReadLongChannel("Cell218Voltage", this).unit("mV")
+								),//
+						new UnsignedWordElement(0x15DA,
+								batteryCell219Voltage = new ModbusReadLongChannel("Cell219Voltage", this).unit("mV")
+								),//
+						new UnsignedWordElement(0x15DB,
+								batteryCell220Voltage = new ModbusReadLongChannel("Cell220Voltage", this).unit("mV")
+								),//
+						new UnsignedWordElement(0x15DC,
+								batteryCell221Voltage = new ModbusReadLongChannel("Cell221Voltage", this).unit("mV")
+								),//
+						new UnsignedWordElement(0x15DD,
+								batteryCell222Voltage = new ModbusReadLongChannel("Cell222Voltage", this).unit("mV")
+								),//
+						new UnsignedWordElement(0x15DE,
+								batteryCell223Voltage = new ModbusReadLongChannel("Cell223Voltage", this).unit("mV")
+								),//
+						new UnsignedWordElement(0x15DF,
+								batteryCell224Voltage = new ModbusReadLongChannel("Cell224Voltage", this).unit("mV")
+								)));
 		this.power = new SymmetricPowerImpl(40000, setActivePower, setReactivePower);
 		this.cosPhiLimit  = new MaxCosPhiLimitation(power);
 		this.cosPhiLimit.setMaxCosPhi(0.8);
@@ -819,686 +1480,6 @@
 			}
 		});
 		return protocol;
-=======
-								batteryCellAverageTemperature = new ModbusReadLongChannel(
-										"BatteryCellAverageTemperature", this).unit("°C"))),
-				new ModbusRegisterRange(0x1500, //
-						new UnsignedWordElement(0x1500,
-								batteryCell1Voltage = new ModbusReadLongChannel("Cell1Voltage", this).unit("mV")
-								),//
-						new UnsignedWordElement(0x1501,
-								batteryCell2Voltage = new ModbusReadLongChannel("Cell2Voltage", this).unit("mV")
-								),//
-						new UnsignedWordElement(0x1502,
-								batteryCell3Voltage = new ModbusReadLongChannel("Cell3Voltage", this).unit("mV")
-								),//
-						new UnsignedWordElement(0x1503,
-								batteryCell4Voltage = new ModbusReadLongChannel("Cell4Voltage", this).unit("mV")
-								),//
-						new UnsignedWordElement(0x1504,
-								batteryCell5Voltage = new ModbusReadLongChannel("Cell5Voltage", this).unit("mV")
-								),//
-						new UnsignedWordElement(0x1505,
-								batteryCell6Voltage = new ModbusReadLongChannel("Cell6Voltage", this).unit("mV")
-								),//
-						new UnsignedWordElement(0x1506,
-								batteryCell7Voltage = new ModbusReadLongChannel("Cell7Voltage", this).unit("mV")
-								),//
-						new UnsignedWordElement(0x1507,
-								batteryCell8Voltage = new ModbusReadLongChannel("Cell8Voltage", this).unit("mV")
-								),//
-						new UnsignedWordElement(0x1508,
-								batteryCell9Voltage = new ModbusReadLongChannel("Cell9Voltage", this).unit("mV")
-								),//
-						new UnsignedWordElement(0x1509,
-								batteryCell10Voltage = new ModbusReadLongChannel("Cell10Voltage", this).unit("mV")
-								),//
-						new UnsignedWordElement(0x150A,
-								batteryCell11Voltage = new ModbusReadLongChannel("Cell11Voltage", this).unit("mV")
-								),//
-						new UnsignedWordElement(0x150B,
-								batteryCell12Voltage = new ModbusReadLongChannel("Cell12Voltage", this).unit("mV")
-								),//
-						new UnsignedWordElement(0x150C,
-								batteryCell13Voltage = new ModbusReadLongChannel("Cell13Voltage", this).unit("mV")
-								),//
-						new UnsignedWordElement(0x150D,
-								batteryCell14Voltage = new ModbusReadLongChannel("Cell14Voltage", this).unit("mV")
-								),//
-						new UnsignedWordElement(0x150E,
-								batteryCell15Voltage = new ModbusReadLongChannel("Cell15Voltage", this).unit("mV")
-								),//
-						new UnsignedWordElement(0x150F,
-								batteryCell16Voltage = new ModbusReadLongChannel("Cell16Voltage", this).unit("mV")
-								),//
-						new UnsignedWordElement(0x1510,
-								batteryCell17Voltage = new ModbusReadLongChannel("Cell17Voltage", this).unit("mV")
-								),//
-						new UnsignedWordElement(0x1511,
-								batteryCell18Voltage = new ModbusReadLongChannel("Cell18Voltage", this).unit("mV")
-								),//
-						new UnsignedWordElement(0x1512,
-								batteryCell19Voltage = new ModbusReadLongChannel("Cell19Voltage", this).unit("mV")
-								),//
-						new UnsignedWordElement(0x1513,
-								batteryCell20Voltage = new ModbusReadLongChannel("Cell20Voltage", this).unit("mV")
-								),//
-						new UnsignedWordElement(0x1514,
-								batteryCell21Voltage = new ModbusReadLongChannel("Cell21Voltage", this).unit("mV")
-								),//
-						new UnsignedWordElement(0x1515,
-								batteryCell22Voltage = new ModbusReadLongChannel("Cell22Voltage", this).unit("mV")
-								),//
-						new UnsignedWordElement(0x1516,
-								batteryCell23Voltage = new ModbusReadLongChannel("Cell23Voltage", this).unit("mV")
-								),//
-						new UnsignedWordElement(0x1517,
-								batteryCell24Voltage = new ModbusReadLongChannel("Cell24Voltage", this).unit("mV")
-								),//
-						new UnsignedWordElement(0x1518,
-								batteryCell25Voltage = new ModbusReadLongChannel("Cell25Voltage", this).unit("mV")
-								),//
-						new UnsignedWordElement(0x1519,
-								batteryCell26Voltage = new ModbusReadLongChannel("Cell26Voltage", this).unit("mV")
-								),//
-						new UnsignedWordElement(0x151A,
-								batteryCell27Voltage = new ModbusReadLongChannel("Cell27Voltage", this).unit("mV")
-								),//
-						new UnsignedWordElement(0x151B,
-								batteryCell28Voltage = new ModbusReadLongChannel("Cell28Voltage", this).unit("mV")
-								),//
-						new UnsignedWordElement(0x151C,
-								batteryCell29Voltage = new ModbusReadLongChannel("Cell29Voltage", this).unit("mV")
-								),//
-						new UnsignedWordElement(0x151D,
-								batteryCell30Voltage = new ModbusReadLongChannel("Cell30Voltage", this).unit("mV")
-								),//
-						new UnsignedWordElement(0x151E,
-								batteryCell31Voltage = new ModbusReadLongChannel("Cell31Voltage", this).unit("mV")
-								),//
-						new UnsignedWordElement(0x151F,
-								batteryCell32Voltage = new ModbusReadLongChannel("Cell32Voltage", this).unit("mV")
-								),//
-						new UnsignedWordElement(0x1520,
-								batteryCell33Voltage = new ModbusReadLongChannel("Cell33Voltage", this).unit("mV")
-								),//
-						new UnsignedWordElement(0x1521,
-								batteryCell34Voltage = new ModbusReadLongChannel("Cell34Voltage", this).unit("mV")
-								),//
-						new UnsignedWordElement(0x1522,
-								batteryCell35Voltage = new ModbusReadLongChannel("Cell35Voltage", this).unit("mV")
-								),//
-						new UnsignedWordElement(0x1523,
-								batteryCell36Voltage = new ModbusReadLongChannel("Cell36Voltage", this).unit("mV")
-								),//
-						new UnsignedWordElement(0x1524,
-								batteryCell37Voltage = new ModbusReadLongChannel("Cell37Voltage", this).unit("mV")
-								),//
-						new UnsignedWordElement(0x1525,
-								batteryCell38Voltage = new ModbusReadLongChannel("Cell38Voltage", this).unit("mV")
-								),//
-						new UnsignedWordElement(0x1526,
-								batteryCell39Voltage = new ModbusReadLongChannel("Cell39Voltage", this).unit("mV")
-								),//
-						new UnsignedWordElement(0x1527,
-								batteryCell40Voltage = new ModbusReadLongChannel("Cell40Voltage", this).unit("mV")
-								),//
-						new UnsignedWordElement(0x1528,
-								batteryCell41Voltage = new ModbusReadLongChannel("Cell41Voltage", this).unit("mV")
-								),//
-						new UnsignedWordElement(0x1529,
-								batteryCell42Voltage = new ModbusReadLongChannel("Cell42Voltage", this).unit("mV")
-								),//
-						new UnsignedWordElement(0x152A,
-								batteryCell43Voltage = new ModbusReadLongChannel("Cell43Voltage", this).unit("mV")
-								),//
-						new UnsignedWordElement(0x152B,
-								batteryCell44Voltage = new ModbusReadLongChannel("Cell44Voltage", this).unit("mV")
-								),//
-						new UnsignedWordElement(0x152C,
-								batteryCell45Voltage = new ModbusReadLongChannel("Cell45Voltage", this).unit("mV")
-								),//
-						new UnsignedWordElement(0x152D,
-								batteryCell46Voltage = new ModbusReadLongChannel("Cell46Voltage", this).unit("mV")
-								),//
-						new UnsignedWordElement(0x152E,
-								batteryCell47Voltage = new ModbusReadLongChannel("Cell47Voltage", this).unit("mV")
-								),//
-						new UnsignedWordElement(0x152F,
-								batteryCell48Voltage = new ModbusReadLongChannel("Cell48Voltage", this).unit("mV")
-								),//
-						new UnsignedWordElement(0x1530,
-								batteryCell49Voltage = new ModbusReadLongChannel("Cell49Voltage", this).unit("mV")
-								),//
-						new UnsignedWordElement(0x1531,
-								batteryCell50Voltage = new ModbusReadLongChannel("Cell50Voltage", this).unit("mV")
-								),//
-						new UnsignedWordElement(0x1532,
-								batteryCell51Voltage = new ModbusReadLongChannel("Cell51Voltage", this).unit("mV")
-								),//
-						new UnsignedWordElement(0x1533,
-								batteryCell52Voltage = new ModbusReadLongChannel("Cell52Voltage", this).unit("mV")
-								),//
-						new UnsignedWordElement(0x1534,
-								batteryCell53Voltage = new ModbusReadLongChannel("Cell53Voltage", this).unit("mV")
-								),//
-						new UnsignedWordElement(0x1535,
-								batteryCell54Voltage = new ModbusReadLongChannel("Cell54Voltage", this).unit("mV")
-								),//
-						new UnsignedWordElement(0x1536,
-								batteryCell55Voltage = new ModbusReadLongChannel("Cell55Voltage", this).unit("mV")
-								),//
-						new UnsignedWordElement(0x1537,
-								batteryCell56Voltage = new ModbusReadLongChannel("Cell56Voltage", this).unit("mV")
-								),//
-						new UnsignedWordElement(0x1538,
-								batteryCell57Voltage = new ModbusReadLongChannel("Cell57Voltage", this).unit("mV")
-								),//
-						new UnsignedWordElement(0x1539,
-								batteryCell58Voltage = new ModbusReadLongChannel("Cell58Voltage", this).unit("mV")
-								),//
-						new UnsignedWordElement(0x153A,
-								batteryCell59Voltage = new ModbusReadLongChannel("Cell59Voltage", this).unit("mV")
-								),//
-						new UnsignedWordElement(0x153B,
-								batteryCell60Voltage = new ModbusReadLongChannel("Cell60Voltage", this).unit("mV")
-								),//
-						new UnsignedWordElement(0x153C,
-								batteryCell61Voltage = new ModbusReadLongChannel("Cell61Voltage", this).unit("mV")
-								),//
-						new UnsignedWordElement(0x153D,
-								batteryCell62Voltage = new ModbusReadLongChannel("Cell62Voltage", this).unit("mV")
-								),//
-						new UnsignedWordElement(0x153E,
-								batteryCell63Voltage = new ModbusReadLongChannel("Cell63Voltage", this).unit("mV")
-								),//
-						new UnsignedWordElement(0x153F,
-								batteryCell64Voltage = new ModbusReadLongChannel("Cell64Voltage", this).unit("mV")
-								),//
-						new UnsignedWordElement(0x1540,
-								batteryCell65Voltage = new ModbusReadLongChannel("Cell65Voltage", this).unit("mV")
-								),//
-						new UnsignedWordElement(0x1541,
-								batteryCell66Voltage = new ModbusReadLongChannel("Cell66Voltage", this).unit("mV")
-								),//
-						new UnsignedWordElement(0x1542,
-								batteryCell67Voltage = new ModbusReadLongChannel("Cell67Voltage", this).unit("mV")
-								),//
-						new UnsignedWordElement(0x1543,
-								batteryCell68Voltage = new ModbusReadLongChannel("Cell68Voltage", this).unit("mV")
-								),//
-						new UnsignedWordElement(0x1544,
-								batteryCell69Voltage = new ModbusReadLongChannel("Cell69Voltage", this).unit("mV")
-								),//
-						new UnsignedWordElement(0x1545,
-								batteryCell70Voltage = new ModbusReadLongChannel("Cell70Voltage", this).unit("mV")
-								),//
-						new UnsignedWordElement(0x1546,
-								batteryCell71Voltage = new ModbusReadLongChannel("Cell71Voltage", this).unit("mV")
-								),//
-						new UnsignedWordElement(0x1547,
-								batteryCell72Voltage = new ModbusReadLongChannel("Cell72Voltage", this).unit("mV")
-								),//
-						new UnsignedWordElement(0x1548,
-								batteryCell73Voltage = new ModbusReadLongChannel("Cell73Voltage", this).unit("mV")
-								),//
-						new UnsignedWordElement(0x1549,
-								batteryCell74Voltage = new ModbusReadLongChannel("Cell74Voltage", this).unit("mV")
-								),//
-						new UnsignedWordElement(0x154A,
-								batteryCell75Voltage = new ModbusReadLongChannel("Cell75Voltage", this).unit("mV")
-								),//
-						new UnsignedWordElement(0x154B,
-								batteryCell76Voltage = new ModbusReadLongChannel("Cell76Voltage", this).unit("mV")
-								),//
-						new UnsignedWordElement(0x154C,
-								batteryCell77Voltage = new ModbusReadLongChannel("Cell77Voltage", this).unit("mV")
-								),//
-						new UnsignedWordElement(0x154D,
-								batteryCell78Voltage = new ModbusReadLongChannel("Cell78Voltage", this).unit("mV")
-								),//
-						new UnsignedWordElement(0x154E,
-								batteryCell79Voltage = new ModbusReadLongChannel("Cell79Voltage", this).unit("mV")
-								),//
-						new UnsignedWordElement(0x154F,
-								batteryCell80Voltage = new ModbusReadLongChannel("Cell80Voltage", this).unit("mV")
-								)),
-				new ModbusRegisterRange(0x1550, //
-						new UnsignedWordElement(0x1550,
-								batteryCell81Voltage = new ModbusReadLongChannel("Cell81Voltage", this).unit("mV")
-								),//
-						new UnsignedWordElement(0x1551,
-								batteryCell82Voltage = new ModbusReadLongChannel("Cell82Voltage", this).unit("mV")
-								),//
-						new UnsignedWordElement(0x1552,
-								batteryCell83Voltage = new ModbusReadLongChannel("Cell83Voltage", this).unit("mV")
-								),//
-						new UnsignedWordElement(0x1553,
-								batteryCell84Voltage = new ModbusReadLongChannel("Cell84Voltage", this).unit("mV")
-								),//
-						new UnsignedWordElement(0x1554,
-								batteryCell85Voltage = new ModbusReadLongChannel("Cell85Voltage", this).unit("mV")
-								),//
-						new UnsignedWordElement(0x1555,
-								batteryCell86Voltage = new ModbusReadLongChannel("Cell86Voltage", this).unit("mV")
-								),//
-						new UnsignedWordElement(0x1556,
-								batteryCell87Voltage = new ModbusReadLongChannel("Cell87Voltage", this).unit("mV")
-								),//
-						new UnsignedWordElement(0x1557,
-								batteryCell88Voltage = new ModbusReadLongChannel("Cell88Voltage", this).unit("mV")
-								),//
-						new UnsignedWordElement(0x1558,
-								batteryCell89Voltage = new ModbusReadLongChannel("Cell89Voltage", this).unit("mV")
-								),//
-						new UnsignedWordElement(0x1559,
-								batteryCell90Voltage = new ModbusReadLongChannel("Cell90Voltage", this).unit("mV")
-								),//
-						new UnsignedWordElement(0x155A,
-								batteryCell91Voltage = new ModbusReadLongChannel("Cell91Voltage", this).unit("mV")
-								),//
-						new UnsignedWordElement(0x155B,
-								batteryCell92Voltage = new ModbusReadLongChannel("Cell92Voltage", this).unit("mV")
-								),//
-						new UnsignedWordElement(0x155C,
-								batteryCell93Voltage = new ModbusReadLongChannel("Cell93Voltage", this).unit("mV")
-								),//
-						new UnsignedWordElement(0x155D,
-								batteryCell94Voltage = new ModbusReadLongChannel("Cell94Voltage", this).unit("mV")
-								),//
-						new UnsignedWordElement(0x155E,
-								batteryCell95Voltage = new ModbusReadLongChannel("Cell95Voltage", this).unit("mV")
-								),//
-						new UnsignedWordElement(0x155F,
-								batteryCell96Voltage = new ModbusReadLongChannel("Cell96Voltage", this).unit("mV")
-								),//
-						new UnsignedWordElement(0x1560,
-								batteryCell97Voltage = new ModbusReadLongChannel("Cell97Voltage", this).unit("mV")
-								),//
-						new UnsignedWordElement(0x1561,
-								batteryCell98Voltage = new ModbusReadLongChannel("Cell98Voltage", this).unit("mV")
-								),//
-						new UnsignedWordElement(0x1562,
-								batteryCell99Voltage = new ModbusReadLongChannel("Cell99Voltage", this).unit("mV")
-								),//
-						new UnsignedWordElement(0x1563,
-								batteryCell100Voltage = new ModbusReadLongChannel("Cell100Voltage", this).unit("mV")
-								),//
-						new UnsignedWordElement(0x1564,
-								batteryCell101Voltage = new ModbusReadLongChannel("Cell101Voltage", this).unit("mV")
-								),//
-						new UnsignedWordElement(0x1565,
-								batteryCell102Voltage = new ModbusReadLongChannel("Cell102Voltage", this).unit("mV")
-								),//
-						new UnsignedWordElement(0x1566,
-								batteryCell103Voltage = new ModbusReadLongChannel("Cell103Voltage", this).unit("mV")
-								),//
-						new UnsignedWordElement(0x1567,
-								batteryCell104Voltage = new ModbusReadLongChannel("Cell104Voltage", this).unit("mV")
-								),//
-						new UnsignedWordElement(0x1568,
-								batteryCell105Voltage = new ModbusReadLongChannel("Cell105Voltage", this).unit("mV")
-								),//
-						new UnsignedWordElement(0x1569,
-								batteryCell106Voltage = new ModbusReadLongChannel("Cell106Voltage", this).unit("mV")
-								),//
-						new UnsignedWordElement(0x156A,
-								batteryCell107Voltage = new ModbusReadLongChannel("Cell107Voltage", this).unit("mV")
-								),//
-						new UnsignedWordElement(0x156B,
-								batteryCell108Voltage = new ModbusReadLongChannel("Cell108Voltage", this).unit("mV")
-								),//
-						new UnsignedWordElement(0x156C,
-								batteryCell109Voltage = new ModbusReadLongChannel("Cell109Voltage", this).unit("mV")
-								),//
-						new UnsignedWordElement(0x156D,
-								batteryCell110Voltage = new ModbusReadLongChannel("Cell110Voltage", this).unit("mV")
-								),//
-						new UnsignedWordElement(0x156E,
-								batteryCell111Voltage = new ModbusReadLongChannel("Cell111Voltage", this).unit("mV")
-								),//
-						new UnsignedWordElement(0x156F,
-								batteryCell112Voltage = new ModbusReadLongChannel("Cell112Voltage", this).unit("mV")
-								),//
-						new UnsignedWordElement(0x1570,
-								batteryCell113Voltage = new ModbusReadLongChannel("Cell113Voltage", this).unit("mV")
-								),//
-						new UnsignedWordElement(0x1571,
-								batteryCell114Voltage = new ModbusReadLongChannel("Cell114Voltage", this).unit("mV")
-								),//
-						new UnsignedWordElement(0x1572,
-								batteryCell115Voltage = new ModbusReadLongChannel("Cell115Voltage", this).unit("mV")
-								),//
-						new UnsignedWordElement(0x1573,
-								batteryCell116Voltage = new ModbusReadLongChannel("Cell116Voltage", this).unit("mV")
-								),//
-						new UnsignedWordElement(0x1574,
-								batteryCell117Voltage = new ModbusReadLongChannel("Cell117Voltage", this).unit("mV")
-								),//
-						new UnsignedWordElement(0x1575,
-								batteryCell118Voltage = new ModbusReadLongChannel("Cell18Voltage", this).unit("mV")
-								),//
-						new UnsignedWordElement(0x1576,
-								batteryCell119Voltage = new ModbusReadLongChannel("Cell119Voltage", this).unit("mV")
-								),//
-						new UnsignedWordElement(0x1577,
-								batteryCell120Voltage = new ModbusReadLongChannel("Cell120Voltage", this).unit("mV")
-								),//
-						new UnsignedWordElement(0x1578,
-								batteryCell121Voltage = new ModbusReadLongChannel("Cell121Voltage", this).unit("mV")
-								),//
-						new UnsignedWordElement(0x1579,
-								batteryCell122Voltage = new ModbusReadLongChannel("Cell122Voltage", this).unit("mV")
-								),//
-						new UnsignedWordElement(0x157A,
-								batteryCell123Voltage = new ModbusReadLongChannel("Cell123Voltage", this).unit("mV")
-								),//
-						new UnsignedWordElement(0x157B,
-								batteryCell124Voltage = new ModbusReadLongChannel("Cell124Voltage", this).unit("mV")
-								),//
-						new UnsignedWordElement(0x157C,
-								batteryCell125Voltage = new ModbusReadLongChannel("Cell125Voltage", this).unit("mV")
-								),//
-						new UnsignedWordElement(0x157D,
-								batteryCell126Voltage = new ModbusReadLongChannel("Cell126Voltage", this).unit("mV")
-								),//
-						new UnsignedWordElement(0x157E,
-								batteryCell127Voltage = new ModbusReadLongChannel("Cell127Voltage", this).unit("mV")
-								),//
-						new UnsignedWordElement(0x157F,
-								batteryCell128Voltage = new ModbusReadLongChannel("Cell128Voltage", this).unit("mV")
-								),//
-						new UnsignedWordElement(0x1580,
-								batteryCell129Voltage = new ModbusReadLongChannel("Cell129Voltage", this).unit("mV")
-								),//
-						new UnsignedWordElement(0x1581,
-								batteryCell130Voltage = new ModbusReadLongChannel("Cell130Voltage", this).unit("mV")
-								),//
-						new UnsignedWordElement(0x1582,
-								batteryCell131Voltage = new ModbusReadLongChannel("Cell131Voltage", this).unit("mV")
-								),//
-						new UnsignedWordElement(0x1583,
-								batteryCell132Voltage = new ModbusReadLongChannel("Cell132Voltage", this).unit("mV")
-								),//
-						new UnsignedWordElement(0x1584,
-								batteryCell133Voltage = new ModbusReadLongChannel("Cell133Voltage", this).unit("mV")
-								),//
-						new UnsignedWordElement(0x1585,
-								batteryCell134Voltage = new ModbusReadLongChannel("Cell134Voltage", this).unit("mV")
-								),//
-						new UnsignedWordElement(0x1586,
-								batteryCell135Voltage = new ModbusReadLongChannel("Cell135Voltage", this).unit("mV")
-								),//
-						new UnsignedWordElement(0x1587,
-								batteryCell136Voltage = new ModbusReadLongChannel("Cell136Voltage", this).unit("mV")
-								),//
-						new UnsignedWordElement(0x1588,
-								batteryCell137Voltage = new ModbusReadLongChannel("Cell137Voltage", this).unit("mV")
-								),//
-						new UnsignedWordElement(0x1589,
-								batteryCell138Voltage = new ModbusReadLongChannel("Cell138Voltage", this).unit("mV")
-								),//
-						new UnsignedWordElement(0x158A,
-								batteryCell139Voltage = new ModbusReadLongChannel("Cell139Voltage", this).unit("mV")
-								),//
-						new UnsignedWordElement(0x158B,
-								batteryCell140Voltage = new ModbusReadLongChannel("Cell140Voltage", this).unit("mV")
-								),//
-						new UnsignedWordElement(0x158C,
-								batteryCell141Voltage = new ModbusReadLongChannel("Cell141Voltage", this).unit("mV")
-								),//
-						new UnsignedWordElement(0x158D,
-								batteryCell142Voltage = new ModbusReadLongChannel("Cell142Voltage", this).unit("mV")
-								),//
-						new UnsignedWordElement(0x158E,
-								batteryCell143Voltage = new ModbusReadLongChannel("Cell143Voltage", this).unit("mV")
-								),//
-						new UnsignedWordElement(0x158F,
-								batteryCell144Voltage = new ModbusReadLongChannel("Cell144Voltage", this).unit("mV")
-								),//
-						new UnsignedWordElement(0x1590,
-								batteryCell145Voltage = new ModbusReadLongChannel("Cell145Voltage", this).unit("mV")
-								),//
-						new UnsignedWordElement(0x1591,
-								batteryCell146Voltage = new ModbusReadLongChannel("Cell146Voltage", this).unit("mV")
-								),//
-						new UnsignedWordElement(0x1592,
-								batteryCell147Voltage = new ModbusReadLongChannel("Cell147Voltage", this).unit("mV")
-								),//
-						new UnsignedWordElement(0x1593,
-								batteryCell148Voltage = new ModbusReadLongChannel("Cell148Voltage", this).unit("mV")
-								),//
-						new UnsignedWordElement(0x1594,
-								batteryCell149Voltage = new ModbusReadLongChannel("Cell149Voltage", this).unit("mV")
-								),//
-						new UnsignedWordElement(0x1595,
-								batteryCell150Voltage = new ModbusReadLongChannel("Cell150Voltage", this).unit("mV")
-								),//
-						new UnsignedWordElement(0x1596,
-								batteryCell151Voltage = new ModbusReadLongChannel("Cell151Voltage", this).unit("mV")
-								),//
-						new UnsignedWordElement(0x1597,
-								batteryCell152Voltage = new ModbusReadLongChannel("Cell152Voltage", this).unit("mV")
-								),//
-						new UnsignedWordElement(0x1598,
-								batteryCell153Voltage = new ModbusReadLongChannel("Cell153Voltage", this).unit("mV")
-								),//
-						new UnsignedWordElement(0x1599,
-								batteryCell154Voltage = new ModbusReadLongChannel("Cell154Voltage", this).unit("mV")
-								),//
-						new UnsignedWordElement(0x159A,
-								batteryCell155Voltage = new ModbusReadLongChannel("Cell155Voltage", this).unit("mV")
-								),//
-						new UnsignedWordElement(0x159B,
-								batteryCell156Voltage = new ModbusReadLongChannel("Cell156Voltage", this).unit("mV")
-								),//
-						new UnsignedWordElement(0x159C,
-								batteryCell157Voltage = new ModbusReadLongChannel("Cell157Voltage", this).unit("mV")
-								),//
-						new UnsignedWordElement(0x159D,
-								batteryCell158Voltage = new ModbusReadLongChannel("Cell158Voltage", this).unit("mV")
-								),//
-						new UnsignedWordElement(0x159E,
-								batteryCell159Voltage = new ModbusReadLongChannel("Cell159Voltage", this).unit("mV")
-								),//
-						new UnsignedWordElement(0x159F,
-								batteryCell160Voltage = new ModbusReadLongChannel("Cell160Voltage", this).unit("mV")
-								)),//
-				new ModbusRegisterRange(0x15A0, //
-						new UnsignedWordElement(0x15A0,
-								batteryCell161Voltage = new ModbusReadLongChannel("Cell161Voltage", this).unit("mV")
-								),//
-						new UnsignedWordElement(0x15A1,
-								batteryCell162Voltage = new ModbusReadLongChannel("Cell162Voltage", this).unit("mV")
-								),//
-						new UnsignedWordElement(0x15A2,
-								batteryCell163Voltage = new ModbusReadLongChannel("Cell163Voltage", this).unit("mV")
-								),//
-						new UnsignedWordElement(0x15A3,
-								batteryCell164Voltage = new ModbusReadLongChannel("Cell164Voltage", this).unit("mV")
-								),//
-						new UnsignedWordElement(0x15A4,
-								batteryCell165Voltage = new ModbusReadLongChannel("Cell165Voltage", this).unit("mV")
-								),//
-						new UnsignedWordElement(0x15A5,
-								batteryCell166Voltage = new ModbusReadLongChannel("Cell166Voltage", this).unit("mV")
-								),//
-						new UnsignedWordElement(0x15A6,
-								batteryCell167Voltage = new ModbusReadLongChannel("Cell167Voltage", this).unit("mV")
-								),//
-						new UnsignedWordElement(0x15A7,
-								batteryCell168Voltage = new ModbusReadLongChannel("Cell168Voltage", this).unit("mV")
-								),//
-						new UnsignedWordElement(0x15A8,
-								batteryCell169Voltage = new ModbusReadLongChannel("Cell169Voltage", this).unit("mV")
-								),//
-						new UnsignedWordElement(0x15A9,
-								batteryCell170Voltage = new ModbusReadLongChannel("Cell170Voltage", this).unit("mV")
-								),//
-						new UnsignedWordElement(0x15AA,
-								batteryCell171Voltage = new ModbusReadLongChannel("Cell171Voltage", this).unit("mV")
-								),//
-						new UnsignedWordElement(0x15AB,
-								batteryCell172Voltage = new ModbusReadLongChannel("Cell172Voltage", this).unit("mV")
-								),//
-						new UnsignedWordElement(0x15AC,
-								batteryCell173Voltage = new ModbusReadLongChannel("Cell173Voltage", this).unit("mV")
-								),//
-						new UnsignedWordElement(0x15AD,
-								batteryCell174Voltage = new ModbusReadLongChannel("Cell174Voltage", this).unit("mV")
-								),//
-						new UnsignedWordElement(0x15AE,
-								batteryCell175Voltage = new ModbusReadLongChannel("Cell175Voltage", this).unit("mV")
-								),//
-						new UnsignedWordElement(0x15AF,
-								batteryCell176Voltage = new ModbusReadLongChannel("Cell176Voltage", this).unit("mV")
-								),//
-						new UnsignedWordElement(0x15B0,
-								batteryCell177Voltage = new ModbusReadLongChannel("Cell177Voltage", this).unit("mV")
-								),//
-						new UnsignedWordElement(0x15B1,
-								batteryCell178Voltage = new ModbusReadLongChannel("Cell178Voltage", this).unit("mV")
-								),//
-						new UnsignedWordElement(0x15B2,
-								batteryCell179Voltage = new ModbusReadLongChannel("Cell179Voltage", this).unit("mV")
-								),//
-						new UnsignedWordElement(0x15B3,
-								batteryCell180Voltage = new ModbusReadLongChannel("Cell180Voltage", this).unit("mV")
-								),//
-						new UnsignedWordElement(0x15B4,
-								batteryCell181Voltage = new ModbusReadLongChannel("Cell181Voltage", this).unit("mV")
-								),//
-						new UnsignedWordElement(0x15B5,
-								batteryCell182Voltage = new ModbusReadLongChannel("Cell182Voltage", this).unit("mV")
-								),//
-						new UnsignedWordElement(0x15B6,
-								batteryCell183Voltage = new ModbusReadLongChannel("Cell183Voltage", this).unit("mV")
-								),//
-						new UnsignedWordElement(0x15B7,
-								batteryCell184Voltage = new ModbusReadLongChannel("Cell184Voltage", this).unit("mV")
-								),//
-						new UnsignedWordElement(0x15B8,
-								batteryCell185Voltage = new ModbusReadLongChannel("Cell185Voltage", this).unit("mV")
-								),//
-						new UnsignedWordElement(0x15B9,
-								batteryCell186Voltage = new ModbusReadLongChannel("Cell186Voltage", this).unit("mV")
-								),//
-						new UnsignedWordElement(0x15BA,
-								batteryCell187Voltage = new ModbusReadLongChannel("Cell187Voltage", this).unit("mV")
-								),//
-						new UnsignedWordElement(0x15BB,
-								batteryCell188Voltage = new ModbusReadLongChannel("Cell188Voltage", this).unit("mV")
-								),//
-						new UnsignedWordElement(0x15BC,
-								batteryCell189Voltage = new ModbusReadLongChannel("Cell189Voltage", this).unit("mV")
-								),//
-						new UnsignedWordElement(0x15BD,
-								batteryCell190Voltage = new ModbusReadLongChannel("Cell190Voltage", this).unit("mV")
-								),//
-						new UnsignedWordElement(0x15BE,
-								batteryCell191Voltage = new ModbusReadLongChannel("Cell191Voltage", this).unit("mV")
-								),//
-						new UnsignedWordElement(0x15BF,
-								batteryCell192Voltage = new ModbusReadLongChannel("Cell192Voltage", this).unit("mV")
-								),//
-						new UnsignedWordElement(0x15C0,
-								batteryCell193Voltage = new ModbusReadLongChannel("Cell193Voltage", this).unit("mV")
-								),//
-						new UnsignedWordElement(0x15C1,
-								batteryCell194Voltage = new ModbusReadLongChannel("Cell194Voltage", this).unit("mV")
-								),//
-						new UnsignedWordElement(0x15C2,
-								batteryCell195Voltage = new ModbusReadLongChannel("Cell195Voltage", this).unit("mV")
-								),//
-						new UnsignedWordElement(0x15C3,
-								batteryCell196Voltage = new ModbusReadLongChannel("Cell196Voltage", this).unit("mV")
-								),//
-						new UnsignedWordElement(0x15C4,
-								batteryCell197Voltage = new ModbusReadLongChannel("Cell197Voltage", this).unit("mV")
-								),//
-						new UnsignedWordElement(0x15C5,
-								batteryCell198Voltage = new ModbusReadLongChannel("Cell198Voltage", this).unit("mV")
-								),//
-						new UnsignedWordElement(0x15C6,
-								batteryCell199Voltage = new ModbusReadLongChannel("Cell199Voltage", this).unit("mV")
-								),//
-						new UnsignedWordElement(0x15C7,
-								batteryCell200Voltage = new ModbusReadLongChannel("Cell200Voltage", this).unit("mV")
-								),//
-						new UnsignedWordElement(0x15C8,
-								batteryCell201Voltage = new ModbusReadLongChannel("Cell201Voltage", this).unit("mV")
-								),//
-						new UnsignedWordElement(0x15C9,
-								batteryCell202Voltage = new ModbusReadLongChannel("Cell202Voltage", this).unit("mV")
-								),//
-						new UnsignedWordElement(0x15CA,
-								batteryCell203Voltage = new ModbusReadLongChannel("Cell203Voltage", this).unit("mV")
-								),//
-						new UnsignedWordElement(0x15CB,
-								batteryCell204Voltage = new ModbusReadLongChannel("Cell204Voltage", this).unit("mV")
-								),//
-						new UnsignedWordElement(0x15CC,
-								batteryCell205Voltage = new ModbusReadLongChannel("Cell205Voltage", this).unit("mV")
-								),//
-						new UnsignedWordElement(0x15CD,
-								batteryCell206Voltage = new ModbusReadLongChannel("Cell206Voltage", this).unit("mV")
-								),//
-						new UnsignedWordElement(0x15CE,
-								batteryCell207Voltage = new ModbusReadLongChannel("Cell207Voltage", this).unit("mV")
-								),//
-						new UnsignedWordElement(0x15CF,
-								batteryCell208Voltage = new ModbusReadLongChannel("Cell208Voltage", this).unit("mV")
-								),//
-						new UnsignedWordElement(0x15D0,
-								batteryCell209Voltage = new ModbusReadLongChannel("Cell209Voltage", this).unit("mV")
-								),//
-						new UnsignedWordElement(0x15D1,
-								batteryCell210Voltage = new ModbusReadLongChannel("Cell210Voltage", this).unit("mV")
-								),//
-						new UnsignedWordElement(0x15D2,
-								batteryCell211Voltage = new ModbusReadLongChannel("Cell211Voltage", this).unit("mV")
-								),//
-						new UnsignedWordElement(0x15D3,
-								batteryCell212Voltage = new ModbusReadLongChannel("Cell212Voltage", this).unit("mV")
-								),//
-						new UnsignedWordElement(0x15D4,
-								batteryCell213Voltage = new ModbusReadLongChannel("Cell213Voltage", this).unit("mV")
-								),//
-						new UnsignedWordElement(0x15D5,
-								batteryCell214Voltage = new ModbusReadLongChannel("Cell214Voltage", this).unit("mV")
-								),//
-						new UnsignedWordElement(0x15D6,
-								batteryCell215Voltage = new ModbusReadLongChannel("Cell215Voltage", this).unit("mV")
-								),//
-						new UnsignedWordElement(0x15D7,
-								batteryCell216Voltage = new ModbusReadLongChannel("Cell216Voltage", this).unit("mV")
-								),//
-						new UnsignedWordElement(0x15D8,
-								batteryCell217Voltage = new ModbusReadLongChannel("Cell217Voltage", this).unit("mV")
-								),//
-						new UnsignedWordElement(0x15D9,
-								batteryCell218Voltage = new ModbusReadLongChannel("Cell218Voltage", this).unit("mV")
-								),//
-						new UnsignedWordElement(0x15DA,
-								batteryCell219Voltage = new ModbusReadLongChannel("Cell219Voltage", this).unit("mV")
-								),//
-						new UnsignedWordElement(0x15DB,
-								batteryCell220Voltage = new ModbusReadLongChannel("Cell220Voltage", this).unit("mV")
-								),//
-						new UnsignedWordElement(0x15DC,
-								batteryCell221Voltage = new ModbusReadLongChannel("Cell221Voltage", this).unit("mV")
-								),//
-						new UnsignedWordElement(0x15DD,
-								batteryCell222Voltage = new ModbusReadLongChannel("Cell222Voltage", this).unit("mV")
-								),//
-						new UnsignedWordElement(0x15DE,
-								batteryCell223Voltage = new ModbusReadLongChannel("Cell223Voltage", this).unit("mV")
-								),//
-						new UnsignedWordElement(0x15DF,
-								batteryCell224Voltage = new ModbusReadLongChannel("Cell224Voltage", this).unit("mV")
-								)));
-
->>>>>>> f78d9770
 	}
 
 	@Override
@@ -1507,514 +1488,13 @@
 	}
 
 	@Override
-<<<<<<< HEAD
+	public ThingStateChannel getStateChannel() {
+		return thingState;
+	}
+
+	@Override
 	public SymmetricPowerImpl getPower() {
 		return power;
 	}
-=======
-	public ThingStateChannel getStateChannel() {
-		return thingState;
-	}
-
-	// @IsChannel(id = "BatteryAccumulatedCharge")
-	// public final ModbusReadChannel _batteryAccumulatedCharge = new OldModbusChannelBuilder().nature(this).unit("Wh")
-	// .build();
-	// @IsChannel(id = "BatteryAccumulatedDischarge")
-	// public final ModbusReadChannel _batteryAccumulatedDischarge = new
-	// OldModbusChannelBuilder().nature(this).unit("Wh")
-	// .build();
-	// @IsChannel(id = "BatteryChargeCycles")
-	// public final ModbusReadChannel _batteryChargeCycles = new OldModbusChannelBuilder().nature(this).build();
-
-	// @IsChannel(id = "BatteryPower")
-	// public final ModbusReadChannel _batteryPower = new
-	// OldModbusChannelBuilder().nature(this).unit("W").multiplier(100)
-	// .build();
-	// @IsChannel(id = "BatteryStringTotalCurrent")
-	// public final ModbusReadChannel _batteryStringTotalCurrent = new OldModbusChannelBuilder().nature(this).unit("mA")
-	// .multiplier(100).build();
-	// @IsChannel(id = "BatteryStringAbnormity1")
-	// public final ModbusReadChannel _batteryStringAbnormity1 = new OldModbusChannelBuilder().nature(this) //
-	// .label(4, "Battery string voltage sampling route invalidation") //
-	// .label(16, "Battery string voltage sampling route disconnected") //
-	// .label(32, "Battery string temperature sampling route disconnected") //
-	// .label(64, "Battery string inside CAN disconnected") //
-	// .label(512, "Battery string current sampling circuit abnormity") //
-	// .label(1024, "Battery string battery cell invalidation") //
-	// .label(2048, "Battery string main contactor inspection abnormity") //
-	// .label(4096, "Battery string precharge contactor inspection abnormity") //
-	// .label(8192, "Battery string negative contactor inspection abnormity") //
-	// .label(16384, "Battery string power supply relay inspection abnormity")//
-	// .label(132768, "Battery string middle relay abnormity").build();
-	// @IsChannel(id = "BatteryStringAbnormity2")
-	// public final ModbusReadChannel _batteryStringAbnormity2 = new OldModbusChannelBuilder().nature(this) //
-	// .label(4, "Battery string severe overtemperature") //
-	// .label(128, "Battery string smog fault") //
-	// .label(256, "Battery string blown fuse indicator fault") //
-	// .label(1024, "Battery string general leakage") //
-	// .label(2048, "Battery string severe leakage") //
-	// .label(4096, "Communication between BECU and periphery CAN disconnected") //
-	// .label(16384, "Battery string power supply relay contactor disconnected").build();
-	// @IsChannel(id = "BatteryStringCellAverageTemperature")
-	// public final ModbusReadChannel _batteryStringCellAverageTemperature = new OldModbusChannelBuilder().nature(this)
-	// .unit("�C").multiplier(100).build();
-	// @IsChannel(id = "BatteryStringChargeCurrentLimit")
-	// public final ModbusReadChannel _batteryStringChargeCurrentLimit = new OldModbusChannelBuilder().nature(this)
-	// .unit("mA").multiplier(100).build();
-	// @IsChannel(id = "BatteryStringDischargeCurrentLimit")
-	// public final ModbusReadChannel _batteryStringDischargeCurrentLimit = new OldModbusChannelBuilder().nature(this)
-	// .unit("mA").multiplier(100).build();
-	// @IsChannel(id = "BatteryStringPeripheralIoState")
-	// public final ModbusReadChannel _batteryStringPeripheralIoState = new OldModbusChannelBuilder().nature(this)
-	// .label(1, "Fuse state") //
-	// .label(2, "Isolated switch state").build();
-	// @IsChannel(id = "BatteryStringSOH")
-	// public final ModbusReadChannel _batteryStringSOH = new OldModbusChannelBuilder().nature(this).unit("%")
-	// .multiplier(100).build();
-	// @IsChannel(id = "BatteryStringSuggestiveInformation")
-	// public final ModbusReadChannel _batteryStringSuggestiveInformation = new OldModbusChannelBuilder().nature(this)
-	// .label(1, "Battery string charge general overcurrent") //
-	// .label(2, "Battery string discharge general overcurrent") //
-	// .label(4, "Battery string charge current over limit") //
-	// .label(8, "Battery string discharge current over limit") //
-	// .label(16, "Battery string general overvoltage") //
-	// .label(32, "Battery string general undervoltage") //
-	// .label(128, "Battery string general over temperature") //
-	// .label(256, "Battery string general under temperature") //
-	// .label(1024, "Battery string severe overvoltage") //
-	// .label(2048, "Battery string severe under voltage") //
-	// .label(4096, "Battery string severe under temperature") //
-	// .label(8192, "Battery string charge severe overcurrent") //
-	// .label(16384, "Battery string discharge severe overcurrent")//
-	// .label(132768, "Battery string capacity abnormity").build();
-
-	// @IsChannel(id = "BatteryStringTotalVoltage")
-	// public final ModbusReadChannel _batteryStringTotalVoltage = new OldModbusChannelBuilder().nature(this).unit("mV")
-	// .multiplier(100).build();
-	// @IsChannel(id = "BatteryStringWorkState")
-	// public final ModbusReadChannel _batteryStringWorkState = new OldModbusChannelBuilder().nature(this) //
-	// .label(1, "Initial") //
-	// .label(2, "Stop") //
-	// .label(4, "Starting up") //
-	// .label(8, "Running") //
-	// .label(16, "Fault").build();
-
-	// private final OldConfigChannel _minSoc = new OldConfigChannelBuilder().nature(this).defaultValue(DEFAULT_MINSOC)
-	// .percentType().build();
-
-	// @IsChannel(id = "Abnormity1")
-
-	// @IsChannel(id = "SwitchState")
-	// public final ModbusReadChannel _switchState = new OldModbusChannelBuilder().nature(this) //
-	// .label(2, "DC main contactor state") //
-	// .label(4, "DC precharge contactor state") //
-	// .label(8, "AC breaker state") //
-	// .label(16, "AC main contactor state") //
-	// .label(32, "AC precharge contactor state").build();
-
-	// @IsChannel(id = "TotalDateEnergy")
-	// public final ModbusReadChannel _totalDateEnergy = new OldModbusChannelBuilder().nature(this).unit("kWh").build();
-	// @IsChannel(id = "TotalEnergy")
-	// public final ModbusReadChannel _totalEnergy = new OldModbusChannelBuilder().nature(this).unit("kWh").build();
-	// @IsChannel(id = "TotalHourEnergy0")
-	// public final ModbusReadChannel _totalHourEnergy0 = new
-	// OldModbusChannelBuilder().nature(this).unit("kWh").build();
-	// @IsChannel(id = "TotalHourEnergy1")
-	// public final ModbusReadChannel _totalHourEnergy1 = new
-	// OldModbusChannelBuilder().nature(this).unit("kWh").build();
-	// @IsChannel(id = "TotalHourEnergy10")
-	// public final ModbusReadChannel _totalHourEnergy10 = new
-	// OldModbusChannelBuilder().nature(this).unit("kWh").build();
-	// @IsChannel(id = "TotalHourEnergy11")
-	// public final ModbusReadChannel _totalHourEnergy11 = new
-	// OldModbusChannelBuilder().nature(this).unit("kWh").build();
-	// @IsChannel(id = "TotalHourEnergy12")
-	// public final ModbusReadChannel _totalHourEnergy12 = new
-	// OldModbusChannelBuilder().nature(this).unit("kWh").build();
-	// @IsChannel(id = "TotalHourEnergy13")
-	// public final ModbusReadChannel _totalHourEnergy13 = new
-	// OldModbusChannelBuilder().nature(this).unit("kWh").build();
-	// @IsChannel(id = "TotalHourEnergy14")
-	// public final ModbusReadChannel _totalHourEnergy14 = new
-	// OldModbusChannelBuilder().nature(this).unit("kWh").build();
-	// @IsChannel(id = "TotalHourEnergy15")
-	// public final ModbusReadChannel _totalHourEnergy15 = new
-	// OldModbusChannelBuilder().nature(this).unit("kWh").build();
-	// @IsChannel(id = "TotalHourEnergy16")
-	// public final ModbusReadChannel _totalHourEnergy16 = new
-	// OldModbusChannelBuilder().nature(this).unit("kWh").build();
-	// @IsChannel(id = "TotalHourEnergy17")
-	// public final ModbusReadChannel _totalHourEnergy17 = new
-	// OldModbusChannelBuilder().nature(this).unit("kWh").build();
-	// @IsChannel(id = "TotalHourEnergy18")
-	// public final ModbusReadChannel _totalHourEnergy18 = new
-	// OldModbusChannelBuilder().nature(this).unit("kWh").build();
-	// @IsChannel(id = "TotalHourEnergy19")
-	// public final ModbusReadChannel _totalHourEnergy19 = new
-	// OldModbusChannelBuilder().nature(this).unit("kWh").build();
-	// @IsChannel(id = "TotalHourEnergy2")
-	// public final ModbusReadChannel _totalHourEnergy2 = new
-	// OldModbusChannelBuilder().nature(this).unit("kWh").build();
-	// @IsChannel(id = "TotalHourEnergy20")
-	// public final ModbusReadChannel _totalHourEnergy20 = new
-	// OldModbusChannelBuilder().nature(this).unit("kWh").build();
-	// @IsChannel(id = "TotalHourEnergy21")
-	// public final ModbusReadChannel _totalHourEnergy21 = new
-	// OldModbusChannelBuilder().nature(this).unit("kWh").build();
-	// @IsChannel(id = "TotalHourEnergy22")
-	// public final ModbusReadChannel _totalHourEnergy22 = new
-	// OldModbusChannelBuilder().nature(this).unit("kWh").build();
-	// @IsChannel(id = "TotalHourEnergy23")
-	// public final ModbusReadChannel _totalHourEnergy23 = new
-	// OldModbusChannelBuilder().nature(this).unit("kWh").build();
-	// @IsChannel(id = "TotalHourEnergy3")
-	// public final ModbusReadChannel _totalHourEnergy3 = new
-	// OldModbusChannelBuilder().nature(this).unit("kWh").build();
-	// @IsChannel(id = "TotalHourEnergy4")
-	// public final ModbusReadChannel _totalHourEnergy4 = new
-	// OldModbusChannelBuilder().nature(this).unit("kWh").build();
-	// @IsChannel(id = "TotalHourEnergy5")
-	// public final ModbusReadChannel _totalHourEnergy5 = new
-	// OldModbusChannelBuilder().nature(this).unit("kWh").build();
-	// @IsChannel(id = "TotalHourEnergy6")
-	// public final ModbusReadChannel _totalHourEnergy6 = new
-	// OldModbusChannelBuilder().nature(this).unit("kWh").build();
-	// @IsChannel(id = "TotalHourEnergy7")
-	// public final ModbusReadChannel _totalHourEnergy7 = new
-	// OldModbusChannelBuilder().nature(this).unit("kWh").build();
-	// @IsChannel(id = "TotalHourEnergy8")
-	// public final ModbusReadChannel _totalHourEnergy8 = new
-	// OldModbusChannelBuilder().nature(this).unit("kWh").build();
-	// @IsChannel(id = "TotalHourEnergy9")
-	// public final ModbusReadChannel _totalHourEnergy9 = new
-	// OldModbusChannelBuilder().nature(this).unit("kWh").build();
-	// @IsChannel(id = "TotalMonthEnergy")
-	// public final ModbusReadChannel _totalMonthEnergy = new
-	// OldModbusChannelBuilder().nature(this).unit("kWh").build();
-	// @IsChannel(id = "TotalYearEnergy")
-	// public final ModbusReadChannel _totalYearEnergy = new OldModbusChannelBuilder().nature(this).unit("kWh").build();
-
-	// @IsChannel(id = "MaxVoltageCellNo")
-	// public final ModbusReadChannel _maxVoltageCellNo = new OldModbusChannelBuilder().nature(this).build();
-	// @IsChannel(id = "MaxVoltageCellVoltage")
-	// public final ModbusReadChannel _maxVoltageCellVoltage = new OldModbusChannelBuilder().nature(this).unit("mV")
-	// .build();
-	// @IsChannel(id = "MaxVoltageCellTemp")
-	// public final ModbusReadChannel _maxVoltageCellTemp = new
-	// OldModbusChannelBuilder().nature(this).unit("�C").build();
-	// @IsChannel(id = "MinVoltageCellNo")
-	// public final ModbusReadChannel _minVoltageCellNo = new OldModbusChannelBuilder().nature(this).build();
-	// @IsChannel(id = "MinVoltageCellVoltage")
-	// public final ModbusReadChannel _minVoltageCellVoltage = new OldModbusChannelBuilder().nature(this).unit("mV")
-	// .build();
-	// @IsChannel(id = "MinVoltageCellTemp")
-	// public final ModbusReadChannel _minVoltageCellTemp = new
-	// OldModbusChannelBuilder().nature(this).unit("�C").build();
-	// @IsChannel(id = "MaxTempCellNo")
-	// public final ModbusReadChannel _maxTempCellNo = new OldModbusChannelBuilder().nature(this).build();
-	// @IsChannel(id = "MaxTempCellVoltage")
-	// public final ModbusReadChannel _maxTempCellVoltage = new
-	// OldModbusChannelBuilder().nature(this).unit("mV").build();
-	// @IsChannel(id = "MaxTempCellTemp")
-	// public final ModbusReadChannel _maxTempCellTemp = new OldModbusChannelBuilder().nature(this).unit("�C").build();
-	// @IsChannel(id = "MinTempCellNo")
-	// public final ModbusReadChannel _minTempCellNo = new OldModbusChannelBuilder().nature(this).build();
-	// @IsChannel(id = "MinTempCellVoltage")
-	// public final ModbusReadChannel _minTempCellVoltage = new
-	// OldModbusChannelBuilder().nature(this).unit("mV").build();
-	// @IsChannel(id = "MinTempCellTemp")
-	// public final ModbusReadChannel _minTempCellTemp = new OldModbusChannelBuilder().nature(this).unit("�C").build();
-	// @IsChannel(id = "Cell1Voltage")
-	// public final ModbusReadChannel _cell1Voltage = new OldModbusChannelBuilder().nature(this).unit("mV").build();
-	// @IsChannel(id = "Cell2Voltage")
-	// public final ModbusReadChannel _cell2Voltage = new OldModbusChannelBuilder().nature(this).unit("mV").build();
-	// @IsChannel(id = "Cell3Voltage")
-	// public final ModbusReadChannel _cell3Voltage = new OldModbusChannelBuilder().nature(this).unit("mV").build();
-	// @IsChannel(id = "Cell4Voltage")
-	// public final ModbusReadChannel _cell4Voltage = new OldModbusChannelBuilder().nature(this).unit("mV").build();
-	// @IsChannel(id = "Cell5Voltage")
-	// public final ModbusReadChannel _cell5Voltage = new OldModbusChannelBuilder().nature(this).unit("mV").build();
-	// @IsChannel(id = "Cell6Voltage")
-	// public final ModbusReadChannel _cell6Voltage = new OldModbusChannelBuilder().nature(this).unit("mV").build();
-	// @IsChannel(id = "Cell7Voltage")
-	// public final ModbusReadChannel _cell7Voltage = new OldModbusChannelBuilder().nature(this).unit("mV").build();
-	// @IsChannel(id = "Cell8Voltage")
-	// public final ModbusReadChannel _cell8Voltage = new OldModbusChannelBuilder().nature(this).unit("mV").build();
-	// @IsChannel(id = "Cell9Voltage")
-	// public final ModbusReadChannel _cell9Voltage = new OldModbusChannelBuilder().nature(this).unit("mV").build();
-	// @IsChannel(id = "Cell10Voltage")
-	// public final ModbusReadChannel _cell10Voltage = new OldModbusChannelBuilder().nature(this).unit("mV").build();
-	// @IsChannel(id = "Cell11Voltage")
-	// public final ModbusReadChannel _cell11Voltage = new OldModbusChannelBuilder().nature(this).unit("mV").build();
-	// @IsChannel(id = "Cell12Voltage")
-	// public final ModbusReadChannel _cell12Voltage = new OldModbusChannelBuilder().nature(this).unit("mV").build();
-	// @IsChannel(id = "Cell13Voltage")
-	// public final ModbusReadChannel _cell13Voltage = new OldModbusChannelBuilder().nature(this).unit("mV").build();
-	// @IsChannel(id = "Cell14Voltage")
-	// public final ModbusReadChannel _cell14Voltage = new OldModbusChannelBuilder().nature(this).unit("mV").build();
-	// @IsChannel(id = "Cell15Voltage")
-	// public final ModbusReadChannel _cell15Voltage = new OldModbusChannelBuilder().nature(this).unit("mV").build();
-	// @IsChannel(id = "Cell16Voltage")
-	// public final ModbusReadChannel _cell16Voltage = new OldModbusChannelBuilder().nature(this).unit("mV").build();
-	// @IsChannel(id = "Cell17Voltage")
-	// public final ModbusReadChannel _cell17Voltage = new OldModbusChannelBuilder().nature(this).unit("mV").build();
-	// @IsChannel(id = "Cell18Voltage")
-	// public final ModbusReadChannel _cell18Voltage = new OldModbusChannelBuilder().nature(this).unit("mV").build();
-	// @IsChannel(id = "Cell19Voltage")
-	// public final ModbusReadChannel _cell19Voltage = new OldModbusChannelBuilder().nature(this).unit("mV").build();
-	// @IsChannel(id = "Cell20Voltage")
-	// public final ModbusReadChannel _cell20Voltage = new OldModbusChannelBuilder().nature(this).unit("mV").build();
-	// @IsChannel(id = "Cell21Voltage")
-	// public final ModbusReadChannel _cell21Voltage = new OldModbusChannelBuilder().nature(this).unit("mV").build();
-	// @IsChannel(id = "Cell22Voltage")
-	// public final ModbusReadChannel _cell22Voltage = new OldModbusChannelBuilder().nature(this).unit("mV").build();
-	// @IsChannel(id = "Cell23Voltage")
-	// public final ModbusReadChannel _cell23Voltage = new OldModbusChannelBuilder().nature(this).unit("mV").build();
-	// @IsChannel(id = "Cell24Voltage")
-	// public final ModbusReadChannel _cell24Voltage = new OldModbusChannelBuilder().nature(this).unit("mV").build();
-	// @IsChannel(id = "Cell25Voltage")
-	// public final ModbusReadChannel _cell25Voltage = new OldModbusChannelBuilder().nature(this).unit("mV").build();
-	// @IsChannel(id = "Cell26Voltage")
-	// public final ModbusReadChannel _cell26Voltage = new OldModbusChannelBuilder().nature(this).unit("mV").build();
-	// @IsChannel(id = "Cell27Voltage")
-	// public final ModbusReadChannel _cell27Voltage = new OldModbusChannelBuilder().nature(this).unit("mV").build();
-	// @IsChannel(id = "Cell28Voltage")
-	// public final ModbusReadChannel _cell28Voltage = new OldModbusChannelBuilder().nature(this).unit("mV").build();
-	// @IsChannel(id = "Cell29Voltage")
-	// public final ModbusReadChannel _cell29Voltage = new OldModbusChannelBuilder().nature(this).unit("mV").build();
-	// @IsChannel(id = "Cell30Voltage")
-	// public final ModbusReadChannel _cell30Voltage = new OldModbusChannelBuilder().nature(this).unit("mV").build();
-	// @IsChannel(id = "Cell31Voltage")
-	// public final ModbusReadChannel _cell31Voltage = new OldModbusChannelBuilder().nature(this).unit("mV").build();
-	// @IsChannel(id = "Cell32Voltage")
-	// public final ModbusReadChannel _cell32Voltage = new OldModbusChannelBuilder().nature(this).unit("mV").build();
-	// @IsChannel(id = "Cell33Voltage")
-	// public final ModbusReadChannel _cell33Voltage = new OldModbusChannelBuilder().nature(this).unit("mV").build();
-	// @IsChannel(id = "Cell34Voltage")
-	// public final ModbusReadChannel _cell34Voltage = new OldModbusChannelBuilder().nature(this).unit("mV").build();
-	// @IsChannel(id = "Cell35Voltage")
-	// public final ModbusReadChannel _cell35Voltage = new OldModbusChannelBuilder().nature(this).unit("mV").build();
-	// @IsChannel(id = "Cell36Voltage")
-	// public final ModbusReadChannel _cell36Voltage = new OldModbusChannelBuilder().nature(this).unit("mV").build();
-	// @IsChannel(id = "Cell37Voltage")
-	// public final ModbusReadChannel _cell37Voltage = new OldModbusChannelBuilder().nature(this).unit("mV").build();
-	// @IsChannel(id = "Cell38Voltage")
-	// public final ModbusReadChannel _cell38Voltage = new OldModbusChannelBuilder().nature(this).unit("mV").build();
-	// @IsChannel(id = "Cell39Voltage")
-	// public final ModbusReadChannel _cell39Voltage = new OldModbusChannelBuilder().nature(this).unit("mV").build();
-	// @IsChannel(id = "Cell40Voltage")
-	// public final ModbusReadChannel _cell40Voltage = new OldModbusChannelBuilder().nature(this).unit("mV").build();
-	// @IsChannel(id = "Cell41Voltage")
-	// public final ModbusReadChannel _cell41Voltage = new OldModbusChannelBuilder().nature(this).unit("mV").build();
-	// @IsChannel(id = "Cell42Voltage")
-	// public final ModbusReadChannel _cell42Voltage = new OldModbusChannelBuilder().nature(this).unit("mV").build();
-	// @IsChannel(id = "Cell43Voltage")
-	// public final ModbusReadChannel _cell43Voltage = new OldModbusChannelBuilder().nature(this).unit("mV").build();
-	// @IsChannel(id = "Cell44Voltage")
-	// public final ModbusReadChannel _cell44Voltage = new OldModbusChannelBuilder().nature(this).unit("mV").build();
-	// @IsChannel(id = "Cell45Voltage")
-	// public final ModbusReadChannel _cell45Voltage = new OldModbusChannelBuilder().nature(this).unit("mV").build();
-	// @IsChannel(id = "Cell46Voltage")
-	// public final ModbusReadChannel _cell46Voltage = new OldModbusChannelBuilder().nature(this).unit("mV").build();
-	// @IsChannel(id = "Cell47Voltage")
-	// public final ModbusReadChannel _cell47Voltage = new OldModbusChannelBuilder().nature(this).unit("mV").build();
-	// @IsChannel(id = "Cell48Voltage")
-	// public final ModbusReadChannel _cell48Voltage = new OldModbusChannelBuilder().nature(this).unit("mV").build();
-	// @IsChannel(id = "Cell49Voltage")
-	// public final ModbusReadChannel _cell49Voltage = new OldModbusChannelBuilder().nature(this).unit("mV").build();
-	// @IsChannel(id = "Cell50Voltage")
-	// public final ModbusReadChannel _cell50Voltage = new OldModbusChannelBuilder().nature(this).unit("mV").build();
-	// @IsChannel(id = "Cell51Voltage")
-	// public final ModbusReadChannel _cell51Voltage = new OldModbusChannelBuilder().nature(this).unit("mV").build();
-	// @IsChannel(id = "Cell52Voltage")
-	// public final ModbusReadChannel _cell52Voltage = new OldModbusChannelBuilder().nature(this).unit("mV").build();
-	// @IsChannel(id = "Cell53Voltage")
-	// public final ModbusReadChannel _cell53Voltage = new OldModbusChannelBuilder().nature(this).unit("mV").build();
-	// @IsChannel(id = "Cell54Voltage")
-	// public final ModbusReadChannel _cell54Voltage = new OldModbusChannelBuilder().nature(this).unit("mV").build();
-	// @IsChannel(id = "Cell55Voltage")
-	// public final ModbusReadChannel _cell55Voltage = new OldModbusChannelBuilder().nature(this).unit("mV").build();
-	// @IsChannel(id = "Cell56Voltage")
-	// public final ModbusReadChannel _cell56Voltage = new OldModbusChannelBuilder().nature(this).unit("mV").build();
-	// @IsChannel(id = "Cell57Voltage")
-	// public final ModbusReadChannel _cell57Voltage = new OldModbusChannelBuilder().nature(this).unit("mV").build();
-	// @IsChannel(id = "Cell58Voltage")
-	// public final ModbusReadChannel _cell58Voltage = new OldModbusChannelBuilder().nature(this).unit("mV").build();
-	// @IsChannel(id = "Cell59Voltage")
-	// public final ModbusReadChannel _cell59Voltage = new OldModbusChannelBuilder().nature(this).unit("mV").build();
-	// @IsChannel(id = "Cell60Voltage")
-	// public final ModbusReadChannel _cell60Voltage = new OldModbusChannelBuilder().nature(this).unit("mV").build();
-	// @IsChannel(id = "Cell61Voltage")
-	// public final ModbusReadChannel _cell61Voltage = new OldModbusChannelBuilder().nature(this).unit("mV").build();
-	// @IsChannel(id = "Cell62Voltage")
-	// public final ModbusReadChannel _cell62Voltage = new OldModbusChannelBuilder().nature(this).unit("mV").build();
-	// @IsChannel(id = "Cell63Voltage")
-	// public final ModbusReadChannel _cell63Voltage = new OldModbusChannelBuilder().nature(this).unit("mV").build();
-	// @IsChannel(id = "Cell64Voltage")
-	// public final ModbusReadChannel _cell64Voltage = new OldModbusChannelBuilder().nature(this).unit("mV").build();
-	//
-	// @IsChannel(id = "Cell1Temp")
-	// public final ModbusReadChannel _cell1Temp = new OldModbusChannelBuilder().nature(this).unit("�C").build();
-	// @IsChannel(id = "Cell2Temp")
-	// public final ModbusReadChannel _cell2Temp = new OldModbusChannelBuilder().nature(this).unit("�C").build();
-	// @IsChannel(id = "Cell3Temp")
-	// public final ModbusReadChannel _cell3Temp = new OldModbusChannelBuilder().nature(this).unit("�C").build();
-	// @IsChannel(id = "Cell4Temp")
-	// public final ModbusReadChannel _cell4Temp = new OldModbusChannelBuilder().nature(this).unit("�C").build();
-	// @IsChannel(id = "Cell5Temp")
-	// public final ModbusReadChannel _cell5Temp = new OldModbusChannelBuilder().nature(this).unit("�C").build();
-	// @IsChannel(id = "Cell6Temp")
-	// public final ModbusReadChannel _cell6Temp = new OldModbusChannelBuilder().nature(this).unit("�C").build();
-	// @IsChannel(id = "Cell7Temp")
-	// public final ModbusReadChannel _cell7Temp = new OldModbusChannelBuilder().nature(this).unit("�C").build();
-	// @IsChannel(id = "Cell8Temp")
-	// public final ModbusReadChannel _cell8Temp = new OldModbusChannelBuilder().nature(this).unit("�C").build();
-	// @IsChannel(id = "Cell9Temp")
-	// public final ModbusReadChannel _cell9Temp = new OldModbusChannelBuilder().nature(this).unit("�C").build();
-	// @IsChannel(id = "Cell10Temp")
-	// public final ModbusReadChannel _cell10Temp = new OldModbusChannelBuilder().nature(this).unit("�C").build();
-	// @IsChannel(id = "Cell11Temp")
-	// public final ModbusReadChannel _cell11Temp = new OldModbusChannelBuilder().nature(this).unit("�C").build();
-	// @IsChannel(id = "Cell12Temp")
-	// public final ModbusReadChannel _cell12Temp = new OldModbusChannelBuilder().nature(this).unit("�C").build();
-	// @IsChannel(id = "Cell13Temp")
-	// public final ModbusReadChannel _cell13Temp = new OldModbusChannelBuilder().nature(this).unit("�C").build();
-	// @IsChannel(id = "Cell14Temp")
-	// public final ModbusReadChannel _cell14Temp = new OldModbusChannelBuilder().nature(this).unit("�C").build();
-	// @IsChannel(id = "Cell15Temp")
-	// public final ModbusReadChannel _cell15Temp = new OldModbusChannelBuilder().nature(this).unit("�C").build();
-	// @IsChannel(id = "Cell16Temp")
-	// public final ModbusReadChannel _cell16Temp = new OldModbusChannelBuilder().nature(this).unit("�C").build();
-	// @IsChannel(id = "Cell17Temp")
-	// public final ModbusReadChannel _cell17Temp = new OldModbusChannelBuilder().nature(this).unit("�C").build();
-	// @IsChannel(id = "Cell18Temp")
-	// public final ModbusReadChannel _cell18Temp = new OldModbusChannelBuilder().nature(this).unit("�C").build();
-	// @IsChannel(id = "Cell19Temp")
-	// public final ModbusReadChannel _cell19Temp = new OldModbusChannelBuilder().nature(this).unit("�C").build();
-	// @IsChannel(id = "Cell20Temp")
-	// public final ModbusReadChannel _cell20Temp = new OldModbusChannelBuilder().nature(this).unit("�C").build();
-	// @IsChannel(id = "Cell21Temp")
-	// public final ModbusReadChannel _cell21Temp = new OldModbusChannelBuilder().nature(this).unit("�C").build();
-	// @IsChannel(id = "Cell22Temp")
-	// public final ModbusReadChannel _cell22Temp = new OldModbusChannelBuilder().nature(this).unit("�C").build();
-	// @IsChannel(id = "Cell23Temp")
-	// public final ModbusReadChannel _cell23Temp = new OldModbusChannelBuilder().nature(this).unit("�C").build();
-	// @IsChannel(id = "Cell24Temp")
-	// public final ModbusReadChannel _cell24Temp = new OldModbusChannelBuilder().nature(this).unit("�C").build();
-	// @IsChannel(id = "Cell25Temp")
-	// public final ModbusReadChannel _cell25Temp = new OldModbusChannelBuilder().nature(this).unit("�C").build();
-	// @IsChannel(id = "Cell26Temp")
-	// public final ModbusReadChannel _cell26Temp = new OldModbusChannelBuilder().nature(this).unit("�C").build();
-	// @IsChannel(id = "Cell27Temp")
-	// public final ModbusReadChannel _cell27Temp = new OldModbusChannelBuilder().nature(this).unit("�C").build();
-	// @IsChannel(id = "Cell28Temp")
-	// public final ModbusReadChannel _cell28Temp = new OldModbusChannelBuilder().nature(this).unit("�C").build();
-	// @IsChannel(id = "Cell29Temp")
-	// public final ModbusReadChannel _cell29Temp = new OldModbusChannelBuilder().nature(this).unit("�C").build();
-	// @IsChannel(id = "Cell30Temp")
-	// public final ModbusReadChannel _cell30Temp = new OldModbusChannelBuilder().nature(this).unit("�C").build();
-	// @IsChannel(id = "Cell31Temp")
-	// public final ModbusReadChannel _cell31Temp = new OldModbusChannelBuilder().nature(this).unit("�C").build();
-	// @IsChannel(id = "Cell32Temp")
-	// public final ModbusReadChannel _cell32Temp = new OldModbusChannelBuilder().nature(this).unit("�C").build();
-	// @IsChannel(id = "Cell33Temp")
-	// public final ModbusReadChannel _cell33Temp = new OldModbusChannelBuilder().nature(this).unit("�C").build();
-	// @IsChannel(id = "Cell34Temp")
-	// public final ModbusReadChannel _cell34Temp = new OldModbusChannelBuilder().nature(this).unit("�C").build();
-	// @IsChannel(id = "Cell35Temp")
-	// public final ModbusReadChannel _cell35Temp = new OldModbusChannelBuilder().nature(this).unit("�C").build();
-	// @IsChannel(id = "Cell36Temp")
-	// public final ModbusReadChannel _cell36Temp = new OldModbusChannelBuilder().nature(this).unit("�C").build();
-	// @IsChannel(id = "Cell37Temp")
-	// public final ModbusReadChannel _cell37Temp = new OldModbusChannelBuilder().nature(this).unit("�C").build();
-	// @IsChannel(id = "Cell38Temp")
-	// public final ModbusReadChannel _cell38Temp = new OldModbusChannelBuilder().nature(this).unit("�C").build();
-	// @IsChannel(id = "Cell39Temp")
-	// public final ModbusReadChannel _cell39Temp = new OldModbusChannelBuilder().nature(this).unit("�C").build();
-	// @IsChannel(id = "Cell40Temp")
-	// public final ModbusReadChannel _cell40Temp = new OldModbusChannelBuilder().nature(this).unit("�C").build();
-	// @IsChannel(id = "Cell41Temp")
-	// public final ModbusReadChannel _cell41Temp = new OldModbusChannelBuilder().nature(this).unit("�C").build();
-	// @IsChannel(id = "Cell42Temp")
-	// public final ModbusReadChannel _cell42Temp = new OldModbusChannelBuilder().nature(this).unit("�C").build();
-	// @IsChannel(id = "Cell43Temp")
-	// public final ModbusReadChannel _cell43Temp = new OldModbusChannelBuilder().nature(this).unit("�C").build();
-	// @IsChannel(id = "Cell44Temp")
-	// public final ModbusReadChannel _cell44Temp = new OldModbusChannelBuilder().nature(this).unit("�C").build();
-	// @IsChannel(id = "Cell45Temp")
-	// public final ModbusReadChannel _cell45Temp = new OldModbusChannelBuilder().nature(this).unit("�C").build();
-	// @IsChannel(id = "Cell46Temp")
-	// public final ModbusReadChannel _cell46Temp = new OldModbusChannelBuilder().nature(this).unit("�C").build();
-	// @IsChannel(id = "Cell47Temp")
-	// public final ModbusReadChannel _cell47Temp = new OldModbusChannelBuilder().nature(this).unit("�C").build();
-	// @IsChannel(id = "Cell48Temp")
-	// public final ModbusReadChannel _cell48Temp = new OldModbusChannelBuilder().nature(this).unit("�C").build();
-	// @IsChannel(id = "Cell49Temp")
-	// public final ModbusReadChannel _cell49Temp = new OldModbusChannelBuilder().nature(this).unit("�C").build();
-	// @IsChannel(id = "Cell50Temp")
-	// public final ModbusReadChannel _cell50Temp = new OldModbusChannelBuilder().nature(this).unit("�C").build();
-	// @IsChannel(id = "Cell51Temp")
-	// public final ModbusReadChannel _cell51Temp = new OldModbusChannelBuilder().nature(this).unit("�C").build();
-	// @IsChannel(id = "Cell52Temp")
-	// public final ModbusReadChannel _cell52Temp = new OldModbusChannelBuilder().nature(this).unit("�C").build();
-	// @IsChannel(id = "Cell53Temp")
-	// public final ModbusReadChannel _cell53Temp = new OldModbusChannelBuilder().nature(this).unit("�C").build();
-	// @IsChannel(id = "Cell54Temp")
-	// public final ModbusReadChannel _cell54Temp = new OldModbusChannelBuilder().nature(this).unit("�C").build();
-	// @IsChannel(id = "Cell55Temp")
-	// public final ModbusReadChannel _cell55Temp = new OldModbusChannelBuilder().nature(this).unit("�C").build();
-	// @IsChannel(id = "Cell56Temp")
-	// public final ModbusReadChannel _cell56Temp = new OldModbusChannelBuilder().nature(this).unit("�C").build();
-	// @IsChannel(id = "Cell57Temp")
-	// public final ModbusReadChannel _cell57Temp = new OldModbusChannelBuilder().nature(this).unit("�C").build();
-	// @IsChannel(id = "Cell58Temp")
-	// public final ModbusReadChannel _cell58Temp = new OldModbusChannelBuilder().nature(this).unit("�C").build();
-	// @IsChannel(id = "Cell59Temp")
-	// public final ModbusReadChannel _cell59Temp = new OldModbusChannelBuilder().nature(this).unit("�C").build();
-	// @IsChannel(id = "Cell60Temp")
-	// public final ModbusReadChannel _cell60Temp = new OldModbusChannelBuilder().nature(this).unit("�C").build();
-	// @IsChannel(id = "Cell61Temp")
-	// public final ModbusReadChannel _cell61Temp = new OldModbusChannelBuilder().nature(this).unit("�C").build();
-	// @IsChannel(id = "Cell62Temp")
-	// public final ModbusReadChannel _cell62Temp = new OldModbusChannelBuilder().nature(this).unit("�C").build();
-	// @IsChannel(id = "Cell63Temp")
-	// public final ModbusReadChannel _cell63Temp = new OldModbusChannelBuilder().nature(this).unit("�C").build();
-	// @IsChannel(id = "Cell64Temp")
-	// public final ModbusReadChannel _cell64Temp = new OldModbusChannelBuilder().nature(this).unit("�C").build();
-
-	// @Override
-	// protected ModbusProtocol defineModbusProtocol() throws ConfigException {
-	//
-
-	// new ModbusRange(0x0300, //
-	// new ElementBuilder().address(0x0300).channel(_totalEnergy).doubleword().build(),
-	// new ElementBuilder().address(0x0302).channel(_totalYearEnergy).doubleword().build(),
-	// new ElementBuilder().address(0x0304).channel(_totalMonthEnergy).doubleword().build(),
-	// new ElementBuilder().address(0x0306).channel(_totalDateEnergy).build(),
-	// new ElementBuilder().address(0x0307).channel(_totalHourEnergy0).build(),
-	// new ElementBuilder().address(0x0308).channel(_totalHourEnergy1).build(),
-	// new ElementBuilder().address(0x0309).channel(_totalHourEnergy2).build(),
-	// new ElementBuilder().address(0x030A).channel(_totalHourEnergy3).build(),
-	// new ElementBuilder().address(0x030B).channel(_totalHourEnergy4).build(),
-	// new ElementBuilder().address(0x030C).channel(_totalHourEnergy5).build(),
-	// new ElementBuilder().address(0x030D).channel(_totalHourEnergy6).build(),
-	// new ElementBuilder().address(0x030E).channel(_totalHourEnergy7).build(),
-	// new ElementBuilder().address(0x030F).channel(_totalHourEnergy8).build(),
-	// new ElementBuilder().address(0x0310).channel(_totalHourEnergy9).build(),
-	// new ElementBuilder().address(0x0311).channel(_totalHourEnergy10).build(),
-	// new ElementBuilder().address(0x0312).channel(_totalHourEnergy11).build(),
-	// new ElementBuilder().address(0x0313).channel(_totalHourEnergy12).build(),
-	// new ElementBuilder().address(0x0314).channel(_totalHourEnergy13).build(),
-	// new ElementBuilder().address(0x0315).channel(_totalHourEnergy14).build(),
-	// new ElementBuilder().address(0x0316).channel(_totalHourEnergy15).build(),
-	// new ElementBuilder().address(0x0317).channel(_totalHourEnergy16).build(),
-	// new ElementBuilder().address(0x0318).channel(_totalHourEnergy17).build(),
-	// new ElementBuilder().address(0x0319).channel(_totalHourEnergy18).build(),
-	// new ElementBuilder().address(0x031A).channel(_totalHourEnergy19).build(),
-	// new ElementBuilder().address(0x031B).channel(_totalHourEnergy20).build(),
-	// new ElementBuilder().address(0x031C).channel(_totalHourEnergy21).build(),
-	// new ElementBuilder().address(0x031D).channel(_totalHourEnergy22).build(),
-	// new ElementBuilder().address(0x031E).channel(_totalHourEnergy23).build()),
->>>>>>> f78d9770
 
 }
--- conflicted
+++ resolved
@@ -29,8 +29,8 @@
 import io.openems.api.channel.ReadChannel;
 import io.openems.api.channel.StaticValueChannel;
 import io.openems.api.channel.StatusBitChannel;
+import io.openems.api.channel.StatusBitChannels;
 import io.openems.api.channel.WriteChannel;
-import io.openems.api.channel.thingstate.ThingStateChannel;
 import io.openems.api.device.Device;
 import io.openems.api.device.nature.ess.EssNature;
 import io.openems.api.device.nature.ess.SymmetricEssNature;
@@ -39,14 +39,10 @@
 import io.openems.api.exception.ConfigException;
 import io.openems.api.exception.InvalidValueException;
 import io.openems.core.utilities.ControllerUtils;
-<<<<<<< HEAD
 import io.openems.core.utilities.power.PGreaterEqualLimitation;
 import io.openems.core.utilities.power.PSmallerEqualLimitation;
 import io.openems.core.utilities.power.SMaxLimitation;
 import io.openems.core.utilities.power.SymmetricPowerImpl;
-=======
-import io.openems.impl.protocol.modbus.ModbusBitWrappingChannel;
->>>>>>> f78d9770
 import io.openems.impl.protocol.modbus.ModbusDeviceNature;
 import io.openems.impl.protocol.modbus.ModbusReadLongChannel;
 import io.openems.impl.protocol.modbus.ModbusWriteLongChannel;
@@ -156,21 +152,6 @@
 	@Override
 	public ReadChannel<Long> activePower() {
 		return activePower;
-	}
-
-	@Override
-<<<<<<< HEAD
-	public StatusBitChannels warning() {
-		return warning;
-=======
-	public WriteChannel<Long> setActivePower() {
-		return setActivePower;
-	}
-
-	@Override
-	public WriteChannel<Long> setReactivePower() {
-		return setReactivePower;
->>>>>>> f78d9770
 	}
 
 	@Override
@@ -281,16 +262,6 @@
 				new SignedWordElement(112, //
 						batteryPower = new ModbusReadLongChannel("BatteryPower", this).unit("W")),
 				new UnsignedWordElement(113, //
-<<<<<<< HEAD
-						batteryGroupAlarm = new ModbusReadLongChannel("BatteryGroupAlarm", this)
-						.label(1, "Fail, The system should be stopped") //
-						.label(2, "Common low voltage alarm") //
-						.label(4, "Common high voltage alarm") //
-						.label(8, "Charging over current alarm") //
-						.label(16, "Discharging over current alarm") //
-						.label(32, "Over temperature alarm")//
-						.label(64, "Interal communication abnormal")),
-=======
 						new ModbusBitWrappingChannel("BatteryGroupAlarm" , this, this.thingState)//
 						.warningBit(0, WarningEss.FailTheSystemShouldBeStopped )//
 						.warningBit(1, WarningEss.CommonLowVoltageAlarm)//
@@ -301,7 +272,6 @@
 						.warningBit(6, WarningEss.InteralCommunicationAbnormal)//
 						),//
 
->>>>>>> f78d9770
 				new UnsignedWordElement(114, //
 						pcsOperationState = new ModbusReadLongChannel("PcsOperationState", this)
 						.label(0, "Self-checking") //
@@ -330,70 +300,6 @@
 				new UnsignedWordElement(142, //
 						allowedDischarge = new ModbusReadLongChannel("AllowedDischarge", this).unit("W")),
 				new DummyElement(143, 149),
-<<<<<<< HEAD
-				new UnsignedWordElement(150, pcsAlarm1 = warning.channel(new StatusBitChannel("PcsAlarm1", this)//
-						.label(1, "Grid undervoltage") //
-						.label(2, "Grid overvoltage") //
-						.label(4, "Grid under frequency") //
-						.label(8, "Grid over frequency") //
-						.label(16, "Grid power supply off") //
-						.label(32, "Grid condition unmeet")//
-						.label(64, "DC under voltage")//
-						.label(128, "Input over resistance")//
-						.label(256, "Combination error")//
-						.label(512, "Comm with inverter error")//
-						.label(1024, "Tme error")//
-						)), new UnsignedWordElement(151, pcsAlarm2 = warning.channel(new StatusBitChannel("PcsAlarm2", this)//
-								)), new UnsignedWordElement(152, warning.channel(pcsFault1 = new StatusBitChannel("PcsFault1", this)//
-								.label(1, "Control current overload 100%")//
-								.label(2, "Control current overload 110%")//
-								.label(4, "Control current overload 150%")//
-								.label(8, "Control current overload 200%")//
-								.label(16, "Control current overload 120%")//
-								.label(32, "Control current overload 300%")//
-								.label(64, "Control transient load 300%")//
-								.label(128, "Grid over current")//
-								.label(256, "Locking waveform too many times")//
-								.label(512, "Inverter voltage zero drift error")//
-								.label(1024, "Grid voltage zero drift error")//
-								.label(2048, "Control current zero drift error")//
-								.label(4096, "Inverter current zero drift error")//
-								.label(8192, "Grid current zero drift error")//
-								.label(16384, "PDP protection")//
-								.label(32768, "Hardware control current protection")//
-										)), new UnsignedWordElement(153, warning.channel(pcsFault2 = new StatusBitChannel("PcsFault2", this)//
-										.label(1, "Hardware AC volt. protection")//
-										.label(2, "Hardware DC curr. protection")//
-										.label(4, "Hardware temperature protection")//
-										.label(8, "No capturing signal")//
-										.label(16, "DC overvoltage")//
-										.label(32, "DC disconnected")//
-										.label(64, "Inverter undervoltage")//
-										.label(128, "Inverter overvoltage")//
-										.label(256, "Current sensor fail")//
-										.label(512, "Voltage sensor fail")//
-										.label(1024, "Power uncontrollable")//
-										.label(2048, "Current uncontrollable")//
-										.label(4096, "Fan error")//
-										.label(8192, "Phase lack")//
-										.label(16384, "Inverter relay fault")//
-										.label(32768, "Grid relay fault")//
-												)), new UnsignedWordElement(154, warning.channel(pcsFault3 = new StatusBitChannel("PcsFault3", this)//
-												.label(1, "Control panel overtemp")//
-												.label(2, "Power panel overtemp")//
-												.label(4, "DC input overcurrent")//
-												.label(8, "Capacitor overtemp")//
-												.label(16, "Radiator overtemp")//
-												.label(32, "Transformer overtemp")//
-												.label(64, "Combination comm error")//
-												.label(128, "EEPROM error")//
-												.label(256, "Load current zero drift error")//
-												.label(512, "Current limit-R error")//
-												.label(1024, "Phase sync error")//
-												.label(2048, "External PV current zero drift error")//
-												.label(4096, "External grid current zero drift error")//
-														))), //
-=======
 				new UnsignedWordElement(150,//
 						new ModbusBitWrappingChannel("PcsAlarm1" , this, this.thingState)//
 						.warningBit(0, WarningEss.GridUndervoltage)//
@@ -470,7 +376,6 @@
 						.faultBit(12,FaultEss.ExternalGridCurrentZeroDriftError)//
 						)),//
 
->>>>>>> f78d9770
 				new WriteableModbusRegisterRange(200, //
 						new UnsignedWordElement(200, setWorkState = new ModbusWriteLongChannel("SetWorkState", this)//
 						.label(0, "Local control") //
@@ -586,13 +491,13 @@
 	}
 
 	@Override
-<<<<<<< HEAD
 	public SymmetricPowerImpl getPower() {
 		return power;
-=======
+	}
+
+	@Override
 	public ThingStateChannel getStateChannel() {
 		return this.thingState;
->>>>>>> f78d9770
 	}
 
 }
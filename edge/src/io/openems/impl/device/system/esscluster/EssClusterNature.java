--- conflicted
+++ resolved
@@ -278,12 +278,8 @@
 		super(id, parent);
 		this.listeners = new ArrayList<>();
 		Config.getInstance().addBridgeInitializedEventListener(this);
-<<<<<<< HEAD
 		power = new SymmetricPowerClusterImpl();
-		this.thingState = new ThingStateChannel(this);
-=======
 		this.thingState = new ThingStateChannels(this);
->>>>>>> 0fba98f2
 	}
 
 	@Override
@@ -457,16 +453,12 @@
 	}
 
 	@Override
-<<<<<<< HEAD
 	public SymmetricPower getPower() {
 		return power;
 	}
 
 	@Override
-	public ThingStateChannel getStateChannel() {
-=======
 	public ThingStateChannels getStateChannel() {
->>>>>>> 0fba98f2
 		return this.thingState;
 	}
 

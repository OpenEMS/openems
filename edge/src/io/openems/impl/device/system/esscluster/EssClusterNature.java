package io.openems.impl.device.system.esscluster;

import java.util.ArrayList;
import java.util.List;
import java.util.Optional;
import java.util.Set;

import org.slf4j.Logger;
import org.slf4j.LoggerFactory;

import com.google.gson.JsonArray;

import io.openems.api.channel.Channel;
import io.openems.api.channel.ChannelChangeListener;
import io.openems.api.channel.ConfigChannel;
import io.openems.api.channel.FunctionalReadChannel;
import io.openems.api.channel.FunctionalWriteChannel;
import io.openems.api.channel.FunctionalWriteChannelFunction;
import io.openems.api.channel.ReadChannel;
import io.openems.api.channel.WriteChannel;
import io.openems.api.channel.thingstate.ThingStateChannels;
import io.openems.api.device.Device;
import io.openems.api.device.nature.DeviceNature;
import io.openems.api.device.nature.ess.EssNature;
import io.openems.api.device.nature.ess.SymmetricEssNature;
import io.openems.api.doc.ChannelInfo;
import io.openems.api.doc.ThingInfo;
import io.openems.api.exception.ConfigException;
import io.openems.api.exception.InvalidValueException;
import io.openems.api.exception.WriteChannelException;
import io.openems.api.thing.ThingChannelsUpdatedListener;
import io.openems.core.BridgeInitializedEventListener;
import io.openems.core.Config;
import io.openems.core.ThingRepository;
import io.openems.core.utilities.power.symmetric.SymmetricPower;
import io.openems.core.utilities.power.symmetric.SymmetricPowerClusterImpl;
import io.openems.impl.protocol.system.SystemDeviceNature;

@ThingInfo(title = "Ess Cluster")
public class EssClusterNature extends SystemDeviceNature implements SymmetricEssNature, ChannelChangeListener, BridgeInitializedEventListener {

	private final Logger log = LoggerFactory.getLogger(EssClusterNature.class);
	private List<ThingChannelsUpdatedListener> listeners;
	private ThingStateChannels thingState;

	private static ThingRepository repo = ThingRepository.getInstance();

	@ChannelInfo(title = "Ess", description = "Sets the Ess devices for the cluster.", type = JsonArray.class)
	public ConfigChannel<JsonArray> esss = new ConfigChannel<JsonArray>("esss", this).addChangeListener(this);
	private ConfigChannel<Integer> minSoc = new ConfigChannel<>("minSoc", this);
	private ConfigChannel<Integer> chargeSoc = new ConfigChannel<Integer>("chargeSoc", this);
	private List<SymmetricEssNature> essList = new ArrayList<>();
	private boolean isInitialized = false;
	private SymmetricPowerClusterImpl power;
	private FunctionalReadChannel<Long> soc = new FunctionalReadChannel<Long>("Soc", this, (channels) -> {
		double nominalKWhSum = 0;
		double actualCapacity = 0;
		for (SymmetricEssNature ess : EssClusterNature.this.essList) {
			long capacity;
			try {
				capacity = ess.capacity().value();
				nominalKWhSum += capacity;
				actualCapacity += (capacity / 100.0) * ess.soc().value();
			} catch (InvalidValueException e) {
				log.debug("Can't read values of " + ess.id(), e);
			}
		}
		return (long) (actualCapacity / nominalKWhSum * 100.0);
	}).unit("%");
	private FunctionalReadChannel<Long> allowedCharge = new FunctionalReadChannel<Long>("AllowedCharge", this,
			(channels) -> {
				long sum = 0L;
				for (SymmetricEssNature ess : EssClusterNature.this.essList) {
					try {
						sum += ess.allowedCharge().value();
					} catch (InvalidValueException e) {
						log.debug("Can't read values of " + ess.id(), e);
					}
				}
				return sum;
			}).unit("W");
	private FunctionalReadChannel<Long> allowedDischarge = new FunctionalReadChannel<Long>("AllowedDischarge", this,
			(channels) -> {
				long sum = 0L;
				for (SymmetricEssNature ess : EssClusterNature.this.essList) {
					try {
						sum += ess.allowedDischarge().value();
					} catch (InvalidValueException e) {
						log.debug("Can't read values of " + ess.id(), e);
					}
				}
				return sum;
			}).unit("W");
	private FunctionalReadChannel<Long> allowedApparent = new FunctionalReadChannel<Long>("AllowedApparent", this,
			(channels) -> {
				long sum = 0L;
				for (SymmetricEssNature ess : EssClusterNature.this.essList) {
					try {
						sum += ess.allowedApparent().value();
					} catch (InvalidValueException e) {
						log.debug("Can't read values of " + ess.id(), e);
					}
				}
				return sum;
			}).unit("VA");
	private FunctionalReadChannel<Long> activePower = new FunctionalReadChannel<Long>("ActivePower", this,
			(channels) -> {
				long sum = 0L;
				for (SymmetricEssNature ess : EssClusterNature.this.essList) {
					try {
						sum += ess.activePower().value();
					} catch (InvalidValueException e) {
						log.debug("Can't read values of " + ess.id(), e);
					}
				}
				return sum;
			}).unit("W");
	private FunctionalReadChannel<Long> reactivePower = new FunctionalReadChannel<Long>("ReactivePower", this,
			(channels) -> {
				long sum = 0L;
				for (SymmetricEssNature ess : EssClusterNature.this.essList) {
					try {
						sum += ess.reactivePower().value();
					} catch (InvalidValueException e) {
						log.debug("Can't read values of " + ess.id(), e);
					}
				}
				return sum;
			}).unit("Var");
	private FunctionalReadChannel<Long> apparentPower = new FunctionalReadChannel<Long>("ApparentPower", this,
			(channels) -> {
				long sum = 0L;
				for (SymmetricEssNature ess : EssClusterNature.this.essList) {
					try {
						sum += ess.apparentPower().value();
					} catch (InvalidValueException e) {
						log.debug("Can't read values of " + ess.id(), e);
					}
				}
				return sum;
			}).unit("VA");
	private FunctionalReadChannel<Long> maxNominalPower = new FunctionalReadChannel<Long>("MaxNominalPower", this,
			(channels) -> {
				long sum = 0L;
				for (SymmetricEssNature ess : EssClusterNature.this.essList) {
					try {
						sum += ess.maxNominalPower().value();
					} catch (InvalidValueException e) {
						log.debug("Can't read values of " + ess.id(), e);
					}
				}
				return sum;
			}).unit("VA");
	private FunctionalReadChannel<Long> capacity = new FunctionalReadChannel<Long>("Capacity", this, (channels) -> {
		long sum = 0L;
		for (SymmetricEssNature ess : EssClusterNature.this.essList) {
			try {
				sum += ess.capacity().value();
			} catch (InvalidValueException e) {
				log.debug("Can't read values of " + ess.id(), e);
			}
		}
		return sum;
	}).unit("Wh");

	private FunctionalReadChannel<Long> gridMode = new FunctionalReadChannel<Long>("GridMode", this, (channels) -> {
		for (SymmetricEssNature ess : essList) {
			if (ess.gridMode().labelOptional().equals(Optional.of(EssNature.ON_GRID))) {
				return 1L;
			}
		}
		return 0L;
	}).label(0L, EssNature.OFF_GRID).label(1L, EssNature.ON_GRID);
	private FunctionalReadChannel<Long> systemState = new FunctionalReadChannel<Long>("SystemState", this,
			(channels) -> {
				for (SymmetricEssNature ess : essList) {
					if (!ess.systemState().labelOptional().equals(Optional.of(EssNature.ON))) {
						if (ess.systemState().labelOptional().equals(Optional.of(EssNature.OFF))) {
							return 0L;
						} else if (ess.systemState().labelOptional().equals(Optional.of(EssNature.FAULT))) {
							return 2L;
						} else {
							return 3L;
						}

					}
				}
				return 1L;
			}).label(0L, EssNature.STOP).label(1L, EssNature.START).label(2L, EssNature.FAULT).label(3L, "UNDEFINED");

	private FunctionalWriteChannel<Long> setWorkState = new FunctionalWriteChannel<Long>("SetWorkState", this,
			new FunctionalWriteChannelFunction<Long>() {

		@Override
		public Long setValue(Long newValue, String newLabel,
				@SuppressWarnings("unchecked") WriteChannel<Long>... channels) {
			for (WriteChannel<Long> channel : channels) {
				try {
					channel.pushWriteFromLabel(newLabel);
				} catch (WriteChannelException e) {
					log.error("Can't set value for channel " + channel.address(), e);
				}
			}
			return newValue;
		}

		@Override
		public Long getValue(@SuppressWarnings("unchecked") ReadChannel<Long>... channels) {
			for (ReadChannel<Long> state : channels) {
				if (state.labelOptional().equals(Optional.of(EssNature.START))) {
					return 1L;
				}
			}
			return 0L;
		}

		@Override
		public Long getMinValue(Optional<Long> minValue,
				@SuppressWarnings("unchecked") WriteChannel<Long>... channels) {
			long min = Long.MIN_VALUE;
			for (WriteChannel<Long> channelMin : channels) {
				if (channelMin.writeMin().isPresent() && channelMin.writeMin().get() > min) {
					min = channelMin.writeMin().get();
				}
			}
			if (min == Long.MIN_VALUE) {
				return null;
			} else {
				return min;
			}
		}

		@Override
		public Long getMaxValue(Optional<Long> maxValue,
				@SuppressWarnings("unchecked") WriteChannel<Long>... channels) {
			long max = Long.MAX_VALUE;
			for (WriteChannel<Long> channelMax : channels) {
				if (channelMax.writeMax().isPresent() && channelMax.writeMax().get() < max) {
					max = channelMax.writeMax().get();
				}
			}
			if (max == Long.MAX_VALUE) {
				return null;
			} else {
				return max;
			}
		}

		@Override
		public Long setMinValue(Long newValue, String newLabel,
				@SuppressWarnings("unchecked") WriteChannel<Long>... channels) {
			for (WriteChannel<Long> channel : channels) {
				try {
					channel.pushWriteMin(newValue);
				} catch (WriteChannelException e) {
					log.error("Can't set value for channel " + channel.address(), e);
				}
			}
			return newValue;
		}

		@Override
		public Long setMaxValue(Long newValue, String newLabel,
				@SuppressWarnings("unchecked") WriteChannel<Long>... channels) {
			for (WriteChannel<Long> channel : channels) {
				try {
					channel.pushWriteMax(newValue);
				} catch (WriteChannelException e) {
					log.error("Can't set value for channel " + channel.address(), e);
				}
			}
			return newValue;
		}

	}).label(0L, EssNature.STOP).label(1L, EssNature.START);

	public EssClusterNature(String id, Device parent) throws ConfigException {
		super(id, parent);
		this.listeners = new ArrayList<>();
		Config.getInstance().addBridgeInitializedEventListener(this);
		power = new SymmetricPowerClusterImpl();
		this.thingState = new ThingStateChannels(this);
	}

	@Override
	public void setAsRequired(Channel channel) {
		// unused
	}

	@Override
	public ConfigChannel<Integer> minSoc() {
		return minSoc;
	}

	@Override
	public ConfigChannel<Integer> chargeSoc() {
		return chargeSoc;
	}

	@Override
	public ReadChannel<Long> gridMode() {
		return gridMode;
	}

	@Override
	public ReadChannel<Long> soc() {
		return soc;
	}

	@Override
	public ReadChannel<Long> systemState() {
		return systemState;
	}

	@Override
	public ReadChannel<Long> allowedCharge() {
		return allowedCharge;
	}

	@Override
	public ReadChannel<Long> allowedDischarge() {
		return allowedDischarge;
	}

	@Override
	public ReadChannel<Long> allowedApparent() {
		return allowedApparent;
	}

	@Override
	public WriteChannel<Long> setWorkState() {
		return setWorkState;
	}

	@Override
	public ReadChannel<Long> activePower() {
		return activePower;
	}

	@Override
	public ReadChannel<Long> apparentPower() {
		return apparentPower;
	}

	@Override
	public ReadChannel<Long> reactivePower() {
		return reactivePower;
	}

	@Override
	public ReadChannel<Long> maxNominalPower() {
		return maxNominalPower;
	}

	@Override
	public ReadChannel<Long> capacity() {
		return capacity;
	}

	@Override
	public void addListener(ThingChannelsUpdatedListener listener) {
		this.listeners.add(listener);
	}

	@Override
	public void removeListener(ThingChannelsUpdatedListener listener) {
		this.listeners.remove(listener);
	}

	@Override
	public void channelChanged(Channel channel, Optional<?> newValue, Optional<?> oldValue) {
		if (channel.equals(esss)) {
			loadEss();
		}
	}

	private void loadEss() {
		Set<DeviceNature> natures = repo.getDeviceNatures();
		JsonArray essIds;
		try {
			essIds = esss.value();
			// remove old ess
			for (SymmetricEssNature ess : this.essList) {
				soc.removeChannel(ess.soc());
				gridMode.removeChannel(ess.gridMode());
				systemState.removeChannel(ess.systemState());
				allowedCharge.removeChannel(ess.allowedCharge());
				allowedDischarge.removeChannel(ess.allowedDischarge());
				allowedApparent.removeChannel(ess.allowedApparent());
				activePower.removeChannel(ess.activePower());
				reactivePower.removeChannel(ess.reactivePower());
				apparentPower.removeChannel(ess.apparentPower());
				maxNominalPower.removeChannel(ess.maxNominalPower());
				capacity.removeChannel(ess.capacity());
				setWorkState.removeChannel(ess.setWorkState());
<<<<<<< HEAD
				setActivePower.removeChannel(ess.setActivePower());
				setReactivePower.removeChannel(ess.setReactivePower());
=======
				power.removeEss(ess);
				thingState.removeChildChannel(ess.getStateChannel());
>>>>>>> 4cbaebf0
			}
			essList.clear();
			if (essIds != null && isInitialized) {
				for (DeviceNature nature : natures) {
					if (nature instanceof SymmetricEssNature) {
						if (essIds.toString().contains(nature.id())) {
							SymmetricEssNature ess = (SymmetricEssNature) nature;
							essList.add(ess);
							soc.addChannel(ess.soc());
							gridMode.addChannel(ess.gridMode());
							systemState.addChannel(ess.systemState());
							allowedCharge.addChannel(ess.allowedCharge());
							allowedDischarge.addChannel(ess.allowedDischarge());
							allowedApparent.addChannel(ess.allowedApparent());
							activePower.addChannel(ess.activePower());
							reactivePower.addChannel(ess.reactivePower());
							apparentPower.addChannel(ess.apparentPower());
							maxNominalPower.addChannel(ess.maxNominalPower());
							capacity.addChannel(ess.capacity());
							setWorkState.addChannel(ess.setWorkState());
<<<<<<< HEAD
							setActivePower.addChannel(ess.setActivePower());
							setReactivePower.addChannel(ess.setReactivePower());
=======
							power.addEss(ess);
							this.thingState.addChildChannel(ess.getStateChannel());
>>>>>>> 4cbaebf0
						}
					}
				}
				// capacity.channelUpdated(null, null);
			}
		} catch (InvalidValueException e) {
			log.error("esss value is invalid!", e);
		}
	}

	@Override
	protected void update() {
		try {
			if (esss.value().size() != essList.size()) {
				loadEss();
			}
		} catch (InvalidValueException e) {
			log.error(e.getMessage());
		}
	}

	@Override
	public void init() {
		for (ThingChannelsUpdatedListener listener : this.listeners) {
			listener.thingChannelsUpdated(this);
		}
	}

	@Override
	public void onBridgeInitialized() {
		this.isInitialized = true;
		loadEss();
	}

	@Override
	public SymmetricPower getPower() {
		return power;
	}

	@Override
	public ThingStateChannels getStateChannel() {
		return this.thingState;
	}

}<|MERGE_RESOLUTION|>--- conflicted
+++ resolved
@@ -393,13 +393,7 @@
 				maxNominalPower.removeChannel(ess.maxNominalPower());
 				capacity.removeChannel(ess.capacity());
 				setWorkState.removeChannel(ess.setWorkState());
-<<<<<<< HEAD
-				setActivePower.removeChannel(ess.setActivePower());
-				setReactivePower.removeChannel(ess.setReactivePower());
-=======
 				power.removeEss(ess);
-				thingState.removeChildChannel(ess.getStateChannel());
->>>>>>> 4cbaebf0
 			}
 			essList.clear();
 			if (essIds != null && isInitialized) {
@@ -420,13 +414,7 @@
 							maxNominalPower.addChannel(ess.maxNominalPower());
 							capacity.addChannel(ess.capacity());
 							setWorkState.addChannel(ess.setWorkState());
-<<<<<<< HEAD
-							setActivePower.addChannel(ess.setActivePower());
-							setReactivePower.addChannel(ess.setReactivePower());
-=======
 							power.addEss(ess);
-							this.thingState.addChildChannel(ess.getStateChannel());
->>>>>>> 4cbaebf0
 						}
 					}
 				}

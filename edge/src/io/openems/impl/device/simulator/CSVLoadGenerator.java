--- conflicted
+++ resolved
@@ -1,38 +1,21 @@
 package io.openems.impl.device.simulator;
 
+/**
+ * Created by maxo2 on 30.08.2017.
+ */
+import com.google.gson.JsonObject;
+import org.slf4j.Logger;
+import org.slf4j.LoggerFactory;
+
 import java.io.BufferedReader;
+import java.io.FileNotFoundException;
 import java.io.FileReader;
 import java.util.ArrayList;
 import java.util.List;
 import java.util.stream.Collectors;
 
-import org.slf4j.Logger;
-import org.slf4j.LoggerFactory;
-
-/**
- * Created by maxo2 on 30.08.2017.
- */
-import com.google.gson.JsonObject;
-
-<<<<<<< HEAD
 public class CSVLoadGenerator implements LoadGenerator {
 
-	private String filepath = "";
-	private String columnKey = "";
-	protected final Logger log = LoggerFactory.getLogger(this.getClass());
-	private List<String> values = new ArrayList<>(0);
-	private int count = 0;
-	private int columnPart = 0;
-	private String separator = "";
-
-	public CSVLoadGenerator(JsonObject config) {
-		super();
-		/**
-		 * Get config details.
-		 */
-		this.filepath = config.get("filepath").getAsString();
-		this.columnKey = config.get("columnKey").getAsString();
-=======
     private String filepath = "";
     private String columnKey = "";
     protected final Logger log = LoggerFactory.getLogger(this.getClass());
@@ -70,63 +53,10 @@
             log.error(e.getMessage(),e);
         }
     }
->>>>>>> 7db8517a
 
-		/**
-		 * Try to read the specified file and extract important information according the file's structure.
-		 */
-		try {
-			BufferedReader br = new BufferedReader(new FileReader(this.filepath));
-			try {
-				values = br.lines().collect(Collectors.toList());
-			} finally {
-				br.close();
-			}
-			String[] str = values.get(0).split("=");
-			separator = str[str.length - 1];
-			str = values.get(1).split(separator);
-			for (int i = 0; i < str.length; i++) {
-				if (str[i].equals(columnKey)) {
-					columnPart = i;
-				}
-			}
-			values.remove(1);
-			values.remove(0);
-			count = -1;
-		} catch (Exception e) {
-			log.error(e.getMessage(), e);
-		}
-	}
+    public CSVLoadGenerator() {}
 
-	public CSVLoadGenerator() {}
 
-<<<<<<< HEAD
-	@Override
-	public long getLoad() {
-		long value = 0;
-		/**
-		 * Get the next line, pick the defined column and parse to long.
-		 */
-		try {
-			count++;
-			String[] str = new String[0];
-			try {
-				str = values.get(count).split(separator);
-			} catch (IndexOutOfBoundsException e) {
-				/**
-				 * Restart file after its end was reached.
-				 */
-				log.error(e.getMessage() + " --> index reset ");
-				count = 0;
-				str = values.get(count).split(separator);
-			}
-			value = (long) Double.parseDouble(str[columnPart]);
-		} catch (Exception e) {
-			log.error(e.getMessage(), e);
-		}
-		return value;
-	}
-=======
     public long getLoad() {
         long value = 0;
         /**
@@ -151,6 +81,5 @@
         }
         return value;
     }
->>>>>>> 7db8517a
 
-}+}

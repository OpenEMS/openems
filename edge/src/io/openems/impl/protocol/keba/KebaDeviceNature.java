/*******************************************************************************
 * OpenEMS - Open Source Energy Management System
 * Copyright (c) 2016, 2017 FENECON GmbH and contributors
 *
 * This program is free software: you can redistribute it and/or modify
 * it under the terms of the GNU General Public License as published by
 * the Free Software Foundation, either version 3 of the License, or
 * (at your option) any later version.
 *
 * This program is distributed in the hope that it will be useful,
 * but WITHOUT ANY WARRANTY; without even the implied warranty of
 * MERCHANTABILITY or FITNESS FOR A PARTICULAR PURPOSE.  See the
 * GNU General Public License for more details.
 *
 * You should have received a copy of the GNU General Public License
 * along with this program. If not, see <http://www.gnu.org/licenses/>.
 *
 * Contributors:
 *   FENECON GmbH - initial API and implementation and initial documentation
 *******************************************************************************/
package io.openems.impl.protocol.keba;

import java.time.LocalDateTime;
import java.util.ArrayList;
import java.util.List;
import java.util.Optional;

import org.slf4j.Logger;
import org.slf4j.LoggerFactory;

import com.google.gson.JsonObject;

import io.openems.api.bridge.BridgeReadTask;
import io.openems.api.bridge.BridgeWriteTask;
import io.openems.api.channel.Channel;
<<<<<<< HEAD
import io.openems.api.channel.ConfigChannel;
import io.openems.api.device.Device;
import io.openems.api.device.nature.DeviceNature;
=======
import io.openems.api.channel.WriteChannel;
import io.openems.api.device.Device;
import io.openems.api.device.nature.evcs.EvcsNature;
>>>>>>> 35b932c0
import io.openems.api.doc.ChannelInfo;
import io.openems.api.exception.ConfigException;
import io.openems.api.thing.ThingChannelsUpdatedListener;
import io.openems.common.exceptions.OpenemsException;
import io.openems.common.utils.JsonUtils;

public abstract class KebaDeviceNature implements EvcsNature {

	private KebaDevice parent;
	protected final Logger log;

	private final String thingId;
	private List<ThingChannelsUpdatedListener> listeners;
	private final List<BridgeReadTask> readTasks = new ArrayList<>();
	private final List<BridgeReadTask> requiredReadTasks = new ArrayList<>();
	private final List<BridgeWriteTask> writeTasks = new ArrayList<>();

	/*
	 * This Channels
	 */
	// report 1
	public KebaReadChannel<String> product = new KebaReadChannel<String>("Product", this); // Model name (variant)
	public KebaReadChannel<String> serial = new KebaReadChannel<String>("Serial", this); // Serial number
	public KebaReadChannel<String> firmware = new KebaReadChannel<String>("Firmware", this); // Firmware version
	public KebaReadChannel<String> comModule = new KebaReadChannel<String>("ComModule",
			this); /* Communication module is installed; KeContact P30 only */

	// report 2
	public KebaReadChannel<Integer> state = new KebaReadChannel<Integer>("State", this)
			/* Current state of the charging station */
			.label(0, "starting") //
			.label(1, "not ready for charging")
			/* e.g. unplugged, X1 or "ena" not enabled, RFID not enabled,... */
			.label(2, "ready for charging") /* waiting for EV charging request (S2) */
			.label(3, "charging") //
			.label(4, "error") //
			.label(5, "authorization rejected");
	public KebaReadChannel<Integer> error1 = new KebaReadChannel<Integer>("Error1", this);
	/* Detail code for state 4; exceptions see FAQ on www.kecontact.com */
	public KebaReadChannel<Integer> error2 = new KebaReadChannel<Integer>("Error2", this);
	/* Detail code for state 4 exception #6 see FAQ on www.kecontact.com */
	public KebaReadChannel<Integer> plug = new KebaReadChannel<Integer>("Plug", this).label(0, "unplugged")
			/* Current condition of the loading connection */
			.label(1, "plugged on charging station") //
			.label(3, "plugged on charging station + locked") //
			.label(5, "plugged on charging station + plugged on EV") //
			.label(7, "plugged on charging station + locked + plugged on EV");
	public KebaReadChannel<Boolean> enableSys = new KebaReadChannel<Boolean>("EnableSys",
			this); /* Enable state for charging (contains Enable input, RFID, UDP,..). */
	public KebaReadChannel<Boolean> enableUser = new KebaReadChannel<Boolean>("EnableUser",
			this); /* Enable condition via UDP. */
	public KebaReadChannel<Integer> maxCurr = new KebaReadChannel<Integer>("MaxCurr",
			this); /* Current preset value via Control pilot in milliampere. */
	public KebaReadChannel<Integer> maxCurrPercent = new KebaReadChannel<Integer>("MaxCurrPercent",
			this); /* Current preset value via Control pilot in 0,1% of the PWM value */
	public KebaReadChannel<Integer> currHardware = new KebaReadChannel<Integer>("CurrHardware",
			this); /*
			 * Highest possible charging current of the charging connection. Contains device maximum, DIP-switch
			 * setting, cable coding and temperature reduction.
			 */
	public KebaReadChannel<Integer> currUser = new KebaReadChannel<Integer>("CurrUser",
			this); /* Current preset value of the user via UDP; Default = 63000mA. */
	public KebaReadChannel<Integer> currFailsafe = new KebaReadChannel<Integer>("CurrFailsafe",
			this); /* Current preset value for the Failsafe function. */
	public KebaReadChannel<Integer> timeoutFailsafe = new KebaReadChannel<Integer>("TimeoutFailsafe",
			this); /* Communication timeout before triggering the Failsafe function. */
	public KebaReadChannel<Integer> currTimer = new KebaReadChannel<Integer>("CurrTimer",
			this); /* Shows the current preset value of currtime */
	public KebaReadChannel<Integer> timeoutCT = new KebaReadChannel<Integer>("TimeoutCT",
			this); /* Shows the remaining time until the current value is accepted. */
	public KebaReadChannel<Integer> energyLimit = new KebaReadChannel<Integer>("EnergyLimit",
			this); /* Shows the set energy limit. */
	public KebaReadChannel<Boolean> output = new KebaReadChannel<Boolean>("Output", this); /* State of the output X2 */
	public KebaReadChannel<Boolean> input = new KebaReadChannel<Boolean>("Input",
			this); /*
			 * State of the potential free Enable input X1.
			 * When using the input, please pay attention to the information
			 * in the installation manual.
			 */

	// report 3
	public KebaReadChannel<Integer> voltageL1 = new KebaReadChannel<Integer>("VoltageL1",
			this); /* Current voltage in V */
	public KebaReadChannel<Integer> voltageL2 = new KebaReadChannel<Integer>("VoltageL2",
			this); /* Current voltage in V */
	public KebaReadChannel<Integer> voltageL3 = new KebaReadChannel<Integer>("VoltageL3",
			this); /* Current voltage in V */
	public KebaReadChannel<Integer> currentL1 = new KebaReadChannel<Integer>("CurrentL1",
			this); /* Current current value of in mA. */
	public KebaReadChannel<Integer> currentL2 = new KebaReadChannel<Integer>("CurrentL2",
			this); /* Current current value of in mA. */
	public KebaReadChannel<Integer> currentL3 = new KebaReadChannel<Integer>("CurrentL3",
			this); /* Current current value of in mA. */
	public KebaReadChannel<Integer> actualPower = new KebaReadChannel<Integer>("ActualPower",
			this); /* Current power in mW (Real Power). */
	public KebaReadChannel<Integer> cosPhi = new KebaReadChannel<Integer>("CosPhi",
			this); /* Power factor in 0,1% (cosphi) */
	public KebaReadChannel<Integer> energySession = new KebaReadChannel<Integer>("EnergySession",
			this); /*
			 * Power consumption of the current loading session in 0,1Wh;
			 * Reset with new loading session (state = 2).
			 */
	public KebaReadChannel<Long> energyTotal = new KebaReadChannel<Long>("EnergyTotal",
			this); /*
			 * Total power consumption (persistent) without current loading
			 * session 0,1Wh; Is summed up after each completed charging
			 * session (state = 0).
			 */

<<<<<<< HEAD
	@ChannelInfo(isOptional=true,title="Alias",description="The Alias to display for the device.", type=String.class)
	public ConfigChannel<String> alias = new ConfigChannel<>("alias", this);

	public KebaDeviceNature(String thingId, Device parent) throws ConfigException {
=======
	// write channels
	@ChannelInfo(type = Boolean.class)
	public KebaWriteChannel<Boolean> setEnabled = new KebaWriteChannel<Boolean>("SetEnabled",
			this); /*
			 * false: Disabled; is indicated with a blue flashing LED. The same as used with the external enable
			 * input.
			 * true: Enabled
			 * ATTENTION: Some electric vehicles (EVs) do not yet meet the standard requirements and an "ena 0"
			 * can lead to an error in the charging station.
			 */
	private KebaWriteChannel<Integer> setCurrent = new KebaWriteChannel<Integer>("SetCurrent",
			this); /*
			 * maximum allowed loading current in milliampere. Allowed are values between 6000mA and 63000mA.
			 * Invalid values are discarded
			 * and the default is set to 6000mA. The value is also depending on the DIP-switch
			 * settings and the used cable of the charging station.
			 */
	@ChannelInfo(type = String.class)
	public KebaWriteChannel<String> setDisplay = new KebaWriteChannel<String>("SetDisplay",
			this); /*
			 * Text shown on the display. Maximum 23 ASCII characters can be used.
			 * 0 .. 23 characters
			 * ~ == Σ
			 * $ == blank
			 * , == comma
			 * Note: If you use the text “kWh”, it will be replaced with “???” (due to MID metering
			 * certification).
			 */

	public KebaDeviceNature(String thingId, KebaDevice parent) throws ConfigException {
>>>>>>> 35b932c0
		this.thingId = thingId;
		this.parent = parent;
		log = LoggerFactory.getLogger(this.getClass());
		this.listeners = new ArrayList<>();
		this.readTasks.add(new BridgeReadTask() {

			private final static int REPORT_1_SECONDS = 60 * 60; // 1 hour
			private final static int REPORT_2_SECONDS = 10 * 60; // 10 minutes
			private final static int REPORT_3_SECONDS = 60; // 1 minute

			private LocalDateTime nextReport1 = LocalDateTime.MIN;
			private LocalDateTime nextReport2 = LocalDateTime.MIN;
			private LocalDateTime nextReport3 = LocalDateTime.MIN;

			@Override
			protected void run() throws InterruptedException {
				try {
					// REPORT 1
					if (this.nextReport1.isBefore(LocalDateTime.now())) {
						this.nextReport1 = LocalDateTime.now().plusSeconds(REPORT_1_SECONDS);
						parent.send("report 1");
					}
					// REPORT 2
					if (this.nextReport2.isBefore(LocalDateTime.now())) {
						this.nextReport2 = LocalDateTime.now().plusSeconds(REPORT_2_SECONDS);
						parent.send("report 2");
					}
					// REPORT 3
					if (this.nextReport3.isBefore(LocalDateTime.now())) {
						this.nextReport3 = LocalDateTime.now().plusSeconds(REPORT_3_SECONDS);
						parent.send("report 3");
					}
				} catch (OpenemsException e) {
					log.error(e.getMessage());
				}
			}
		});

		this.writeTasks.add(new BridgeWriteTask() {

			private final static int WRITE_INTERVAL_SECONDS = 60; // 60 seconds

			private String lastDisplay = null;
			private LocalDateTime nextDisplayWrite = LocalDateTime.MIN;
			private Boolean lastEnabled = null;
			private LocalDateTime nextEnabledWrite = LocalDateTime.MIN;
			private Integer lastCurrent = null;
			private LocalDateTime nextCurrentWrite = LocalDateTime.MIN;

			@Override
			protected void run() throws InterruptedException {
				// Set Display Text
				Optional<String> displayOpt = setDisplay.writeShadowCopy();
				if (displayOpt.isPresent()) {
					String display = displayOpt.get();
					if (display.length() > 23) {
						display = display.substring(0, 23);
					}
					display = display.replace(" ", "$"); // $ == blank
					if (!display.equals(lastDisplay) || this.nextDisplayWrite.isBefore(LocalDateTime.now())) {
						this.nextDisplayWrite = LocalDateTime.now().plusSeconds(WRITE_INTERVAL_SECONDS);
						try {
							parent.send("display 0 0 0 0 " + display);
						} catch (OpenemsException e) {
							log.error("Unable to set KEBA display [" + display + "]: " + e.getMessage());
						}
					}
					this.lastDisplay = display;
				}

				// Set Enable
				Optional<Boolean> enabledOpt = setEnabled.writeShadowCopy();
				if (enabledOpt.isPresent()) {
					Boolean enabled = enabledOpt.get();
					if (!enabled.equals(lastEnabled) || this.nextEnabledWrite.isBefore(LocalDateTime.now())) {
						this.nextEnabledWrite = LocalDateTime.now().plusSeconds(WRITE_INTERVAL_SECONDS);
						try {
							parent.send("ena " + (enabled ? "1" : "0"));
						} catch (OpenemsException e) {
							log.error("Unable to set KEBA enabled [" + enabled + "]: " + e.getMessage());
						}
					}
					this.lastEnabled = enabled;
				}

				// Set Current
				Optional<Integer> currentOpt = setCurrent.writeShadowCopy();
				if (currentOpt.isPresent()) {
					Integer current = currentOpt.get();
					if (!current.equals(lastCurrent) || this.nextCurrentWrite.isBefore(LocalDateTime.now())) {
						this.nextCurrentWrite = LocalDateTime.now().plusSeconds(WRITE_INTERVAL_SECONDS);
						try {
							parent.send("curr " + current);
						} catch (OpenemsException e) {
							log.error("Unable to set KEBA current [" + current + "]: " + e.getMessage());
						}
					}
					this.lastCurrent = current;
				}
			}
		});
	}

	protected void receive(JsonObject jMessage) {
		Optional<String> idOpt = JsonUtils.getAsOptionalString(jMessage, "ID");
		if (idOpt.isPresent()) {
			// message with ID
			String id = idOpt.get();
			if (id.equals("1")) {
				/*
				 * Reply to report 1
				 */
				this.product.updateValue(JsonUtils.getAsOptionalString(jMessage, "Product").orElse(null));
				this.serial.updateValue(JsonUtils.getAsOptionalString(jMessage, "Serial").orElse(null));
				this.firmware.updateValue(JsonUtils.getAsOptionalString(jMessage, "Firmware").orElse(null));
				this.comModule.updateValue(JsonUtils.getAsOptionalString(jMessage, "COM-module").orElse(null));

			} else if (id.equals("2")) {
				/*
				 * Reply to report 2
				 */
				this.state.updateValue(JsonUtils.getAsOptionalInt(jMessage, "State").orElse(null));
				this.error1.updateValue(JsonUtils.getAsOptionalInt(jMessage, "Error1").orElse(null));
				this.error2.updateValue(JsonUtils.getAsOptionalInt(jMessage, "Error2").orElse(null));
				this.plug.updateValue(JsonUtils.getAsOptionalInt(jMessage, "Plug").orElse(null));
				Optional<Integer> enableSysOpt = JsonUtils.getAsOptionalInt(jMessage, "Enable sys");
				if (enableSysOpt.isPresent()) {
					this.enableSys.updateValue(enableSysOpt.get() == 1);
				} else {
					this.enableSys.updateValue(null);
				}
				Optional<Integer> enableUserOpt = JsonUtils.getAsOptionalInt(jMessage, "Enable user");
				if (enableUserOpt.isPresent()) {
					this.enableUser.updateValue(enableUserOpt.get() == 1);
				} else {
					this.enableUser.updateValue(null);
				}
				this.maxCurr.updateValue(JsonUtils.getAsOptionalInt(jMessage, "Max curr").orElse(null));
				this.maxCurrPercent.updateValue(JsonUtils.getAsOptionalInt(jMessage, "Max curr %").orElse(null));
				this.currHardware.updateValue(JsonUtils.getAsOptionalInt(jMessage, "Curr HW").orElse(null));
				this.currUser.updateValue(JsonUtils.getAsOptionalInt(jMessage, "Curr user").orElse(null));
				this.currFailsafe.updateValue(JsonUtils.getAsOptionalInt(jMessage, "Curr FS").orElse(null));
				this.timeoutFailsafe.updateValue(JsonUtils.getAsOptionalInt(jMessage, "Tmo FS").orElse(null));
				this.currTimer.updateValue(JsonUtils.getAsOptionalInt(jMessage, "Curr timer").orElse(null));
				this.timeoutCT.updateValue(JsonUtils.getAsOptionalInt(jMessage, "Tmo CT").orElse(null));
				this.energyLimit.updateValue(JsonUtils.getAsOptionalInt(jMessage, "Setenergy").orElse(null));
				Optional<Integer> outputOpt = JsonUtils.getAsOptionalInt(jMessage, "Output");
				if (outputOpt.isPresent()) {
					this.output.updateValue(outputOpt.get() == 1);
				} else {
					this.output.updateValue(null);
				}
				Optional<Integer> inputOpt = JsonUtils.getAsOptionalInt(jMessage, "Input");
				if (inputOpt.isPresent()) {
					this.input.updateValue(inputOpt.get() == 1);
				} else {
					this.input.updateValue(null);
				}

			} else if (id.equals("3")) {
				/*
				 * Reply to report 3
				 */
				this.voltageL1.updateValue(JsonUtils.getAsOptionalInt(jMessage, "U1").orElse(null));
				this.voltageL2.updateValue(JsonUtils.getAsOptionalInt(jMessage, "U2").orElse(null));
				this.voltageL3.updateValue(JsonUtils.getAsOptionalInt(jMessage, "U3").orElse(null));
				this.currentL1.updateValue(JsonUtils.getAsOptionalInt(jMessage, "I1").orElse(null));
				this.currentL2.updateValue(JsonUtils.getAsOptionalInt(jMessage, "I2").orElse(null));
				this.currentL3.updateValue(JsonUtils.getAsOptionalInt(jMessage, "I3").orElse(null));
				this.actualPower.updateValue(JsonUtils.getAsOptionalInt(jMessage, "P").orElse(null));
				this.cosPhi.updateValue(JsonUtils.getAsOptionalInt(jMessage, "PF").orElse(null));
				this.energySession.updateValue(JsonUtils.getAsOptionalInt(jMessage, "E pres").orElse(null));
				this.energyTotal.updateValue(JsonUtils.getAsOptionalLong(jMessage, "E total").orElse(null));

			}
		} else {
			// message without ID -> UDP broadcast
			if (jMessage.has("State")) {
				this.state.updateValue(JsonUtils.getAsOptionalInt(jMessage, "State").orElse(null));
			}
			if (jMessage.has("Plug")) {
				this.plug.updateValue(JsonUtils.getAsOptionalInt(jMessage, "Plug").orElse(null));
			}
			if (jMessage.has("Input")) {
				Optional<Integer> inputOpt = JsonUtils.getAsOptionalInt(jMessage, "Input");
				if (inputOpt.isPresent()) {
					this.input.updateValue(inputOpt.get() == 1);
				} else {
					this.input.updateValue(null);
				}
			}
			if (jMessage.has("Enable sys")) {
				Optional<Integer> enableSysOpt = JsonUtils.getAsOptionalInt(jMessage, "Enable sys");
				if (enableSysOpt.isPresent()) {
					this.enableSys.updateValue(enableSysOpt.get() == 1);
				} else {
					this.enableSys.updateValue(null);
				}
			}
			if (jMessage.has("Max curr")) {
				this.maxCurr.updateValue(JsonUtils.getAsOptionalInt(jMessage, "Max curr").orElse(null));
			}
			if (jMessage.has("E pres")) {
				this.energySession.updateValue(JsonUtils.getAsOptionalInt(jMessage, "E pres").orElse(null));
			}
		}
	}

	@Override
	public void addListener(ThingChannelsUpdatedListener listener) {
		this.listeners.add(listener);
	}

	@Override
	public void removeListener(ThingChannelsUpdatedListener listener) {
		this.listeners.remove(listener);
	}

	@Override
	public String id() {
		return thingId;
	}

	@Override
	public String getAlias() {
		return alias.valueOptional().orElse(id());
	}

	@Override
	public List<BridgeReadTask> getReadTasks() {
		return this.readTasks;
	}

	@Override
	public List<BridgeReadTask> getRequiredReadTasks() {
		return this.requiredReadTasks;
	}

	@Override
	public Device getParent() {
		return parent;
	}

	@Override
	public void setAsRequired(Channel channel) {
		// ignore. All channels/reports are polled by default
	}

	@Override
	public void init() {
		for (ThingChannelsUpdatedListener listener : this.listeners) {
			listener.thingChannelsUpdated(this);
		}
	}

	@Override
	public List<BridgeWriteTask> getWriteTasks() {
		return this.writeTasks;
	}

	@Override
	@ChannelInfo(type = Integer.class)
	public WriteChannel<Integer> setCurrent() {
		return this.setCurrent;
	}
}<|MERGE_RESOLUTION|>--- conflicted
+++ resolved
@@ -33,15 +33,10 @@
 import io.openems.api.bridge.BridgeReadTask;
 import io.openems.api.bridge.BridgeWriteTask;
 import io.openems.api.channel.Channel;
-<<<<<<< HEAD
 import io.openems.api.channel.ConfigChannel;
-import io.openems.api.device.Device;
-import io.openems.api.device.nature.DeviceNature;
-=======
 import io.openems.api.channel.WriteChannel;
 import io.openems.api.device.Device;
 import io.openems.api.device.nature.evcs.EvcsNature;
->>>>>>> 35b932c0
 import io.openems.api.doc.ChannelInfo;
 import io.openems.api.exception.ConfigException;
 import io.openems.api.thing.ThingChannelsUpdatedListener;
@@ -58,6 +53,8 @@
 	private final List<BridgeReadTask> readTasks = new ArrayList<>();
 	private final List<BridgeReadTask> requiredReadTasks = new ArrayList<>();
 	private final List<BridgeWriteTask> writeTasks = new ArrayList<>();
+	@ChannelInfo(isOptional=true,title="Alias",description="The Alias to display for the device.", type=String.class)
+	public ConfigChannel<String> alias = new ConfigChannel<>("alias", this);
 
 	/*
 	 * This Channels
@@ -151,12 +148,6 @@
 			 * session (state = 0).
 			 */
 
-<<<<<<< HEAD
-	@ChannelInfo(isOptional=true,title="Alias",description="The Alias to display for the device.", type=String.class)
-	public ConfigChannel<String> alias = new ConfigChannel<>("alias", this);
-
-	public KebaDeviceNature(String thingId, Device parent) throws ConfigException {
-=======
 	// write channels
 	@ChannelInfo(type = Boolean.class)
 	public KebaWriteChannel<Boolean> setEnabled = new KebaWriteChannel<Boolean>("SetEnabled",
@@ -187,7 +178,6 @@
 			 */
 
 	public KebaDeviceNature(String thingId, KebaDevice parent) throws ConfigException {
->>>>>>> 35b932c0
 		this.thingId = thingId;
 		this.parent = parent;
 		log = LoggerFactory.getLogger(this.getClass());

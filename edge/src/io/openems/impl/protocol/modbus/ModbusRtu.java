/*******************************************************************************
 * OpenEMS - Open Source Energy Management System
 * Copyright (c) 2016, 2017 FENECON GmbH and contributors
 *
 * This program is free software: you can redistribute it and/or modify
 * it under the terms of the GNU General Public License as published by
 * the Free Software Foundation, either version 3 of the License, or
 * (at your option) any later version.
 *
 * This program is distributed in the hope that it will be useful,
 * but WITHOUT ANY WARRANTY; without even the implied warranty of
 * MERCHANTABILITY or FITNESS FOR A PARTICULAR PURPOSE.  See the
 * GNU General Public License for more details.
 *
 * You should have received a copy of the GNU General Public License
 * along with this program. If not, see <http://www.gnu.org/licenses/>.
 *
 * Contributors:
 *   FENECON GmbH - initial API and implementation and initial documentation
 *******************************************************************************/
package io.openems.impl.protocol.modbus;

import java.util.Optional;

import com.ghgande.j2mod.modbus.Modbus;
import com.ghgande.j2mod.modbus.io.ModbusSerialTransaction;
import com.ghgande.j2mod.modbus.io.ModbusTransaction;
import com.ghgande.j2mod.modbus.net.SerialConnection;
import com.ghgande.j2mod.modbus.util.SerialParameters;

import io.openems.api.channel.Channel;
import io.openems.api.channel.ChannelUpdateListener;
import io.openems.api.channel.ConfigChannel;
import io.openems.api.channel.StaticThingStateChannel;
import io.openems.api.device.Device;
import io.openems.api.doc.ChannelInfo;
import io.openems.api.doc.ThingInfo;
import io.openems.api.exception.ConfigException;
import io.openems.api.exception.OpenemsModbusException;

@ThingInfo(title = "Modbus/RTU")
public class ModbusRtu extends ModbusBridge {

	private final ChannelUpdateListener channelUpdateListener = new ChannelUpdateListener() {
		@Override
		public void channelUpdated(Channel channel, Optional<?> newValue) {
			triggerInitialize();
		}
	};

	/*
	 * Config
	 */
	@ChannelInfo(title = "Baudrate", description = "Sets the baudrate (e.g. 9600).", type = Integer.class)
	public final ConfigChannel<Integer> baudrate = new ConfigChannel<Integer>("baudrate", this)
	.addUpdateListener(channelUpdateListener);

	@ChannelInfo(title = "Databits", description = "Sets the databits (e.g. 8).", type = Integer.class)
	public final ConfigChannel<Integer> databits = new ConfigChannel<Integer>("databits", this)
	.addUpdateListener(channelUpdateListener);

	@ChannelInfo(title = "Parity", description = "Sets the parity (e.g. 'even').", type = String.class)
	public final ConfigChannel<String> parity = new ConfigChannel<String>("parity", this)
	.addUpdateListener(channelUpdateListener);

	@ChannelInfo(title = "Serial interface", description = "Sets the serial interface (e.g. /dev/ttyUSB0).", type = String.class)
	public final ConfigChannel<String> serialinterface = new ConfigChannel<String>("serialinterface", this)
	.addUpdateListener(channelUpdateListener);

	@ChannelInfo(title = "Stopbits", description = "Sets the stopbits (e.g. 1).", type = Integer.class)
	public final ConfigChannel<Integer> stopbits = new ConfigChannel<Integer>("stopbits", this)
	.addUpdateListener(channelUpdateListener);

	/*
	 * Fields
	 */
	private Optional<SerialConnection> connection = Optional.empty();
	private StaticThingStateChannel configurationFault;
	private StaticThingStateChannel connectionFault;

	public ModbusRtu() throws ConfigException {
		super();
		this.configurationFault = new StaticThingStateChannel(FaultModbus.ConfigurationFault, this, false);
		super.thingState.addFaultChannel(this.configurationFault);
		this.connectionFault = new StaticThingStateChannel(FaultModbus.ConnectionFault, this, false);
		super.thingState.addFaultChannel(this.connectionFault);
	}

	/*
	 * Methods
	 */
	@Override
	public void dispose() {

	}

	@Override
	public ModbusTransaction getTransaction() throws OpenemsModbusException {
		SerialConnection connection = getModbusConnection();
		ModbusSerialTransaction trans = new ModbusSerialTransaction(connection);
		trans.setRetries(0);
		return trans;
	}

	@Override
	public void addDevice(Device device) {
		super.addDevice(device);
		triggerInitialize();
	}

	@Override
	public String toString() {
		return "ModbusRtu [baudrate=" + baudrate + ", serialinterface=" + serialinterface + "]";
	}

	@Override
	protected boolean initialize() {
		if (!super.initialize()) {
			return false;
		}
		try {
			getModbusConnection();
		} catch (OpenemsModbusException e) {
			log.error(e.getMessage());
			return false;
		}
		return true;
	}

	@Override
	protected void closeModbusConnection() {
		if (connection.isPresent() && connection.get().isOpen()) {
			try {
				connection.get().close();
			} catch (NullPointerException e) { /* ignore */}
		}
		connection = Optional.empty();
	}

	private SerialConnection getModbusConnection() throws OpenemsModbusException {
		if (!connection.isPresent()) {
			if (!baudrate.valueOptional().isPresent() || !databits.valueOptional().isPresent()
					|| !parity.valueOptional().isPresent() || !serialinterface.valueOptional().isPresent()
					|| !stopbits.valueOptional().isPresent()) {
<<<<<<< HEAD
				this.configurationFault.setValue(true);
				throw new OpenemsModbusException(this.id() + ": Modbus-RTU is not configured completely");
=======
				throw new OpenemsModbusException("Modbus-RTU is not configured completely");
>>>>>>> 0fba98f2
			}
			SerialParameters params = new SerialParameters();
			params.setPortName(serialinterface.valueOptional().get());
			params.setBaudRate(baudrate.valueOptional().get());
			params.setDatabits(databits.valueOptional().get());
			params.setParity(parity.valueOptional().get());
			params.setStopbits(stopbits.valueOptional().get());
			params.setEncoding(Modbus.SERIAL_ENCODING_RTU);
			params.setEcho(false);
			connection = Optional.of(new SerialConnection(params));
			this.configurationFault.setValue(false);
		}
		if (!connection.get().isOpen()) {
			try {
				SerialConnection serialCon = connection.get();
				serialCon.open();
				serialCon.getModbusTransport().setTimeout(1000);
				this.connectionFault.setValue(false);
			} catch (Exception e) {
<<<<<<< HEAD
				this.connectionFault.setValue(true);
				throw new OpenemsModbusException(this.id() + ": Unable to open Modbus-RTU connection to ["
						+ serialinterface.valueOptional().orElse("UNDEFINED") + "]: " + e.getMessage());
=======
				throw new OpenemsModbusException("Unable to open Modbus-RTU connection: " + connection);
>>>>>>> 0fba98f2
			}
		}
		return connection.get();
	}

}<|MERGE_RESOLUTION|>--- conflicted
+++ resolved
@@ -142,12 +142,8 @@
 			if (!baudrate.valueOptional().isPresent() || !databits.valueOptional().isPresent()
 					|| !parity.valueOptional().isPresent() || !serialinterface.valueOptional().isPresent()
 					|| !stopbits.valueOptional().isPresent()) {
-<<<<<<< HEAD
 				this.configurationFault.setValue(true);
 				throw new OpenemsModbusException(this.id() + ": Modbus-RTU is not configured completely");
-=======
-				throw new OpenemsModbusException("Modbus-RTU is not configured completely");
->>>>>>> 0fba98f2
 			}
 			SerialParameters params = new SerialParameters();
 			params.setPortName(serialinterface.valueOptional().get());
@@ -167,13 +163,9 @@
 				serialCon.getModbusTransport().setTimeout(1000);
 				this.connectionFault.setValue(false);
 			} catch (Exception e) {
-<<<<<<< HEAD
 				this.connectionFault.setValue(true);
 				throw new OpenemsModbusException(this.id() + ": Unable to open Modbus-RTU connection to ["
 						+ serialinterface.valueOptional().orElse("UNDEFINED") + "]: " + e.getMessage());
-=======
-				throw new OpenemsModbusException("Unable to open Modbus-RTU connection: " + connection);
->>>>>>> 0fba98f2
 			}
 		}
 		return connection.get();

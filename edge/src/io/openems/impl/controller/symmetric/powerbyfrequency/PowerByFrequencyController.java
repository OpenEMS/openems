--- conflicted
+++ resolved
@@ -21,26 +21,17 @@
 package io.openems.impl.controller.symmetric.powerbyfrequency;
 
 import io.openems.api.channel.ConfigChannel;
-<<<<<<< HEAD
-=======
 import io.openems.api.channel.thingstate.ThingStateChannel;
->>>>>>> f78d9770
 import io.openems.api.controller.Controller;
 import io.openems.api.doc.ChannelInfo;
 import io.openems.api.doc.ThingInfo;
 import io.openems.api.exception.InvalidValueException;
-<<<<<<< HEAD
 import io.openems.core.utilities.power.PowerException;
-=======
->>>>>>> f78d9770
 
 @ThingInfo(title = "Power by frequency (Symmetric)", description = "Tries to keep the grid meter at a given frequency. For symmetric Ess.")
 public class PowerByFrequencyController extends Controller {
 
-<<<<<<< HEAD
-=======
 	private ThingStateChannel thingState = new ThingStateChannel(this);
->>>>>>> f78d9770
 	/*
 	 * Constructors
 	 */
@@ -92,7 +83,6 @@
 					activePower = (long) (ess.maxNominalPower.value() * (300 - 0.006 * meter.frequency.value()));
 				}
 			}
-<<<<<<< HEAD
 			ess.limit.setP(activePower);
 			ess.power.applyLimitation(ess.limit);
 		} catch (InvalidValueException e) {
@@ -102,19 +92,9 @@
 		}
 	}
 
-=======
-			ess.power.setActivePower(activePower);
-			ess.power.writePower();
-			log.info(ess.id() + " Set ActivePower [" + ess.power.getActivePower() + "]");
-		} catch (InvalidValueException e) {
-			log.error(e.getMessage());
-		}
-	}
-
 	@Override
 	public ThingStateChannel getStateChannel() {
 		return this.thingState;
 	}
 
->>>>>>> f78d9770
 }
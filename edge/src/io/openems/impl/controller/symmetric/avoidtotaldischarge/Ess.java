/*******************************************************************************
 * OpenEMS - Open Source Energy Management System
 * Copyright (c) 2016, 2017 FENECON GmbH and contributors
 *
 * This program is free software: you can redistribute it and/or modify
 * it under the terms of the GNU General Public License as published by
 * the Free Software Foundation, either version 3 of the License, or
 * (at your option) any later version.
 *
 * This program is distributed in the hope that it will be useful,
 * but WITHOUT ANY WARRANTY; without even the implied warranty of
 * MERCHANTABILITY or FITNESS FOR A PARTICULAR PURPOSE.  See the
 * GNU General Public License for more details.
 *
 * You should have received a copy of the GNU General Public License
 * along with this program. If not, see <http://www.gnu.org/licenses/>.
 *
 * Contributors:
 *   FENECON GmbH - initial API and implementation and initial documentation
 *******************************************************************************/
package io.openems.impl.controller.symmetric.avoidtotaldischarge;

import java.util.Optional;

import io.openems.api.channel.Channel;
import io.openems.api.channel.ChannelChangeListener;
<<<<<<< HEAD
import io.openems.api.channel.ReadChannel;
=======
import io.openems.api.channel.DebugChannel;
import io.openems.api.channel.ReadChannel;
import io.openems.api.channel.WriteChannel;
>>>>>>> 0fba98f2
import io.openems.api.controller.IsThingMap;
import io.openems.api.controller.ThingMap;
import io.openems.api.device.nature.ess.SymmetricEssNature;
import io.openems.core.utilities.hysteresis.Hysteresis;
<<<<<<< HEAD
import io.openems.core.utilities.power.PGreaterEqualLimitation;
import io.openems.core.utilities.power.PSmallerEqualLimitation;
import io.openems.core.utilities.power.SymmetricPower;
=======
>>>>>>> 0fba98f2

@IsThingMap(type = SymmetricEssNature.class)
public class Ess extends ThingMap {

	public final ReadChannel<Integer> minSoc;
<<<<<<< HEAD
=======
	public final WriteChannel<Long> setActivePower;
>>>>>>> 0fba98f2
	public final ReadChannel<Long> soc;
	public final ReadChannel<Long> systemState;
	public int maxPowerPercent = 100;
	public final ReadChannel<Long> allowedDischarge;
	public final ReadChannel<Long> allowedCharge;
	public final ReadChannel<Integer> chargeSoc;
	public Hysteresis socMinHysteresis;
	public State currentState = State.NORMAL;
<<<<<<< HEAD
	public final SymmetricPower power;
	public final ReadChannel<Long> maxNominalPower;
	public final PSmallerEqualLimitation maxActivePowerLimit;
	public final PGreaterEqualLimitation minActivePowerLimit;

	public enum State {
		NORMAL, MINSOC, CHARGESOC, FULL;
=======
	public DebugChannel<Integer> stateMachineState;

	public enum State {
		NORMAL(0), MINSOC(1), CHARGESOC(2), FULL(3),EMPTY(4);

		private final int value;

		State(int value){
			this.value = value;
		}

		public int value() {
			return this.value;
		}
>>>>>>> 0fba98f2
	}

	public Ess(SymmetricEssNature ess) {
		super(ess);
<<<<<<< HEAD
=======
		setActivePower = ess.setActivePower().required();
>>>>>>> 0fba98f2
		systemState = ess.systemState().required();
		soc = ess.soc().required();
		minSoc = ess.minSoc().required();
		allowedDischarge = ess.allowedDischarge().required();
		allowedCharge = ess.allowedCharge().required();
		chargeSoc = ess.chargeSoc().required();
<<<<<<< HEAD
		power = ess.getPower();
		maxActivePowerLimit = new PSmallerEqualLimitation(power);
		minActivePowerLimit = new PGreaterEqualLimitation(power);
		maxNominalPower = ess.maxNominalPower();
=======
		stateMachineState  = new DebugChannel<>("AvoidTotalDischargeState", ess);
>>>>>>> 0fba98f2
		ChannelChangeListener hysteresisCreator = new ChannelChangeListener() {

			@Override
			public void channelChanged(Channel channel, Optional<?> newValue, Optional<?> oldValue) {
				if (minSoc.valueOptional().isPresent() && chargeSoc.valueOptional().isPresent()) {
					socMinHysteresis = new Hysteresis(chargeSoc.valueOptional().get(), minSoc.valueOptional().get());
				} else if (minSoc.valueOptional().isPresent()) {
					socMinHysteresis = new Hysteresis(minSoc.valueOptional().get() - 3, minSoc.valueOptional().get());
				}
			}
		};
		minSoc.addChangeListener(hysteresisCreator);
		chargeSoc.addChangeListener(hysteresisCreator);

		hysteresisCreator.channelChanged(null, null, null);
	}
}<|MERGE_RESOLUTION|>--- conflicted
+++ resolved
@@ -24,32 +24,20 @@
 
 import io.openems.api.channel.Channel;
 import io.openems.api.channel.ChannelChangeListener;
-<<<<<<< HEAD
-import io.openems.api.channel.ReadChannel;
-=======
 import io.openems.api.channel.DebugChannel;
 import io.openems.api.channel.ReadChannel;
-import io.openems.api.channel.WriteChannel;
->>>>>>> 0fba98f2
 import io.openems.api.controller.IsThingMap;
 import io.openems.api.controller.ThingMap;
 import io.openems.api.device.nature.ess.SymmetricEssNature;
 import io.openems.core.utilities.hysteresis.Hysteresis;
-<<<<<<< HEAD
 import io.openems.core.utilities.power.PGreaterEqualLimitation;
 import io.openems.core.utilities.power.PSmallerEqualLimitation;
 import io.openems.core.utilities.power.SymmetricPower;
-=======
->>>>>>> 0fba98f2
 
 @IsThingMap(type = SymmetricEssNature.class)
 public class Ess extends ThingMap {
 
 	public final ReadChannel<Integer> minSoc;
-<<<<<<< HEAD
-=======
-	public final WriteChannel<Long> setActivePower;
->>>>>>> 0fba98f2
 	public final ReadChannel<Long> soc;
 	public final ReadChannel<Long> systemState;
 	public int maxPowerPercent = 100;
@@ -58,15 +46,10 @@
 	public final ReadChannel<Integer> chargeSoc;
 	public Hysteresis socMinHysteresis;
 	public State currentState = State.NORMAL;
-<<<<<<< HEAD
 	public final SymmetricPower power;
 	public final ReadChannel<Long> maxNominalPower;
 	public final PSmallerEqualLimitation maxActivePowerLimit;
 	public final PGreaterEqualLimitation minActivePowerLimit;
-
-	public enum State {
-		NORMAL, MINSOC, CHARGESOC, FULL;
-=======
 	public DebugChannel<Integer> stateMachineState;
 
 	public enum State {
@@ -81,29 +64,21 @@
 		public int value() {
 			return this.value;
 		}
->>>>>>> 0fba98f2
 	}
 
 	public Ess(SymmetricEssNature ess) {
 		super(ess);
-<<<<<<< HEAD
-=======
-		setActivePower = ess.setActivePower().required();
->>>>>>> 0fba98f2
 		systemState = ess.systemState().required();
 		soc = ess.soc().required();
 		minSoc = ess.minSoc().required();
 		allowedDischarge = ess.allowedDischarge().required();
 		allowedCharge = ess.allowedCharge().required();
 		chargeSoc = ess.chargeSoc().required();
-<<<<<<< HEAD
 		power = ess.getPower();
 		maxActivePowerLimit = new PSmallerEqualLimitation(power);
 		minActivePowerLimit = new PGreaterEqualLimitation(power);
 		maxNominalPower = ess.maxNominalPower();
-=======
 		stateMachineState  = new DebugChannel<>("AvoidTotalDischargeState", ess);
->>>>>>> 0fba98f2
 		ChannelChangeListener hysteresisCreator = new ChannelChangeListener() {
 
 			@Override

/*******************************************************************************
 * OpenEMS - Open Source Energy Management System
 * Copyright (c) 2016, 2017 FENECON GmbH and contributors
 *
 * This program is free software: you can redistribute it and/or modify
 * it under the terms of the GNU General Public License as published by
 * the Free Software Foundation, either version 3 of the License, or
 * (at your option) any later version.
 *
 * This program is distributed in the hope that it will be useful,
 * but WITHOUT ANY WARRANTY; without even the implied warranty of
 * MERCHANTABILITY or FITNESS FOR A PARTICULAR PURPOSE.  See the
 * GNU General Public License for more details.
 *
 * You should have received a copy of the GNU General Public License
 * along with this program. If not, see <http://www.gnu.org/licenses/>.
 *
 * Contributors:
 *   FENECON GmbH - initial API and implementation and initial documentation
 *******************************************************************************/
package io.openems.impl.controller.symmetric.cosphi;

import io.openems.api.channel.ConfigChannel;
<<<<<<< HEAD
=======
import io.openems.api.channel.thingstate.ThingStateChannel;
>>>>>>> f78d9770
import io.openems.api.controller.Controller;
import io.openems.api.doc.ChannelInfo;
import io.openems.api.doc.ThingInfo;
import io.openems.api.exception.InvalidValueException;
<<<<<<< HEAD
import io.openems.core.utilities.power.PowerException;
import io.openems.impl.controller.symmetric.balancingcosphi.Ess;
=======
import io.openems.core.utilities.ControllerUtils;
>>>>>>> f78d9770

@ThingInfo(title = "Ess Cos-Phi (Symmetric)", description = "Keeps the Ess at a given cos-phi. For symmetric Ess.")
public class CosPhiController extends Controller {

<<<<<<< HEAD
=======
	private ThingStateChannel thingState = new ThingStateChannel(this);
>>>>>>> f78d9770
	/*
	 * Constructors
	 */
	public CosPhiController() {
		super();
	}

	public CosPhiController(String thingId) {
		super(thingId);
	}

	/*
	 * Config
	 */
	@ChannelInfo(title = "Ess", description = "Sets the Ess devices.", type = Ess.class)
	public ConfigChannel<Ess> ess = new ConfigChannel<Ess>("ess", this);

	@ChannelInfo(title = "Cos-Phi", description = "The cos-phi to hold on the storage.", type = Double.class)
	public ConfigChannel<Double> cosPhi = new ConfigChannel<Double>("cosPhi", this);

<<<<<<< HEAD
	@ChannelInfo(title = "Capacitive CosPhi", description="if this value is true the cosPhi is capacitive otherwise inductive.",type=Boolean.class)
	public ConfigChannel<Boolean> capacitive = new ConfigChannel<Boolean>("capacitive",this);

=======
>>>>>>> f78d9770
	/*
	 * Methods
	 */
	@Override
	public void run() {
		try {
<<<<<<< HEAD
			Ess ess = this.ess.value();
			ess.limit.setCosPhi(cosPhi.valueOptional().orElse(null), capacitive.valueOptional().orElse(null), 0L, 0L);
			ess.power.applyLimitation(ess.limit);
		} catch (InvalidValueException e) {
			log.error("No ess found.", e);
		} catch (PowerException e) {
			log.error("Failed to set Power!",e);
		}
	}

=======
			if (ess.value().setActivePower.peekWrite().isPresent()) {
				ess.value().power.setReactivePower(ControllerUtils
						.calculateReactivePower(ess.value().setActivePower.peekWrite().get(), cosPhi.value()));
				ess.value().power.writePower();
				log.info("Set ReactivePower [" + ess.value().power.getReactivePower() + "]");
			} else {
				log.error(ess.id() + " no ActivePower is Set.");
			}
		} catch (InvalidValueException e) {
			log.error("No ess found.", e);
		}
	}

	@Override
	public ThingStateChannel getStateChannel() {
		return this.thingState;
	}

>>>>>>> f78d9770
}<|MERGE_RESOLUTION|>--- conflicted
+++ resolved
@@ -21,28 +21,18 @@
 package io.openems.impl.controller.symmetric.cosphi;
 
 import io.openems.api.channel.ConfigChannel;
-<<<<<<< HEAD
-=======
 import io.openems.api.channel.thingstate.ThingStateChannel;
->>>>>>> f78d9770
 import io.openems.api.controller.Controller;
 import io.openems.api.doc.ChannelInfo;
 import io.openems.api.doc.ThingInfo;
 import io.openems.api.exception.InvalidValueException;
-<<<<<<< HEAD
 import io.openems.core.utilities.power.PowerException;
 import io.openems.impl.controller.symmetric.balancingcosphi.Ess;
-=======
-import io.openems.core.utilities.ControllerUtils;
->>>>>>> f78d9770
 
 @ThingInfo(title = "Ess Cos-Phi (Symmetric)", description = "Keeps the Ess at a given cos-phi. For symmetric Ess.")
 public class CosPhiController extends Controller {
 
-<<<<<<< HEAD
-=======
 	private ThingStateChannel thingState = new ThingStateChannel(this);
->>>>>>> f78d9770
 	/*
 	 * Constructors
 	 */
@@ -63,19 +53,15 @@
 	@ChannelInfo(title = "Cos-Phi", description = "The cos-phi to hold on the storage.", type = Double.class)
 	public ConfigChannel<Double> cosPhi = new ConfigChannel<Double>("cosPhi", this);
 
-<<<<<<< HEAD
 	@ChannelInfo(title = "Capacitive CosPhi", description="if this value is true the cosPhi is capacitive otherwise inductive.",type=Boolean.class)
 	public ConfigChannel<Boolean> capacitive = new ConfigChannel<Boolean>("capacitive",this);
 
-=======
->>>>>>> f78d9770
 	/*
 	 * Methods
 	 */
 	@Override
 	public void run() {
 		try {
-<<<<<<< HEAD
 			Ess ess = this.ess.value();
 			ess.limit.setCosPhi(cosPhi.valueOptional().orElse(null), capacitive.valueOptional().orElse(null), 0L, 0L);
 			ess.power.applyLimitation(ess.limit);
@@ -86,24 +72,9 @@
 		}
 	}
 
-=======
-			if (ess.value().setActivePower.peekWrite().isPresent()) {
-				ess.value().power.setReactivePower(ControllerUtils
-						.calculateReactivePower(ess.value().setActivePower.peekWrite().get(), cosPhi.value()));
-				ess.value().power.writePower();
-				log.info("Set ReactivePower [" + ess.value().power.getReactivePower() + "]");
-			} else {
-				log.error(ess.id() + " no ActivePower is Set.");
-			}
-		} catch (InvalidValueException e) {
-			log.error("No ess found.", e);
-		}
-	}
-
 	@Override
 	public ThingStateChannel getStateChannel() {
 		return this.thingState;
 	}
 
->>>>>>> f78d9770
 }
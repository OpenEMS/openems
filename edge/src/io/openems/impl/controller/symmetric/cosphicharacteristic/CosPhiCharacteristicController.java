/*******************************************************************************
 * OpenEMS - Open Source Energy Management System
 * Copyright (c) 2016, 2017 FENECON GmbH and contributors
 *
 * This program is free software: you can redistribute it and/or modify
 * it under the terms of the GNU General Public License as published by
 * the Free Software Foundation, either version 3 of the License, or
 * (at your option) any later version.
 *
 * This program is distributed in the hope that it will be useful,
 * but WITHOUT ANY WARRANTY; without even the implied warranty of
 * MERCHANTABILITY or FITNESS FOR A PARTICULAR PURPOSE.  See the
 * GNU General Public License for more details.
 *
 * You should have received a copy of the GNU General Public License
 * along with this program. If not, see <http://www.gnu.org/licenses/>.
 *
 * Contributors:
 *   FENECON GmbH - initial API and implementation and initial documentation
 *******************************************************************************/
package io.openems.impl.controller.symmetric.cosphicharacteristic;

<<<<<<< HEAD
import java.util.List;
import java.util.Optional;
import java.util.TreeMap;

import io.openems.api.channel.Channel;
import io.openems.api.channel.ChannelChangeListener;
import io.openems.api.channel.ConfigChannel;
=======
import java.util.ArrayList;
import java.util.List;

import io.openems.api.channel.ConfigChannel;
import io.openems.api.channel.thingstate.ThingStateChannel;
>>>>>>> f78d9770
import io.openems.api.controller.Controller;
import io.openems.api.doc.ChannelInfo;
import io.openems.api.doc.ThingInfo;
import io.openems.api.exception.InvalidValueException;
<<<<<<< HEAD
import io.openems.core.utilities.power.PowerException;

@ThingInfo(title = "Cos-Phi Characteristics (Symmetric)")
public class CosPhiCharacteristicController extends Controller implements ChannelChangeListener{

=======
import io.openems.core.utilities.ControllerUtils;
import io.openems.core.utilities.Point;

@ThingInfo(title = "Cos-Phi Characteristics (Symmetric)")
public class CosPhiCharacteristicController extends Controller {

	private ThingStateChannel thingState = new ThingStateChannel(this);
>>>>>>> f78d9770
	/*
	 * Constructors
	 */
	public CosPhiCharacteristicController() {
		super();
	}

	public CosPhiCharacteristicController(String id) {
		super(id);
	}

	/*
	 * Config
	 */
	@ChannelInfo(title = "Ess", description = "Sets the Ess device.", type = Ess.class)
<<<<<<< HEAD
	public ConfigChannel<Ess> ess = new ConfigChannel<Ess>("ess", this).addChangeListener(this);

	@ChannelInfo(title = "Cos-Phi characteristic", description = "The points of the characteristic (x = signed activePower, y = cosPhi IEEE Power Factor Sign Convention ).", type = Double[].class, isArray = true)
	public ConfigChannel<List<Double[]>> cosPhiPoints = new ConfigChannel<List<Double[]>>("cosPhiPoints", this)
	.addChangeListener(this);
=======
	public ConfigChannel<Ess> ess = new ConfigChannel<>("ess", this);

	@ChannelInfo(title = "Cos-Phi characteristic", description = "The points of the characteristic (x = PowerRatio, y = cosPhi).", type = Long[].class, isArray = true)
	public ConfigChannel<List<Long[]>> cosPhiPoints = new ConfigChannel<List<Long[]>>("cosPhiPoints", this)
	.addChangeListener((channel, newValue, oldValue) -> {
		List<Point> points = new ArrayList<>();
		if (newValue.isPresent()) {
			@SuppressWarnings("unchecked") List<Long[]> cosPhiPoints = (List<Long[]>) newValue.get();
			for (Long[] arr : cosPhiPoints) {
				points.add(new Point(arr[0], arr[1]));
			}
		} else {
			log.error("found no cosPhiPoints!");
		}
		cosPhiCharacteristic = points;
	});

	/*
	 * Fields
	 */
	public List<Point> cosPhiCharacteristic;
>>>>>>> f78d9770

	/*
	 * Methods
	 */
	@Override
	public void run() {
		try {
<<<<<<< HEAD
			ess.value().power.applyLimitation(ess.value().limit);
		} catch (InvalidValueException | PowerException e) {
			log.error("Failed to set power limitation!",e);
=======
			if (ess.value().setActivePower.peekWrite().isPresent()) {
				double pRatio = (double) ess.value().setActivePower.peekWrite().get()
						/ (double) ess.value().nominalPower.value() * 100;
				double cosPhi = ControllerUtils.getValueOfLine(cosPhiCharacteristic, pRatio) / 100;
				ess.value().power.setReactivePower(
						ControllerUtils.calculateReactivePower(ess.value().setActivePower.peekWrite().get(), cosPhi));
				ess.value().power.writePower();
				log.info("Set reactive power [{}] to get cosPhi [{}]",
						new Object[] { ess.value().power.getReactivePower(), cosPhi });
			} else {
				log.error(ess.id() + " no ActivePower is Set.");
			}
		} catch (InvalidValueException e) {
			log.error("No ess found.", e);
>>>>>>> f78d9770
		}
	}

	@Override
<<<<<<< HEAD
	public void channelChanged(Channel channel, Optional<?> newValue, Optional<?> oldValue) {
		if(ess.isValuePresent()) {
			TreeMap<Long,Double> points = new TreeMap<>();
			if(cosPhiPoints.isValuePresent()) {
				for(Double[] point : cosPhiPoints.getValue()) {
					points.put(point[0].longValue(), point[1]);
				}
			}
			ess.getValue().limit.setCosPhi(0L, 0L, points);
		}
=======
	public ThingStateChannel getStateChannel() {
		return this.thingState;
>>>>>>> f78d9770
	}

}<|MERGE_RESOLUTION|>--- conflicted
+++ resolved
@@ -20,7 +20,6 @@
  *******************************************************************************/
 package io.openems.impl.controller.symmetric.cosphicharacteristic;
 
-<<<<<<< HEAD
 import java.util.List;
 import java.util.Optional;
 import java.util.TreeMap;
@@ -28,32 +27,17 @@
 import io.openems.api.channel.Channel;
 import io.openems.api.channel.ChannelChangeListener;
 import io.openems.api.channel.ConfigChannel;
-=======
-import java.util.ArrayList;
-import java.util.List;
-
-import io.openems.api.channel.ConfigChannel;
 import io.openems.api.channel.thingstate.ThingStateChannel;
->>>>>>> f78d9770
 import io.openems.api.controller.Controller;
 import io.openems.api.doc.ChannelInfo;
 import io.openems.api.doc.ThingInfo;
 import io.openems.api.exception.InvalidValueException;
-<<<<<<< HEAD
 import io.openems.core.utilities.power.PowerException;
 
 @ThingInfo(title = "Cos-Phi Characteristics (Symmetric)")
 public class CosPhiCharacteristicController extends Controller implements ChannelChangeListener{
 
-=======
-import io.openems.core.utilities.ControllerUtils;
-import io.openems.core.utilities.Point;
-
-@ThingInfo(title = "Cos-Phi Characteristics (Symmetric)")
-public class CosPhiCharacteristicController extends Controller {
-
 	private ThingStateChannel thingState = new ThingStateChannel(this);
->>>>>>> f78d9770
 	/*
 	 * Constructors
 	 */
@@ -69,35 +53,11 @@
 	 * Config
 	 */
 	@ChannelInfo(title = "Ess", description = "Sets the Ess device.", type = Ess.class)
-<<<<<<< HEAD
 	public ConfigChannel<Ess> ess = new ConfigChannel<Ess>("ess", this).addChangeListener(this);
 
 	@ChannelInfo(title = "Cos-Phi characteristic", description = "The points of the characteristic (x = signed activePower, y = cosPhi IEEE Power Factor Sign Convention ).", type = Double[].class, isArray = true)
 	public ConfigChannel<List<Double[]>> cosPhiPoints = new ConfigChannel<List<Double[]>>("cosPhiPoints", this)
 	.addChangeListener(this);
-=======
-	public ConfigChannel<Ess> ess = new ConfigChannel<>("ess", this);
-
-	@ChannelInfo(title = "Cos-Phi characteristic", description = "The points of the characteristic (x = PowerRatio, y = cosPhi).", type = Long[].class, isArray = true)
-	public ConfigChannel<List<Long[]>> cosPhiPoints = new ConfigChannel<List<Long[]>>("cosPhiPoints", this)
-	.addChangeListener((channel, newValue, oldValue) -> {
-		List<Point> points = new ArrayList<>();
-		if (newValue.isPresent()) {
-			@SuppressWarnings("unchecked") List<Long[]> cosPhiPoints = (List<Long[]>) newValue.get();
-			for (Long[] arr : cosPhiPoints) {
-				points.add(new Point(arr[0], arr[1]));
-			}
-		} else {
-			log.error("found no cosPhiPoints!");
-		}
-		cosPhiCharacteristic = points;
-	});
-
-	/*
-	 * Fields
-	 */
-	public List<Point> cosPhiCharacteristic;
->>>>>>> f78d9770
 
 	/*
 	 * Methods
@@ -105,31 +65,13 @@
 	@Override
 	public void run() {
 		try {
-<<<<<<< HEAD
 			ess.value().power.applyLimitation(ess.value().limit);
 		} catch (InvalidValueException | PowerException e) {
 			log.error("Failed to set power limitation!",e);
-=======
-			if (ess.value().setActivePower.peekWrite().isPresent()) {
-				double pRatio = (double) ess.value().setActivePower.peekWrite().get()
-						/ (double) ess.value().nominalPower.value() * 100;
-				double cosPhi = ControllerUtils.getValueOfLine(cosPhiCharacteristic, pRatio) / 100;
-				ess.value().power.setReactivePower(
-						ControllerUtils.calculateReactivePower(ess.value().setActivePower.peekWrite().get(), cosPhi));
-				ess.value().power.writePower();
-				log.info("Set reactive power [{}] to get cosPhi [{}]",
-						new Object[] { ess.value().power.getReactivePower(), cosPhi });
-			} else {
-				log.error(ess.id() + " no ActivePower is Set.");
-			}
-		} catch (InvalidValueException e) {
-			log.error("No ess found.", e);
->>>>>>> f78d9770
 		}
 	}
 
 	@Override
-<<<<<<< HEAD
 	public void channelChanged(Channel channel, Optional<?> newValue, Optional<?> oldValue) {
 		if(ess.isValuePresent()) {
 			TreeMap<Long,Double> points = new TreeMap<>();
@@ -140,10 +82,11 @@
 			}
 			ess.getValue().limit.setCosPhi(0L, 0L, points);
 		}
-=======
+	}
+
+	@Override
 	public ThingStateChannel getStateChannel() {
 		return this.thingState;
->>>>>>> f78d9770
 	}
 
 }
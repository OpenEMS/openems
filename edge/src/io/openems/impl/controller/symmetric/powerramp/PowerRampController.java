/*******************************************************************************
 * OpenEMS - Open Source Energy Management System
 * Copyright (c) 2016, 2017 FENECON GmbH and contributors
 *
 * This program is free software: you can redistribute it and/or modify
 * it under the terms of the GNU General Public License as published by
 * the Free Software Foundation, either version 3 of the License, or
 * (at your option) any later version.
 *
 * This program is distributed in the hope that it will be useful,
 * but WITHOUT ANY WARRANTY; without even the implied warranty of
 * MERCHANTABILITY or FITNESS FOR A PARTICULAR PURPOSE.  See the
 * GNU General Public License for more details.
 *
 * You should have received a copy of the GNU General Public License
 * along with this program. If not, see <http://www.gnu.org/licenses/>.
 *
 * Contributors:
 *   FENECON GmbH - initial API and implementation and initial documentation
 *******************************************************************************/
package io.openems.impl.controller.symmetric.powerramp;

import java.util.List;

import io.openems.api.channel.ConfigChannel;
<<<<<<< HEAD
=======
import io.openems.api.channel.thingstate.ThingStateChannels;
>>>>>>> 3b71a7e6
import io.openems.api.controller.Controller;
import io.openems.api.device.nature.ess.EssNature;
import io.openems.api.doc.ChannelInfo;
import io.openems.api.doc.ThingInfo;
import io.openems.api.exception.InvalidValueException;
<<<<<<< HEAD
=======
import io.openems.core.utilities.ControllerUtils;
>>>>>>> 3b71a7e6
import io.openems.core.utilities.SymmetricPower;

@ThingInfo(title = "Power ramp (Symmetric)", description = "Follows a power ramp. For symmetric Ess.")
public class PowerRampController extends Controller {

<<<<<<< HEAD
=======
	private ThingStateChannels thingState = new ThingStateChannels(this);
>>>>>>> 3b71a7e6
	/*
	 * Constructors
	 */
	public PowerRampController() {
		super();
	}

	public PowerRampController(String thingId) {
		super(thingId);
	}

	/*
	 * Config
	 */
	@ChannelInfo(title = "Ess", description = "Sets the Ess devices.", type = Ess.class, isArray = true)
	public ConfigChannel<List<Ess>> esss = new ConfigChannel<List<Ess>>("esss", this);

	@ChannelInfo(title = "Max-ActivePower", description = "The limit where the powerRamp stops. (pos/neg)", type = Integer.class)
	public ConfigChannel<Integer> pMax = new ConfigChannel<Integer>("pMax", this);

<<<<<<< HEAD
=======
	@ChannelInfo(title = "Cos-Phi", description = "The cos-phi to hold.", type = Double.class)
	public ConfigChannel<Double> cosPhi = new ConfigChannel<Double>("cosPhi", this);

>>>>>>> 3b71a7e6
	@ChannelInfo(title = "Step", description = "Step to increase power.", type = Integer.class)
	public ConfigChannel<Integer> pStep = new ConfigChannel<Integer>("pStep", this);

	@ChannelInfo(title = "Step-Wait", description = "Wait till next step in milliseconds.", type = Integer.class)
	public ConfigChannel<Integer> sleep = new ConfigChannel<>("sleep", this);

	/*
	 * Fields
	 */
	private long lastPower;
	private long lastSet;

	/*
	 * Methods
	 */
	@Override
	public void run() {
		try {
			for (Ess ess : esss.value()) {
				try {
					if (ess.gridMode.labelOptional().isPresent()
							&& ess.gridMode.labelOptional().get().equals(EssNature.OFF_GRID)) {
						lastPower = 0;
					}
					SymmetricPower power = ess.power;
					if (lastSet + sleep.value() < System.currentTimeMillis()) {
						if (Math.abs(lastPower + pStep.value()) <= Math.abs(pMax.value())) {
							power.setActivePower(lastPower + pStep.value());
						} else {
							power.setActivePower(pMax.value());
						}
						lastSet = System.currentTimeMillis();
					} else {
						power.setActivePower(lastPower);
					}
<<<<<<< HEAD
=======
					power.setReactivePower(
							ControllerUtils.calculateReactivePower(power.getActivePower(), cosPhi.value()));
>>>>>>> 3b71a7e6
					power.writePower();
					lastPower = power.getActivePower();
					log.info("Set ActivePower [" + power.getActivePower() + "] Set ReactivePower ["
							+ power.getReactivePower() + "]");
				} catch (InvalidValueException e) {
					log.error("Failed to write fixed P/Q value for Ess " + ess.id, e);
				}
			}
		} catch (InvalidValueException e) {
			log.error("No ess found.", e);
		}
	}

<<<<<<< HEAD
=======
	@Override
	public ThingStateChannels getStateChannel() {
		return this.thingState;
	}

>>>>>>> 3b71a7e6
}<|MERGE_RESOLUTION|>--- conflicted
+++ resolved
@@ -23,28 +23,18 @@
 import java.util.List;
 
 import io.openems.api.channel.ConfigChannel;
-<<<<<<< HEAD
-=======
 import io.openems.api.channel.thingstate.ThingStateChannels;
->>>>>>> 3b71a7e6
 import io.openems.api.controller.Controller;
 import io.openems.api.device.nature.ess.EssNature;
 import io.openems.api.doc.ChannelInfo;
 import io.openems.api.doc.ThingInfo;
 import io.openems.api.exception.InvalidValueException;
-<<<<<<< HEAD
-=======
-import io.openems.core.utilities.ControllerUtils;
->>>>>>> 3b71a7e6
 import io.openems.core.utilities.SymmetricPower;
 
 @ThingInfo(title = "Power ramp (Symmetric)", description = "Follows a power ramp. For symmetric Ess.")
 public class PowerRampController extends Controller {
 
-<<<<<<< HEAD
-=======
 	private ThingStateChannels thingState = new ThingStateChannels(this);
->>>>>>> 3b71a7e6
 	/*
 	 * Constructors
 	 */
@@ -65,12 +55,6 @@
 	@ChannelInfo(title = "Max-ActivePower", description = "The limit where the powerRamp stops. (pos/neg)", type = Integer.class)
 	public ConfigChannel<Integer> pMax = new ConfigChannel<Integer>("pMax", this);
 
-<<<<<<< HEAD
-=======
-	@ChannelInfo(title = "Cos-Phi", description = "The cos-phi to hold.", type = Double.class)
-	public ConfigChannel<Double> cosPhi = new ConfigChannel<Double>("cosPhi", this);
-
->>>>>>> 3b71a7e6
 	@ChannelInfo(title = "Step", description = "Step to increase power.", type = Integer.class)
 	public ConfigChannel<Integer> pStep = new ConfigChannel<Integer>("pStep", this);
 
@@ -106,11 +90,6 @@
 					} else {
 						power.setActivePower(lastPower);
 					}
-<<<<<<< HEAD
-=======
-					power.setReactivePower(
-							ControllerUtils.calculateReactivePower(power.getActivePower(), cosPhi.value()));
->>>>>>> 3b71a7e6
 					power.writePower();
 					lastPower = power.getActivePower();
 					log.info("Set ActivePower [" + power.getActivePower() + "] Set ReactivePower ["
@@ -124,12 +103,9 @@
 		}
 	}
 
-<<<<<<< HEAD
-=======
 	@Override
 	public ThingStateChannels getStateChannel() {
 		return this.thingState;
 	}
 
->>>>>>> 3b71a7e6
 }
/*******************************************************************************
 * OpenEMS - Open Source Energy Management System
 * Copyright (c) 2016, 2017 FENECON GmbH and contributors
 *
 * This program is free software: you can redistribute it and/or modify
 * it under the terms of the GNU General Public License as published by
 * the Free Software Foundation, either version 3 of the License, or
 * (at your option) any later version.
 *
 * This program is distributed in the hope that it will be useful,
 * but WITHOUT ANY WARRANTY; without even the implied warranty of
 * MERCHANTABILITY or FITNESS FOR A PARTICULAR PURPOSE.  See the
 * GNU General Public License for more details.
 *
 * You should have received a copy of the GNU General Public License
 * along with this program. If not, see <http://www.gnu.org/licenses/>.
 *
 * Contributors:
 *   FENECON GmbH - initial API and implementation and initial documentation
 *******************************************************************************/
package io.openems.impl.controller.symmetric.powerramp;

import java.util.List;

import io.openems.api.channel.ConfigChannel;
import io.openems.api.channel.thingstate.ThingStateChannels;
import io.openems.api.controller.Controller;
import io.openems.api.device.nature.ess.EssNature;
import io.openems.api.doc.ChannelInfo;
import io.openems.api.doc.ThingInfo;
import io.openems.api.exception.InvalidValueException;
<<<<<<< HEAD
import io.openems.core.utilities.power.PowerException;
=======
import io.openems.core.utilities.SymmetricPower;
>>>>>>> 0fba98f2

@ThingInfo(title = "Power ramp (Symmetric)", description = "Follows a power ramp. For symmetric Ess.")
public class PowerRampController extends Controller {

	private ThingStateChannels thingState = new ThingStateChannels(this);
	/*
	 * Constructors
	 */
	public PowerRampController() {
		super();
	}

	public PowerRampController(String thingId) {
		super(thingId);
	}

	/*
	 * Config
	 */
	@ChannelInfo(title = "Ess", description = "Sets the Ess devices.", type = Ess.class, isArray = true)
	public ConfigChannel<List<Ess>> esss = new ConfigChannel<List<Ess>>("esss", this);

<<<<<<< HEAD
	@ChannelInfo(title = "Max-ActivePower", description = "The limit where the powerRamp stops. (pos/neg)", type = Long.class)
	public ConfigChannel<Long> pMax = new ConfigChannel<Long>("pMax", this);
=======
	@ChannelInfo(title = "Max-ActivePower", description = "The limit where the powerRamp stops. (pos/neg)", type = Integer.class)
	public ConfigChannel<Integer> pMax = new ConfigChannel<Integer>("pMax", this);
>>>>>>> 0fba98f2

	@ChannelInfo(title = "Step", description = "Step to increase power.", type = Integer.class)
	public ConfigChannel<Integer> pStep = new ConfigChannel<Integer>("pStep", this);

	@ChannelInfo(title = "Step-Wait", description = "Wait till next step in milliseconds.", type = Integer.class)
	public ConfigChannel<Integer> sleep = new ConfigChannel<>("sleep", this);

	/*
	 * Fields
	 */
	private long lastPower;
	private long lastSet;

	/*
	 * Methods
	 */
	@Override
	public void run() {
		try {
			for (Ess ess : esss.value()) {
				try {
					if (ess.gridMode.labelOptional().isPresent()
							&& ess.gridMode.labelOptional().get().equals(EssNature.OFF_GRID)) {
						lastPower = 0;
					}
					//					SymmetricPower power = ess.power;
					if (lastSet + sleep.value() < System.currentTimeMillis()) {
						if (Math.abs(lastPower + pStep.value()) <= Math.abs(pMax.value())) {
							ess.limit.setP(lastPower + pStep.value());
						} else {
							ess.limit.setP(pMax.value());
						}
						lastSet = System.currentTimeMillis();
					} else {
						ess.limit.setP(lastPower);
					}
<<<<<<< HEAD
					ess.power.applyLimitation(ess.limit);
=======
					power.writePower();
					lastPower = power.getActivePower();
					log.info("Set ActivePower [" + power.getActivePower() + "] Set ReactivePower ["
							+ power.getReactivePower() + "]");
>>>>>>> 0fba98f2
				} catch (InvalidValueException e) {
					log.error("Failed to write fixed P/Q value for Ess " + ess.id, e);
				} catch (PowerException e) {
					log.error("Failed to set Power!",e);
				}
			}
		} catch (InvalidValueException e) {
			log.error("No ess found.", e);
		}
	}

	@Override
	public ThingStateChannels getStateChannel() {
		return this.thingState;
	}

}<|MERGE_RESOLUTION|>--- conflicted
+++ resolved
@@ -29,11 +29,7 @@
 import io.openems.api.doc.ChannelInfo;
 import io.openems.api.doc.ThingInfo;
 import io.openems.api.exception.InvalidValueException;
-<<<<<<< HEAD
 import io.openems.core.utilities.power.PowerException;
-=======
-import io.openems.core.utilities.SymmetricPower;
->>>>>>> 0fba98f2
 
 @ThingInfo(title = "Power ramp (Symmetric)", description = "Follows a power ramp. For symmetric Ess.")
 public class PowerRampController extends Controller {
@@ -56,13 +52,8 @@
 	@ChannelInfo(title = "Ess", description = "Sets the Ess devices.", type = Ess.class, isArray = true)
 	public ConfigChannel<List<Ess>> esss = new ConfigChannel<List<Ess>>("esss", this);
 
-<<<<<<< HEAD
 	@ChannelInfo(title = "Max-ActivePower", description = "The limit where the powerRamp stops. (pos/neg)", type = Long.class)
 	public ConfigChannel<Long> pMax = new ConfigChannel<Long>("pMax", this);
-=======
-	@ChannelInfo(title = "Max-ActivePower", description = "The limit where the powerRamp stops. (pos/neg)", type = Integer.class)
-	public ConfigChannel<Integer> pMax = new ConfigChannel<Integer>("pMax", this);
->>>>>>> 0fba98f2
 
 	@ChannelInfo(title = "Step", description = "Step to increase power.", type = Integer.class)
 	public ConfigChannel<Integer> pStep = new ConfigChannel<Integer>("pStep", this);
@@ -99,14 +90,7 @@
 					} else {
 						ess.limit.setP(lastPower);
 					}
-<<<<<<< HEAD
 					ess.power.applyLimitation(ess.limit);
-=======
-					power.writePower();
-					lastPower = power.getActivePower();
-					log.info("Set ActivePower [" + power.getActivePower() + "] Set ReactivePower ["
-							+ power.getReactivePower() + "]");
->>>>>>> 0fba98f2
 				} catch (InvalidValueException e) {
 					log.error("Failed to write fixed P/Q value for Ess " + ess.id, e);
 				} catch (PowerException e) {

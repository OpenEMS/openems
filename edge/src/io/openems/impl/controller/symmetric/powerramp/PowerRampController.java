/*******************************************************************************
 * OpenEMS - Open Source Energy Management System
 * Copyright (c) 2016, 2017 FENECON GmbH and contributors
 *
 * This program is free software: you can redistribute it and/or modify
 * it under the terms of the GNU General Public License as published by
 * the Free Software Foundation, either version 3 of the License, or
 * (at your option) any later version.
 *
 * This program is distributed in the hope that it will be useful,
 * but WITHOUT ANY WARRANTY; without even the implied warranty of
 * MERCHANTABILITY or FITNESS FOR A PARTICULAR PURPOSE.  See the
 * GNU General Public License for more details.
 *
 * You should have received a copy of the GNU General Public License
 * along with this program. If not, see <http://www.gnu.org/licenses/>.
 *
 * Contributors:
 *   FENECON GmbH - initial API and implementation and initial documentation
 *******************************************************************************/
package io.openems.impl.controller.symmetric.powerramp;

import java.util.List;

import io.openems.api.channel.ConfigChannel;
<<<<<<< HEAD
=======
import io.openems.api.channel.thingstate.ThingStateChannel;
>>>>>>> f78d9770
import io.openems.api.controller.Controller;
import io.openems.api.device.nature.ess.EssNature;
import io.openems.api.doc.ChannelInfo;
import io.openems.api.doc.ThingInfo;
import io.openems.api.exception.InvalidValueException;
<<<<<<< HEAD
import io.openems.core.utilities.power.PowerException;
=======
import io.openems.core.utilities.ControllerUtils;
import io.openems.core.utilities.SymmetricPower;
>>>>>>> f78d9770

@ThingInfo(title = "Power ramp (Symmetric)", description = "Follows a power ramp. For symmetric Ess.")
public class PowerRampController extends Controller {

<<<<<<< HEAD
=======
	private ThingStateChannel thingState = new ThingStateChannel(this);
>>>>>>> f78d9770
	/*
	 * Constructors
	 */
	public PowerRampController() {
		super();
	}

	public PowerRampController(String thingId) {
		super(thingId);
	}

	/*
	 * Config
	 */
	@ChannelInfo(title = "Ess", description = "Sets the Ess devices.", type = Ess.class, isArray = true)
	public ConfigChannel<List<Ess>> esss = new ConfigChannel<List<Ess>>("esss", this);

<<<<<<< HEAD
	@ChannelInfo(title = "Max-ActivePower", description = "The limit where the powerRamp stops. (pos/neg)", type = Long.class)
	public ConfigChannel<Long> pMax = new ConfigChannel<Long>("pMax", this);
=======
	@ChannelInfo(title = "Max-ActivePower", description = "The limit where the powerRamp stops. (pos/neg)", type = Integer.class)
	public ConfigChannel<Integer> pMax = new ConfigChannel<Integer>("pMax", this);

	@ChannelInfo(title = "Cos-Phi", description = "The cos-phi to hold.", type = Double.class)
	public ConfigChannel<Double> cosPhi = new ConfigChannel<Double>("cosPhi", this);
>>>>>>> f78d9770

	@ChannelInfo(title = "Step", description = "Step to increase power.", type = Integer.class)
	public ConfigChannel<Integer> pStep = new ConfigChannel<Integer>("pStep", this);

	@ChannelInfo(title = "Step-Wait", description = "Wait till next step in milliseconds.", type = Integer.class)
	public ConfigChannel<Integer> sleep = new ConfigChannel<>("sleep", this);

	/*
	 * Fields
	 */
	private long lastPower;
	private long lastSet;

	/*
	 * Methods
	 */
	@Override
	public void run() {
		try {
			for (Ess ess : esss.value()) {
				try {
					if (ess.gridMode.labelOptional().isPresent()
							&& ess.gridMode.labelOptional().get().equals(EssNature.OFF_GRID)) {
						lastPower = 0;
					}
<<<<<<< HEAD
					//					SymmetricPower power = ess.power;
					if (lastSet + sleep.value() < System.currentTimeMillis()) {
						if (Math.abs(lastPower + pStep.value()) <= Math.abs(pMax.value())) {
							ess.limit.setP(lastPower + pStep.value());
						} else {
							ess.limit.setP(pMax.value());
						}
						lastSet = System.currentTimeMillis();
					} else {
						ess.limit.setP(lastPower);
					}
					ess.power.applyLimitation(ess.limit);
				} catch (InvalidValueException e) {
					log.error("Failed to write fixed P/Q value for Ess " + ess.id, e);
				} catch (PowerException e) {
					log.error("Failed to set Power!",e);
=======
					SymmetricPower power = ess.power;
					if (lastSet + sleep.value() < System.currentTimeMillis()) {
						if (Math.abs(lastPower + pStep.value()) <= Math.abs(pMax.value())) {
							power.setActivePower(lastPower + pStep.value());
						} else {
							power.setActivePower(pMax.value());
						}
						lastSet = System.currentTimeMillis();
					} else {
						power.setActivePower(lastPower);
					}
					power.setReactivePower(
							ControllerUtils.calculateReactivePower(power.getActivePower(), cosPhi.value()));
					power.writePower();
					lastPower = power.getActivePower();
					log.info("Set ActivePower [" + power.getActivePower() + "] Set ReactivePower ["
							+ power.getReactivePower() + "]");
				} catch (InvalidValueException e) {
					log.error("Failed to write fixed P/Q value for Ess " + ess.id, e);
>>>>>>> f78d9770
				}
			}
		} catch (InvalidValueException e) {
			log.error("No ess found.", e);
		}
	}

<<<<<<< HEAD
=======
	@Override
	public ThingStateChannel getStateChannel() {
		return this.thingState;
	}

>>>>>>> f78d9770
}<|MERGE_RESOLUTION|>--- conflicted
+++ resolved
@@ -23,29 +23,18 @@
 import java.util.List;
 
 import io.openems.api.channel.ConfigChannel;
-<<<<<<< HEAD
-=======
 import io.openems.api.channel.thingstate.ThingStateChannel;
->>>>>>> f78d9770
 import io.openems.api.controller.Controller;
 import io.openems.api.device.nature.ess.EssNature;
 import io.openems.api.doc.ChannelInfo;
 import io.openems.api.doc.ThingInfo;
 import io.openems.api.exception.InvalidValueException;
-<<<<<<< HEAD
 import io.openems.core.utilities.power.PowerException;
-=======
-import io.openems.core.utilities.ControllerUtils;
-import io.openems.core.utilities.SymmetricPower;
->>>>>>> f78d9770
 
 @ThingInfo(title = "Power ramp (Symmetric)", description = "Follows a power ramp. For symmetric Ess.")
 public class PowerRampController extends Controller {
 
-<<<<<<< HEAD
-=======
 	private ThingStateChannel thingState = new ThingStateChannel(this);
->>>>>>> f78d9770
 	/*
 	 * Constructors
 	 */
@@ -63,16 +52,8 @@
 	@ChannelInfo(title = "Ess", description = "Sets the Ess devices.", type = Ess.class, isArray = true)
 	public ConfigChannel<List<Ess>> esss = new ConfigChannel<List<Ess>>("esss", this);
 
-<<<<<<< HEAD
 	@ChannelInfo(title = "Max-ActivePower", description = "The limit where the powerRamp stops. (pos/neg)", type = Long.class)
 	public ConfigChannel<Long> pMax = new ConfigChannel<Long>("pMax", this);
-=======
-	@ChannelInfo(title = "Max-ActivePower", description = "The limit where the powerRamp stops. (pos/neg)", type = Integer.class)
-	public ConfigChannel<Integer> pMax = new ConfigChannel<Integer>("pMax", this);
-
-	@ChannelInfo(title = "Cos-Phi", description = "The cos-phi to hold.", type = Double.class)
-	public ConfigChannel<Double> cosPhi = new ConfigChannel<Double>("cosPhi", this);
->>>>>>> f78d9770
 
 	@ChannelInfo(title = "Step", description = "Step to increase power.", type = Integer.class)
 	public ConfigChannel<Integer> pStep = new ConfigChannel<Integer>("pStep", this);
@@ -98,7 +79,6 @@
 							&& ess.gridMode.labelOptional().get().equals(EssNature.OFF_GRID)) {
 						lastPower = 0;
 					}
-<<<<<<< HEAD
 					//					SymmetricPower power = ess.power;
 					if (lastSet + sleep.value() < System.currentTimeMillis()) {
 						if (Math.abs(lastPower + pStep.value()) <= Math.abs(pMax.value())) {
@@ -115,27 +95,6 @@
 					log.error("Failed to write fixed P/Q value for Ess " + ess.id, e);
 				} catch (PowerException e) {
 					log.error("Failed to set Power!",e);
-=======
-					SymmetricPower power = ess.power;
-					if (lastSet + sleep.value() < System.currentTimeMillis()) {
-						if (Math.abs(lastPower + pStep.value()) <= Math.abs(pMax.value())) {
-							power.setActivePower(lastPower + pStep.value());
-						} else {
-							power.setActivePower(pMax.value());
-						}
-						lastSet = System.currentTimeMillis();
-					} else {
-						power.setActivePower(lastPower);
-					}
-					power.setReactivePower(
-							ControllerUtils.calculateReactivePower(power.getActivePower(), cosPhi.value()));
-					power.writePower();
-					lastPower = power.getActivePower();
-					log.info("Set ActivePower [" + power.getActivePower() + "] Set ReactivePower ["
-							+ power.getReactivePower() + "]");
-				} catch (InvalidValueException e) {
-					log.error("Failed to write fixed P/Q value for Ess " + ess.id, e);
->>>>>>> f78d9770
 				}
 			}
 		} catch (InvalidValueException e) {
@@ -143,12 +102,9 @@
 		}
 	}
 
-<<<<<<< HEAD
-=======
 	@Override
 	public ThingStateChannel getStateChannel() {
 		return this.thingState;
 	}
 
->>>>>>> f78d9770
 }
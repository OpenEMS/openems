/*******************************************************************************
 * OpenEMS - Open Source Energy Management System
 * Copyright (c) 2016, 2017 FENECON GmbH and contributors
 *
 * This program is free software: you can redistribute it and/or modify
 * it under the terms of the GNU General Public License as published by
 * the Free Software Foundation, either version 3 of the License, or
 * (at your option) any later version.
 *
 * This program is distributed in the hope that it will be useful,
 * but WITHOUT ANY WARRANTY; without even the implied warranty of
 * MERCHANTABILITY or FITNESS FOR A PARTICULAR PURPOSE.  See the
 * GNU General Public License for more details.
 *
 * You should have received a copy of the GNU General Public License
 * along with this program. If not, see <http://www.gnu.org/licenses/>.
 *
 * Contributors:
 *   FENECON GmbH - initial API and implementation and initial documentation
 *******************************************************************************/
package io.openems.impl.controller.symmetric.balancingcosphi;

import io.openems.api.channel.ConfigChannel;
<<<<<<< HEAD
=======
import io.openems.api.channel.thingstate.ThingStateChannel;
>>>>>>> f78d9770
import io.openems.api.controller.Controller;
import io.openems.api.doc.ChannelInfo;
import io.openems.api.doc.ThingInfo;
import io.openems.api.exception.InvalidValueException;
<<<<<<< HEAD
import io.openems.core.utilities.power.PowerException;
=======
>>>>>>> f78d9770

@ThingInfo(title = "Balancing Cos-Phi (Symmetric)", description = "Tries to keep the grid meter at a given cos-phi. For symmetric Ess.")
public class BalancingCosPhiController extends Controller {

<<<<<<< HEAD
=======
	private ThingStateChannel thingState = new ThingStateChannel(this);
>>>>>>> f78d9770
	/*
	 * Constructors
	 */
	public BalancingCosPhiController() {
		super();
	}

	public BalancingCosPhiController(String thingId) {
		super(thingId);
	}

	/*
	 * Config
	 */
	@ChannelInfo(title = "Ess", description = "Sets the Ess devices.", type = Ess.class)
	public ConfigChannel<Ess> ess = new ConfigChannel<Ess>("ess", this);

	@ChannelInfo(title = "Grid-Meter", description = "Sets the grid meter.", type = Meter.class)
	public ConfigChannel<Meter> meter = new ConfigChannel<Meter>("meter", this);

	@ChannelInfo(title = "Cos-Phi", description = "Cos-phi which the grid-meter is trying to hold.", type = Double.class)
	public ConfigChannel<Double> cosPhi = new ConfigChannel<Double>("cosPhi", this);

<<<<<<< HEAD
	@ChannelInfo(title = "Capacitive CosPhi", description="if this value is true the cosPhi is capacitive otherwise inductive.",type=Boolean.class)
	public ConfigChannel<Boolean> capacitive = new ConfigChannel<Boolean>("capacitive",this);

=======
>>>>>>> f78d9770
	/*
	 * Methods
	 */
	@Override
	public void run() {
		try {
<<<<<<< HEAD
			Ess ess = this.ess.value();
			Meter meter = this.meter.value();
			//Calculate the startpoint of the cosPhi line in relation to the ess zero power
			long pNull = (meter.activePower.value()-ess.activePower.value())*-1;
			long qNull = (meter.reactivePower.value()-ess.reactivePower.value())*-1;
			ess.limit.setCosPhi(cosPhi.value(), capacitive.value(), pNull, qNull);
			ess.power.applyLimitation(ess.limit);
		} catch (InvalidValueException e) {
			log.error("Failed to read value.", e);
		} catch (PowerException e) {
			log.error("Failed to set Power!",e);
		}
	}
=======
			double cosPhi = this.cosPhi.value();
			double phi = Math.acos(cosPhi);
			long q = (long) ((meter.value().activePower.value() * Math.tan(phi)) - meter.value().reactivePower.value())
					* -1;
			q += ess.value().reactivePower.value();
			ess.value().power.setReactivePower(q);
			ess.value().power.writePower();
			log.info(ess.id() + " Set ReactivePower [" + ess.value().power.getReactivePower() + "]");
		} catch (InvalidValueException e) {
			log.error("Failed to read value.", e);
		}
	}

	@Override
	public ThingStateChannel getStateChannel() {
		return this.thingState;
	}
>>>>>>> f78d9770
}<|MERGE_RESOLUTION|>--- conflicted
+++ resolved
@@ -21,26 +21,17 @@
 package io.openems.impl.controller.symmetric.balancingcosphi;
 
 import io.openems.api.channel.ConfigChannel;
-<<<<<<< HEAD
-=======
 import io.openems.api.channel.thingstate.ThingStateChannel;
->>>>>>> f78d9770
 import io.openems.api.controller.Controller;
 import io.openems.api.doc.ChannelInfo;
 import io.openems.api.doc.ThingInfo;
 import io.openems.api.exception.InvalidValueException;
-<<<<<<< HEAD
 import io.openems.core.utilities.power.PowerException;
-=======
->>>>>>> f78d9770
 
 @ThingInfo(title = "Balancing Cos-Phi (Symmetric)", description = "Tries to keep the grid meter at a given cos-phi. For symmetric Ess.")
 public class BalancingCosPhiController extends Controller {
 
-<<<<<<< HEAD
-=======
 	private ThingStateChannel thingState = new ThingStateChannel(this);
->>>>>>> f78d9770
 	/*
 	 * Constructors
 	 */
@@ -64,19 +55,15 @@
 	@ChannelInfo(title = "Cos-Phi", description = "Cos-phi which the grid-meter is trying to hold.", type = Double.class)
 	public ConfigChannel<Double> cosPhi = new ConfigChannel<Double>("cosPhi", this);
 
-<<<<<<< HEAD
 	@ChannelInfo(title = "Capacitive CosPhi", description="if this value is true the cosPhi is capacitive otherwise inductive.",type=Boolean.class)
 	public ConfigChannel<Boolean> capacitive = new ConfigChannel<Boolean>("capacitive",this);
 
-=======
->>>>>>> f78d9770
 	/*
 	 * Methods
 	 */
 	@Override
 	public void run() {
 		try {
-<<<<<<< HEAD
 			Ess ess = this.ess.value();
 			Meter meter = this.meter.value();
 			//Calculate the startpoint of the cosPhi line in relation to the ess zero power
@@ -90,23 +77,9 @@
 			log.error("Failed to set Power!",e);
 		}
 	}
-=======
-			double cosPhi = this.cosPhi.value();
-			double phi = Math.acos(cosPhi);
-			long q = (long) ((meter.value().activePower.value() * Math.tan(phi)) - meter.value().reactivePower.value())
-					* -1;
-			q += ess.value().reactivePower.value();
-			ess.value().power.setReactivePower(q);
-			ess.value().power.writePower();
-			log.info(ess.id() + " Set ReactivePower [" + ess.value().power.getReactivePower() + "]");
-		} catch (InvalidValueException e) {
-			log.error("Failed to read value.", e);
-		}
-	}
 
 	@Override
 	public ThingStateChannel getStateChannel() {
 		return this.thingState;
 	}
->>>>>>> f78d9770
 }
--- conflicted
+++ resolved
@@ -47,7 +47,6 @@
 public class AvoidTotalDischargeSocTimeLineController extends Controller implements ChannelChangeListener {
 
 	private ThingStateChannels thingState = new ThingStateChannels(this);
-
 	/*
 	 * Constructors
 	 */
@@ -101,16 +100,10 @@
 						ess.currentState = State.MINSOC;
 					} else {
 						try {
-<<<<<<< HEAD
-							ess.maxActivePowerLimit.setP(ess.maxNominalPower.valueOptional().orElse(-1000L));
+							ess.maxActivePowerLimit.setP(Math.abs(ess.maxNominalPower.valueOptional().orElse(1000L))*-1);
 							ess.power.applyLimitation(ess.maxActivePowerLimit);
 						} catch (PowerException e) {
 							log.error("Failed to set Power!",e);
-=======
-							ess.setActivePower.pushWriteMax(Math.abs(ess.maxNominalPower.value()) * -1);
-						} catch (Exception e) {
-							log.error("Failed to force Charge!", e);
->>>>>>> 0fba98f2
 						}
 					}
 					break;
@@ -141,15 +134,16 @@
 					}else {
 						//Force discharge with max power
 						try {
-							ess.setActivePower.pushWriteMin(ess.setActivePower.writeMax().orElse(Math.abs(ess.maxNominalPower.value())));
-						} catch (WriteChannelException e) {
+							ess.minActivePowerLimit.setP(Math.abs(ess.maxNominalPower.value()));
+							ess.power.applyLimitation(ess.minActivePowerLimit);
+						} catch (PowerException e) {
 							log.error("Failed to force Discharge!", e);
 						}
 					}
 					break;
 				}
-			}
-
+
+			}
 		} catch (InvalidValueException e) {
 			log.error(e.getMessage());
 		}

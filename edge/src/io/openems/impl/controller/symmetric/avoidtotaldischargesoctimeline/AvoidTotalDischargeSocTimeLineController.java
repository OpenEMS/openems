/*******************************************************************************
 * OpenEMS - Open Source Energy Management System
 * Copyright (c) 2016, 2017 FENECON GmbH and contributors
 *
 * This program is free software: you can redistribute it and/or modify
 * it under the terms of the GNU General Public License as published by
 * the Free Software Foundation, either version 3 of the License, or
 * (at your option) any later version.
 *
 * This program is distributed in the hope that it will be useful,
 * but WITHOUT ANY WARRANTY; without even the implied warranty of
 * MERCHANTABILITY or FITNESS FOR A PARTICULAR PURPOSE.  See the
 * GNU General Public License for more details.
 *
 * You should have received a copy of the GNU General Public License
 * along with this program. If not, see <http://www.gnu.org/licenses/>.
 *
 * Contributors:
 *   FENECON GmbH - initial API and implementation and initial documentation
 *******************************************************************************/
package io.openems.impl.controller.symmetric.avoidtotaldischargesoctimeline;

import java.time.LocalTime;
import java.time.format.DateTimeFormatter;
import java.util.Optional;
import java.util.Set;

import com.google.gson.JsonArray;
import com.google.gson.JsonElement;
import com.google.gson.JsonObject;

import io.openems.api.channel.Channel;
import io.openems.api.channel.ChannelChangeListener;
import io.openems.api.channel.ConfigChannel;
<<<<<<< HEAD
=======
import io.openems.api.channel.thingstate.ThingStateChannel;
>>>>>>> f78d9770
import io.openems.api.controller.Controller;
import io.openems.api.doc.ChannelInfo;
import io.openems.api.doc.ThingInfo;
import io.openems.api.exception.InvalidValueException;
<<<<<<< HEAD
import io.openems.core.utilities.power.PowerException;
=======
import io.openems.api.exception.WriteChannelException;
>>>>>>> f78d9770
import io.openems.impl.controller.symmetric.avoidtotaldischargesoctimeline.Ess.State;

@ThingInfo(title = "Avoid total discharge of battery (Symmetric)", description = "Makes sure the battery is not going into critically low state of charge. For symmetric Ess.")
public class AvoidTotalDischargeSocTimeLineController extends Controller implements ChannelChangeListener {

<<<<<<< HEAD
=======
	private ThingStateChannel thingState = new ThingStateChannel(this);
>>>>>>> f78d9770
	/*
	 * Constructors
	 */
	public AvoidTotalDischargeSocTimeLineController() {
		super();
	}

	public AvoidTotalDischargeSocTimeLineController(String thingId) {
		super(thingId);
	}

	/*
	 * Config
	 */
	@ChannelInfo(title = "Ess", description = "Sets the Ess devices.", type = Ess.class, isArray = true)
	public final ConfigChannel<Set<Ess>> esss = new ConfigChannel<Set<Ess>>("esss", this).addChangeListener(this);

	@ChannelInfo(title = "Soc timeline", description = "This option configures an minsoc at a time for an ess. If no minsoc for an ess is configured the controller uses the minsoc of the ess.", type = JsonArray.class)
	public final ConfigChannel<JsonArray> socTimeline = new ConfigChannel<JsonArray>("socTimeline", this)
	.addChangeListener(this);

	/*
	 * Methods
	 */
	@Override
	public void run() {
		try {
			LocalTime time = LocalTime.now();
			for (Ess ess : esss.value()) {
				switch (ess.currentState) {
				case CHARGESOC:
					if (ess.soc.value() > ess.getMinSoc(time)) {
						ess.currentState = State.MINSOC;
					} else {
						try {
<<<<<<< HEAD
							ess.maxActivePowerLimit.setP(ess.maxNominalPower.valueOptional().orElse(-1000L));
							ess.power.applyLimitation(ess.maxActivePowerLimit);
						} catch (PowerException e) {
							log.error("Failed to set Power!",e);
=======
							Optional<Long> currentMinValue = ess.setActivePower.writeMin();
							if (currentMinValue.isPresent() && currentMinValue.get() < 0) {
								// Force Charge with minimum of MaxChargePower/5
								log.info("Force charge. Set ActivePower=Max[" + currentMinValue.get() / 5 + "]");
								ess.setActivePower.pushWriteMax(currentMinValue.get() / 5);
							} else {
								log.info("Avoid discharge. Set ActivePower=Max[-1000 W]");
								ess.setActivePower.pushWriteMax(-1000L);
							}
						} catch (Exception e) {
							// TODO Auto-generated catch block
							e.printStackTrace();
>>>>>>> f78d9770
						}
					}
					break;
				case MINSOC:
					if (ess.soc.value() < ess.getChargeSoc(time)) {
						ess.currentState = State.CHARGESOC;
					} else if (ess.soc.value() >= ess.getMinSoc(time) + 5) {
						ess.currentState = State.NORMAL;
					} else {
<<<<<<< HEAD
						ess.maxActivePowerLimit.setP(0L);
						try {
							ess.power.applyLimitation(ess.maxActivePowerLimit);
						} catch (PowerException e) {
							log.error("Failed to set Power!",e);
=======
						try {
							long maxPower = 0;
							if (!ess.setActivePower.writeMax().isPresent()
									|| maxPower < ess.setActivePower.writeMax().get()) {
								ess.setActivePower.pushWriteMax(maxPower);
							}
						} catch (WriteChannelException e) {
							log.error(ess.id() + "Failed to set Max allowed power.", e);
>>>>>>> f78d9770
						}
					}
					break;
				case NORMAL:
					if (ess.soc.value() <= ess.getMinSoc(time)) {
						ess.currentState = State.MINSOC;
					}
					break;
				}

			}
		} catch (InvalidValueException e) {
			log.error(e.getMessage());
		}
	}

	private Ess getEss(String id) throws InvalidValueException {
		for (Ess ess : esss.value()) {
			if (ess.id().equals(id)) {
				return ess;
			}
		}
		return null;
	}

	@Override
	public void channelChanged(Channel channel, Optional<?> newValue, Optional<?> oldValue) {
		if (channel.equals(esss) || channel.equals(socTimeline)) {
			if (esss.valueOptional().isPresent() && socTimeline.valueOptional().isPresent()
					&& socTimeline.valueOptional().get() instanceof JsonArray) {
				JsonArray timeline = socTimeline.valueOptional().get();
				for (JsonElement e : timeline) {
					JsonObject obj = e.getAsJsonObject();
					int minSoc = obj.get("minSoc").getAsInt();
					int chargeSoc = obj.get("chargeSoc").getAsInt();
					LocalTime time = LocalTime.parse(obj.get("time").getAsString(), DateTimeFormatter.ISO_LOCAL_TIME);
					JsonArray storages = obj.get("esss").getAsJsonArray();
					for (JsonElement storage : storages) {
						Ess ess;
						try {
							ess = getEss(storage.getAsString());
							if (ess != null) {
								ess.addTime(time, minSoc, chargeSoc);
							}
						} catch (InvalidValueException e1) {
							// TODO Auto-generated catch block
							e1.printStackTrace();
						}
					}
				}
			}
		}
	}

<<<<<<< HEAD
=======
	@Override
	public ThingStateChannel getStateChannel() {
		return this.thingState;
	}

>>>>>>> f78d9770
}<|MERGE_RESOLUTION|>--- conflicted
+++ resolved
@@ -32,28 +32,18 @@
 import io.openems.api.channel.Channel;
 import io.openems.api.channel.ChannelChangeListener;
 import io.openems.api.channel.ConfigChannel;
-<<<<<<< HEAD
-=======
 import io.openems.api.channel.thingstate.ThingStateChannel;
->>>>>>> f78d9770
 import io.openems.api.controller.Controller;
 import io.openems.api.doc.ChannelInfo;
 import io.openems.api.doc.ThingInfo;
 import io.openems.api.exception.InvalidValueException;
-<<<<<<< HEAD
 import io.openems.core.utilities.power.PowerException;
-=======
-import io.openems.api.exception.WriteChannelException;
->>>>>>> f78d9770
 import io.openems.impl.controller.symmetric.avoidtotaldischargesoctimeline.Ess.State;
 
 @ThingInfo(title = "Avoid total discharge of battery (Symmetric)", description = "Makes sure the battery is not going into critically low state of charge. For symmetric Ess.")
 public class AvoidTotalDischargeSocTimeLineController extends Controller implements ChannelChangeListener {
 
-<<<<<<< HEAD
-=======
 	private ThingStateChannel thingState = new ThingStateChannel(this);
->>>>>>> f78d9770
 	/*
 	 * Constructors
 	 */
@@ -89,25 +79,10 @@
 						ess.currentState = State.MINSOC;
 					} else {
 						try {
-<<<<<<< HEAD
 							ess.maxActivePowerLimit.setP(ess.maxNominalPower.valueOptional().orElse(-1000L));
 							ess.power.applyLimitation(ess.maxActivePowerLimit);
 						} catch (PowerException e) {
 							log.error("Failed to set Power!",e);
-=======
-							Optional<Long> currentMinValue = ess.setActivePower.writeMin();
-							if (currentMinValue.isPresent() && currentMinValue.get() < 0) {
-								// Force Charge with minimum of MaxChargePower/5
-								log.info("Force charge. Set ActivePower=Max[" + currentMinValue.get() / 5 + "]");
-								ess.setActivePower.pushWriteMax(currentMinValue.get() / 5);
-							} else {
-								log.info("Avoid discharge. Set ActivePower=Max[-1000 W]");
-								ess.setActivePower.pushWriteMax(-1000L);
-							}
-						} catch (Exception e) {
-							// TODO Auto-generated catch block
-							e.printStackTrace();
->>>>>>> f78d9770
 						}
 					}
 					break;
@@ -117,22 +92,11 @@
 					} else if (ess.soc.value() >= ess.getMinSoc(time) + 5) {
 						ess.currentState = State.NORMAL;
 					} else {
-<<<<<<< HEAD
 						ess.maxActivePowerLimit.setP(0L);
 						try {
 							ess.power.applyLimitation(ess.maxActivePowerLimit);
 						} catch (PowerException e) {
 							log.error("Failed to set Power!",e);
-=======
-						try {
-							long maxPower = 0;
-							if (!ess.setActivePower.writeMax().isPresent()
-									|| maxPower < ess.setActivePower.writeMax().get()) {
-								ess.setActivePower.pushWriteMax(maxPower);
-							}
-						} catch (WriteChannelException e) {
-							log.error(ess.id() + "Failed to set Max allowed power.", e);
->>>>>>> f78d9770
 						}
 					}
 					break;
@@ -187,12 +151,9 @@
 		}
 	}
 
-<<<<<<< HEAD
-=======
 	@Override
 	public ThingStateChannel getStateChannel() {
 		return this.thingState;
 	}
 
->>>>>>> f78d9770
 }
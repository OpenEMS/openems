/*******************************************************************************
 * OpenEMS - Open Source Energy Management System
 * Copyright (c) 2016, 2017 FENECON GmbH and contributors
 *
 * This program is free software: you can redistribute it and/or modify
 * it under the terms of the GNU General Public License as published by
 * the Free Software Foundation, either version 3 of the License, or
 * (at your option) any later version.
 *
 * This program is distributed in the hope that it will be useful,
 * but WITHOUT ANY WARRANTY; without even the implied warranty of
 * MERCHANTABILITY or FITNESS FOR A PARTICULAR PURPOSE.  See the
 * GNU General Public License for more details.
 *
 * You should have received a copy of the GNU General Public License
 * along with this program. If not, see <http://www.gnu.org/licenses/>.
 *
 * Contributors:
 *   FENECON GmbH - initial API and implementation and initial documentation
 *******************************************************************************/
package io.openems.impl.controller.symmetric.avoidtotaldischargesoctimeline;

import java.time.LocalTime;
import java.util.Map;
import java.util.TreeMap;

import io.openems.api.channel.ReadChannel;
<<<<<<< HEAD
=======
import io.openems.api.channel.WriteChannel;
>>>>>>> 0fba98f2
import io.openems.api.controller.IsThingMap;
import io.openems.api.controller.ThingMap;
import io.openems.api.device.nature.ess.SymmetricEssNature;
import io.openems.api.exception.InvalidValueException;
<<<<<<< HEAD
import io.openems.core.utilities.power.PGreaterEqualLimitation;
import io.openems.core.utilities.power.PSmallerEqualLimitation;
import io.openems.core.utilities.power.SymmetricPower;
=======
>>>>>>> 0fba98f2

@IsThingMap(type = SymmetricEssNature.class)
public class Ess extends ThingMap {

	public final ReadChannel<Integer> minSoc;
<<<<<<< HEAD
=======
	public final WriteChannel<Long> setActivePower;
>>>>>>> 0fba98f2
	public final ReadChannel<Long> soc;
	public final ReadChannel<Long> systemState;
	public int maxPowerPercent = 100;
	public final ReadChannel<Long> allowedDischarge;
	public final ReadChannel<Integer> chargeSoc;
	private TreeMap<LocalTime, Soc> timeline = new TreeMap<>();
	public State currentState = State.NORMAL;
<<<<<<< HEAD
	public final SymmetricPower power;
	public final ReadChannel<Long> maxNominalPower;
	public final PSmallerEqualLimitation maxActivePowerLimit;
	public final PGreaterEqualLimitation minActivePowerLimit;

	public enum State {
		NORMAL, MINSOC, CHARGESOC
=======
	public final ReadChannel<Long> maxNominalPower;

	public enum State {
		NORMAL, MINSOC, CHARGESOC, EMPTY
>>>>>>> 0fba98f2
	}

	public Ess(SymmetricEssNature ess) {
		super(ess);
<<<<<<< HEAD
=======
		setActivePower = ess.setActivePower().required();
>>>>>>> 0fba98f2
		systemState = ess.systemState().required();
		soc = ess.soc().required();
		minSoc = ess.minSoc().required();
		allowedDischarge = ess.allowedDischarge().required();
		chargeSoc = ess.chargeSoc().required();
<<<<<<< HEAD
		power = ess.getPower();
		maxActivePowerLimit = new PSmallerEqualLimitation(power);
		minActivePowerLimit = new PGreaterEqualLimitation(power);
=======
>>>>>>> 0fba98f2
		maxNominalPower = ess.maxNominalPower();
	}

	public void addTime(LocalTime time, int minSoc, int chargeSoc) {
		Soc soc = new Soc(minSoc, chargeSoc);
		timeline.put(time, soc);
	}

	public int getMinSoc(LocalTime time) throws InvalidValueException {
		Map.Entry<LocalTime, Soc> entry = timeline.floorEntry(time);
		if (entry != null) {
			return entry.getValue().minSoc;
		}
		entry = timeline.lastEntry();
		if (entry != null) {
			return entry.getValue().minSoc;
		}
		return minSoc.value();
	}

	public int getChargeSoc(LocalTime time) throws InvalidValueException {
		Map.Entry<LocalTime, Soc> entry = timeline.floorEntry(time);
		if (entry != null) {
			return entry.getValue().chargeSoc;
		}
		entry = timeline.lastEntry();
		if (entry != null) {
			return entry.getValue().chargeSoc;
		}
		return chargeSoc.value();
	}

	private class Soc {
		public final int minSoc;
		public final int chargeSoc;

		public Soc(int minSoc, int chargeSoc) {
			super();
			this.minSoc = minSoc;
			this.chargeSoc = chargeSoc;
		}

	}
}<|MERGE_RESOLUTION|>--- conflicted
+++ resolved
@@ -25,29 +25,18 @@
 import java.util.TreeMap;
 
 import io.openems.api.channel.ReadChannel;
-<<<<<<< HEAD
-=======
-import io.openems.api.channel.WriteChannel;
->>>>>>> 0fba98f2
 import io.openems.api.controller.IsThingMap;
 import io.openems.api.controller.ThingMap;
 import io.openems.api.device.nature.ess.SymmetricEssNature;
 import io.openems.api.exception.InvalidValueException;
-<<<<<<< HEAD
 import io.openems.core.utilities.power.PGreaterEqualLimitation;
 import io.openems.core.utilities.power.PSmallerEqualLimitation;
 import io.openems.core.utilities.power.SymmetricPower;
-=======
->>>>>>> 0fba98f2
 
 @IsThingMap(type = SymmetricEssNature.class)
 public class Ess extends ThingMap {
 
 	public final ReadChannel<Integer> minSoc;
-<<<<<<< HEAD
-=======
-	public final WriteChannel<Long> setActivePower;
->>>>>>> 0fba98f2
 	public final ReadChannel<Long> soc;
 	public final ReadChannel<Long> systemState;
 	public int maxPowerPercent = 100;
@@ -55,39 +44,25 @@
 	public final ReadChannel<Integer> chargeSoc;
 	private TreeMap<LocalTime, Soc> timeline = new TreeMap<>();
 	public State currentState = State.NORMAL;
-<<<<<<< HEAD
 	public final SymmetricPower power;
 	public final ReadChannel<Long> maxNominalPower;
 	public final PSmallerEqualLimitation maxActivePowerLimit;
 	public final PGreaterEqualLimitation minActivePowerLimit;
 
 	public enum State {
-		NORMAL, MINSOC, CHARGESOC
-=======
-	public final ReadChannel<Long> maxNominalPower;
-
-	public enum State {
 		NORMAL, MINSOC, CHARGESOC, EMPTY
->>>>>>> 0fba98f2
 	}
 
 	public Ess(SymmetricEssNature ess) {
 		super(ess);
-<<<<<<< HEAD
-=======
-		setActivePower = ess.setActivePower().required();
->>>>>>> 0fba98f2
 		systemState = ess.systemState().required();
 		soc = ess.soc().required();
 		minSoc = ess.minSoc().required();
 		allowedDischarge = ess.allowedDischarge().required();
 		chargeSoc = ess.chargeSoc().required();
-<<<<<<< HEAD
 		power = ess.getPower();
 		maxActivePowerLimit = new PSmallerEqualLimitation(power);
 		minActivePowerLimit = new PGreaterEqualLimitation(power);
-=======
->>>>>>> 0fba98f2
 		maxNominalPower = ess.maxNominalPower();
 	}
 

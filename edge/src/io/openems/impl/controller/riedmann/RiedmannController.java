--- conflicted
+++ resolved
@@ -1,233 +1,3 @@
-<<<<<<< HEAD
-package io.openems.impl.controller.riedmann;
-
-import java.util.Optional;
-
-import io.openems.api.channel.Channel;
-import io.openems.api.channel.ChannelChangeListener;
-import io.openems.api.channel.ConfigChannel;
-import io.openems.api.controller.Controller;
-import io.openems.api.device.nature.ess.EssNature;
-import io.openems.api.doc.ConfigInfo;
-import io.openems.api.doc.ThingInfo;
-import io.openems.api.exception.InvalidValueException;
-import io.openems.api.exception.WriteChannelException;
-
-@ThingInfo(title = "Sps parameter Controller")
-public class RiedmannController extends Controller implements ChannelChangeListener {
-
-	/*
-	 * Config-Channel
-	 */
-	@ConfigInfo(title = "Waterlevel Borehole 1 On", description = "This configuration sets the waterlevel to start Borehole Pump 1", type = Long.class)
-	public ConfigChannel<Long> setWaterLevelBorehole1On = new ConfigChannel<Long>("wl1On", this).defaultValue(50L);
-	@ConfigInfo(title = "Waterlevel Borehole 1 Off", description = "This configuration sets the waterlevel to stop Borehole Pump 1", type = Long.class)
-	public ConfigChannel<Long> setWaterLevelBorehole1Off = new ConfigChannel<Long>("wl1Off", this).defaultValue(100L);
-	@ConfigInfo(title = "Waterlevel Borehole 2 On", description = "This configuration sets the waterlevel to start Borehole Pump 2", type = Long.class)
-	public ConfigChannel<Long> setWaterLevelBorehole2On = new ConfigChannel<Long>("wl2On", this).defaultValue(200L);
-	@ConfigInfo(title = "Waterlevel Borehole 2 Off", description = "This configuration sets the waterlevel to stop Borehole Pump 2", type = Long.class)
-	public ConfigChannel<Long> setWaterLevelBorehole2Off = new ConfigChannel<Long>("wl2Off", this).defaultValue(300L);
-	@ConfigInfo(title = "Waterlevel Borehole 3 On", description = "This configuration sets the waterlevel to start Borehole Pump 3", type = Long.class)
-	public ConfigChannel<Long> setWaterLevelBorehole3On = new ConfigChannel<Long>("wl3On", this).defaultValue(400L);
-	@ConfigInfo(title = "Waterlevel Borehole 3 Off", description = "This configuration sets the waterlevel to stop Borehole Pump 3", type = Long.class)
-	public ConfigChannel<Long> setWaterLevelBorehole3Off = new ConfigChannel<Long>("wl3Off", this).defaultValue(500L);
-	@ConfigInfo(title = "Soc Hysteresis", description = "hysteresis for the switching of the loads.", type = Long.class)
-	public ConfigChannel<Long> socHysteresis = new ConfigChannel<Long>("socHysteresis", this).defaultValue(10L);
-	@ConfigInfo(title = "Soc Load 1 Off", description = "Below this Soc the Load 1 will be disconnected.", type = Long.class)
-	public ConfigChannel<Long> socLoad1Off = new ConfigChannel<>("socLoad1Off", this);
-	@ConfigInfo(title = "Soc Load 2 Off", description = "Below this Soc the Load 2 will be disconnected.", type = Long.class)
-	public ConfigChannel<Long> socLoad2Off = new ConfigChannel<>("socLoad2Off", this);
-	@ConfigInfo(title = "Soc Load 3 Off", description = "Below this Soc the Load 3 will be disconnected.", type = Long.class)
-	public ConfigChannel<Long> socLoad3Off = new ConfigChannel<>("socLoad3Off", this);
-	@ConfigInfo(title = "Soc Load 4 Off", description = "Below this Soc the Load 4 will be disconnected.", type = Long.class)
-	public ConfigChannel<Long> socLoad4Off = new ConfigChannel<>("socLoad4Off", this);
-
-	@ConfigInfo(title = "SPS", description = "The sps which should be controlled.", type = Custom.class)
-	public ConfigChannel<Custom> sps = new ConfigChannel<>("sps", this);
-	@ConfigInfo(title = "ESS", description = "The ess to stop on system stop. Also used for Off-Grid indication for the SPS. ", type = Ess.class)
-	public ConfigChannel<Ess> ess = new ConfigChannel<>("ess", this);
-
-	/*
-	 * Attributes
-	 */
-	private boolean watchdogState = false;
-	private boolean updateWaterLevelBorehole1On = false;
-	private boolean updateWaterLevelBorehole1Off = false;
-	private boolean updateWaterLevelBorehole2On = false;
-	private boolean updateWaterLevelBorehole2Off = false;
-	private boolean updateWaterLevelBorehole3On = false;
-	private boolean updateWaterLevelBorehole3Off = false;
-	private boolean load1On = true;
-	private boolean load2On = true;
-	private boolean load3On = true;
-	private boolean load4On = true;
-
-	public RiedmannController() {
-		super();
-	}
-
-	public RiedmannController(String thingId) {
-		super(thingId);
-	}
-
-	@Override
-	public void run() {
-		try {
-			Ess ess = this.ess.value();
-			Custom sps = this.sps.value();
-			// Watchdog
-			try {
-				if (watchdogState) {
-					sps.watchdog.pushWrite(0L);
-					watchdogState = false;
-				} else {
-					sps.watchdog.pushWrite(1L);
-					watchdogState = true;
-				}
-			} catch (WriteChannelException e) {
-				log.error("Failed to set Watchdog!", e);
-			}
-			// Water level
-			if (updateWaterLevelBorehole1Off) {
-				try {
-					sps.setWaterLevelBorehole1Off.pushWrite(setWaterLevelBorehole1Off.value());
-					updateWaterLevelBorehole1Off = false;
-				} catch (InvalidValueException | WriteChannelException e) {
-					log.error("Failed to set WaterLevelBorehole1Off!", e);
-				}
-			}
-			if (updateWaterLevelBorehole1On) {
-				try {
-					sps.setWaterLevelBorehole1On.pushWrite(setWaterLevelBorehole1On.value());
-					updateWaterLevelBorehole1On = false;
-				} catch (InvalidValueException | WriteChannelException e) {
-					log.error("Failed to set WaterLevelBorehole1On!", e);
-				}
-			}
-			if (updateWaterLevelBorehole2Off) {
-				try {
-					sps.setWaterLevelBorehole2Off.pushWrite(setWaterLevelBorehole2Off.value());
-					updateWaterLevelBorehole2Off = false;
-				} catch (InvalidValueException | WriteChannelException e) {
-					log.error("Failed to set WaterLevelBorehole2Off!", e);
-				}
-			}
-			if (updateWaterLevelBorehole2On) {
-				try {
-					sps.setWaterLevelBorehole2On.pushWrite(setWaterLevelBorehole2On.value());
-					updateWaterLevelBorehole2On = false;
-				} catch (InvalidValueException | WriteChannelException e) {
-					log.error("Failed to set WaterLevelBorehole2On!", e);
-				}
-			}
-			if (updateWaterLevelBorehole3Off) {
-				try {
-					sps.setWaterLevelBorehole3Off.pushWrite(setWaterLevelBorehole3Off.value());
-					updateWaterLevelBorehole3Off = false;
-				} catch (InvalidValueException | WriteChannelException e) {
-					log.error("Failed to set WaterLevelBorehole3Off!", e);
-				}
-			}
-			if (updateWaterLevelBorehole3On) {
-				try {
-					sps.setWaterLevelBorehole3On.pushWrite(setWaterLevelBorehole3On.value());
-					updateWaterLevelBorehole3On = false;
-				} catch (InvalidValueException | WriteChannelException e) {
-					log.error("Failed to set WaterLevelBorehole3On!", e);
-				}
-			}
-			// Load switching
-			try {
-				if (ess.soc.value() >= socLoad1Off.value() + socHysteresis.value()
-						|| ess.gridMode.labelOptional().equals(Optional.of(EssNature.ON_GRID))) {
-					load1On = true;
-				} else if (ess.soc.value() <= socLoad1Off.value()) {
-					load1On = false;
-				}
-				if (load1On) {
-					sps.setClima1On.pushWrite(1L);
-					sps.setClima2On.pushWrite(1L);
-				} else {
-					sps.setClima1On.pushWrite(0L);
-					sps.setClima2On.pushWrite(0L);
-				}
-			} catch (WriteChannelException e) {
-				log.error("Failed to connect/disconnect Load 1", e);
-			}
-			try {
-				if (ess.soc.value() >= socLoad2Off.value() + socHysteresis.value()
-						|| ess.gridMode.labelOptional().equals(Optional.of(EssNature.ON_GRID))) {
-					load2On = true;
-				} else if (ess.soc.value() <= socLoad2Off.value()) {
-					load2On = false;
-				}
-				if (load2On) {
-					sps.setPivotOn.pushWrite(1L);
-				} else {
-					sps.setPivotOn.pushWrite(0L);
-				}
-			} catch (WriteChannelException e) {
-				log.error("Failed to connect/disconnect Load 2", e);
-			}
-			try {
-				if (ess.soc.value() >= socLoad3Off.value() + socHysteresis.value()
-						|| ess.gridMode.labelOptional().equals(Optional.of(EssNature.ON_GRID))) {
-					load3On = true;
-				} else if (ess.soc.value() <= socLoad3Off.value()) {
-					load3On = false;
-				}
-				if (load3On) {
-					sps.setBorehole1On.pushWrite(1L);
-					sps.setBorehole2On.pushWrite(1L);
-					sps.setBorehole3On.pushWrite(1L);
-				} else {
-					sps.setBorehole1On.pushWrite(0L);
-					sps.setBorehole2On.pushWrite(0L);
-					sps.setBorehole3On.pushWrite(0L);
-				}
-			} catch (WriteChannelException e) {
-				log.error("Failed to connect/disconnect Load 3", e);
-			}
-			try {
-				if (ess.soc.value() >= socLoad4Off.value() + socHysteresis.value()
-						|| ess.gridMode.labelOptional().equals(Optional.of(EssNature.ON_GRID))) {
-					load4On = true;
-				} else if (ess.soc.value() <= socLoad4Off.value()) {
-					load4On = false;
-				}
-				if (load4On) {
-					sps.setOfficeOn.pushWrite(1L);
-					sps.setTraineeCenterOn.pushWrite(1L);
-				} else {
-					sps.setOfficeOn.pushWrite(0L);
-					sps.setTraineeCenterOn.pushWrite(0L);
-				}
-			} catch (WriteChannelException e) {
-				log.error("Failed to connect/disconnect Load 4", e);
-			}
-		} catch (InvalidValueException e) {
-			log.error("Can't read value!", e);
-		}
-	}
-
-	@Override
-	public void channelChanged(Channel channel, Optional<?> newValue, Optional<?> oldValue) {
-		if (channel.equals(setWaterLevelBorehole1Off)) {
-			updateWaterLevelBorehole1Off = true;
-		} else if (channel.equals(setWaterLevelBorehole1On)) {
-			updateWaterLevelBorehole1On = true;
-		} else if (channel.equals(setWaterLevelBorehole2Off)) {
-			updateWaterLevelBorehole2Off = true;
-		} else if (channel.equals(setWaterLevelBorehole2On)) {
-			updateWaterLevelBorehole2On = true;
-		} else if (channel.equals(setWaterLevelBorehole3Off)) {
-			updateWaterLevelBorehole3Off = true;
-		} else if (channel.equals(setWaterLevelBorehole3On)) {
-			updateWaterLevelBorehole3On = true;
-		}
-	}
-}
-=======
 package io.openems.impl.controller.riedmann;
 
 import java.util.Optional;
@@ -242,12 +12,13 @@
 import io.openems.api.exception.InvalidValueException;
 import io.openems.api.exception.WriteChannelException;
 
-@ThingInfo(title = "Test write")
+@ThingInfo(title = "Sps parameter Controller")
 public class RiedmannController extends Controller implements ChannelChangeListener {
 
 	/*
 	 * Config-Channel
 	 */
+
 	@ChannelInfo(title = "System Stop", description = "This configuration stops the system.", type = Boolean.class)
 	public ConfigChannel<Boolean> signalSystemStop = new ConfigChannel<Boolean>("signalSystemStop", this)
 			.defaultValue(true);
@@ -391,7 +162,8 @@
 			}
 			// Load switching
 			try {
-				if (ess.soc.value() >= socLoad1Off.value() + socHysteresis.value()) {
+				if (ess.soc.value() >= socLoad1Off.value() + socHysteresis.value()
+						|| ess.gridMode.labelOptional().equals(Optional.of(EssNature.ON_GRID))) {
 					load1On = true;
 				} else if (ess.soc.value() <= socLoad1Off.value()) {
 					load1On = false;
@@ -407,7 +179,8 @@
 				log.error("Failed to connect/disconnect Load 1", e);
 			}
 			try {
-				if (ess.soc.value() >= socLoad2Off.value() + socHysteresis.value()) {
+				if (ess.soc.value() >= socLoad2Off.value() + socHysteresis.value()
+						|| ess.gridMode.labelOptional().equals(Optional.of(EssNature.ON_GRID))) {
 					load2On = true;
 				} else if (ess.soc.value() <= socLoad2Off.value()) {
 					load2On = false;
@@ -421,7 +194,8 @@
 				log.error("Failed to connect/disconnect Load 2", e);
 			}
 			try {
-				if (ess.soc.value() >= socLoad3Off.value() + socHysteresis.value()) {
+				if (ess.soc.value() >= socLoad3Off.value() + socHysteresis.value()
+						|| ess.gridMode.labelOptional().equals(Optional.of(EssNature.ON_GRID))) {
 					load3On = true;
 				} else if (ess.soc.value() <= socLoad3Off.value()) {
 					load3On = false;
@@ -439,7 +213,8 @@
 				log.error("Failed to connect/disconnect Load 3", e);
 			}
 			try {
-				if (ess.soc.value() >= socLoad4Off.value() + socHysteresis.value()) {
+				if (ess.soc.value() >= socLoad4Off.value() + socHysteresis.value()
+						|| ess.gridMode.labelOptional().equals(Optional.of(EssNature.ON_GRID))) {
 					load4On = true;
 				} else if (ess.soc.value() <= socLoad4Off.value()) {
 					load4On = false;
@@ -475,6 +250,4 @@
 			updateWaterLevelBorehole3On = true;
 		}
 	}
-
-}
->>>>>>> 2c5bf404
+}
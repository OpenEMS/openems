--- conflicted
+++ resolved
@@ -1,184 +1,3 @@
-<<<<<<< HEAD
-/*******************************************************************************
- * OpenEMS - Open Source Energy Management System
- * Copyright (c) 2016, 2017 FENECON GmbH and contributors
- *
- * This program is free software: you can redistribute it and/or modify
- * it under the terms of the GNU General Public License as published by
- * the Free Software Foundation, either version 3 of the License, or
- * (at your option) any later version.
- *
- * This program is distributed in the hope that it will be useful,
- * but WITHOUT ANY WARRANTY; without even the implied warranty of
- * MERCHANTABILITY or FITNESS FOR A PARTICULAR PURPOSE.  See the
- * GNU General Public License for more details.
- *
- * You should have received a copy of the GNU General Public License
- * along with this program. If not, see <http://www.gnu.org/licenses/>.
- *
- * Contributors:
- *   FENECON GmbH - initial API and implementation and initial documentation
- *******************************************************************************/
-package io.openems.impl.controller.onGridIndication;
-
-import java.util.Optional;
-
-import io.openems.api.channel.Channel;
-import io.openems.api.channel.ConfigChannel;
-import io.openems.api.channel.WriteChannel;
-import io.openems.api.controller.Controller;
-import io.openems.api.device.nature.ess.EssNature;
-import io.openems.api.doc.ConfigInfo;
-import io.openems.api.doc.ThingInfo;
-import io.openems.api.exception.InvalidValueException;
-import io.openems.api.exception.WriteChannelException;
-import io.openems.core.ThingRepository;
-
-@ThingInfo(title = "OnGridIndicationController", description = "indicates with an digitalOutput if the system is On-Grid.")
-public class OnGridIndicationController extends Controller {
-
-	private ThingRepository repo = ThingRepository.getInstance();
-	private WriteChannel<Boolean> onGridOutputChannel;
-	private State currentState = State.UNKNOWN;
-	private boolean isProducerDisconnected = false;
-	private long timeProducerDisconnected;
-	private long startTime = System.currentTimeMillis();
-
-	private enum State {
-		OFFGRID, ONGRID, SWITCHTOOFFGRID, SWITCHTOONGRID, UNKNOWN
-	}
-
-	// ConfigChannel
-
-	@ConfigInfo(title = "The ess where the grid state should be read from.", type = Meter.class)
-	public ConfigChannel<Meter> meter = new ConfigChannel<Meter>("meter", this);
-
-	@ConfigInfo(title = "Ess", description = "Sets the Ess device.", type = Ess.class)
-	public ConfigChannel<Ess> ess = new ConfigChannel<Ess>("ess", this);
-
-	@ConfigInfo(title = "time to wait before switch output on.", type = Long.class)
-	public ConfigChannel<Long> switchDelay = new ConfigChannel<Long>("switchDelay", this).defaultValue(10000L);
-
-	@SuppressWarnings("unchecked")
-	@ConfigInfo(title = "the address of the Digital Output to singal on-Grid.", type = String.class)
-	public ConfigChannel<String> onGridOutputChannelAddress = new ConfigChannel<String>("onGridOutputChannelAddress",
-			this).addChangeListener((channel, newValue, oldValue) -> {
-				Optional<String> channelAddress = (Optional<String>) newValue;
-				if (channelAddress.isPresent()) {
-					Optional<Channel> ch = repo.getChannelByAddress(channelAddress.get());
-					if (ch.isPresent()) {
-						onGridOutputChannel = (WriteChannel<Boolean>) ch.get();
-						onGridOutputChannel.required();
-					} else {
-						log.error("Channel " + channelAddress.get() + " not found");
-					}
-				} else {
-					log.error("'onGridOutputChannelAddress' is not configured!");
-				}
-			});
-
-	public OnGridIndicationController() {
-		super();
-	}
-
-	public OnGridIndicationController(String thingId) {
-		super(thingId);
-	}
-
-	@Override
-	public void run() {
-		if (startTime + 1000 * 15 <= System.currentTimeMillis()) {
-			try {
-				Meter meter = this.meter.value();
-				Ess ess = this.ess.value();
-				switch (currentState) {
-				case OFFGRID:
-					if (isOff()) {
-						// if (meter.voltage.valueOptional().isPresent()) {
-						// currentState = State.SWITCHTOONGRID;
-						// }
-						if (ess.gridMode.labelOptional().equals(Optional.of(EssNature.ON_GRID))) {
-							currentState = State.SWITCHTOONGRID;
-						}
-					} else {
-						currentState = State.SWITCHTOOFFGRID;
-					}
-					break;
-				case ONGRID: {
-					if (isOnGrid()) {
-						if (!meter.voltage.valueOptional().isPresent()
-								&& ess.gridMode.labelOptional().equals(Optional.of(EssNature.OFF_GRID))) {
-							currentState = State.SWITCHTOOFFGRID;
-						}
-					} else {
-						currentState = State.SWITCHTOONGRID;
-					}
-				}
-					break;
-				case SWITCHTOOFFGRID:
-					if (isOff()) {
-						currentState = State.OFFGRID;
-					} else {
-						onGridOutputChannel.pushWrite(false);
-					}
-					break;
-				case SWITCHTOONGRID:
-					if (isOnGrid()) {
-						currentState = State.ONGRID;
-						isProducerDisconnected = false;
-					} else {
-						if (isOff()) {
-							if (!isProducerDisconnected) {
-								isProducerDisconnected = true;
-								timeProducerDisconnected = System.currentTimeMillis();
-							}
-							if (timeProducerDisconnected + switchDelay.value() <= System.currentTimeMillis()
-									&& isProducerDisconnected) {
-								onGridOutputChannel.pushWrite(true);
-							}
-						} else {
-							isProducerDisconnected = false;
-							onGridOutputChannel.pushWrite(false);
-						}
-					}
-					break;
-				default: {
-					if (meter.voltage.valueOptional().isPresent()
-							|| ess.gridMode.labelOptional().equals(Optional.of(EssNature.ON_GRID))) {
-						if (isOnGrid()) {
-							currentState = State.ONGRID;
-						} else {
-							currentState = State.SWITCHTOONGRID;
-						}
-					} else {
-						if (isOff()) {
-							currentState = State.OFFGRID;
-						} else {
-							currentState = State.SWITCHTOOFFGRID;
-						}
-					}
-				}
-					break;
-
-				}
-			} catch (InvalidValueException e) {
-				log.error("Failed to read value!", e);
-			} catch (WriteChannelException e) {
-				log.error("Failed to switch Output!", e);
-			}
-		}
-	}
-
-	private boolean isOff() throws InvalidValueException {
-		return onGridOutputChannel.value() == false;
-	}
-
-	private boolean isOnGrid() throws InvalidValueException {
-		return onGridOutputChannel.value() == true;
-	}
-
-}
-=======
 /*******************************************************************************
  * OpenEMS - Open Source Energy Management System
  * Copyright (c) 2016, 2017 FENECON GmbH and contributors
@@ -214,7 +33,7 @@
 import io.openems.api.exception.WriteChannelException;
 import io.openems.core.ThingRepository;
 
-@ThingInfo(title = "On-Grid Indication")
+@ThingInfo(title = "OnGridIndicationController", description = "indicates with an digitalOutput if the system is On-Grid.")
 public class OnGridIndicationController extends Controller {
 
 	private ThingRepository repo = ThingRepository.getInstance();
@@ -357,5 +176,4 @@
 		return onGridOutputChannel.value() == true;
 	}
 
-}
->>>>>>> 2c5bf404
+}
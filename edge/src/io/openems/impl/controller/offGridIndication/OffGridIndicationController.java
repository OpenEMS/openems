<<<<<<< HEAD
/*******************************************************************************
 * OpenEMS - Open Source Energy Management System
 * Copyright (c) 2016, 2017 FENECON GmbH and contributors
 *
 * This program is free software: you can redistribute it and/or modify
 * it under the terms of the GNU General Public License as published by
 * the Free Software Foundation, either version 3 of the License, or
 * (at your option) any later version.
 *
 * This program is distributed in the hope that it will be useful,
 * but WITHOUT ANY WARRANTY; without even the implied warranty of
 * MERCHANTABILITY or FITNESS FOR A PARTICULAR PURPOSE.  See the
 * GNU General Public License for more details.
 *
 * You should have received a copy of the GNU General Public License
 * along with this program. If not, see <http://www.gnu.org/licenses/>.
 *
 * Contributors:
 *   FENECON GmbH - initial API and implementation and initial documentation
 *******************************************************************************/
package io.openems.impl.controller.offGridIndication;

import java.util.Optional;

import io.openems.api.channel.Channel;
import io.openems.api.channel.ConfigChannel;
import io.openems.api.channel.WriteChannel;
import io.openems.api.controller.Controller;
import io.openems.api.device.nature.ess.EssNature;
import io.openems.api.doc.ConfigInfo;
import io.openems.api.doc.ThingInfo;
import io.openems.api.exception.InvalidValueException;
import io.openems.api.exception.WriteChannelException;
import io.openems.core.ThingRepository;

@ThingInfo(title = "OffGridIndicationController", description = "indicates with an digitalOutput if the system is Off-Grid.")
public class OffGridIndicationController extends Controller {

	private ThingRepository repo = ThingRepository.getInstance();
	private WriteChannel<Boolean> offGridOutputChannel;
	private State currentState = State.UNKNOWN;
	private boolean isProducerDisconnected = false;
	private long timeProducerDisconnected;
	private long startTime = System.currentTimeMillis();

	private enum State {
		OFFGRID, ONGRID, SWITCHTOOFFGRID, SWITCHTOONGRID, UNKNOWN
	}

	// ConfigChannel

	@ConfigInfo(title = "The ess where the grid state should be read from.", type = Meter.class)
	public ConfigChannel<Meter> meter = new ConfigChannel<Meter>("meter", this);

	@ConfigInfo(title = "time to wait before switch output on.", type = Long.class)
	public ConfigChannel<Long> switchDelay = new ConfigChannel<Long>("switchDelay", this).defaultValue(10000L);

	@ConfigInfo(title = "Ess", description = "Sets the Ess device.", type = Ess.class)
	public ConfigChannel<Ess> ess = new ConfigChannel<Ess>("ess", this);

	@SuppressWarnings("unchecked")
	@ConfigInfo(title = "the address of the Digital Output to signal off-Grid.", type = String.class)
	public ConfigChannel<String> offGridOutputChannelAddress = new ConfigChannel<String>("offGridOutputChannelAddress",
			this).addChangeListener((channel, newValue, oldValue) -> {
				Optional<String> channelAddress = (Optional<String>) newValue;
				if (channelAddress.isPresent()) {
					Optional<Channel> ch = repo.getChannelByAddress(channelAddress.get());
					if (ch.isPresent()) {
						offGridOutputChannel = (WriteChannel<Boolean>) ch.get();
						offGridOutputChannel.required();
					} else {
						log.error("Channel " + channelAddress.get() + " not found");
					}
				} else {
					log.error("'offGridOutputChannelAddress' is not configured!");
				}
			});

	public OffGridIndicationController() {
		super();
	}

	public OffGridIndicationController(String thingId) {
		super(thingId);
	}

	@Override
	public void run() {
		if (startTime + 1000 * 15 <= System.currentTimeMillis()) {
			try {
				Meter meter = this.meter.value();
				Ess ess = this.ess.value();
				switch (currentState) {
				case OFFGRID:
					if (isOffGrid()) {
						if (meter.voltage.valueOptional().isPresent()
								|| ess.gridMode.labelOptional().equals(Optional.of(EssNature.ON_GRID))) {
							currentState = State.SWITCHTOONGRID;
						}
					} else {
						currentState = State.SWITCHTOOFFGRID;
					}
					break;
				case ONGRID: {
					if (isOff()) {
						if (!meter.voltage.valueOptional().isPresent()
								&& ess.gridMode.labelOptional().equals(Optional.of(EssNature.OFF_GRID))) {
							currentState = State.SWITCHTOOFFGRID;
						}
					} else {
						currentState = State.SWITCHTOONGRID;
					}
				}
					break;
				case SWITCHTOOFFGRID:
					if (isOff()) {
						if (!isProducerDisconnected) {
							isProducerDisconnected = true;
							timeProducerDisconnected = System.currentTimeMillis();
						}
						if (timeProducerDisconnected + switchDelay.value() <= System.currentTimeMillis()
								&& isProducerDisconnected) {
							offGridOutputChannel.pushWrite(true);
							currentState = State.OFFGRID;
						}
					} else {
						isProducerDisconnected = false;
						offGridOutputChannel.pushWrite(false);
					}
					break;
				case SWITCHTOONGRID:
					if (isOff()) {
						currentState = State.ONGRID;
					} else {
						offGridOutputChannel.pushWrite(false);
					}
					break;
				default: {
					if (meter.voltage.valueOptional().isPresent()
							|| ess.gridMode.labelOptional().equals(Optional.of(EssNature.ON_GRID))) {
						if (isOff()) {
							currentState = State.ONGRID;
						} else {
							currentState = State.SWITCHTOONGRID;
						}
					} else {
						if (isOffGrid()) {
							currentState = State.OFFGRID;
						} else {
							currentState = State.SWITCHTOOFFGRID;
						}
					}
				}
					break;

				}
			} catch (InvalidValueException e) {
				log.error("Failed to read value!", e);
			} catch (WriteChannelException e) {
				log.error("Failed to switch Output!", e);
			}
		}
	}

	private boolean isOffGrid() throws InvalidValueException {
		return offGridOutputChannel.value() == true;
	}

	private boolean isOff() throws InvalidValueException {
		return offGridOutputChannel.value() == false;
	}

}
=======
/*******************************************************************************
 * OpenEMS - Open Source Energy Management System
 * Copyright (c) 2016, 2017 FENECON GmbH and contributors
 *
 * This program is free software: you can redistribute it and/or modify
 * it under the terms of the GNU General Public License as published by
 * the Free Software Foundation, either version 3 of the License, or
 * (at your option) any later version.
 *
 * This program is distributed in the hope that it will be useful,
 * but WITHOUT ANY WARRANTY; without even the implied warranty of
 * MERCHANTABILITY or FITNESS FOR A PARTICULAR PURPOSE.  See the
 * GNU General Public License for more details.
 *
 * You should have received a copy of the GNU General Public License
 * along with this program. If not, see <http://www.gnu.org/licenses/>.
 *
 * Contributors:
 *   FENECON GmbH - initial API and implementation and initial documentation
 *******************************************************************************/
package io.openems.impl.controller.offGridIndication;

import java.util.Optional;

import io.openems.api.channel.Channel;
import io.openems.api.channel.ConfigChannel;
import io.openems.api.channel.WriteChannel;
import io.openems.api.controller.Controller;
import io.openems.api.device.nature.ess.EssNature;
import io.openems.api.doc.ChannelInfo;
import io.openems.api.doc.ThingInfo;
import io.openems.api.exception.InvalidValueException;
import io.openems.api.exception.WriteChannelException;
import io.openems.core.ThingRepository;

@ThingInfo(title = "Off-Grid Indication")
public class OffGridIndicationController extends Controller {

	private ThingRepository repo = ThingRepository.getInstance();
	private WriteChannel<Boolean> offGridOutputChannel;
	private State currentState = State.UNKNOWN;
	private boolean isProducerDisconnected = false;
	private long timeProducerDisconnected;
	private long startTime = System.currentTimeMillis();

	private enum State {
		OFFGRID, ONGRID, SWITCHTOOFFGRID, SWITCHTOONGRID, UNKNOWN
	}

	// ConfigChannel

	@ChannelInfo(title = "The ess where the grid state should be read from.", type = Meter.class)
	public ConfigChannel<Meter> meter = new ConfigChannel<Meter>("meter", this);

	@ChannelInfo(title = "time to wait before switch output on.", type = Long.class)
	public ConfigChannel<Long> switchDelay = new ConfigChannel<Long>("switchDelay", this).defaultValue(10000L);

	@ChannelInfo(title = "Ess", description = "Sets the Ess device.", type = Ess.class)
	public ConfigChannel<Ess> ess = new ConfigChannel<Ess>("ess", this);

	@SuppressWarnings("unchecked")
	@ChannelInfo(title = "the address of the Digital Output to signal off-Grid.", type = String.class)
	public ConfigChannel<String> offGridOutputChannelAddress = new ConfigChannel<String>("offGridOutputChannelAddress",
			this).addChangeListener((channel, newValue, oldValue) -> {
				Optional<String> channelAddress = (Optional<String>) newValue;
				if (channelAddress.isPresent()) {
					Optional<Channel> ch = repo.getChannelByAddress(channelAddress.get());
					if (ch.isPresent()) {
						offGridOutputChannel = (WriteChannel<Boolean>) ch.get();
						offGridOutputChannel.required();
					} else {
						log.error("Channel " + channelAddress.get() + " not found");
					}
				} else {
					log.error("'offGridOutputChannelAddress' is not configured!");
				}
			});

	public OffGridIndicationController() {
		super();
	}

	public OffGridIndicationController(String thingId) {
		super(thingId);
	}

	@Override
	public void run() {
		if (startTime + 1000 * 15 <= System.currentTimeMillis()) {
			try {
				Meter meter = this.meter.value();
				Ess ess = this.ess.value();
				switch (currentState) {
				case OFFGRID:
					if (isOffGrid()) {
						if (meter.voltage.valueOptional().isPresent()
								|| ess.gridMode.labelOptional().equals(Optional.of(EssNature.ON_GRID))) {
							currentState = State.SWITCHTOONGRID;
						}
					} else {
						currentState = State.SWITCHTOOFFGRID;
					}
					break;
				case ONGRID: {
					if (isOff()) {
						if (!meter.voltage.valueOptional().isPresent()
								&& ess.gridMode.labelOptional().equals(Optional.of(EssNature.OFF_GRID))) {
							currentState = State.SWITCHTOOFFGRID;
						}
					} else {
						currentState = State.SWITCHTOONGRID;
					}
				}
					break;
				case SWITCHTOOFFGRID:
					if (isOff()) {
						if (!isProducerDisconnected) {
							isProducerDisconnected = true;
							timeProducerDisconnected = System.currentTimeMillis();
						}
						if (timeProducerDisconnected + switchDelay.value() <= System.currentTimeMillis()
								&& isProducerDisconnected) {
							offGridOutputChannel.pushWrite(true);
							currentState = State.OFFGRID;
						}
					} else {
						isProducerDisconnected = false;
						offGridOutputChannel.pushWrite(false);
					}
					break;
				case SWITCHTOONGRID:
					if (isOff()) {
						currentState = State.ONGRID;
					} else {
						offGridOutputChannel.pushWrite(false);
					}
					break;
				default: {
					if (meter.voltage.valueOptional().isPresent()
							|| ess.gridMode.labelOptional().equals(Optional.of(EssNature.ON_GRID))) {
						if (isOff()) {
							currentState = State.ONGRID;
						} else {
							currentState = State.SWITCHTOONGRID;
						}
					} else {
						if (isOffGrid()) {
							currentState = State.OFFGRID;
						} else {
							currentState = State.SWITCHTOOFFGRID;
						}
					}
				}
					break;

				}
			} catch (InvalidValueException e) {
				log.error("Failed to read value!", e);
			} catch (WriteChannelException e) {
				log.error("Failed to switch Output!", e);
			}
		}
	}

	private boolean isOffGrid() throws InvalidValueException {
		return offGridOutputChannel.value() == true;
	}

	private boolean isOff() throws InvalidValueException {
		return offGridOutputChannel.value() == false;
	}

}
>>>>>>> 2c5bf404
<|MERGE_RESOLUTION|>--- conflicted
+++ resolved
@@ -1,178 +1,3 @@
-<<<<<<< HEAD
-/*******************************************************************************
- * OpenEMS - Open Source Energy Management System
- * Copyright (c) 2016, 2017 FENECON GmbH and contributors
- *
- * This program is free software: you can redistribute it and/or modify
- * it under the terms of the GNU General Public License as published by
- * the Free Software Foundation, either version 3 of the License, or
- * (at your option) any later version.
- *
- * This program is distributed in the hope that it will be useful,
- * but WITHOUT ANY WARRANTY; without even the implied warranty of
- * MERCHANTABILITY or FITNESS FOR A PARTICULAR PURPOSE.  See the
- * GNU General Public License for more details.
- *
- * You should have received a copy of the GNU General Public License
- * along with this program. If not, see <http://www.gnu.org/licenses/>.
- *
- * Contributors:
- *   FENECON GmbH - initial API and implementation and initial documentation
- *******************************************************************************/
-package io.openems.impl.controller.offGridIndication;
-
-import java.util.Optional;
-
-import io.openems.api.channel.Channel;
-import io.openems.api.channel.ConfigChannel;
-import io.openems.api.channel.WriteChannel;
-import io.openems.api.controller.Controller;
-import io.openems.api.device.nature.ess.EssNature;
-import io.openems.api.doc.ConfigInfo;
-import io.openems.api.doc.ThingInfo;
-import io.openems.api.exception.InvalidValueException;
-import io.openems.api.exception.WriteChannelException;
-import io.openems.core.ThingRepository;
-
-@ThingInfo(title = "OffGridIndicationController", description = "indicates with an digitalOutput if the system is Off-Grid.")
-public class OffGridIndicationController extends Controller {
-
-	private ThingRepository repo = ThingRepository.getInstance();
-	private WriteChannel<Boolean> offGridOutputChannel;
-	private State currentState = State.UNKNOWN;
-	private boolean isProducerDisconnected = false;
-	private long timeProducerDisconnected;
-	private long startTime = System.currentTimeMillis();
-
-	private enum State {
-		OFFGRID, ONGRID, SWITCHTOOFFGRID, SWITCHTOONGRID, UNKNOWN
-	}
-
-	// ConfigChannel
-
-	@ConfigInfo(title = "The ess where the grid state should be read from.", type = Meter.class)
-	public ConfigChannel<Meter> meter = new ConfigChannel<Meter>("meter", this);
-
-	@ConfigInfo(title = "time to wait before switch output on.", type = Long.class)
-	public ConfigChannel<Long> switchDelay = new ConfigChannel<Long>("switchDelay", this).defaultValue(10000L);
-
-	@ConfigInfo(title = "Ess", description = "Sets the Ess device.", type = Ess.class)
-	public ConfigChannel<Ess> ess = new ConfigChannel<Ess>("ess", this);
-
-	@SuppressWarnings("unchecked")
-	@ConfigInfo(title = "the address of the Digital Output to signal off-Grid.", type = String.class)
-	public ConfigChannel<String> offGridOutputChannelAddress = new ConfigChannel<String>("offGridOutputChannelAddress",
-			this).addChangeListener((channel, newValue, oldValue) -> {
-				Optional<String> channelAddress = (Optional<String>) newValue;
-				if (channelAddress.isPresent()) {
-					Optional<Channel> ch = repo.getChannelByAddress(channelAddress.get());
-					if (ch.isPresent()) {
-						offGridOutputChannel = (WriteChannel<Boolean>) ch.get();
-						offGridOutputChannel.required();
-					} else {
-						log.error("Channel " + channelAddress.get() + " not found");
-					}
-				} else {
-					log.error("'offGridOutputChannelAddress' is not configured!");
-				}
-			});
-
-	public OffGridIndicationController() {
-		super();
-	}
-
-	public OffGridIndicationController(String thingId) {
-		super(thingId);
-	}
-
-	@Override
-	public void run() {
-		if (startTime + 1000 * 15 <= System.currentTimeMillis()) {
-			try {
-				Meter meter = this.meter.value();
-				Ess ess = this.ess.value();
-				switch (currentState) {
-				case OFFGRID:
-					if (isOffGrid()) {
-						if (meter.voltage.valueOptional().isPresent()
-								|| ess.gridMode.labelOptional().equals(Optional.of(EssNature.ON_GRID))) {
-							currentState = State.SWITCHTOONGRID;
-						}
-					} else {
-						currentState = State.SWITCHTOOFFGRID;
-					}
-					break;
-				case ONGRID: {
-					if (isOff()) {
-						if (!meter.voltage.valueOptional().isPresent()
-								&& ess.gridMode.labelOptional().equals(Optional.of(EssNature.OFF_GRID))) {
-							currentState = State.SWITCHTOOFFGRID;
-						}
-					} else {
-						currentState = State.SWITCHTOONGRID;
-					}
-				}
-					break;
-				case SWITCHTOOFFGRID:
-					if (isOff()) {
-						if (!isProducerDisconnected) {
-							isProducerDisconnected = true;
-							timeProducerDisconnected = System.currentTimeMillis();
-						}
-						if (timeProducerDisconnected + switchDelay.value() <= System.currentTimeMillis()
-								&& isProducerDisconnected) {
-							offGridOutputChannel.pushWrite(true);
-							currentState = State.OFFGRID;
-						}
-					} else {
-						isProducerDisconnected = false;
-						offGridOutputChannel.pushWrite(false);
-					}
-					break;
-				case SWITCHTOONGRID:
-					if (isOff()) {
-						currentState = State.ONGRID;
-					} else {
-						offGridOutputChannel.pushWrite(false);
-					}
-					break;
-				default: {
-					if (meter.voltage.valueOptional().isPresent()
-							|| ess.gridMode.labelOptional().equals(Optional.of(EssNature.ON_GRID))) {
-						if (isOff()) {
-							currentState = State.ONGRID;
-						} else {
-							currentState = State.SWITCHTOONGRID;
-						}
-					} else {
-						if (isOffGrid()) {
-							currentState = State.OFFGRID;
-						} else {
-							currentState = State.SWITCHTOOFFGRID;
-						}
-					}
-				}
-					break;
-
-				}
-			} catch (InvalidValueException e) {
-				log.error("Failed to read value!", e);
-			} catch (WriteChannelException e) {
-				log.error("Failed to switch Output!", e);
-			}
-		}
-	}
-
-	private boolean isOffGrid() throws InvalidValueException {
-		return offGridOutputChannel.value() == true;
-	}
-
-	private boolean isOff() throws InvalidValueException {
-		return offGridOutputChannel.value() == false;
-	}
-
-}
-=======
 /*******************************************************************************
  * OpenEMS - Open Source Energy Management System
  * Copyright (c) 2016, 2017 FENECON GmbH and contributors
@@ -208,7 +33,7 @@
 import io.openems.api.exception.WriteChannelException;
 import io.openems.core.ThingRepository;
 
-@ThingInfo(title = "Off-Grid Indication")
+@ThingInfo(title = "OffGridIndicationController", description = "indicates with an digitalOutput if the system is Off-Grid.")
 public class OffGridIndicationController extends Controller {
 
 	private ThingRepository repo = ThingRepository.getInstance();
@@ -345,5 +170,4 @@
 		return offGridOutputChannel.value() == false;
 	}
 
-}
->>>>>>> 2c5bf404
+}
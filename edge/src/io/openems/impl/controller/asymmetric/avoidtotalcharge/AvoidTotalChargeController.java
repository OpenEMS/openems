--- conflicted
+++ resolved
@@ -14,23 +14,11 @@
 import io.openems.api.doc.ChannelInfo;
 import io.openems.api.doc.ThingInfo;
 import io.openems.api.exception.InvalidValueException;
-<<<<<<< HEAD
 import io.openems.common.session.Role;
-=======
-import io.openems.api.exception.WriteChannelException;
-import io.openems.api.security.User;
-import io.openems.impl.controller.symmetric.avoidtotalcharge.*;
-
-import java.util.HashMap;
-import java.util.Map;
-import java.util.Optional;
-import java.util.Set;
->>>>>>> dab8a3c1
 
 @ThingInfo(title = "Avoid total charge of battery. (Asymmetric)", description = "Provides control over the battery's maximum state of charge at a specific time of day. For symmetric Ess.")
 public class AvoidTotalChargeController extends Controller {
 
-<<<<<<< HEAD
 	/*
 	 * Config
 	 */
@@ -40,25 +28,25 @@
 	@ChannelInfo(title = "Grid Meter", description = "Sets the grid meter.", type = io.openems.impl.controller.asymmetric.avoidtotalcharge.Meter.class, isOptional = false, isArray = false)
 	public final ConfigChannel<io.openems.impl.controller.asymmetric.avoidtotalcharge.Meter> gridMeter = new ConfigChannel<>("gridMeter", this);
 
-	@ChannelInfo(title = "Production Meters", description = "Sets the production meter.", type = io.openems.impl.controller.asymmetric.avoidtotalcharge.Meter.class, isOptional = false, isArray = true)
-	public final ConfigChannel<Set<io.openems.impl.controller.asymmetric.avoidtotalcharge.Meter>> productionMeters = new ConfigChannel<>("productionMeters", this);
+	@ChannelInfo(title = "Maximum Production Power", description = "Theoretical peak value of all the photovoltaic panels", type = Long.class, isOptional = false, isArray = false, writeRoles = { Role.OWNER, Role.INSTALLER })
+	public final ConfigChannel<Long> maximumProductionPower = new ConfigChannel<>("maximumProductionPower", this);
 
-	@ChannelInfo(title = "Graph 1", description = "Sets the socMaxVals.", defaultValue = "[100,100,100,100,100,60,60,60,60,60,60,60,70,80,90,100,100,100,100,100,100,100,100,100]", type = Long[].class, isArray = true, writeRoles = { Role.OWNER }, isOptional = true)
+	@ChannelInfo(title = "Graph 1", description = "Sets the socMaxVals.", defaultValue = "[100,100,100,100,100,60,60,60,60,60,60,60,70,80,90,100,100,100,100,100,100,100,100,100]", type = Long[].class, isArray = true, writeRoles = { Role.OWNER, Role.INSTALLER }, isOptional = true)
 	public final ConfigChannel<Long[]> graph1 = new ConfigChannel<>("graph1", this);
 	//TODO: implement fixed length and min/max values (accessible by OWNER !)
 
-	@ChannelInfo(title = "Graph 2", description = "Sets the socMaxVals.", defaultValue = "[100,100,100,100,100,60,60,60,60,60,60,60,60,60,70,80,90,100,100,100,100,100,100,100]", type = Long[].class, isArray = true, writeRoles = { Role.OWNER }, isOptional = true)
+	@ChannelInfo(title = "Graph 2", description = "Sets the socMaxVals.", defaultValue = "[100,100,100,100,100,60,60,60,60,60,60,60,60,60,70,80,90,100,100,100,100,100,100,100]", type = Long[].class, isArray = true, writeRoles = { Role.OWNER, Role.INSTALLER }, isOptional = true)
 	public final ConfigChannel<Long[]> graph2 = new ConfigChannel<>("graph2", this);
 	//TODO: implement fixed length and min/max values (accessible by OWNER !)
 
-	@ChannelInfo(title = "Critical Percentage", description = "If the productionMeter's power raises above this percentage of its peak value, the graph-value may be neglected.", type = Long.class, writeRoles = { Role.OWNER }, defaultValue = "100", isArray = false)
+	@ChannelInfo(title = "Critical Percentage", description = "If the productionMeter's power raises above this percentage of its peak value, the graph-value may be neglected.", type = Long.class, writeRoles = { Role.OWNER, Role.INSTALLER }, defaultValue = "100", isArray = false)
 	public final ConfigChannel<Long> criticalPercentage = new ConfigChannel<Long>("criticalPercentage", this);
 	//TODO: implement min/max values (accessible by OWNER !)
 
-	@ChannelInfo(title = "Graph 1 active", description = "Activate Graph 1 (If no graph is activated, all values are set to 100)", defaultValue = "true" ,type = Boolean.class, writeRoles = { Role.OWNER }, isArray = false, isOptional = true)
+	@ChannelInfo(title = "Graph 1 active", description = "Activate Graph 1 (If no graph is activated, all values are set to 100)", defaultValue = "true" ,type = Boolean.class, writeRoles = { Role.OWNER, Role.INSTALLER }, isArray = false, isOptional = true)
 	public final ConfigChannel<Boolean> graph1active = new ConfigChannel<>("graph1active", this);
 
-	@ChannelInfo(title = "Graph 2 active", description = "Activate Graph 2 (If no graph is activated, all values are set to 100)", defaultValue = "false" ,type = Boolean.class, writeRoles = { Role.OWNER }, isArray = false, isOptional = true)
+	@ChannelInfo(title = "Graph 2 active", description = "Activate Graph 2 (If no graph is activated, all values are set to 100)", defaultValue = "false" ,type = Boolean.class, writeRoles = { Role.OWNER, Role.INSTALLER }, isArray = false, isOptional = true)
 	public final ConfigChannel<Boolean> graph2active = new ConfigChannel<>("graph2active", this);
 
 
@@ -120,12 +108,8 @@
 			/**
 			 * get the power feeded to the grid relatively to the producer's peak value
 			 */
-			Long maxAbsoluteProducablePower = 0L;
+			Long maxAbsoluteProducablePower = maximumProductionPower.value();
 			Long relativeFeededPower = 0L;
-
-			for (io.openems.impl.controller.asymmetric.avoidtotalcharge.Meter meter : productionMeters.value()){
-				maxAbsoluteProducablePower += meter.maxActivePower.value();
-			}
 
 			relativeFeededPower = -100 * gridMeter.value().totalActivePower() / maxAbsoluteProducablePower;
 
@@ -184,155 +168,4 @@
 		 */
 		return (long) (((double)(gridMeterTotalActivePower + symmetricTotalActivePower) / (double) 3) - gridMeterActivePower);
 	}
-=======
-    /*
-     * Config
-     */
-    @ChannelInfo(title = "Ess", description = "Sets the Ess devices.", type = io.openems.impl.controller.asymmetric.avoidtotalcharge.Ess.class, isArray = true)
-    public final ConfigChannel<Set<io.openems.impl.controller.asymmetric.avoidtotalcharge.Ess>> esss = new ConfigChannel<Set<io.openems.impl.controller.asymmetric.avoidtotalcharge.Ess>>("esss", this);
-
-    @ChannelInfo(title = "Grid Meter", description = "Sets the grid meter.", type = io.openems.impl.controller.asymmetric.avoidtotalcharge.Meter.class, isOptional = false, isArray = false)
-    public final ConfigChannel<io.openems.impl.controller.asymmetric.avoidtotalcharge.Meter> gridMeter = new ConfigChannel<>("gridMeter", this);
-
-    @ChannelInfo(title = "Maximum Production Power", description = "Theoretical peak value of all the photovoltaic panels", type = Long.class, isOptional = false, isArray = false, accessLevel = User.OWNER)
-    public final ConfigChannel<Long> maximumProductionPower = new ConfigChannel<>("maximumProductionPower", this);
-
-    @ChannelInfo(title = "Graph 1", description = "Sets the socMaxVals.", defaultValue = "[100,100,100,100,100,60,60,60,60,60,60,60,70,80,90,100,100,100,100,100,100,100,100,100]", type = Long[].class, isArray = true, accessLevel = User.OWNER, isOptional = true)
-    public final ConfigChannel<Long[]> graph1 = new ConfigChannel<>("graph1", this);
-    //TODO: implement fixed length and min/max values (accessible by OWNER !)
-
-    @ChannelInfo(title = "Graph 2", description = "Sets the socMaxVals.", defaultValue = "[100,100,100,100,100,60,60,60,60,60,60,60,60,60,70,80,90,100,100,100,100,100,100,100]", type = Long[].class, isArray = true, accessLevel = User.OWNER, isOptional = true)
-    public final ConfigChannel<Long[]> graph2 = new ConfigChannel<>("graph2", this);
-    //TODO: implement fixed length and min/max values (accessible by OWNER !)
-
-    @ChannelInfo(title = "Critical Percentage", description = "If the productionMeter's power raises above this percentage of its peak value, the graph-value may be neglected.", type = Long.class, accessLevel = User.OWNER, defaultValue = "100", isArray = false)
-    public final ConfigChannel<Long> criticalPercentage = new ConfigChannel<Long>("criticalPercentage", this);
-    //TODO: implement min/max values (accessible by OWNER !)
-
-    @ChannelInfo(title = "Graph 1 active", description = "Activate Graph 1 (If no graph is activated, all values are set to 100)", defaultValue = "true" ,type = Boolean.class, accessLevel = User.OWNER, isArray = false, isOptional = true)
-    public final ConfigChannel<Boolean> graph1active = new ConfigChannel<>("graph1active", this);
-
-    @ChannelInfo(title = "Graph 2 active", description = "Activate Graph 2 (If no graph is activated, all values are set to 100)", defaultValue = "false" ,type = Boolean.class, accessLevel = User.OWNER, isArray = false, isOptional = true)
-    public final ConfigChannel<Boolean> graph2active = new ConfigChannel<>("graph2active", this);
-
-
-
-    /*
-     * Constructors
-     */
-    public AvoidTotalChargeController() {
-        super();
-    }
-
-    public AvoidTotalChargeController(String thingId) {
-        super(thingId);
-    }
-
-    /*
-     * Methods
-     */
-    @Override
-    public void run() {
-
-        try {
-            /**
-             * calculate the average available charging power
-             */
-            Long avgAllowedCharge = 0L;
-
-            for (io.openems.impl.controller.asymmetric.avoidtotalcharge.Ess ess : esss.value()) {
-                avgAllowedCharge += ess.allowedCharge.value();
-            }
-            avgAllowedCharge = avgAllowedCharge / esss.value().size();
-
-            /**
-             * generate ChargingGraph and get maxWantedSoc value
-             */
-            int graphMode = 0;
-            Optional<Boolean> g1aOptional = graph1active.valueOptional();
-            Optional<Boolean> g2aOptional = graph2active.valueOptional();
-
-            if (g1aOptional.isPresent() && g1aOptional.get()){
-                graphMode = 1;
-            } else if (g2aOptional.isPresent() && g2aOptional.get()){
-                graphMode = 2;
-            }
-
-            Map<Integer, Double> m = new HashMap<Integer, Double>(0);
-            for (int i = 0; i < 24; i++) {
-                if (graphMode == 1){
-                    m.put(i, (double) graph1.value()[i] / 100.0);
-                }else if (graphMode == 2){
-                    m.put(i, (double) graph2.value()[i] / 100.0);
-                }else {
-                    m.put(i, 1.0);
-                }
-            }
-            io.openems.impl.controller.symmetric.avoidtotalcharge.ManualGraph mg = new io.openems.impl.controller.symmetric.avoidtotalcharge.ManualGraph(m);
-            Long maxWantedSoc = (long) (100 * mg.getCurrentVal());
-
-            /**
-             * get the power feeded to the grid relatively to the producer's peak value
-             */
-            Long maxAbsoluteProducablePower = maximumProductionPower.value();
-            Long relativeFeededPower = 0L;
-
-            relativeFeededPower = -100 * gridMeter.value().totalActivePower() / maxAbsoluteProducablePower;
-
-            for (Ess ess : esss.value()) {
-
-
-                /**
-                 * check if state of charge is above the value specified by the user and deny charging in
-                 * case. However, in case the critical percentage was reached by the
-                 * relativeFeededPower and the spareProducedPower is negative (-> grid is taking the
-                 * maxFeedablePower) allow charging nevertheless.
-                 */
-                if (ess.soc.value() >= maxWantedSoc) {
-                    if(relativeFeededPower >= criticalPercentage.value()) {
-                        long spareProducedPower = (long) ((((double) (relativeFeededPower - criticalPercentage.value())) / 100.0) * (double) (-1 * maxAbsoluteProducablePower));
-
-                        if (spareProducedPower < 0L){
-                            try {
-                                Long totalActivePower = (long) (((double) ess.allowedCharge.value() / (double) avgAllowedCharge) * ((double) spareProducedPower / (double) esss.value().size()));
-                                
-                                ess.setActivePowerL1.pushWrite(getAsymmetricActivePower(totalActivePower,gridMeter.value().activePowerL1.value(),gridMeter.value().totalActivePower()));
-                                ess.setActivePowerL2.pushWrite(getAsymmetricActivePower(totalActivePower,gridMeter.value().activePowerL2.value(),gridMeter.value().totalActivePower()));
-                                ess.setActivePowerL3.pushWrite(getAsymmetricActivePower(totalActivePower,gridMeter.value().activePowerL3.value(),gridMeter.value().totalActivePower()));
-                            } catch (Exception e) {
-                                log.error(e.getMessage(),e);
-                            }
-                        } else {
-                            try {
-                                ess.setActivePowerL1.pushWriteMin(getAsymmetricActivePower(0L,gridMeter.value().activePowerL1.value(),gridMeter.value().totalActivePower()));
-                                ess.setActivePowerL2.pushWriteMin(getAsymmetricActivePower(0L,gridMeter.value().activePowerL2.value(),gridMeter.value().totalActivePower()));
-                                ess.setActivePowerL3.pushWriteMin(getAsymmetricActivePower(0L,gridMeter.value().activePowerL3.value(),gridMeter.value().totalActivePower()));
-                            } catch (Exception e) {
-                                log.error(e.getMessage(),e);
-                            }
-                        }
-                    } else {
-                        try {
-                            ess.setActivePowerL1.pushWriteMin(getAsymmetricActivePower(0L,gridMeter.value().activePowerL1.value(),gridMeter.value().totalActivePower()));
-                            ess.setActivePowerL2.pushWriteMin(getAsymmetricActivePower(0L,gridMeter.value().activePowerL2.value(),gridMeter.value().totalActivePower()));
-                            ess.setActivePowerL3.pushWriteMin(getAsymmetricActivePower(0L,gridMeter.value().activePowerL3.value(),gridMeter.value().totalActivePower()));
-                        } catch (Exception e) {
-                            log.error(e.getMessage(),e);
-                        }
-                    }
-                }
-            }
-
-        } catch (InvalidValueException | IndexOutOfBoundsException e){
-            log.error(e.getMessage(),e);
-        }
-    }
-    
-    private long getAsymmetricActivePower(long symmetricTotalActivePower, long gridMeterActivePower, long gridMeterTotalActivePower){
-        /**
-         * Calculate the value for a phase so that they are balanced.
-         */
-        return (long) (((double)(gridMeterTotalActivePower + symmetricTotalActivePower) / (double) 3) - (double) gridMeterActivePower);      
-    }
->>>>>>> dab8a3c1
 }
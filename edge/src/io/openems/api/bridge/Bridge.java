--- conflicted
+++ resolved
@@ -53,11 +53,8 @@
 	protected final List<Device> devices = Collections.synchronizedList(new LinkedList<Device>());
 	protected final Logger log;
 	private DebugChannel<Long> requiredCycleTime = new DebugChannel<>("RequiredCycleTime", this);
-<<<<<<< HEAD
 	private List<BridgeEventListener> eventListener = new ArrayList<>();
-=======
 	private DebugChannel<Integer> readOtherTaskReadCount = new DebugChannel<>("ReadOtherTaskReadCount", this);
->>>>>>> f4f2355d
 
 	/**
 	 * Initialize the Thread with a name
@@ -227,12 +224,8 @@
 					// calculate time until write
 					// run tasks for not required channels
 					if (timeUntilWrite - System.currentTimeMillis() > 0) {
-<<<<<<< HEAD
 						notifyListeners(Position.BEFOREREADOTHER1);
-						readOther(readTasks, timeUntilWrite);
-=======
 						readOther(readTasks, timeUntilWrite, false);
->>>>>>> f4f2355d
 					}
 				}
 				// execute write Tasks
@@ -261,13 +254,8 @@
 				notifyListeners(Position.BEFOREREADOTHER2);
 				// execute additional readTasks if time left
 				if (readTasks.size() > 0) {
-<<<<<<< HEAD
 					if (getNextReadTime() - 10 - System.currentTimeMillis() - requiredTimeListeners() > 0) {
-						readOther(readTasks, getNextReadTime() - 10);
-=======
-					if (getNextReadTime() - 10 - System.currentTimeMillis() > 0) {
 						readOther(readTasks, getNextReadTime(), true);
->>>>>>> f4f2355d
 					}
 				}
 				// Everything went ok: reset bridgeExceptionSleep

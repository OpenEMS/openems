<<<<<<< HEAD
/*******************************************************************************
 * OpenEMS - Open Source Energy Management System
 * Copyright (c) 2016, 2017 FENECON GmbH and contributors
 *
 * This program is free software: you can redistribute it and/or modify
 * it under the terms of the GNU General Public License as published by
 * the Free Software Foundation, either version 3 of the License, or
 * (at your option) any later version.
 *
 * This program is distributed in the hope that it will be useful,
 * but WITHOUT ANY WARRANTY; without even the implied warranty of
 * MERCHANTABILITY or FITNESS FOR A PARTICULAR PURPOSE.  See the
 * GNU General Public License for more details.
 *
 * You should have received a copy of the GNU General Public License
 * along with this program. If not, see <http://www.gnu.org/licenses/>.
 *
 * Contributors:
 *   FENECON GmbH - initial API and implementation and initial documentation
 *******************************************************************************/
package io.openems.api.channel;

import java.util.Collections;
import java.util.HashSet;
import java.util.Optional;
import java.util.Set;
import java.util.TreeMap;
import java.util.concurrent.ConcurrentHashMap;

import org.slf4j.Logger;
import org.slf4j.LoggerFactory;

import com.google.gson.JsonObject;

import io.openems.api.device.nature.DeviceNature;
import io.openems.api.exception.InvalidValueException;
import io.openems.api.exception.NotImplementedException;
import io.openems.api.security.User;
import io.openems.api.thing.Thing;
import io.openems.core.Databus;
import io.openems.core.utilities.JsonUtils;

public class ReadChannel<T> implements Channel, Comparable<ReadChannel<T>> {
	protected final Logger log;

	private final String id;
	private final Thing parent;
	private Optional<T> value = Optional.empty();

	protected Optional<Long> delta = Optional.empty();
	protected TreeMap<T, String> labels = new TreeMap<T, String>();
	protected Optional<Long> multiplier = Optional.empty();
	protected boolean negate = false;
	private Interval<T> valueInterval = new Interval<T>();
	private String unit = "";
	private boolean isRequired = false;
	protected final Set<User> users = new HashSet<>();
	protected boolean doNotPersist = false;

	private final Set<ChannelUpdateListener> updateListeners = ConcurrentHashMap.newKeySet();
	private final Set<ChannelChangeListener> changeListeners = ConcurrentHashMap.newKeySet();

	public ReadChannel(String id, Thing parent) {
		log = LoggerFactory.getLogger(this.getClass());
		this.id = id;
		this.parent = parent;
	}

	/*
	 * Builder
	 */
	public ReadChannel<T> interval(T min, T max) {
		this.valueInterval = new Interval<T>(min, max);
		return this;
	}

	public ReadChannel<T> unit(String unit) {
		this.unit = unit;
		return this;
	}

	public ReadChannel<T> multiplier(Long multiplier) {
		this.multiplier = Optional.ofNullable(multiplier);
		return this;
	}

	public ReadChannel<T> negate() {
		this.negate = true;
		return this;
	}

	@Override
	public ReadChannel<T> addUpdateListener(ChannelUpdateListener... listeners) {
		for (ChannelUpdateListener listener : listeners) {
			this.updateListeners.add(listener);
		}
		return this;
	}

	@Override
	public ReadChannel<T> addChangeListener(ChannelChangeListener... listeners) {
		for (ChannelChangeListener listener : listeners) {
			this.changeListeners.add(listener);
		}
		return this;
	}

	@Override
	public ReadChannel<T> removeUpdateListener(ChannelUpdateListener... listeners) {
		for (ChannelUpdateListener listener : listeners) {
			this.updateListeners.remove(listener);
		}
		return this;
	}

	@Override
	public ReadChannel<T> removeChangeListener(ChannelChangeListener... listeners) {
		for (ChannelChangeListener listener : listeners) {
			this.changeListeners.remove(listener);
		}
		return this;
	}

	public ReadChannel<T> label(T value, String label) {
		this.labels.put(value, label);
		return this;
	}

	public ReadChannel<T> user(User... users) {
		for (User user : users) {
			this.users.add(user);
		}
		return this;
	}

	public ReadChannel<T> doNotPersist() {
		this.doNotPersist = true;
		return this;
	}

	/*
	 * Getter
	 */
	@Override
	public String id() {
		return id;
	}

	@Override
	public String address() {
		return parent.id() + "/" + id;
	}

	@Override
	public Thing parent() {
		return parent;
	}

	public T value() throws InvalidValueException {
		return valueOptional()
				.orElseThrow(() -> new InvalidValueException("No Value available. Channel [" + this.id + "]"));
	};

	public Optional<T> valueOptional() {
		return value;
	};

	public String unitOptional() {
		return unit;
	}

	public ReadChannel<T> delta(Long delta) {
		this.delta = Optional.ofNullable(delta);
		return this;
	}

	public Optional<Long> deltaOptional() {
		return delta;
	}

	@Override
	public Set<User> users() {
		return Collections.unmodifiableSet(users);
	}

	/**
	 * Update value from the underlying {@link DeviceNature} and send an update event to {@link Databus}.
	 *
	 * @param value
	 */
	protected void updateValue(T value) {
		updateValue(value, true);
	}

	/**
	 * Update value from the underlying {@link DeviceNature}
	 *
	 * @param newValue
	 * @param triggerEvent
	 *            true if an event should be forwarded to {@link Databus}
	 */
	protected void updateValue(T newValue, boolean triggerEvent) {
		Optional<T> oldValue = this.value;
		if (newValue == null) {
			this.value = Optional.empty();
		}
		if (newValue instanceof Number && (multiplier.isPresent() || delta.isPresent() || negate)) {
			// special treatment for Numbers with given multiplier or delta
			Number number = (Number) newValue;
			double multiplier = 1;
			if (this.multiplier.isPresent()) {
				multiplier = Math.pow(10, this.multiplier.get());
			}
			if (this.negate) {
				multiplier *= -1;
			}
			long delta = 0;
			if (this.delta.isPresent()) {
				delta = this.delta.get();
			}
			number = (long) (number.longValue() * multiplier - delta);
			this.value = (Optional<T>) Optional.of(number);
		} else {
			this.value = Optional.ofNullable(newValue);
		}

		if (triggerEvent) {
			updateListeners.forEach(listener -> listener.channelUpdated(this, this.value));
			if (!oldValue.equals(this.value)) {
				changeListeners.forEach(listener -> listener.channelChanged(this, this.value, oldValue));
			}
		}
	}

	public Optional<String> labelOptional() {
		String label;
		Optional<T> value = valueOptional();
		if (value.isPresent()) {
			label = labels.get(value.get());
			return Optional.ofNullable(label);
		}
		return Optional.empty();
	};

	public String format() {
		Optional<String> label = labelOptional();
		Optional<T> value = valueOptional();
		if (label.isPresent()) {
			return label.get();
		} else if (value.isPresent()) {
			if (unit.equals("")) {
				return value.get().toString();
			} else {
				return value.get() + " " + unit;
			}
		} else {
			return "INVALID";
		}
	}

	public Interval<T> valueInterval() {
		return valueInterval;
	}

	@SuppressWarnings("unchecked")
	@Override
	public int compareTo(ReadChannel<T> o) {
		if (this.value.isPresent() && this.value.get() instanceof Comparable && o.value.isPresent()
				&& o.value.get() instanceof Comparable) {
			return ((Comparable<ReadChannel<T>>) this.value.get()).compareTo((ReadChannel<T>) o.value.get());
		} else if (this.value.isPresent()) {
			return 1;
		} else if (o.value.isPresent()) {
			return -1;
		} else {
			return 0;
		}
	}

	/**
	 * Rounds the value to the precision required by hardware. Prints a warning if rounding was necessary.
	 *
	 * @param value
	 * @return rounded value
	 */
	protected synchronized long roundToHardwarePrecision(long value) {
		double multiplier = 1;
		if (this.multiplier.isPresent()) {
			multiplier = Math.pow(10, this.multiplier.get());
		}
		if (value % multiplier != 0) {
			long roundedValue = (long) ((value / multiplier) * multiplier);
			log.warn("Value [" + value + "] is too precise for device. Will round to [" + roundedValue + "]");
		}
		return value;
	}

	/**
	 * Get this channel and mark it as Required. Default is doing nothing, but a subclass might need the information,
	 * which channels are required.
	 *
	 * @return
	 */
	public ReadChannel<T> required() {
		this.isRequired = true;
		return this;
	};

	public boolean isRequired() {
		return this.isRequired;
	}

	public boolean isDoNotPersist() {
		return doNotPersist;
	}

	@Override
	public JsonObject toJsonObject() throws NotImplementedException {
		JsonObject j = new JsonObject();
		j.add("value", JsonUtils.getAsJsonElement(valueOptional()));
		j.addProperty("type", this.getClass().getSimpleName());
		j.addProperty("writeable", false);
		return j;
	}

	@Override
	public String toString() {
		return address() + ": " + value.toString();
	}
}
=======
/*******************************************************************************
 * OpenEMS - Open Source Energy Management System
 * Copyright (c) 2016, 2017 FENECON GmbH and contributors
 *
 * This program is free software: you can redistribute it and/or modify
 * it under the terms of the GNU General Public License as published by
 * the Free Software Foundation, either version 3 of the License, or
 * (at your option) any later version.
 *
 * This program is distributed in the hope that it will be useful,
 * but WITHOUT ANY WARRANTY; without even the implied warranty of
 * MERCHANTABILITY or FITNESS FOR A PARTICULAR PURPOSE.  See the
 * GNU General Public License for more details.
 *
 * You should have received a copy of the GNU General Public License
 * along with this program. If not, see <http://www.gnu.org/licenses/>.
 *
 * Contributors:
 *   FENECON GmbH - initial API and implementation and initial documentation
 *******************************************************************************/
package io.openems.api.channel;

import java.util.Collections;
import java.util.HashSet;
import java.util.Optional;
import java.util.Set;
import java.util.TreeMap;
import java.util.concurrent.ConcurrentHashMap;

import org.slf4j.Logger;
import org.slf4j.LoggerFactory;

import com.google.gson.JsonObject;

import io.openems.api.device.nature.DeviceNature;
import io.openems.api.doc.ChannelDoc;
import io.openems.api.exception.InvalidValueException;
import io.openems.api.exception.NotImplementedException;
import io.openems.api.exception.OpenemsException;
import io.openems.api.security.User;
import io.openems.api.thing.Thing;
import io.openems.core.Databus;
import io.openems.core.utilities.InjectionUtils;
import io.openems.core.utilities.JsonUtils;

public class ReadChannel<T> implements Channel, Comparable<ReadChannel<T>> {
	protected final Logger log;

	private final String id;
	private final Thing parent;
	private Optional<T> value = Optional.empty();
	private Optional<Class<?>> type = Optional.empty();

	protected Optional<Long> delta = Optional.empty();
	protected TreeMap<T, String> labels = new TreeMap<T, String>();
	protected Optional<Long> multiplier = Optional.empty();
	protected boolean negate = false;
	private Interval<T> valueInterval = new Interval<T>();
	private String unit = "";
	private boolean isRequired = false;
	protected final Set<User> users = new HashSet<>();
	protected boolean doNotPersist = false;

	private final Set<ChannelUpdateListener> updateListeners = ConcurrentHashMap.newKeySet();
	private final Set<ChannelChangeListener> changeListeners = ConcurrentHashMap.newKeySet();

	public ReadChannel(String id, Thing parent) {
		log = LoggerFactory.getLogger(this.getClass());
		this.id = id;
		this.parent = parent;
	}

	/*
	 * Builder
	 */
	public ReadChannel<T> interval(T min, T max) {
		this.valueInterval = new Interval<T>(min, max);
		return this;
	}

	public ReadChannel<T> unit(String unit) {
		this.unit = unit;
		return this;
	}

	public ReadChannel<T> multiplier(Long multiplier) {
		this.multiplier = Optional.ofNullable(multiplier);
		return this;
	}

	public ReadChannel<T> negate() {
		this.negate = true;
		return this;
	}

	@Override
	public ReadChannel<T> addUpdateListener(ChannelUpdateListener... listeners) {
		for (ChannelUpdateListener listener : listeners) {
			this.updateListeners.add(listener);
		}
		return this;
	}

	@Override
	public ReadChannel<T> addChangeListener(ChannelChangeListener... listeners) {
		for (ChannelChangeListener listener : listeners) {
			this.changeListeners.add(listener);
		}
		return this;
	}

	@Override
	public ReadChannel<T> removeUpdateListener(ChannelUpdateListener... listeners) {
		for (ChannelUpdateListener listener : listeners) {
			this.updateListeners.remove(listener);
		}
		return this;
	}

	@Override
	public ReadChannel<T> removeChangeListener(ChannelChangeListener... listeners) {
		for (ChannelChangeListener listener : listeners) {
			this.changeListeners.remove(listener);
		}
		return this;
	}

	public ReadChannel<T> label(T value, String label) {
		this.labels.put(value, label);
		return this;
	}

	public ReadChannel<T> user(User... users) {
		for (User user : users) {
			this.users.add(user);
		}
		return this;
	}

	public ReadChannel<T> doNotPersist() {
		this.doNotPersist = true;
		return this;
	}

	/*
	 * Getter
	 */
	@Override
	public String id() {
		return id;
	}

	@Override
	public String address() {
		return parent.id() + "/" + id;
	}

	@Override
	public Thing parent() {
		return parent;
	}

	public T value() throws InvalidValueException {
		return valueOptional()
				.orElseThrow(() -> new InvalidValueException("No Value available. Channel [" + this.address() + "]"));
	};

	public Optional<T> valueOptional() {
		return value;
	};

	public String unitOptional() {
		return unit;
	}

	public ReadChannel<T> delta(Long delta) {
		this.delta = Optional.ofNullable(delta);
		return this;
	}

	public Optional<Long> deltaOptional() {
		return delta;
	}

	@Override
	public Set<User> users() {
		return Collections.unmodifiableSet(users);
	}

	/**
	 * Returns the type
	 *
	 * @return
	 */
	public Optional<Class<?>> type() {
		return this.type;
	}

	/**
	 * Sets values for this ReadChannel using its annotation
	 *
	 * This method is called by reflection from {@link InjectionUtils.getThingInstance}
	 *
	 * @param parent
	 * @throws OpenemsException
	 */
	@Override
	public void applyChannelDoc(ChannelDoc channelDoc) throws OpenemsException {
		this.type = channelDoc.getTypeOpt();
	}

	/**
	 * Update value from the underlying {@link DeviceNature} and send an update event to {@link Databus}.
	 *
	 * @param value
	 */
	protected void updateValue(T value) {
		updateValue(value, true);
	}

	/**
	 * Update value from the underlying {@link DeviceNature}
	 *
	 * @param newValue
	 * @param triggerEvent
	 *            true if an event should be forwarded to {@link Databus}
	 */
	protected void updateValue(T newValue, boolean triggerEvent) {
		Optional<T> oldValue = this.value;
		if (newValue == null) {
			this.value = Optional.empty();
		}
		if (newValue instanceof Number && (multiplier.isPresent() || delta.isPresent() || negate)) {
			// special treatment for Numbers with given multiplier or delta
			Number number = (Number) newValue;
			double multiplier = 1;
			if (this.multiplier.isPresent()) {
				multiplier = Math.pow(10, this.multiplier.get());
			}
			if (this.negate) {
				multiplier *= -1;
			}
			long delta = 0;
			if (this.delta.isPresent()) {
				delta = this.delta.get();
			}
			number = (long) (number.longValue() * multiplier - delta);
			@SuppressWarnings("unchecked") Optional<T> value = (Optional<T>) Optional.of(number);
			this.value = value;
		} else {
			this.value = Optional.ofNullable(newValue);
		}

		if (triggerEvent) {
			updateListeners.forEach(listener -> listener.channelUpdated(this, this.value));
			if (!oldValue.equals(this.value)) {
				changeListeners.forEach(listener -> listener.channelChanged(this, this.value, oldValue));
			}
		}
	}

	public Optional<String> labelOptional() {
		String label;
		Optional<T> value = valueOptional();
		if (value.isPresent()) {
			label = labels.get(value.get());
			return Optional.ofNullable(label);
		}
		return Optional.empty();
	};

	public String format() {
		Optional<String> label = labelOptional();
		Optional<T> value = valueOptional();
		if (label.isPresent()) {
			return label.get();
		} else if (value.isPresent()) {
			if (unit.equals("")) {
				return value.get().toString();
			} else {
				return value.get() + " " + unit;
			}
		} else {
			return "INVALID";
		}
	}

	public Interval<T> valueInterval() {
		return valueInterval;
	}

	@SuppressWarnings("unchecked")
	@Override
	public int compareTo(ReadChannel<T> o) {
		if (this.value.isPresent() && this.value.get() instanceof Comparable && o.value.isPresent()
				&& o.value.get() instanceof Comparable) {
			return ((Comparable<ReadChannel<T>>) this.value.get()).compareTo((ReadChannel<T>) o.value.get());
		} else if (this.value.isPresent()) {
			return 1;
		} else if (o.value.isPresent()) {
			return -1;
		} else {
			return 0;
		}
	}

	/**
	 * Rounds the value to the precision required by hardware. Prints a warning if rounding was necessary.
	 *
	 * @param value
	 * @return rounded value
	 */
	protected synchronized long roundToHardwarePrecision(long value) {
		double multiplier = 1;
		if (this.multiplier.isPresent()) {
			multiplier = Math.pow(10, this.multiplier.get());
		}
		if (value % multiplier != 0) {
			long roundedValue = (long) ((value / multiplier) * multiplier);
			log.warn("Value [" + value + "] is too precise for device. Will round to [" + roundedValue + "]");
		}
		return value;
	}

	/**
	 * Get this channel and mark it as Required. Default is doing nothing, but a subclass might need the information,
	 * which channels are required.
	 *
	 * @return
	 */
	public ReadChannel<T> required() {
		return this;
	};

	public boolean isRequired() {
		return this.isRequired;
	}

	public boolean isDoNotPersist() {
		return doNotPersist;
	}

	@Override
	public JsonObject toJsonObject() throws NotImplementedException {
		JsonObject j = new JsonObject();
		j.add("value", JsonUtils.getAsJsonElement(valueOptional()));
		j.addProperty("type", this.getClass().getSimpleName());
		j.addProperty("writeable", false);
		return j;
	}

	@Override
	public String toString() {
		return address() + ": " + value.toString();
	}
}
>>>>>>> 2c5bf404
<|MERGE_RESOLUTION|>--- conflicted
+++ resolved
@@ -1,4 +1,3 @@
-<<<<<<< HEAD
 /*******************************************************************************
  * OpenEMS - Open Source Energy Management System
  * Copyright (c) 2016, 2017 FENECON GmbH and contributors
@@ -34,11 +33,14 @@
 import com.google.gson.JsonObject;
 
 import io.openems.api.device.nature.DeviceNature;
+import io.openems.api.doc.ChannelDoc;
 import io.openems.api.exception.InvalidValueException;
 import io.openems.api.exception.NotImplementedException;
+import io.openems.api.exception.OpenemsException;
 import io.openems.api.security.User;
 import io.openems.api.thing.Thing;
 import io.openems.core.Databus;
+import io.openems.core.utilities.InjectionUtils;
 import io.openems.core.utilities.JsonUtils;
 
 public class ReadChannel<T> implements Channel, Comparable<ReadChannel<T>> {
@@ -47,6 +49,7 @@
 	private final String id;
 	private final Thing parent;
 	private Optional<T> value = Optional.empty();
+	private Optional<Class<?>> type = Optional.empty();
 
 	protected Optional<Long> delta = Optional.empty();
 	protected TreeMap<T, String> labels = new TreeMap<T, String>();
@@ -159,7 +162,7 @@
 
 	public T value() throws InvalidValueException {
 		return valueOptional()
-				.orElseThrow(() -> new InvalidValueException("No Value available. Channel [" + this.id + "]"));
+				.orElseThrow(() -> new InvalidValueException("No Value available. Channel [" + this.address() + "]"));
 	};
 
 	public Optional<T> valueOptional() {
@@ -182,6 +185,28 @@
 	@Override
 	public Set<User> users() {
 		return Collections.unmodifiableSet(users);
+	}
+
+	/**
+	 * Returns the type
+	 *
+	 * @return
+	 */
+	public Optional<Class<?>> type() {
+		return this.type;
+	}
+
+	/**
+	 * Sets values for this ReadChannel using its annotation
+	 *
+	 * This method is called by reflection from {@link InjectionUtils.getThingInstance}
+	 *
+	 * @param parent
+	 * @throws OpenemsException
+	 */
+	@Override
+	public void applyChannelDoc(ChannelDoc channelDoc) throws OpenemsException {
+		this.type = channelDoc.getTypeOpt();
 	}
 
 	/**
@@ -220,7 +245,8 @@
 				delta = this.delta.get();
 			}
 			number = (long) (number.longValue() * multiplier - delta);
-			this.value = (Optional<T>) Optional.of(number);
+			@SuppressWarnings("unchecked") Optional<T> value = (Optional<T>) Optional.of(number);
+			this.value = value;
 		} else {
 			this.value = Optional.ofNullable(newValue);
 		}
@@ -328,362 +354,4 @@
 	public String toString() {
 		return address() + ": " + value.toString();
 	}
-}
-=======
-/*******************************************************************************
- * OpenEMS - Open Source Energy Management System
- * Copyright (c) 2016, 2017 FENECON GmbH and contributors
- *
- * This program is free software: you can redistribute it and/or modify
- * it under the terms of the GNU General Public License as published by
- * the Free Software Foundation, either version 3 of the License, or
- * (at your option) any later version.
- *
- * This program is distributed in the hope that it will be useful,
- * but WITHOUT ANY WARRANTY; without even the implied warranty of
- * MERCHANTABILITY or FITNESS FOR A PARTICULAR PURPOSE.  See the
- * GNU General Public License for more details.
- *
- * You should have received a copy of the GNU General Public License
- * along with this program. If not, see <http://www.gnu.org/licenses/>.
- *
- * Contributors:
- *   FENECON GmbH - initial API and implementation and initial documentation
- *******************************************************************************/
-package io.openems.api.channel;
-
-import java.util.Collections;
-import java.util.HashSet;
-import java.util.Optional;
-import java.util.Set;
-import java.util.TreeMap;
-import java.util.concurrent.ConcurrentHashMap;
-
-import org.slf4j.Logger;
-import org.slf4j.LoggerFactory;
-
-import com.google.gson.JsonObject;
-
-import io.openems.api.device.nature.DeviceNature;
-import io.openems.api.doc.ChannelDoc;
-import io.openems.api.exception.InvalidValueException;
-import io.openems.api.exception.NotImplementedException;
-import io.openems.api.exception.OpenemsException;
-import io.openems.api.security.User;
-import io.openems.api.thing.Thing;
-import io.openems.core.Databus;
-import io.openems.core.utilities.InjectionUtils;
-import io.openems.core.utilities.JsonUtils;
-
-public class ReadChannel<T> implements Channel, Comparable<ReadChannel<T>> {
-	protected final Logger log;
-
-	private final String id;
-	private final Thing parent;
-	private Optional<T> value = Optional.empty();
-	private Optional<Class<?>> type = Optional.empty();
-
-	protected Optional<Long> delta = Optional.empty();
-	protected TreeMap<T, String> labels = new TreeMap<T, String>();
-	protected Optional<Long> multiplier = Optional.empty();
-	protected boolean negate = false;
-	private Interval<T> valueInterval = new Interval<T>();
-	private String unit = "";
-	private boolean isRequired = false;
-	protected final Set<User> users = new HashSet<>();
-	protected boolean doNotPersist = false;
-
-	private final Set<ChannelUpdateListener> updateListeners = ConcurrentHashMap.newKeySet();
-	private final Set<ChannelChangeListener> changeListeners = ConcurrentHashMap.newKeySet();
-
-	public ReadChannel(String id, Thing parent) {
-		log = LoggerFactory.getLogger(this.getClass());
-		this.id = id;
-		this.parent = parent;
-	}
-
-	/*
-	 * Builder
-	 */
-	public ReadChannel<T> interval(T min, T max) {
-		this.valueInterval = new Interval<T>(min, max);
-		return this;
-	}
-
-	public ReadChannel<T> unit(String unit) {
-		this.unit = unit;
-		return this;
-	}
-
-	public ReadChannel<T> multiplier(Long multiplier) {
-		this.multiplier = Optional.ofNullable(multiplier);
-		return this;
-	}
-
-	public ReadChannel<T> negate() {
-		this.negate = true;
-		return this;
-	}
-
-	@Override
-	public ReadChannel<T> addUpdateListener(ChannelUpdateListener... listeners) {
-		for (ChannelUpdateListener listener : listeners) {
-			this.updateListeners.add(listener);
-		}
-		return this;
-	}
-
-	@Override
-	public ReadChannel<T> addChangeListener(ChannelChangeListener... listeners) {
-		for (ChannelChangeListener listener : listeners) {
-			this.changeListeners.add(listener);
-		}
-		return this;
-	}
-
-	@Override
-	public ReadChannel<T> removeUpdateListener(ChannelUpdateListener... listeners) {
-		for (ChannelUpdateListener listener : listeners) {
-			this.updateListeners.remove(listener);
-		}
-		return this;
-	}
-
-	@Override
-	public ReadChannel<T> removeChangeListener(ChannelChangeListener... listeners) {
-		for (ChannelChangeListener listener : listeners) {
-			this.changeListeners.remove(listener);
-		}
-		return this;
-	}
-
-	public ReadChannel<T> label(T value, String label) {
-		this.labels.put(value, label);
-		return this;
-	}
-
-	public ReadChannel<T> user(User... users) {
-		for (User user : users) {
-			this.users.add(user);
-		}
-		return this;
-	}
-
-	public ReadChannel<T> doNotPersist() {
-		this.doNotPersist = true;
-		return this;
-	}
-
-	/*
-	 * Getter
-	 */
-	@Override
-	public String id() {
-		return id;
-	}
-
-	@Override
-	public String address() {
-		return parent.id() + "/" + id;
-	}
-
-	@Override
-	public Thing parent() {
-		return parent;
-	}
-
-	public T value() throws InvalidValueException {
-		return valueOptional()
-				.orElseThrow(() -> new InvalidValueException("No Value available. Channel [" + this.address() + "]"));
-	};
-
-	public Optional<T> valueOptional() {
-		return value;
-	};
-
-	public String unitOptional() {
-		return unit;
-	}
-
-	public ReadChannel<T> delta(Long delta) {
-		this.delta = Optional.ofNullable(delta);
-		return this;
-	}
-
-	public Optional<Long> deltaOptional() {
-		return delta;
-	}
-
-	@Override
-	public Set<User> users() {
-		return Collections.unmodifiableSet(users);
-	}
-
-	/**
-	 * Returns the type
-	 *
-	 * @return
-	 */
-	public Optional<Class<?>> type() {
-		return this.type;
-	}
-
-	/**
-	 * Sets values for this ReadChannel using its annotation
-	 *
-	 * This method is called by reflection from {@link InjectionUtils.getThingInstance}
-	 *
-	 * @param parent
-	 * @throws OpenemsException
-	 */
-	@Override
-	public void applyChannelDoc(ChannelDoc channelDoc) throws OpenemsException {
-		this.type = channelDoc.getTypeOpt();
-	}
-
-	/**
-	 * Update value from the underlying {@link DeviceNature} and send an update event to {@link Databus}.
-	 *
-	 * @param value
-	 */
-	protected void updateValue(T value) {
-		updateValue(value, true);
-	}
-
-	/**
-	 * Update value from the underlying {@link DeviceNature}
-	 *
-	 * @param newValue
-	 * @param triggerEvent
-	 *            true if an event should be forwarded to {@link Databus}
-	 */
-	protected void updateValue(T newValue, boolean triggerEvent) {
-		Optional<T> oldValue = this.value;
-		if (newValue == null) {
-			this.value = Optional.empty();
-		}
-		if (newValue instanceof Number && (multiplier.isPresent() || delta.isPresent() || negate)) {
-			// special treatment for Numbers with given multiplier or delta
-			Number number = (Number) newValue;
-			double multiplier = 1;
-			if (this.multiplier.isPresent()) {
-				multiplier = Math.pow(10, this.multiplier.get());
-			}
-			if (this.negate) {
-				multiplier *= -1;
-			}
-			long delta = 0;
-			if (this.delta.isPresent()) {
-				delta = this.delta.get();
-			}
-			number = (long) (number.longValue() * multiplier - delta);
-			@SuppressWarnings("unchecked") Optional<T> value = (Optional<T>) Optional.of(number);
-			this.value = value;
-		} else {
-			this.value = Optional.ofNullable(newValue);
-		}
-
-		if (triggerEvent) {
-			updateListeners.forEach(listener -> listener.channelUpdated(this, this.value));
-			if (!oldValue.equals(this.value)) {
-				changeListeners.forEach(listener -> listener.channelChanged(this, this.value, oldValue));
-			}
-		}
-	}
-
-	public Optional<String> labelOptional() {
-		String label;
-		Optional<T> value = valueOptional();
-		if (value.isPresent()) {
-			label = labels.get(value.get());
-			return Optional.ofNullable(label);
-		}
-		return Optional.empty();
-	};
-
-	public String format() {
-		Optional<String> label = labelOptional();
-		Optional<T> value = valueOptional();
-		if (label.isPresent()) {
-			return label.get();
-		} else if (value.isPresent()) {
-			if (unit.equals("")) {
-				return value.get().toString();
-			} else {
-				return value.get() + " " + unit;
-			}
-		} else {
-			return "INVALID";
-		}
-	}
-
-	public Interval<T> valueInterval() {
-		return valueInterval;
-	}
-
-	@SuppressWarnings("unchecked")
-	@Override
-	public int compareTo(ReadChannel<T> o) {
-		if (this.value.isPresent() && this.value.get() instanceof Comparable && o.value.isPresent()
-				&& o.value.get() instanceof Comparable) {
-			return ((Comparable<ReadChannel<T>>) this.value.get()).compareTo((ReadChannel<T>) o.value.get());
-		} else if (this.value.isPresent()) {
-			return 1;
-		} else if (o.value.isPresent()) {
-			return -1;
-		} else {
-			return 0;
-		}
-	}
-
-	/**
-	 * Rounds the value to the precision required by hardware. Prints a warning if rounding was necessary.
-	 *
-	 * @param value
-	 * @return rounded value
-	 */
-	protected synchronized long roundToHardwarePrecision(long value) {
-		double multiplier = 1;
-		if (this.multiplier.isPresent()) {
-			multiplier = Math.pow(10, this.multiplier.get());
-		}
-		if (value % multiplier != 0) {
-			long roundedValue = (long) ((value / multiplier) * multiplier);
-			log.warn("Value [" + value + "] is too precise for device. Will round to [" + roundedValue + "]");
-		}
-		return value;
-	}
-
-	/**
-	 * Get this channel and mark it as Required. Default is doing nothing, but a subclass might need the information,
-	 * which channels are required.
-	 *
-	 * @return
-	 */
-	public ReadChannel<T> required() {
-		return this;
-	};
-
-	public boolean isRequired() {
-		return this.isRequired;
-	}
-
-	public boolean isDoNotPersist() {
-		return doNotPersist;
-	}
-
-	@Override
-	public JsonObject toJsonObject() throws NotImplementedException {
-		JsonObject j = new JsonObject();
-		j.add("value", JsonUtils.getAsJsonElement(valueOptional()));
-		j.addProperty("type", this.getClass().getSimpleName());
-		j.addProperty("writeable", false);
-		return j;
-	}
-
-	@Override
-	public String toString() {
-		return address() + ": " + value.toString();
-	}
-}
->>>>>>> 2c5bf404
+}
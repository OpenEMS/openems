plugins {
	id 'base'
	id 'java'
	id 'com.github.node-gradle.node'
	id 'org.barfuin.gradle.jacocolog'
}

repositories {
	mavenCentral()
	gradlePluginPortal()
}

java {
	toolchain {
		languageVersion = JavaLanguageVersion.of(project.java_source as Integer)
	}
}

def isCI = (System.getenv("CI") != null) as Boolean

if (isCI) {
    println("CI environment detected - suppressing all compiler warnings")
}

/*
 * Setup multi-projects: 
 * - setup bnd tasks
 * - disable report generation
 * - setup parrallel execution
 */
subprojects {
	repositories {
		mavenCentral()
	}
	
	if (name ==~ /io.openems.(common|edge|oem|shared|wrapper).*/) {
		ext.isEdge = true
	}
	
	if (name ==~ /io.openems.(backend|common|shared|wrapper).*/) {
		ext.isBackend = true
	}

	tasks.withType(JavaCompile) {
		options.release.set(project.java_target as Integer)
		options.encoding = 'UTF-8'
		options.fork = true
		options.incremental = true

		if (isCI) {
			options.compilerArgs += ["-Xlint:none", "-nowarn"]
			options.deprecation = false
		}
	}
	
	tasks.withType(Test) {
		maxParallelForks = Runtime.runtime.availableProcessors() * 0.66 as Integer
		reports {
			html.required = false
			junitXml.required = false
		}

		if (isCI) {
			testLogging {
				events = ["failed"]
				exceptionFormat = 'full'
				showExceptions = true
				showStackTraces = true
				showCauses = true
			}
			afterSuite { desc, result ->
				if (!desc.parent) {
					def shortName = path.takeRight(36)
					def padded = String.format("%36s", shortName) 
					def icon = switch(result.resultType) {
						case org.gradle.api.tasks.testing.TestResult.ResultType.SUCCESS -> "✅"
						case org.gradle.api.tasks.testing.TestResult.ResultType.FAILURE -> "❌"
						case org.gradle.api.tasks.testing.TestResult.ResultType.SKIPPED -> "ℹ"
						default -> ""
					}
					println "> [${padded}] Test summary: ${result.resultType} ${icon} " +
							"(${result.testCount} tests, " +
							"${result.successfulTestCount} passed, " +
							"${result.failedTestCount} failed, " +
							"${result.skippedTestCount} skipped)"
				}
			}
			afterTest { descriptor, result ->
				if (result.failedTestCount > 0) {
					println "\n${descriptor.className}.${descriptor.name} FAILED"
					result.exception?.printStackTrace(System.out)
				}
			}
		}
	}
	
	if (plugins.hasPlugin("biz.aQute.bnd")) {
		apply plugin: 'checkstyle'
		apply plugin: 'jacoco'
		
		jacocoTestReport {
			reports {
				xml.required = true
				csv.required = false
				html.required = false
			}
			// Exclude com.dalsemi.onewire
			afterEvaluate {
				classDirectories.setFrom(files(classDirectories.files.collect {
					fileTree(dir: it, excludes: ['**/com/dalsemi/onewire/**'])
				}))
			}
		}
	
		checkstyle {
			toolVersion = '11.1.0'
			configFile = file("${rootDir}/cnf/checkstyle.xml")
			maxWarnings = 0
			ignoreFailures = false
		}
	
		tasks.withType(Checkstyle) {
			reports {
				xml.required = false
				html.required = false
				sarif.required = false
			}
			minHeapSize = "512m"
			maxHeapSize = "2048m"
			// Exclude com.dalsemi.onewire
			exclude '**/com/dalsemi/onewire/*'
		}
	}
}

tasks.named('wrapper') {
	jarFile = rootProject.file('.gradle-wrapper/gradle-wrapper.jar')
}

task checkstyleAll() {
	group = 'OpenEMS-Test'
	description = 'Checkstyle all bundles'

	subprojects.each { proj ->
		if (proj.tasks.findAll { it.name == 'checkstyleMain' }) {
			dependsOn(proj.checkstyleMain)
		}
	}
}

task testEdge() {
	group = 'OpenEMS-Test'
	description = 'Run JUnit tests for all Edge-Bundles'
	
	subprojects.findAll { it.hasProperty('isEdge') }.each { proj ->
		if (proj.tasks.findByName('test')) {
			dependsOn(proj.test)
		}
	}
}

task testBackend() {
	group = 'OpenEMS-Test'
	description = 'Run JUnit tests for all Backend-Bundles'

	subprojects.findAll { it.hasProperty('isBackend') }.each { proj ->
		if (proj.tasks.findByName('test')) {
			dependsOn(proj.test)
		}
	}
}

task cleanEdge() {
	group = 'OpenEMS-Build'
	description = 'Clean all Edge-Bundles'
	
	subprojects.findAll { it.hasProperty('isEdge') }.each { proj ->
		if (proj.tasks.findByName('clean')) {
			dependsOn(proj.clean)
		}
	}
}

task cleanBackend() {
	group = 'OpenEMS-Build'
	description = 'Clean all Backend-Bundles'
	
	subprojects.findAll { it.hasProperty('isBackend') }.each { proj ->
		if (proj.tasks.findByName('clean')) {
			dependsOn(proj.clean)
		}
	}
}

task assembleEdge() {
	group = 'OpenEMS-Build'
	description = 'Assemble all Edge-Bundles'
	
	subprojects.findAll { it.hasProperty('isEdge') }.each { proj ->
		if (proj.tasks.findByName('assemble')) {
			dependsOn(proj.assemble)
		}
	}
}

task assembleBackend() {
	group = 'OpenEMS-Build'
	description = 'Assemble all Backend-Bundles'
	
	subprojects.findAll { it.hasProperty('isBackend') }.each { proj ->
		if (proj.tasks.findByName('assemble')) {
			dependsOn(proj.assemble)
		}
	}
}

/*
 * Build OpenEMS Edge and Backend Components
 */
task buildComponents() {
	subprojects.each { proj ->
		if (proj.tasks.findAll { it.name == 'compileJava' }) {
			dependsOn(proj.compileJava)
			proj.test {
				testLogging {
					events "passed", "skipped", "failed", "standardOut", "standardError"
				}
			}
		}
	}
}

task buildEdge() {
	group = 'OpenEMS-Build'
	description = 'Build a Fat-Jar for the OpenEMS-Edge into build/openems-edge.jar'
	
	def assemble = tasks.getByPath(':assembleEdge')
	def export = tasks.getByPath(':io.openems.edge.application:export.EdgeApp')
	def resolve = tasks.getByPath(':io.openems.edge.application:resolve.EdgeApp')
	
	dependsOn assemble
	dependsOn export
	dependsOn resolve
	
	resolve.mustRunAfter assemble
	export.mustRunAfter resolve
	
	/* force rebuild */
	export.outputs.upToDateWhen { false }
	outputs.upToDateWhen { false }
	
	doLast {
		def source = file("io.openems.edge.application/generated/distributions/executable/EdgeApp.jar")
		def output = file(System.getenv('OEMS_EDGE_OUTPUT') ?: "${buildDir}/openems-edge.jar")

		output.delete()
		copy {
			from source
			into output.getParentFile()
			rename (source.getName(), output.getName())
		}
		println("Built ${output}!")
	}
}

task buildBackend() {
	group = 'OpenEMS-Build'
	description = 'Build a Fat-Jar for the OpenEMS-Backend into build/openems-backend.jar'
	
	def assemble = tasks.getByPath(':assembleBackend')
	def export = tasks.getByPath(':io.openems.backend.application:export.BackendApp')
	def resolve = tasks.getByPath(':io.openems.backend.application:resolve.BackendApp')
	
	dependsOn assemble
	dependsOn export
	dependsOn resolve
	
	resolve.mustRunAfter assemble
	export.mustRunAfter resolve
	
	/* force rebuild */
	export.outputs.upToDateWhen { false }
	outputs.upToDateWhen { false }

	doLast {
		def source = file("io.openems.backend.application/generated/distributions/executable/BackendApp.jar")
		def output = file(System.getenv('OEMS_BACKEND_OUTPUT') ?: "${buildDir}/openems-backend.jar")

		output.delete()
		copy {
			from source
			into output.getParentFile()
			rename (source.getName(), output.getName())
		}
		println("Built ${output}!")
	}
}

/*
 * Javadoc
 */
task buildAggregatedJavadocs(type: Javadoc, description: 'Generate javadocs from all child projects as if it was a single project', group: 'Documentation') {
	destinationDir = file("$buildDir/www/javadoc")
	title = "OpenEMS Javadoc"
	subprojects.each { proj ->
		proj.tasks.withType(Javadoc).each { javadocTask ->
			javadocTask.options.encoding = 'UTF-8'
			options.addStringOption('Xdoclint:none', '-quiet')
			source += javadocTask.source
			classpath += javadocTask.classpath
			excludes += javadocTask.excludes
			includes += javadocTask.includes
		}
	}
}

/*
 * Copies Bundle readme.adoc files to doc.
 */
task copyBundleReadmes() {
	doLast {
		// define target files
		def basePath = projectDir.getPath() + "/doc/modules/ROOT/pages/"
		def targetController = basePath + "edge/controller.adoc.d"
		def targetScheduler = basePath + "edge/scheduler.adoc.d"
		def targetNature = basePath + "edge/nature.adoc.d"
		def targetBridge = basePath + "edge/bridge.adoc.d"
		def targetDeviceService = basePath + "edge/device_service.adoc.d"
		def targetTimedata = basePath + "edge/timedata.adoc.d"
		def targetBackendService = basePath + "backend/service.adoc.d"

		// initialize target files and directories
		[targetController, targetScheduler, targetNature, targetBridge, targetDeviceService, targetTimedata, targetBackendService].each { target ->
			delete fileTree(dir: target, include: '**/*.adoc')
			new File(target + "/_include.adoc").write('')
		}

		subprojects.each { proj ->
			// in each subproject (= bundle)...
			proj.file(".").listFiles().each { sourceFile ->
				// find the 'readme.adoc' file
				if(sourceFile.getName().equalsIgnoreCase("readme.adoc")) {
					def bundle = sourceFile.getParentFile().getName()
					def target = null

					if(bundle.startsWith("io.openems.edge.")) {
						def edgeBundle = bundle.substring("io.openems.edge.".length())
						if(edgeBundle.endsWith(".api")) {
							target = targetNature
						} else if(edgeBundle.startsWith("controller.")) {
							target = targetController
						} else if(edgeBundle.startsWith("scheduler.")) {
							target = targetScheduler
						} else if(edgeBundle.startsWith("bridge.")) {
							target = targetBridge
						} else if(edgeBundle.startsWith("timedata.")) {
							target = targetTimedata
						} else {
							target = targetDeviceService
						}
	
					} else if(bundle.startsWith("io.openems.backend.")) {
						def backendBundle = bundle.substring("io.openems.backend.".length())
						if(backendBundle.startsWith("timedata.")) {
							target = targetBackendService
						} else if(backendBundle.startsWith("metadata.")) {
							target = targetBackendService
						} else {
							return // ignore
						}

<<<<<<< HEAD
					} else if(bundle.startsWith("io.openems.common.")) {
						def commonBundle = bundle.substring("io.openems.common.".length())
						if(commonBundle.startsWith("bridge.")) {
							target = targetBridge
						} else if(commonBundle.startsWith("timedata.")) {
							target = targetTimedata
						} else if(commonBundle.endsWith(".api")) {
							target = targetNature
						} else {
							return // ignore
=======
					} else if(bundle.startsWith("io.openems.common")) {
						def commonBundle = bundle.substring("io.openems.common.".length())
						if(commonBundle.startsWith("bridge.")) {
							target = targetBridge
>>>>>>> 354f0de8
						}

					} else if(bundle.startsWith("io.openems.wrapper")
						|| bundle.startsWith("io.openems.oem.")) {
						// ignore
						return
					}
	
					// could we exactly evaluate the bundle type and set the targetFile?
					if(target == null) {
						throw new Exception("Bundle type is unknown for " + bundle)
					}
	
					// copy the readme file to "target.d" folder
					copy {
						from (sourceFile.toPath())
						into (target)
						rename { fileName ->
							return bundle + ".adoc"
						}
					}
	
					// append content of source file to target file
					File targetFile = new File(target + "/_include.adoc")
					targetFile.append("\ninclude::" + bundle + ".adoc[leveloffset=+1]\n")
				}
			}
		}
	}
}

/*
 * Build Antora docs
 */
task buildAntoraDocs() {
	group = 'Documentation'
	dependsOn ":doc:buildAntoraDocs"
	dependsOn ":copyBundleReadmes"

	mustRunAfter ":copyBundleReadmes"

	def source = file("doc/build/www")
	def output = file("${buildDir}/www")

	doLast {
		output.deleteDir()
		copy {
			from source
			into output
		}
		source.deleteDir()
		
		println("Built ${output}!")
	}
}<|MERGE_RESOLUTION|>--- conflicted
+++ resolved
@@ -369,23 +369,10 @@
 							return // ignore
 						}
 
-<<<<<<< HEAD
 					} else if(bundle.startsWith("io.openems.common.")) {
 						def commonBundle = bundle.substring("io.openems.common.".length())
 						if(commonBundle.startsWith("bridge.")) {
 							target = targetBridge
-						} else if(commonBundle.startsWith("timedata.")) {
-							target = targetTimedata
-						} else if(commonBundle.endsWith(".api")) {
-							target = targetNature
-						} else {
-							return // ignore
-=======
-					} else if(bundle.startsWith("io.openems.common")) {
-						def commonBundle = bundle.substring("io.openems.common.".length())
-						if(commonBundle.startsWith("bridge.")) {
-							target = targetBridge
->>>>>>> 354f0de8
 						}
 
 					} else if(bundle.startsWith("io.openems.wrapper")

package io.openems.edge.battery.bydcommercial;

import io.openems.common.channel.AccessMode;
import io.openems.common.channel.Level;
import io.openems.common.channel.Unit;
import io.openems.common.exceptions.OpenemsError.OpenemsNamedException;
import io.openems.common.types.OpenemsType;
import io.openems.edge.battery.api.Battery;
import io.openems.edge.battery.bydcommercial.statemachine.StateMachine.State;
import io.openems.edge.common.channel.Doc;
import io.openems.edge.common.channel.StateChannel;
import io.openems.edge.common.channel.WriteChannel;
import io.openems.edge.common.channel.value.Value;
import io.openems.edge.common.component.OpenemsComponent;
import io.openems.edge.common.startstop.StartStop;
<<<<<<< HEAD
=======
import io.openems.edge.common.startstop.StartStoppable;
>>>>>>> 41168de1

public interface BatteryBoxC130 extends Battery, OpenemsComponent, StartStoppable {

	/**
	 * Gets the Channel for {@link ChannelId#POWER_CIRCUIT_CONTROL}.
	 * 
	 * @return the Channel
	 */
	public default WriteChannel<PowerCircuitControl> getPowerCircuitControlChannel() {
		return this.channel(ChannelId.POWER_CIRCUIT_CONTROL);
	}

	/**
	 * Gets the PreChargeControl, see {@link ChannelId#POWER_CIRCUIT_CONTROL}.
	 * 
	 * @return the Channel {@link Value}
	 */
	public default PowerCircuitControl getPowerCircuitControl() {
		return this.getPowerCircuitControlChannel().value().asEnum();
	}

	/**
	 * Internal method to set the 'nextValue' on
	 * {@link ChannelId#POWER_CIRCUIT_CONTROL} Channel.
	 * 
	 * @param value the next value
	 */
	public default void _setPowerCircuitControl(PowerCircuitControl value) {
		this.getPowerCircuitControlChannel().setNextValue(value);
	}

	/**
<<<<<<< HEAD
=======
	 * Writes the value to the {@link ChannelId#POWER_CIRCUIT_CONTROL} Register.
	 * 
	 * @param value the next value
	 * @throws OpenemsNamedException on error
	 */
	public default void setPowerCircuitControl(PowerCircuitControl value) throws OpenemsNamedException {
		this.getPowerCircuitControlChannel().setNextWriteValue(value);
	}

	/**
>>>>>>> 41168de1
	 * Gets the Channel for {@link ChannelId#MAX_START_ATTEMPTS}.
	 * 
	 * @return the Channel
	 */
	public default StateChannel getMaxStartAttemptsChannel() {
		return this.channel(ChannelId.MAX_START_ATTEMPTS);
	}

	/**
	 * Gets the {@link StateChannel} for {@link ChannelId#MAX_START_ATTEMPTS}.
	 * 
	 * @return the Channel {@link Value}
	 */
	public default Value<Boolean> getMaxStartAttempts() {
		return this.getMaxStartAttemptsChannel().value();
	}

	/**
	 * Internal method to set the 'nextValue' on
	 * {@link ChannelId#MAX_START_ATTEMPTS} Channel.
	 * 
	 * @param value the next value
	 */
	public default void _setMaxStartAttempts(Boolean value) {
		this.getMaxStartAttemptsChannel().setNextValue(value);
	}

	/**
	 * Gets the Channel for {@link ChannelId#MAX_STOP_ATTEMPTS}.
	 * 
	 * @return the Channel
	 */
	public default StateChannel getMaxStopAttemptsChannel() {
		return this.channel(ChannelId.MAX_STOP_ATTEMPTS);
	}

	/**
	 * Gets the {@link StateChannel} for {@link ChannelId#MAX_STOP_ATTEMPTS}.
	 * 
	 * @return the Channel {@link Value}
	 */
	public default Value<Boolean> getMaxStopAttempts() {
		return this.getMaxStopAttemptsChannel().value();
	}

	/**
	 * Internal method to set the 'nextValue' on {@link ChannelId#MAX_STOP_ATTEMPTS}
	 * Channel.
	 * 
	 * @param value the next value
	 */
	public default void _setMaxStopAttempts(Boolean value) {
		this.getMaxStopAttemptsChannel().setNextValue(value);
	}
	
	/**
	 * Gets the target Start/Stop mode from config or StartStop-Channel.
	 * 
	 * @return {@link StartStop}
	 */
	public StartStop getStartStopTarget();

	/**
	 * Gets the target Start/Stop mode from config or StartStop-Channel.
	 * 
	 * @return {@link StartStop}
	 */
	public StartStop getStartStopTarget();

	public enum ChannelId implements io.openems.edge.common.channel.ChannelId {
		// EnumReadChannels
		CLUSTER_RUN_STATE(Doc.of(OpenemsType.INTEGER)), //
		BATTERY_WORK_STATE(Doc.of(BatteryWorkState.values())), //

		// IntegerReadChannels
		POWER_CIRCUIT_CONTROL(Doc.of(PowerCircuitControl.values()) // 
				.accessMode(AccessMode.READ_WRITE)), //
		CLUSTER_1_VOLTAGE(Doc.of(OpenemsType.INTEGER) //
				.unit(Unit.MILLIVOLT)), //
		CLUSTER_1_CURRENT(Doc.of(OpenemsType.INTEGER) //
				.unit(Unit.MILLIAMPERE)), //
		CLUSTER_1_SOH(Doc.of(OpenemsType.INTEGER) //
				.unit(Unit.PERCENT)), //
		CLUSTER_1_MAX_CELL_VOLTAGE_ID(Doc.of(OpenemsType.INTEGER) //
				.unit(Unit.NONE) //
				.text("Range: 1 ~ 256")), //
		CLUSTER_1_MAX_CELL_VOLTAGE(Doc.of(OpenemsType.INTEGER) //
				.unit(Unit.MILLIVOLT)), //
		CLUSTER_1_MIN_CELL_VOLTAGE_ID(Doc.of(OpenemsType.INTEGER) //
				.unit(Unit.NONE) //
				.text("Range: 1 ~ 256")), //
		CLUSTER_1_MIN_CELL_VOLTAGE(Doc.of(OpenemsType.INTEGER) //
				.unit(Unit.MILLIVOLT)), //
		CLUSTER_1_MAX_CELL_TEMPERATURE_ID(Doc.of(OpenemsType.INTEGER) //
				.unit(Unit.NONE) //
				.text("Range: 1 ~ 256")), //
		CLUSTER_1_MAX_CELL_TEMPERATURE(Doc.of(OpenemsType.INTEGER) //
				.unit(Unit.DEZIDEGREE_CELSIUS) //
				.text("Range: -400 ~ 1500")), //
		CLUSTER_1_MIN_CELL_TEMPERATURE_ID(Doc.of(OpenemsType.INTEGER) //
				.unit(Unit.NONE) //
				.text("Range: 1 ~ 256")), //
		CLUSTER_1_MIN_CELL_TEMPERATURE(Doc.of(OpenemsType.INTEGER) //
				.unit(Unit.DEZIDEGREE_CELSIUS) //
				.text("Range: -400 ~ 1500")), //
		MODULE_QTY(Doc.of(OpenemsType.INTEGER) //
				.text("Range: 1 ~ 256")), //
		TOTAL_VOLTAGE_OF_SINGLE_MODULE(Doc.of(OpenemsType.INTEGER) //
				.unit(Unit.MILLIVOLT)), //
		SYSTEM_INSULATION(Doc.of(OpenemsType.INTEGER) //
				.unit(Unit.KILOOHM)), //
		SYSTEM_ACCEPT_MAX_CHARGE_CURRENT(Doc.of(OpenemsType.INTEGER) //
				.unit(Unit.MILLIAMPERE)), //
		SYSTEM_ACCEPT_MAX_DISCHARGE_CURRENT(Doc.of(OpenemsType.INTEGER) //
				.unit(Unit.MILLIAMPERE)), //
		CLUSTER_1_BATTERY_000_VOLTAGE(Doc.of(OpenemsType.INTEGER) //
				.unit(Unit.MILLIVOLT)), //
		CLUSTER_1_BATTERY_001_VOLTAGE(Doc.of(OpenemsType.INTEGER) //
				.unit(Unit.MILLIVOLT)), //
		CLUSTER_1_BATTERY_002_VOLTAGE(Doc.of(OpenemsType.INTEGER) //
				.unit(Unit.MILLIVOLT)), //
		CLUSTER_1_BATTERY_003_VOLTAGE(Doc.of(OpenemsType.INTEGER) //
				.unit(Unit.MILLIVOLT)), //
		CLUSTER_1_BATTERY_004_VOLTAGE(Doc.of(OpenemsType.INTEGER) //
				.unit(Unit.MILLIVOLT)), //
		CLUSTER_1_BATTERY_005_VOLTAGE(Doc.of(OpenemsType.INTEGER) //
				.unit(Unit.MILLIVOLT)), //
		CLUSTER_1_BATTERY_006_VOLTAGE(Doc.of(OpenemsType.INTEGER) //
				.unit(Unit.MILLIVOLT)), //
		CLUSTER_1_BATTERY_007_VOLTAGE(Doc.of(OpenemsType.INTEGER) //
				.unit(Unit.MILLIVOLT)), //
		CLUSTER_1_BATTERY_008_VOLTAGE(Doc.of(OpenemsType.INTEGER) //
				.unit(Unit.MILLIVOLT)), //
		CLUSTER_1_BATTERY_009_VOLTAGE(Doc.of(OpenemsType.INTEGER) //
				.unit(Unit.MILLIVOLT)), //
		CLUSTER_1_BATTERY_010_VOLTAGE(Doc.of(OpenemsType.INTEGER) //
				.unit(Unit.MILLIVOLT)), //
		CLUSTER_1_BATTERY_011_VOLTAGE(Doc.of(OpenemsType.INTEGER) //
				.unit(Unit.MILLIVOLT)), //
		CLUSTER_1_BATTERY_012_VOLTAGE(Doc.of(OpenemsType.INTEGER) //
				.unit(Unit.MILLIVOLT)), //
		CLUSTER_1_BATTERY_013_VOLTAGE(Doc.of(OpenemsType.INTEGER) //
				.unit(Unit.MILLIVOLT)), //
		CLUSTER_1_BATTERY_014_VOLTAGE(Doc.of(OpenemsType.INTEGER) //
				.unit(Unit.MILLIVOLT)), //
		CLUSTER_1_BATTERY_015_VOLTAGE(Doc.of(OpenemsType.INTEGER) //
				.unit(Unit.MILLIVOLT)), //
		CLUSTER_1_BATTERY_016_VOLTAGE(Doc.of(OpenemsType.INTEGER) //
				.unit(Unit.MILLIVOLT)), //
		CLUSTER_1_BATTERY_017_VOLTAGE(Doc.of(OpenemsType.INTEGER) //
				.unit(Unit.MILLIVOLT)), //
		CLUSTER_1_BATTERY_018_VOLTAGE(Doc.of(OpenemsType.INTEGER) //
				.unit(Unit.MILLIVOLT)), //
		CLUSTER_1_BATTERY_019_VOLTAGE(Doc.of(OpenemsType.INTEGER) //
				.unit(Unit.MILLIVOLT)), //
		CLUSTER_1_BATTERY_020_VOLTAGE(Doc.of(OpenemsType.INTEGER) //
				.unit(Unit.MILLIVOLT)), //
		CLUSTER_1_BATTERY_021_VOLTAGE(Doc.of(OpenemsType.INTEGER) //
				.unit(Unit.MILLIVOLT)), //
		CLUSTER_1_BATTERY_022_VOLTAGE(Doc.of(OpenemsType.INTEGER) //
				.unit(Unit.MILLIVOLT)), //
		CLUSTER_1_BATTERY_023_VOLTAGE(Doc.of(OpenemsType.INTEGER) //
				.unit(Unit.MILLIVOLT)), //
		CLUSTER_1_BATTERY_024_VOLTAGE(Doc.of(OpenemsType.INTEGER) //
				.unit(Unit.MILLIVOLT)), //
		CLUSTER_1_BATTERY_025_VOLTAGE(Doc.of(OpenemsType.INTEGER) //
				.unit(Unit.MILLIVOLT)), //
		CLUSTER_1_BATTERY_026_VOLTAGE(Doc.of(OpenemsType.INTEGER) //
				.unit(Unit.MILLIVOLT)), //
		CLUSTER_1_BATTERY_027_VOLTAGE(Doc.of(OpenemsType.INTEGER) //
				.unit(Unit.MILLIVOLT)), //
		CLUSTER_1_BATTERY_028_VOLTAGE(Doc.of(OpenemsType.INTEGER) //
				.unit(Unit.MILLIVOLT)), //
		CLUSTER_1_BATTERY_029_VOLTAGE(Doc.of(OpenemsType.INTEGER) //
				.unit(Unit.MILLIVOLT)), //
		CLUSTER_1_BATTERY_030_VOLTAGE(Doc.of(OpenemsType.INTEGER) //
				.unit(Unit.MILLIVOLT)), //
		CLUSTER_1_BATTERY_031_VOLTAGE(Doc.of(OpenemsType.INTEGER) //
				.unit(Unit.MILLIVOLT)), //
		CLUSTER_1_BATTERY_032_VOLTAGE(Doc.of(OpenemsType.INTEGER) //
				.unit(Unit.MILLIVOLT)), //
		CLUSTER_1_BATTERY_033_VOLTAGE(Doc.of(OpenemsType.INTEGER) //
				.unit(Unit.MILLIVOLT)), //
		CLUSTER_1_BATTERY_034_VOLTAGE(Doc.of(OpenemsType.INTEGER) //
				.unit(Unit.MILLIVOLT)), //
		CLUSTER_1_BATTERY_035_VOLTAGE(Doc.of(OpenemsType.INTEGER) //
				.unit(Unit.MILLIVOLT)), //
		CLUSTER_1_BATTERY_036_VOLTAGE(Doc.of(OpenemsType.INTEGER) //
				.unit(Unit.MILLIVOLT)), //
		CLUSTER_1_BATTERY_037_VOLTAGE(Doc.of(OpenemsType.INTEGER) //
				.unit(Unit.MILLIVOLT)), //
		CLUSTER_1_BATTERY_038_VOLTAGE(Doc.of(OpenemsType.INTEGER) //
				.unit(Unit.MILLIVOLT)), //
		CLUSTER_1_BATTERY_039_VOLTAGE(Doc.of(OpenemsType.INTEGER) //
				.unit(Unit.MILLIVOLT)), //
		CLUSTER_1_BATTERY_040_VOLTAGE(Doc.of(OpenemsType.INTEGER) //
				.unit(Unit.MILLIVOLT)), //
		CLUSTER_1_BATTERY_041_VOLTAGE(Doc.of(OpenemsType.INTEGER) //
				.unit(Unit.MILLIVOLT)), //
		CLUSTER_1_BATTERY_042_VOLTAGE(Doc.of(OpenemsType.INTEGER) //
				.unit(Unit.MILLIVOLT)), //
		CLUSTER_1_BATTERY_043_VOLTAGE(Doc.of(OpenemsType.INTEGER) //
				.unit(Unit.MILLIVOLT)), //
		CLUSTER_1_BATTERY_044_VOLTAGE(Doc.of(OpenemsType.INTEGER) //
				.unit(Unit.MILLIVOLT)), //
		CLUSTER_1_BATTERY_045_VOLTAGE(Doc.of(OpenemsType.INTEGER) //
				.unit(Unit.MILLIVOLT)), //
		CLUSTER_1_BATTERY_046_VOLTAGE(Doc.of(OpenemsType.INTEGER) //
				.unit(Unit.MILLIVOLT)), //
		CLUSTER_1_BATTERY_047_VOLTAGE(Doc.of(OpenemsType.INTEGER) //
				.unit(Unit.MILLIVOLT)), //
		CLUSTER_1_BATTERY_048_VOLTAGE(Doc.of(OpenemsType.INTEGER) //
				.unit(Unit.MILLIVOLT)), //
		CLUSTER_1_BATTERY_049_VOLTAGE(Doc.of(OpenemsType.INTEGER) //
				.unit(Unit.MILLIVOLT)), //
		CLUSTER_1_BATTERY_050_VOLTAGE(Doc.of(OpenemsType.INTEGER) //
				.unit(Unit.MILLIVOLT)), //
		CLUSTER_1_BATTERY_051_VOLTAGE(Doc.of(OpenemsType.INTEGER) //
				.unit(Unit.MILLIVOLT)), //
		CLUSTER_1_BATTERY_052_VOLTAGE(Doc.of(OpenemsType.INTEGER) //
				.unit(Unit.MILLIVOLT)), //
		CLUSTER_1_BATTERY_053_VOLTAGE(Doc.of(OpenemsType.INTEGER) //
				.unit(Unit.MILLIVOLT)), //
		CLUSTER_1_BATTERY_054_VOLTAGE(Doc.of(OpenemsType.INTEGER) //
				.unit(Unit.MILLIVOLT)), //
		CLUSTER_1_BATTERY_055_VOLTAGE(Doc.of(OpenemsType.INTEGER) //
				.unit(Unit.MILLIVOLT)), //
		CLUSTER_1_BATTERY_056_VOLTAGE(Doc.of(OpenemsType.INTEGER) //
				.unit(Unit.MILLIVOLT)), //
		CLUSTER_1_BATTERY_057_VOLTAGE(Doc.of(OpenemsType.INTEGER) //
				.unit(Unit.MILLIVOLT)), //
		CLUSTER_1_BATTERY_058_VOLTAGE(Doc.of(OpenemsType.INTEGER) //
				.unit(Unit.MILLIVOLT)), //
		CLUSTER_1_BATTERY_059_VOLTAGE(Doc.of(OpenemsType.INTEGER) //
				.unit(Unit.MILLIVOLT)), //
		CLUSTER_1_BATTERY_060_VOLTAGE(Doc.of(OpenemsType.INTEGER) //
				.unit(Unit.MILLIVOLT)), //
		CLUSTER_1_BATTERY_061_VOLTAGE(Doc.of(OpenemsType.INTEGER) //
				.unit(Unit.MILLIVOLT)), //
		CLUSTER_1_BATTERY_062_VOLTAGE(Doc.of(OpenemsType.INTEGER) //
				.unit(Unit.MILLIVOLT)), //
		CLUSTER_1_BATTERY_063_VOLTAGE(Doc.of(OpenemsType.INTEGER) //
				.unit(Unit.MILLIVOLT)), //
		CLUSTER_1_BATTERY_064_VOLTAGE(Doc.of(OpenemsType.INTEGER) //
				.unit(Unit.MILLIVOLT)), //
		CLUSTER_1_BATTERY_065_VOLTAGE(Doc.of(OpenemsType.INTEGER) //
				.unit(Unit.MILLIVOLT)), //
		CLUSTER_1_BATTERY_066_VOLTAGE(Doc.of(OpenemsType.INTEGER) //
				.unit(Unit.MILLIVOLT)), //
		CLUSTER_1_BATTERY_067_VOLTAGE(Doc.of(OpenemsType.INTEGER) //
				.unit(Unit.MILLIVOLT)), //
		CLUSTER_1_BATTERY_068_VOLTAGE(Doc.of(OpenemsType.INTEGER) //
				.unit(Unit.MILLIVOLT)), //
		CLUSTER_1_BATTERY_069_VOLTAGE(Doc.of(OpenemsType.INTEGER) //
				.unit(Unit.MILLIVOLT)), //
		CLUSTER_1_BATTERY_070_VOLTAGE(Doc.of(OpenemsType.INTEGER) //
				.unit(Unit.MILLIVOLT)), //
		CLUSTER_1_BATTERY_071_VOLTAGE(Doc.of(OpenemsType.INTEGER) //
				.unit(Unit.MILLIVOLT)), //
		CLUSTER_1_BATTERY_072_VOLTAGE(Doc.of(OpenemsType.INTEGER) //
				.unit(Unit.MILLIVOLT)), //
		CLUSTER_1_BATTERY_073_VOLTAGE(Doc.of(OpenemsType.INTEGER) //
				.unit(Unit.MILLIVOLT)), //
		CLUSTER_1_BATTERY_074_VOLTAGE(Doc.of(OpenemsType.INTEGER) //
				.unit(Unit.MILLIVOLT)), //
		CLUSTER_1_BATTERY_075_VOLTAGE(Doc.of(OpenemsType.INTEGER) //
				.unit(Unit.MILLIVOLT)), //
		CLUSTER_1_BATTERY_076_VOLTAGE(Doc.of(OpenemsType.INTEGER) //
				.unit(Unit.MILLIVOLT)), //
		CLUSTER_1_BATTERY_077_VOLTAGE(Doc.of(OpenemsType.INTEGER) //
				.unit(Unit.MILLIVOLT)), //
		CLUSTER_1_BATTERY_078_VOLTAGE(Doc.of(OpenemsType.INTEGER) //
				.unit(Unit.MILLIVOLT)), //
		CLUSTER_1_BATTERY_079_VOLTAGE(Doc.of(OpenemsType.INTEGER) //
				.unit(Unit.MILLIVOLT)), //
		CLUSTER_1_BATTERY_080_VOLTAGE(Doc.of(OpenemsType.INTEGER) //
				.unit(Unit.MILLIVOLT)), //
		CLUSTER_1_BATTERY_081_VOLTAGE(Doc.of(OpenemsType.INTEGER) //
				.unit(Unit.MILLIVOLT)), //
		CLUSTER_1_BATTERY_082_VOLTAGE(Doc.of(OpenemsType.INTEGER) //
				.unit(Unit.MILLIVOLT)), //
		CLUSTER_1_BATTERY_083_VOLTAGE(Doc.of(OpenemsType.INTEGER) //
				.unit(Unit.MILLIVOLT)), //
		CLUSTER_1_BATTERY_084_VOLTAGE(Doc.of(OpenemsType.INTEGER) //
				.unit(Unit.MILLIVOLT)), //
		CLUSTER_1_BATTERY_085_VOLTAGE(Doc.of(OpenemsType.INTEGER) //
				.unit(Unit.MILLIVOLT)), //
		CLUSTER_1_BATTERY_086_VOLTAGE(Doc.of(OpenemsType.INTEGER) //
				.unit(Unit.MILLIVOLT)), //
		CLUSTER_1_BATTERY_087_VOLTAGE(Doc.of(OpenemsType.INTEGER) //
				.unit(Unit.MILLIVOLT)), //
		CLUSTER_1_BATTERY_088_VOLTAGE(Doc.of(OpenemsType.INTEGER) //
				.unit(Unit.MILLIVOLT)), //
		CLUSTER_1_BATTERY_089_VOLTAGE(Doc.of(OpenemsType.INTEGER) //
				.unit(Unit.MILLIVOLT)), //
		CLUSTER_1_BATTERY_090_VOLTAGE(Doc.of(OpenemsType.INTEGER) //
				.unit(Unit.MILLIVOLT)), //
		CLUSTER_1_BATTERY_091_VOLTAGE(Doc.of(OpenemsType.INTEGER) //
				.unit(Unit.MILLIVOLT)), //
		CLUSTER_1_BATTERY_092_VOLTAGE(Doc.of(OpenemsType.INTEGER) //
				.unit(Unit.MILLIVOLT)), //
		CLUSTER_1_BATTERY_093_VOLTAGE(Doc.of(OpenemsType.INTEGER) //
				.unit(Unit.MILLIVOLT)), //
		CLUSTER_1_BATTERY_094_VOLTAGE(Doc.of(OpenemsType.INTEGER) //
				.unit(Unit.MILLIVOLT)), //
		CLUSTER_1_BATTERY_095_VOLTAGE(Doc.of(OpenemsType.INTEGER) //
				.unit(Unit.MILLIVOLT)), //
		CLUSTER_1_BATTERY_096_VOLTAGE(Doc.of(OpenemsType.INTEGER) //
				.unit(Unit.MILLIVOLT)), //
		CLUSTER_1_BATTERY_097_VOLTAGE(Doc.of(OpenemsType.INTEGER) //
				.unit(Unit.MILLIVOLT)), //
		CLUSTER_1_BATTERY_098_VOLTAGE(Doc.of(OpenemsType.INTEGER) //
				.unit(Unit.MILLIVOLT)), //
		CLUSTER_1_BATTERY_099_VOLTAGE(Doc.of(OpenemsType.INTEGER) //
				.unit(Unit.MILLIVOLT)), //
		CLUSTER_1_BATTERY_100_VOLTAGE(Doc.of(OpenemsType.INTEGER) //
				.unit(Unit.MILLIVOLT)), //
		CLUSTER_1_BATTERY_101_VOLTAGE(Doc.of(OpenemsType.INTEGER) //
				.unit(Unit.MILLIVOLT)), //
		CLUSTER_1_BATTERY_102_VOLTAGE(Doc.of(OpenemsType.INTEGER) //
				.unit(Unit.MILLIVOLT)), //
		CLUSTER_1_BATTERY_103_VOLTAGE(Doc.of(OpenemsType.INTEGER) //
				.unit(Unit.MILLIVOLT)), //
		CLUSTER_1_BATTERY_104_VOLTAGE(Doc.of(OpenemsType.INTEGER) //
				.unit(Unit.MILLIVOLT)), //
		CLUSTER_1_BATTERY_105_VOLTAGE(Doc.of(OpenemsType.INTEGER) //
				.unit(Unit.MILLIVOLT)), //
		CLUSTER_1_BATTERY_106_VOLTAGE(Doc.of(OpenemsType.INTEGER) //
				.unit(Unit.MILLIVOLT)), //
		CLUSTER_1_BATTERY_107_VOLTAGE(Doc.of(OpenemsType.INTEGER) //
				.unit(Unit.MILLIVOLT)), //
		CLUSTER_1_BATTERY_108_VOLTAGE(Doc.of(OpenemsType.INTEGER) //
				.unit(Unit.MILLIVOLT)), //
		CLUSTER_1_BATTERY_109_VOLTAGE(Doc.of(OpenemsType.INTEGER) //
				.unit(Unit.MILLIVOLT)), //
		CLUSTER_1_BATTERY_110_VOLTAGE(Doc.of(OpenemsType.INTEGER) //
				.unit(Unit.MILLIVOLT)), //
		CLUSTER_1_BATTERY_111_VOLTAGE(Doc.of(OpenemsType.INTEGER) //
				.unit(Unit.MILLIVOLT)), //
		CLUSTER_1_BATTERY_112_VOLTAGE(Doc.of(OpenemsType.INTEGER) //
				.unit(Unit.MILLIVOLT)), //
		CLUSTER_1_BATTERY_113_VOLTAGE(Doc.of(OpenemsType.INTEGER) //
				.unit(Unit.MILLIVOLT)), //
		CLUSTER_1_BATTERY_114_VOLTAGE(Doc.of(OpenemsType.INTEGER) //
				.unit(Unit.MILLIVOLT)), //
		CLUSTER_1_BATTERY_115_VOLTAGE(Doc.of(OpenemsType.INTEGER) //
				.unit(Unit.MILLIVOLT)), //
		CLUSTER_1_BATTERY_116_VOLTAGE(Doc.of(OpenemsType.INTEGER) //
				.unit(Unit.MILLIVOLT)), //
		CLUSTER_1_BATTERY_117_VOLTAGE(Doc.of(OpenemsType.INTEGER) //
				.unit(Unit.MILLIVOLT)), //
		CLUSTER_1_BATTERY_118_VOLTAGE(Doc.of(OpenemsType.INTEGER) //
				.unit(Unit.MILLIVOLT)), //
		CLUSTER_1_BATTERY_119_VOLTAGE(Doc.of(OpenemsType.INTEGER) //
				.unit(Unit.MILLIVOLT)), //
		CLUSTER_1_BATTERY_120_VOLTAGE(Doc.of(OpenemsType.INTEGER) //
				.unit(Unit.MILLIVOLT)), //
		CLUSTER_1_BATTERY_121_VOLTAGE(Doc.of(OpenemsType.INTEGER) //
				.unit(Unit.MILLIVOLT)), //
		CLUSTER_1_BATTERY_122_VOLTAGE(Doc.of(OpenemsType.INTEGER) //
				.unit(Unit.MILLIVOLT)), //
		CLUSTER_1_BATTERY_123_VOLTAGE(Doc.of(OpenemsType.INTEGER) //
				.unit(Unit.MILLIVOLT)), //
		CLUSTER_1_BATTERY_124_VOLTAGE(Doc.of(OpenemsType.INTEGER) //
				.unit(Unit.MILLIVOLT)), //
		CLUSTER_1_BATTERY_125_VOLTAGE(Doc.of(OpenemsType.INTEGER) //
				.unit(Unit.MILLIVOLT)), //
		CLUSTER_1_BATTERY_126_VOLTAGE(Doc.of(OpenemsType.INTEGER) //
				.unit(Unit.MILLIVOLT)), //
		CLUSTER_1_BATTERY_127_VOLTAGE(Doc.of(OpenemsType.INTEGER) //
				.unit(Unit.MILLIVOLT)), //
		CLUSTER_1_BATTERY_128_VOLTAGE(Doc.of(OpenemsType.INTEGER) //
				.unit(Unit.MILLIVOLT)), //
		CLUSTER_1_BATTERY_129_VOLTAGE(Doc.of(OpenemsType.INTEGER) //
				.unit(Unit.MILLIVOLT)), //
		CLUSTER_1_BATTERY_130_VOLTAGE(Doc.of(OpenemsType.INTEGER) //
				.unit(Unit.MILLIVOLT)), //
		CLUSTER_1_BATTERY_131_VOLTAGE(Doc.of(OpenemsType.INTEGER) //
				.unit(Unit.MILLIVOLT)), //
		CLUSTER_1_BATTERY_132_VOLTAGE(Doc.of(OpenemsType.INTEGER) //
				.unit(Unit.MILLIVOLT)), //
		CLUSTER_1_BATTERY_133_VOLTAGE(Doc.of(OpenemsType.INTEGER) //
				.unit(Unit.MILLIVOLT)), //
		CLUSTER_1_BATTERY_134_VOLTAGE(Doc.of(OpenemsType.INTEGER) //
				.unit(Unit.MILLIVOLT)), //
		CLUSTER_1_BATTERY_135_VOLTAGE(Doc.of(OpenemsType.INTEGER) //
				.unit(Unit.MILLIVOLT)), //
		CLUSTER_1_BATTERY_136_VOLTAGE(Doc.of(OpenemsType.INTEGER) //
				.unit(Unit.MILLIVOLT)), //
		CLUSTER_1_BATTERY_137_VOLTAGE(Doc.of(OpenemsType.INTEGER) //
				.unit(Unit.MILLIVOLT)), //
		CLUSTER_1_BATTERY_138_VOLTAGE(Doc.of(OpenemsType.INTEGER) //
				.unit(Unit.MILLIVOLT)), //
		CLUSTER_1_BATTERY_139_VOLTAGE(Doc.of(OpenemsType.INTEGER) //
				.unit(Unit.MILLIVOLT)), //
		CLUSTER_1_BATTERY_140_VOLTAGE(Doc.of(OpenemsType.INTEGER) //
				.unit(Unit.MILLIVOLT)), //
		CLUSTER_1_BATTERY_141_VOLTAGE(Doc.of(OpenemsType.INTEGER) //
				.unit(Unit.MILLIVOLT)), //
		CLUSTER_1_BATTERY_142_VOLTAGE(Doc.of(OpenemsType.INTEGER) //
				.unit(Unit.MILLIVOLT)), //
		CLUSTER_1_BATTERY_143_VOLTAGE(Doc.of(OpenemsType.INTEGER) //
				.unit(Unit.MILLIVOLT)), //
		CLUSTER_1_BATTERY_144_VOLTAGE(Doc.of(OpenemsType.INTEGER) //
				.unit(Unit.MILLIVOLT)), //
		CLUSTER_1_BATTERY_145_VOLTAGE(Doc.of(OpenemsType.INTEGER) //
				.unit(Unit.MILLIVOLT)), //
		CLUSTER_1_BATTERY_146_VOLTAGE(Doc.of(OpenemsType.INTEGER) //
				.unit(Unit.MILLIVOLT)), //
		CLUSTER_1_BATTERY_147_VOLTAGE(Doc.of(OpenemsType.INTEGER) //
				.unit(Unit.MILLIVOLT)), //
		CLUSTER_1_BATTERY_148_VOLTAGE(Doc.of(OpenemsType.INTEGER) //
				.unit(Unit.MILLIVOLT)), //
		CLUSTER_1_BATTERY_149_VOLTAGE(Doc.of(OpenemsType.INTEGER) //
				.unit(Unit.MILLIVOLT)), //
		CLUSTER_1_BATTERY_150_VOLTAGE(Doc.of(OpenemsType.INTEGER) //
				.unit(Unit.MILLIVOLT)), //
		CLUSTER_1_BATTERY_151_VOLTAGE(Doc.of(OpenemsType.INTEGER) //
				.unit(Unit.MILLIVOLT)), //
		CLUSTER_1_BATTERY_152_VOLTAGE(Doc.of(OpenemsType.INTEGER) //
				.unit(Unit.MILLIVOLT)), //
		CLUSTER_1_BATTERY_153_VOLTAGE(Doc.of(OpenemsType.INTEGER) //
				.unit(Unit.MILLIVOLT)), //
		CLUSTER_1_BATTERY_154_VOLTAGE(Doc.of(OpenemsType.INTEGER) //
				.unit(Unit.MILLIVOLT)), //
		CLUSTER_1_BATTERY_155_VOLTAGE(Doc.of(OpenemsType.INTEGER) //
				.unit(Unit.MILLIVOLT)), //
		CLUSTER_1_BATTERY_156_VOLTAGE(Doc.of(OpenemsType.INTEGER) //
				.unit(Unit.MILLIVOLT)), //
		CLUSTER_1_BATTERY_157_VOLTAGE(Doc.of(OpenemsType.INTEGER) //
				.unit(Unit.MILLIVOLT)), //
		CLUSTER_1_BATTERY_158_VOLTAGE(Doc.of(OpenemsType.INTEGER) //
				.unit(Unit.MILLIVOLT)), //
		CLUSTER_1_BATTERY_159_VOLTAGE(Doc.of(OpenemsType.INTEGER) //
				.unit(Unit.MILLIVOLT)), //
		CLUSTER_1_BATTERY_160_VOLTAGE(Doc.of(OpenemsType.INTEGER) //
				.unit(Unit.MILLIVOLT)), //
		CLUSTER_1_BATTERY_161_VOLTAGE(Doc.of(OpenemsType.INTEGER) //
				.unit(Unit.MILLIVOLT)), //
		CLUSTER_1_BATTERY_162_VOLTAGE(Doc.of(OpenemsType.INTEGER) //
				.unit(Unit.MILLIVOLT)), //
		CLUSTER_1_BATTERY_163_VOLTAGE(Doc.of(OpenemsType.INTEGER) //
				.unit(Unit.MILLIVOLT)), //
		CLUSTER_1_BATTERY_164_VOLTAGE(Doc.of(OpenemsType.INTEGER) //
				.unit(Unit.MILLIVOLT)), //
		CLUSTER_1_BATTERY_165_VOLTAGE(Doc.of(OpenemsType.INTEGER) //
				.unit(Unit.MILLIVOLT)), //
		CLUSTER_1_BATTERY_166_VOLTAGE(Doc.of(OpenemsType.INTEGER) //
				.unit(Unit.MILLIVOLT)), //
		CLUSTER_1_BATTERY_167_VOLTAGE(Doc.of(OpenemsType.INTEGER) //
				.unit(Unit.MILLIVOLT)), //
		CLUSTER_1_BATTERY_168_VOLTAGE(Doc.of(OpenemsType.INTEGER) //
				.unit(Unit.MILLIVOLT)), //
		CLUSTER_1_BATTERY_169_VOLTAGE(Doc.of(OpenemsType.INTEGER) //
				.unit(Unit.MILLIVOLT)), //
		CLUSTER_1_BATTERY_170_VOLTAGE(Doc.of(OpenemsType.INTEGER) //
				.unit(Unit.MILLIVOLT)), //
		CLUSTER_1_BATTERY_171_VOLTAGE(Doc.of(OpenemsType.INTEGER) //
				.unit(Unit.MILLIVOLT)), //
		CLUSTER_1_BATTERY_172_VOLTAGE(Doc.of(OpenemsType.INTEGER) //
				.unit(Unit.MILLIVOLT)), //
		CLUSTER_1_BATTERY_173_VOLTAGE(Doc.of(OpenemsType.INTEGER) //
				.unit(Unit.MILLIVOLT)), //
		CLUSTER_1_BATTERY_174_VOLTAGE(Doc.of(OpenemsType.INTEGER) //
				.unit(Unit.MILLIVOLT)), //
		CLUSTER_1_BATTERY_175_VOLTAGE(Doc.of(OpenemsType.INTEGER) //
				.unit(Unit.MILLIVOLT)), //
		CLUSTER_1_BATTERY_176_VOLTAGE(Doc.of(OpenemsType.INTEGER) //
				.unit(Unit.MILLIVOLT)), //
		CLUSTER_1_BATTERY_177_VOLTAGE(Doc.of(OpenemsType.INTEGER) //
				.unit(Unit.MILLIVOLT)), //
		CLUSTER_1_BATTERY_178_VOLTAGE(Doc.of(OpenemsType.INTEGER) //
				.unit(Unit.MILLIVOLT)), //
		CLUSTER_1_BATTERY_179_VOLTAGE(Doc.of(OpenemsType.INTEGER) //
				.unit(Unit.MILLIVOLT)), //
		CLUSTER_1_BATTERY_180_VOLTAGE(Doc.of(OpenemsType.INTEGER) //
				.unit(Unit.MILLIVOLT)), //
		CLUSTER_1_BATTERY_181_VOLTAGE(Doc.of(OpenemsType.INTEGER) //
				.unit(Unit.MILLIVOLT)), //
		CLUSTER_1_BATTERY_182_VOLTAGE(Doc.of(OpenemsType.INTEGER) //
				.unit(Unit.MILLIVOLT)), //
		CLUSTER_1_BATTERY_183_VOLTAGE(Doc.of(OpenemsType.INTEGER) //
				.unit(Unit.MILLIVOLT)), //
		CLUSTER_1_BATTERY_184_VOLTAGE(Doc.of(OpenemsType.INTEGER) //
				.unit(Unit.MILLIVOLT)), //
		CLUSTER_1_BATTERY_185_VOLTAGE(Doc.of(OpenemsType.INTEGER) //
				.unit(Unit.MILLIVOLT)), //
		CLUSTER_1_BATTERY_186_VOLTAGE(Doc.of(OpenemsType.INTEGER) //
				.unit(Unit.MILLIVOLT)), //
		CLUSTER_1_BATTERY_187_VOLTAGE(Doc.of(OpenemsType.INTEGER) //
				.unit(Unit.MILLIVOLT)), //
		CLUSTER_1_BATTERY_188_VOLTAGE(Doc.of(OpenemsType.INTEGER) //
				.unit(Unit.MILLIVOLT)), //
		CLUSTER_1_BATTERY_189_VOLTAGE(Doc.of(OpenemsType.INTEGER) //
				.unit(Unit.MILLIVOLT)), //
		CLUSTER_1_BATTERY_190_VOLTAGE(Doc.of(OpenemsType.INTEGER) //
				.unit(Unit.MILLIVOLT)), //
		CLUSTER_1_BATTERY_191_VOLTAGE(Doc.of(OpenemsType.INTEGER) //
				.unit(Unit.MILLIVOLT)), //
		CLUSTER_1_BATTERY_192_VOLTAGE(Doc.of(OpenemsType.INTEGER) //
				.unit(Unit.MILLIVOLT)), //
		CLUSTER_1_BATTERY_193_VOLTAGE(Doc.of(OpenemsType.INTEGER) //
				.unit(Unit.MILLIVOLT)), //
		CLUSTER_1_BATTERY_194_VOLTAGE(Doc.of(OpenemsType.INTEGER) //
				.unit(Unit.MILLIVOLT)), //
		CLUSTER_1_BATTERY_195_VOLTAGE(Doc.of(OpenemsType.INTEGER) //
				.unit(Unit.MILLIVOLT)), //
		CLUSTER_1_BATTERY_196_VOLTAGE(Doc.of(OpenemsType.INTEGER) //
				.unit(Unit.MILLIVOLT)), //
		CLUSTER_1_BATTERY_197_VOLTAGE(Doc.of(OpenemsType.INTEGER) //
				.unit(Unit.MILLIVOLT)), //
		CLUSTER_1_BATTERY_198_VOLTAGE(Doc.of(OpenemsType.INTEGER) //
				.unit(Unit.MILLIVOLT)), //
		CLUSTER_1_BATTERY_199_VOLTAGE(Doc.of(OpenemsType.INTEGER) //
				.unit(Unit.MILLIVOLT)), //
		CLUSTER_1_BATTERY_200_VOLTAGE(Doc.of(OpenemsType.INTEGER) //
				.unit(Unit.MILLIVOLT)), //
		CLUSTER_1_BATTERY_201_VOLTAGE(Doc.of(OpenemsType.INTEGER) //
				.unit(Unit.MILLIVOLT)), //
		CLUSTER_1_BATTERY_202_VOLTAGE(Doc.of(OpenemsType.INTEGER) //
				.unit(Unit.MILLIVOLT)), //
		CLUSTER_1_BATTERY_203_VOLTAGE(Doc.of(OpenemsType.INTEGER) //
				.unit(Unit.MILLIVOLT)), //
		CLUSTER_1_BATTERY_204_VOLTAGE(Doc.of(OpenemsType.INTEGER) //
				.unit(Unit.MILLIVOLT)), //
		CLUSTER_1_BATTERY_205_VOLTAGE(Doc.of(OpenemsType.INTEGER) //
				.unit(Unit.MILLIVOLT)), //
		CLUSTER_1_BATTERY_206_VOLTAGE(Doc.of(OpenemsType.INTEGER) //
				.unit(Unit.MILLIVOLT)), //
		CLUSTER_1_BATTERY_207_VOLTAGE(Doc.of(OpenemsType.INTEGER) //
				.unit(Unit.MILLIVOLT)), //
		CLUSTER_1_BATTERY_208_VOLTAGE(Doc.of(OpenemsType.INTEGER) //
				.unit(Unit.MILLIVOLT)), //
		CLUSTER_1_BATTERY_209_VOLTAGE(Doc.of(OpenemsType.INTEGER) //
				.unit(Unit.MILLIVOLT)), //
		CLUSTER_1_BATTERY_210_VOLTAGE(Doc.of(OpenemsType.INTEGER) //
				.unit(Unit.MILLIVOLT)), //
		CLUSTER_1_BATTERY_211_VOLTAGE(Doc.of(OpenemsType.INTEGER) //
				.unit(Unit.MILLIVOLT)), //
		CLUSTER_1_BATTERY_212_VOLTAGE(Doc.of(OpenemsType.INTEGER) //
				.unit(Unit.MILLIVOLT)), //
		CLUSTER_1_BATTERY_213_VOLTAGE(Doc.of(OpenemsType.INTEGER) //
				.unit(Unit.MILLIVOLT)), //
		CLUSTER_1_BATTERY_214_VOLTAGE(Doc.of(OpenemsType.INTEGER) //
				.unit(Unit.MILLIVOLT)), //
		CLUSTER_1_BATTERY_215_VOLTAGE(Doc.of(OpenemsType.INTEGER) //
				.unit(Unit.MILLIVOLT)), //
		CLUSTER_1_BATTERY_216_VOLTAGE(Doc.of(OpenemsType.INTEGER) //
				.unit(Unit.MILLIVOLT)), //
		CLUSTER_1_BATTERY_217_VOLTAGE(Doc.of(OpenemsType.INTEGER) //
				.unit(Unit.MILLIVOLT)), //
		CLUSTER_1_BATTERY_218_VOLTAGE(Doc.of(OpenemsType.INTEGER) //
				.unit(Unit.MILLIVOLT)), //
		CLUSTER_1_BATTERY_219_VOLTAGE(Doc.of(OpenemsType.INTEGER) //
				.unit(Unit.MILLIVOLT)), //
		CLUSTER_1_BATTERY_220_VOLTAGE(Doc.of(OpenemsType.INTEGER) //
				.unit(Unit.MILLIVOLT)), //
		CLUSTER_1_BATTERY_221_VOLTAGE(Doc.of(OpenemsType.INTEGER) //
				.unit(Unit.MILLIVOLT)), //
		CLUSTER_1_BATTERY_222_VOLTAGE(Doc.of(OpenemsType.INTEGER) //
				.unit(Unit.MILLIVOLT)), //
		CLUSTER_1_BATTERY_223_VOLTAGE(Doc.of(OpenemsType.INTEGER) //
				.unit(Unit.MILLIVOLT)), //
		CLUSTER_1_BATTERY_224_VOLTAGE(Doc.of(OpenemsType.INTEGER) //
				.unit(Unit.MILLIVOLT)), //
		CLUSTER_1_BATTERY_225_VOLTAGE(Doc.of(OpenemsType.INTEGER) //
				.unit(Unit.MILLIVOLT)), //
		CLUSTER_1_BATTERY_226_VOLTAGE(Doc.of(OpenemsType.INTEGER) //
				.unit(Unit.MILLIVOLT)), //
		CLUSTER_1_BATTERY_227_VOLTAGE(Doc.of(OpenemsType.INTEGER) //
				.unit(Unit.MILLIVOLT)), //
		CLUSTER_1_BATTERY_228_VOLTAGE(Doc.of(OpenemsType.INTEGER) //
				.unit(Unit.MILLIVOLT)), //
		CLUSTER_1_BATTERY_229_VOLTAGE(Doc.of(OpenemsType.INTEGER) //
				.unit(Unit.MILLIVOLT)), //
		CLUSTER_1_BATTERY_230_VOLTAGE(Doc.of(OpenemsType.INTEGER) //
				.unit(Unit.MILLIVOLT)), //
		CLUSTER_1_BATTERY_231_VOLTAGE(Doc.of(OpenemsType.INTEGER) //
				.unit(Unit.MILLIVOLT)), //
		CLUSTER_1_BATTERY_232_VOLTAGE(Doc.of(OpenemsType.INTEGER) //
				.unit(Unit.MILLIVOLT)), //
		CLUSTER_1_BATTERY_233_VOLTAGE(Doc.of(OpenemsType.INTEGER) //
				.unit(Unit.MILLIVOLT)), //
		CLUSTER_1_BATTERY_234_VOLTAGE(Doc.of(OpenemsType.INTEGER) //
				.unit(Unit.MILLIVOLT)), //
		CLUSTER_1_BATTERY_235_VOLTAGE(Doc.of(OpenemsType.INTEGER) //
				.unit(Unit.MILLIVOLT)), //
		CLUSTER_1_BATTERY_236_VOLTAGE(Doc.of(OpenemsType.INTEGER) //
				.unit(Unit.MILLIVOLT)), //
		CLUSTER_1_BATTERY_237_VOLTAGE(Doc.of(OpenemsType.INTEGER) //
				.unit(Unit.MILLIVOLT)), //
		CLUSTER_1_BATTERY_238_VOLTAGE(Doc.of(OpenemsType.INTEGER) //
				.unit(Unit.MILLIVOLT)), //
		CLUSTER_1_BATTERY_239_VOLTAGE(Doc.of(OpenemsType.INTEGER) //
				.unit(Unit.MILLIVOLT)), //

		CLUSTER_1_BATTERY_00_TEMPERATURE(Doc.of(OpenemsType.INTEGER) //
				.unit(Unit.DEZIDEGREE_CELSIUS)), //
		CLUSTER_1_BATTERY_01_TEMPERATURE(Doc.of(OpenemsType.INTEGER) //
				.unit(Unit.DEZIDEGREE_CELSIUS)), //
		CLUSTER_1_BATTERY_02_TEMPERATURE(Doc.of(OpenemsType.INTEGER) //
				.unit(Unit.DEZIDEGREE_CELSIUS)), //
		CLUSTER_1_BATTERY_03_TEMPERATURE(Doc.of(OpenemsType.INTEGER) //
				.unit(Unit.DEZIDEGREE_CELSIUS)), //
		CLUSTER_1_BATTERY_04_TEMPERATURE(Doc.of(OpenemsType.INTEGER) //
				.unit(Unit.DEZIDEGREE_CELSIUS)), //
		CLUSTER_1_BATTERY_05_TEMPERATURE(Doc.of(OpenemsType.INTEGER) //
				.unit(Unit.DEZIDEGREE_CELSIUS)), //
		CLUSTER_1_BATTERY_06_TEMPERATURE(Doc.of(OpenemsType.INTEGER) //
				.unit(Unit.DEZIDEGREE_CELSIUS)), //
		CLUSTER_1_BATTERY_07_TEMPERATURE(Doc.of(OpenemsType.INTEGER) //
				.unit(Unit.DEZIDEGREE_CELSIUS)), //
		CLUSTER_1_BATTERY_08_TEMPERATURE(Doc.of(OpenemsType.INTEGER) //
				.unit(Unit.DEZIDEGREE_CELSIUS)), //
		CLUSTER_1_BATTERY_09_TEMPERATURE(Doc.of(OpenemsType.INTEGER) //
				.unit(Unit.DEZIDEGREE_CELSIUS)), //
		CLUSTER_1_BATTERY_10_TEMPERATURE(Doc.of(OpenemsType.INTEGER) //
				.unit(Unit.DEZIDEGREE_CELSIUS)), //
		CLUSTER_1_BATTERY_11_TEMPERATURE(Doc.of(OpenemsType.INTEGER) //
				.unit(Unit.DEZIDEGREE_CELSIUS)), //
		CLUSTER_1_BATTERY_12_TEMPERATURE(Doc.of(OpenemsType.INTEGER) //
				.unit(Unit.DEZIDEGREE_CELSIUS)), //
		CLUSTER_1_BATTERY_13_TEMPERATURE(Doc.of(OpenemsType.INTEGER) //
				.unit(Unit.DEZIDEGREE_CELSIUS)), //
		CLUSTER_1_BATTERY_14_TEMPERATURE(Doc.of(OpenemsType.INTEGER) //
				.unit(Unit.DEZIDEGREE_CELSIUS)), //
		CLUSTER_1_BATTERY_15_TEMPERATURE(Doc.of(OpenemsType.INTEGER) //
				.unit(Unit.DEZIDEGREE_CELSIUS)), //
		CLUSTER_1_BATTERY_16_TEMPERATURE(Doc.of(OpenemsType.INTEGER) //
				.unit(Unit.DEZIDEGREE_CELSIUS)), //
		CLUSTER_1_BATTERY_17_TEMPERATURE(Doc.of(OpenemsType.INTEGER) //
				.unit(Unit.DEZIDEGREE_CELSIUS)), //
		CLUSTER_1_BATTERY_18_TEMPERATURE(Doc.of(OpenemsType.INTEGER) //
				.unit(Unit.DEZIDEGREE_CELSIUS)), //
		CLUSTER_1_BATTERY_19_TEMPERATURE(Doc.of(OpenemsType.INTEGER) //
				.unit(Unit.DEZIDEGREE_CELSIUS)), //
		CLUSTER_1_BATTERY_20_TEMPERATURE(Doc.of(OpenemsType.INTEGER) //
				.unit(Unit.DEZIDEGREE_CELSIUS)), //
		CLUSTER_1_BATTERY_21_TEMPERATURE(Doc.of(OpenemsType.INTEGER) //
				.unit(Unit.DEZIDEGREE_CELSIUS)), //
		CLUSTER_1_BATTERY_22_TEMPERATURE(Doc.of(OpenemsType.INTEGER) //
				.unit(Unit.DEZIDEGREE_CELSIUS)), //
		CLUSTER_1_BATTERY_23_TEMPERATURE(Doc.of(OpenemsType.INTEGER) //
				.unit(Unit.DEZIDEGREE_CELSIUS)), //
		CLUSTER_1_BATTERY_24_TEMPERATURE(Doc.of(OpenemsType.INTEGER) //
				.unit(Unit.DEZIDEGREE_CELSIUS)), //
		CLUSTER_1_BATTERY_25_TEMPERATURE(Doc.of(OpenemsType.INTEGER) //
				.unit(Unit.DEZIDEGREE_CELSIUS)), //
		CLUSTER_1_BATTERY_26_TEMPERATURE(Doc.of(OpenemsType.INTEGER) //
				.unit(Unit.DEZIDEGREE_CELSIUS)), //
		CLUSTER_1_BATTERY_27_TEMPERATURE(Doc.of(OpenemsType.INTEGER) //
				.unit(Unit.DEZIDEGREE_CELSIUS)), //
		CLUSTER_1_BATTERY_28_TEMPERATURE(Doc.of(OpenemsType.INTEGER) //
				.unit(Unit.DEZIDEGREE_CELSIUS)), //
		CLUSTER_1_BATTERY_29_TEMPERATURE(Doc.of(OpenemsType.INTEGER) //
				.unit(Unit.DEZIDEGREE_CELSIUS)), //
		CLUSTER_1_BATTERY_30_TEMPERATURE(Doc.of(OpenemsType.INTEGER) //
				.unit(Unit.DEZIDEGREE_CELSIUS)), //
		CLUSTER_1_BATTERY_31_TEMPERATURE(Doc.of(OpenemsType.INTEGER) //
				.unit(Unit.DEZIDEGREE_CELSIUS)), //
		CLUSTER_1_BATTERY_32_TEMPERATURE(Doc.of(OpenemsType.INTEGER) //
				.unit(Unit.DEZIDEGREE_CELSIUS)), //
		CLUSTER_1_BATTERY_33_TEMPERATURE(Doc.of(OpenemsType.INTEGER) //
				.unit(Unit.DEZIDEGREE_CELSIUS)), //
		CLUSTER_1_BATTERY_34_TEMPERATURE(Doc.of(OpenemsType.INTEGER) //
				.unit(Unit.DEZIDEGREE_CELSIUS)), //
		CLUSTER_1_BATTERY_35_TEMPERATURE(Doc.of(OpenemsType.INTEGER) //
				.unit(Unit.DEZIDEGREE_CELSIUS)), //
		CLUSTER_1_BATTERY_36_TEMPERATURE(Doc.of(OpenemsType.INTEGER) //
				.unit(Unit.DEZIDEGREE_CELSIUS)), //
		CLUSTER_1_BATTERY_37_TEMPERATURE(Doc.of(OpenemsType.INTEGER) //
				.unit(Unit.DEZIDEGREE_CELSIUS)), //
		CLUSTER_1_BATTERY_38_TEMPERATURE(Doc.of(OpenemsType.INTEGER) //
				.unit(Unit.DEZIDEGREE_CELSIUS)), //
		CLUSTER_1_BATTERY_39_TEMPERATURE(Doc.of(OpenemsType.INTEGER) //
				.unit(Unit.DEZIDEGREE_CELSIUS)), //
		CLUSTER_1_BATTERY_40_TEMPERATURE(Doc.of(OpenemsType.INTEGER) //
				.unit(Unit.DEZIDEGREE_CELSIUS)), //
		CLUSTER_1_BATTERY_41_TEMPERATURE(Doc.of(OpenemsType.INTEGER) //
				.unit(Unit.DEZIDEGREE_CELSIUS)), //
		CLUSTER_1_BATTERY_42_TEMPERATURE(Doc.of(OpenemsType.INTEGER) //
				.unit(Unit.DEZIDEGREE_CELSIUS)), //
		CLUSTER_1_BATTERY_43_TEMPERATURE(Doc.of(OpenemsType.INTEGER) //
				.unit(Unit.DEZIDEGREE_CELSIUS)), //
		CLUSTER_1_BATTERY_44_TEMPERATURE(Doc.of(OpenemsType.INTEGER) //
				.unit(Unit.DEZIDEGREE_CELSIUS)), //
		CLUSTER_1_BATTERY_45_TEMPERATURE(Doc.of(OpenemsType.INTEGER) //
				.unit(Unit.DEZIDEGREE_CELSIUS)), //
		CLUSTER_1_BATTERY_46_TEMPERATURE(Doc.of(OpenemsType.INTEGER) //
				.unit(Unit.DEZIDEGREE_CELSIUS)), //
		CLUSTER_1_BATTERY_47_TEMPERATURE(Doc.of(OpenemsType.INTEGER) //
				.unit(Unit.DEZIDEGREE_CELSIUS)), //

		// StateChannels
		PRE_ALARM_CELL_VOLTAGE_HIGH(Doc.of(Level.WARNING) //
				.text("Cluster 1 Cell Voltage High Alarm Level 1")), //
		PRE_ALARM_CELL_VOLTAGE_LOW(Doc.of(Level.WARNING) //
				.text("Cluster 1 Cell Voltage Low Alarm Level 1")), //
		PRE_ALARM_CELL_VOLTAGE_DIFF_TOO_BIG(Doc.of(Level.WARNING) //
				.text("Alarm Level 1 Battery Cells Unbalanced")), //
		PRE_ALARM_DISCHARGE_TEMP_HIGH(Doc.of(Level.WARNING) //
				.text("Cluster 1 Cell Discharge Temperature High Alarm Level 1")), //
		PRE_ALARM_DISCHARGE_TEMP_LOW(Doc.of(Level.WARNING) //
				.text("Cluster 1 Cell Discharge Temperature Low Alarm Level 1")), //
		PRE_ALARM_CHARGE_TEMP_HIGH(Doc.of(Level.WARNING) //
				.text("Cluster 1 Cell Charge Temperature High Alarm Level 1")), //
		PRE_ALARM_CHARGE_TEMP_LOW(Doc.of(Level.WARNING) //
				.text("Cluster 1 Cell Charge Temperature Low Alarm Level 1")), //
		PRE_ALARM_TEMP_DIFF_TOO_BIG(Doc.of(Level.WARNING) //
				.text("Cluster 1 Cell temperature Diff High Alarm Level 1")), //
		PRE_ALARM_POWER_POLE_HIGH(Doc.of(Level.WARNING) //
				.text("Cluster 1 Cell Temperature High Alarm Level 1")), //
		PRE_ALARM_DISCHARGE_CURRENT_HIGH(Doc.of(Level.WARNING) //
				.text("Cluster 1 Discharge Current High Alarm Level 1")), //
		PRE_ALARM_CHARGE_CURRENT_HIGH(Doc.of(Level.WARNING) //
				.text("Cluster 1 Charge Current High Alarm Level 1")), //

		LEVEL1_CELL_VOLTAGE_HIGH(Doc.of(Level.WARNING) //
				.text("Cluster 2 Cell Voltage High Alarm Level 2")), //
		LEVEL1_CELL_VOLTAGE_LOW(Doc.of(Level.WARNING) //
				.text("Cluster 2 Cell Voltage Low Alarm Level 2")), //
		LEVEL1_CELL_VOLTAGE_DIFF_TOO_BIG(Doc.of(Level.WARNING) //
				.text("Alarm Level 2 Battery Cells Unbalanced")), //
		LEVEL1_DISCHARGE_TEMP_HIGH(Doc.of(Level.WARNING) //
				.text("Cluster 2 Cell Discharge Temperature High Alarm Level 2")), //
		LEVEL1_DISCHARGE_TEMP_LOW(Doc.of(Level.WARNING) //
				.text("Cluster 2 Cell Discharge Temperature Low Alarm Level 2")), //
		LEVEL1_CHARGE_TEMP_HIGH(Doc.of(Level.WARNING) //
				.text("Cluster 2 Cell Charge Temperature High Alarm Level 2")), //
		LEVEL1_CHARGE_TEMP_LOW(Doc.of(Level.WARNING) //
				.text("Cluster 2 Cell Charge Temperature Low Alarm Level 2")), //
		LEVEL1_TEMP_DIFF_TOO_BIG(Doc.of(Level.WARNING) //
				.text("Cluster 2 Cell temperature Diff High Alarm Level 2")), //
		LEVEL1_POWER_POLE_HIGH(Doc.of(Level.WARNING) //
				.text("Cluster 2 Cell Temperature High Alarm Level 2")), //
		LEVEL1_DISCHARGE_CURRENT_HIGH(Doc.of(Level.WARNING) //
				.text("Cluster 2 Discharge Current High Alarm Level 2")), //
		LEVEL1_CHARGE_CURRENT_HIGH(Doc.of(Level.WARNING) //
				.text("Cluster 2 Charge Current High Alarm Level 2")), //

		LEVEL2_CELL_VOLTAGE_HIGH(Doc.of(Level.WARNING) //
				.text("Cluster 3 Cell Voltage High Alarm Level 3")), //
		LEVEL2_CELL_VOLTAGE_LOW(Doc.of(Level.WARNING) //
				.text("Cluster 3 Cell Voltage Low Alarm Level 3")), //
		LEVEL2_CELL_VOLTAGE_DIFF_TOO_BIG(Doc.of(Level.WARNING) //
				.text("Alarm Level 3 Battery Cells Unbalanced")), //
		LEVEL2_DISCHARGE_TEMP_HIGH(Doc.of(Level.WARNING) //
				.text("Cluster 3 Cell Discharge Temperature High Alarm Level 3")), //
		LEVEL2_DISCHARGE_TEMP_LOW(Doc.of(Level.WARNING) //
				.text("Cluster 3 Cell Discharge Temperature Low Alarm Level 3")), //
		LEVEL2_CHARGE_TEMP_HIGH(Doc.of(Level.WARNING) //
				.text("Cluster 3 Cell Charge Temperature High Alarm Level 3")), //
		LEVEL2_CHARGE_TEMP_LOW(Doc.of(Level.WARNING) //
				.text("Cluster 3 Cell Charge Temperature Low Alarm Level 3")), //
		LEVEL2_TEMP_DIFF_TOO_BIG(Doc.of(Level.WARNING) //
				.text("Cluster 3 Cell temperature Diff High Alarm Level 3")), //
		LEVEL2_POWER_POLE_HIGH(Doc.of(Level.WARNING) //
				.text("Cluster 3 Cell Temperature High Alarm Level 3")), //
		LEVEL2_DISCHARGE_CURRENT_HIGH(Doc.of(Level.WARNING) //
				.text("Cluster 3 Discharge Current High Alarm Level 3")), //
		LEVEL2_CHARGE_CURRENT_HIGH(Doc.of(Level.WARNING) //
				.text("Cluster 3 Charge Current High Alarm Level 3")), //

		ALARM_LEVEL_1_TOTAL_VOLTAGE_DIFF_HIGH(Doc.of(Level.WARNING) //
				.text("Cluster1 Total Voltage Diff High Alarm Level 1")), //
		ALARM_LEVEL_1_INSULATION_LOW(Doc.of(Level.WARNING) //
				.text("Cluster1 Insulation Low Alarm Level1")), //
		ALARM_LEVEL_1_CELL_VOLTAGE_DIFF_HIGH(Doc.of(Level.WARNING) //
				.text("Cluster 1 Cell Voltage Diff High Alarm Level 1")), //
		ALARM_LEVEL_1_SOC_LOW(Doc.of(Level.WARNING) //
				.text("Cluster 1 SOC Low Alarm Level 1")), //
		ALARM_LEVEL_1_TOTAL_VOLTAGE_LOW(Doc.of(Level.WARNING) //
				.text("Cluster 1 Total Voltage Low Alarm Level 1")), //
		ALARM_LEVEL_1_TOTAL_VOLTAGE_HIGH(Doc.of(Level.WARNING) //
				.text("Cluster 1 Total Voltage High Alarm Level 1")), //
		ALARM_FUSE(Doc.of(Level.WARNING) //
				.text(" Fuse Alarm")), //
		SHIELDED_SWITCH_STATE(Doc.of(Level.WARNING) //
				.text("Shielded switch state")), //
		ALARM_BAU_COMMUNICATION(Doc.of(Level.WARNING) //
				.text("BAU Communication Alarm")), //
		ALARM_INSULATION_CHECK(Doc.of(Level.WARNING) //
				.text("Inuslation Resistance Alarm")), //
		ALARM_CURRENT_SENSOR(Doc.of(Level.WARNING) //
				.text("Current Sensor Alarm")), //
		ALARM_BCU_BMU_COMMUNICATION(Doc.of(Level.WARNING) //
				.text("BCU BMU Communication Alarm")), //
		ALARM_CONTACTOR_ADHESION(Doc.of(Level.WARNING)//
				.text("Contactor Adhesion Alarm ")), //
		ALARM_BCU_NTC(Doc.of(Level.WARNING) //
				.text("BCU NTC Alarm")), //
		ALARM_SLAVE_CONTROL_SUMMARY(Doc.of(Level.WARNING) //
				.text(" Slave Control Summary Alarm")), //
		FAILURE_INITIALIZATION(Doc.of(Level.FAULT) //
				.text("Initialization failure")), //
		FAILURE_EEPROM(Doc.of(Level.FAULT) //
				.text("EEPROM fault")), //
		FAILURE_INTRANET_COMMUNICATION(Doc.of(Level.FAULT) //
				.text("Intranet communication fault")), //
		FAILURE_TEMP_SAMPLING_LINE(Doc.of(Level.FAULT) //
				.text("Temperature sampling line fault")), //
		FAILURE_BALANCING_MODULE(Doc.of(Level.FAULT) //
				.text("Balancing module fault")), //
		FAILURE_TEMP_SENSOR(Doc.of(Level.FAULT) //
				.text("Temperature sensor fault")), //
		FAILURE_TEMP_SAMPLING(Doc.of(Level.FAULT) //
				.text("Temperature sampling fault")), //
		FAILURE_VOLTAGE_SAMPLING(Doc.of(Level.FAULT) //
				.text("Voltage sampling fault")), //
		FAILURE_VOLTAGE_SAMPLING_LINE(Doc.of(Level.FAULT) //
				.text("Voltage sampling Line fault")), //
		FAILURE_SLAVE_UNIT_INITIALIZATION(Doc.of(Level.FAULT) //
				.text("Failure Slave Unit Initialization")),
		FAILURE_CONNECTING_LINE(Doc.of(Level.FAULT) //
				.text("Connecting Line Failure")), //
		FAILURE_SAMPLING_CHIP(Doc.of(Level.FAULT) //
				.text("Sampling Chip Failure")), //
		FAILURE_CONTACTOR(Doc.of(Level.FAULT) //
				.text("Contactor Failure")), //
		FAILURE_PASSIVE_BALANCE(Doc.of(Level.FAULT) //
				.text("Passive Balance Failure")), //
		FAILURE_PASSIVE_BALANCE_TEMP(Doc.of(Level.FAULT) //
				.text("Passive Balance Temp Failure")), //
		FAILURE_ACTIVE_BALANCE(Doc.of(Level.FAULT) //
				.text("Active Balance Failure")), //
		FAILURE_LTC6803(Doc.of(Level.FAULT) //
				.text("LTC6803 sfault")), //
		FAILURE_CONNECTOR_WIRE(Doc.of(Level.FAULT) //
				.text("connector wire fault")), //
		FAILURE_SAMPLING_WIRE(Doc.of(Level.FAULT) //
				.text("sampling wire fault")), //
		PRECHARGE_TAKING_TOO_LONG(Doc.of(Level.FAULT) //
				.text("precharge time was too long")), //
		NEED_CHARGE(Doc.of(Level.WARNING) //
				.text("Battery Need Charge")), //
		FAULT(Doc.of(Level.FAULT) //
				.text("battery fault state")), //
		STATE_MACHINE(Doc.of(State.values()) //
				.text("Current State of State-Machine")), //
		PRE_ALARM_SYSTEM_VOLTAGE_HIGH(Doc.of(Level.WARNING) //
				.text("ALARM LEVEL 1 SYSTEM VOLTAGE HIGH")), //
		PRE_ALARM_SYSTEM_VOLTAGE_LOW(Doc.of(Level.WARNING) //
				.text("ALARM LEVEL 1 SYSTEM VOLTAGE LOW")), //
		PRE_ALARM_SYSTEM_VOLTAGE_UNBALANCED(Doc.of(Level.WARNING) //
				.text("ALARM LEVEL 1 SYSTEM VOLTAGE LOW")), //
		PRE_ALARM_INSULATION_RESISTANCE_LOWER(Doc.of(Level.WARNING) //
				.text("ALARM LEVEL 1 INSULATION RESISTANCE LOWER")), //
		PRE_ALARM_POS_INSULATION_RESISTANCE_LOWER(Doc.of(Level.WARNING) //
				.text("ALARM LEVEL 1 POS INSULATION RESISTANCE LOWER")), //
		PRE_ALARM_NEG_INSULATION_RESISTANCE_LOWER(Doc.of(Level.WARNING) //
				.text("ALARM LEVEL 1 NEG INSULATION RESISTANCE LOWER")), //
		PRE_ALARM_SYSTEM_SOC_LOWER(Doc.of(Level.WARNING) //
				.text("ALARM LEVEL 1 SYSTEM SOC LOWER")), //
		PRE_ALARM_SYSTEM_SOC_HIGH(Doc.of(Level.WARNING) //
				.text("ALARM LEVEL 1 SYSTEM SOC HIGH")), //
		PRE_ALARM_SOH_LOWER(Doc.of(Level.WARNING) //
				.text("ALARM LEVEL 1 SOH LOWER")), //
		PRE_ALARM_PACK_TEMP_HIGH(Doc.of(Level.WARNING) //
				.text("ALARM LEVEL 1 PACK TEMP HIGH")), //
		LEVEL1_SYSTEM_VOLTAGE_HIGH(Doc.of(Level.WARNING) //
				.text("ALARM LEVEL 2 SYSTEM VOLTAGE HIGH")), //
		LEVEL1_SYSTEM_VOLTAGE_LOW(Doc.of(Level.WARNING) //
				.text("ALARM LEVEL 2 SYSTEM VOLTAGE LOW")), //
		LEVEL1_SYSTEM_VOLTAGE_UNBALANCED(Doc.of(Level.WARNING) //
				.text("ALARM LEVEL 2 SYSTEM VOLTAGE LOW")), //
		LEVEL1_INSULATION_RESISTANCE_LOWER(Doc.of(Level.WARNING) //
				.text("ALARM LEVEL 2 INSULATION RESISTANCE LOWER")), //
		LEVEL1_POS_INSULATION_RESISTANCE_LOWER(Doc.of(Level.WARNING) //
				.text("ALARM LEVEL 2 POS INSULATION RESISTANCE LOWER")), //
		LEVEL1_NEG_INSULATION_RESISTANCE_LOWER(Doc.of(Level.WARNING) //
				.text("ALARM LEVEL 2 NEG INSULATION RESISTANCE LOWER")), //
		LEVEL1_SYSTEM_SOC_LOWER(Doc.of(Level.WARNING) //
				.text("ALARM LEVEL 2 SYSTEM SOC LOWER")), //
		LEVEL1_SYSTEM_SOC_HIGH(Doc.of(Level.WARNING) //
				.text("ALARM LEVEL 2 SYSTEM SOC HIGH")), //
		LEVEL1_SOH_LOWER(Doc.of(Level.WARNING) //
				.text("ALARM LEVEL 2 SOH LOWER")), //
		LEVEL1_PACK_TEMP_HIGH(Doc.of(Level.WARNING) //
				.text("ALARM LEVEL 2 PACK TEMP HIGH")), //
		LEVEL2_SYSTEM_VOLTAGE_HIGH(Doc.of(Level.WARNING) //
				.text("ALARM LEVEL 3 SYSTEM VOLTAGE HIGH")), //
		LEVEL2_SYSTEM_VOLTAGE_LOW(Doc.of(Level.WARNING) //
				.text("ALARM LEVEL 3 SYSTEM VOLTAGE LOW")), //
		LEVEL2_SYSTEM_VOLTAGE_UNBALANCED(Doc.of(Level.WARNING) //
				.text("ALARM LEVEL 3 SYSTEM VOLTAGE LOW")), //
		LEVEL2_INSULATION_RESISTANCE_LOWER(Doc.of(Level.WARNING) //
				.text("ALARM LEVEL 3 INSULATION RESISTANCE LOWER")), //
		LEVEL2_POS_INSULATION_RESISTANCE_LOWER(Doc.of(Level.WARNING) //
				.text("ALARM LEVEL 3 POS INSULATION RESISTANCE LOWER")), //
		LEVEL2_NEG_INSULATION_RESISTANCE_LOWER(Doc.of(Level.WARNING) //
				.text("ALARM LEVEL 3 NEG INSULATION RESISTANCE LOWER")), //
		LEVEL2_SYSTEM_SOC_LOWER(Doc.of(Level.WARNING) //
				.text("ALARM LEVEL 3 SYSTEM SOC LOWER")), //
		LEVEL2_SYSTEM_SOC_HIGH(Doc.of(Level.WARNING) //
				.text("ALARM LEVEL 3 SYSTEM SOC HIGH")), //
		LEVEL2_SOH_LOWER(Doc.of(Level.WARNING) //
				.text("ALARM LEVEL 3 SOH LOWER")), //
		LEVEL2_PACK_TEMP_HIGH(Doc.of(Level.WARNING) //
				.text("ALARM LEVEL 3 PACK TEMP HIGH")), //
		SLAVE_11_COMMUNICATION_ERROR(Doc.of(Level.FAULT)//
				.text("Master control and Slave control Communication Fault 1 SLAVE_CTRL_11")), //
		SLAVE_12_COMMUNICATION_ERROR(Doc.of(Level.FAULT)//
				.text("Master control and Slave control Communication Fault 1 SLAVE_CTRL_12")), //
		SLAVE_13_COMMUNICATION_ERROR(Doc.of(Level.FAULT)//
				.text("Master control and Slave control Communication Fault 1 SLAVE_CTRL_13")), //
		SLAVE_14_COMMUNICATION_ERROR(Doc.of(Level.FAULT)//
				.text("Master control and Slave control Communication Fault 1 SLAVE_CTRL_14")), //
		SLAVE_15_COMMUNICATION_ERROR(Doc.of(Level.FAULT)//
				.text("Master control and Slave control Communication Fault 1 SLAVE_CTRL_15")), //
		SLAVE_16_COMMUNICATION_ERROR(Doc.of(Level.FAULT)//
				.text("Master control and Slave control Communication Fault 1 SLAVE_CTRL_16")), //
		SLAVE_17_COMMUNICATION_ERROR(Doc.of(Level.FAULT)//
				.text("Master control and Slave control Communication Fault 1 SLAVE_CTRL_17")), //
		SLAVE_18_COMMUNICATION_ERROR(Doc.of(Level.FAULT) //
				.text("Master control and Slave control Communication Fault 2  SLAVE_CTRL_18")), //
		SLAVE_19_COMMUNICATION_ERROR(Doc.of(Level.FAULT) //
				.text("Master control and Slave control Communication Fault 2  SLAVE_CTRL_19")), //
		SLAVE_20_COMMUNICATION_ERROR(Doc.of(Level.FAULT) //
				.text("Master control and Slave control Communication Fault 2  SLAVE_CTRL_20")), //
		SLAVE_21_COMMUNICATION_ERROR(Doc.of(Level.FAULT) //
				.text("Master control and Slave control Communication Fault 2  SLAVE_CTRL_21")), //
		SLAVE_22_COMMUNICATION_ERROR(Doc.of(Level.FAULT) //
				.text("Master control and Slave control Communication Fault 2  SLAVE_CTRL_22")), //
		SLAVE_23_COMMUNICATION_ERROR(Doc.of(Level.FAULT) //
				.text("Master control and Slave control Communication Fault 2  SLAVE_CTRL_23")), //
		SLAVE_24_COMMUNICATION_ERROR(Doc.of(Level.FAULT) //
				.text("Master control and Slave control Communication Fault 2  SLAVE_CTRL_24")), //
		SLAVE_25_COMMUNICATION_ERROR(Doc.of(Level.FAULT) //
				.text("Master control and Slave control Communication Fault 2  SLAVE_CTRL_25")), //
		SLAVE_26_COMMUNICATION_ERROR(Doc.of(Level.FAULT) //
				.text("Master control and Slave control Communication Fault 2  SLAVE_CTRL_26")), //
		SLAVE_27_COMMUNICATION_ERROR(Doc.of(Level.FAULT) //
				.text("Master control and Slave control Communication Fault 2  SLAVE_CTRL_27")), //
		SLAVE_28_COMMUNICATION_ERROR(Doc.of(Level.FAULT) //
				.text("Master control and Slave control Communication Fault 2  SLAVE_CTRL_28")), //
		SLAVE_29_COMMUNICATION_ERROR(Doc.of(Level.FAULT) //
				.text("Master control and Slave control Communication Fault 2  SLAVE_CTRL_29")), //
		SLAVE_30_COMMUNICATION_ERROR(Doc.of(Level.FAULT) //
				.text("Master control and Slave control Communication Fault 2  SLAVE_CTRL_30")), //
		SLAVE_31_COMMUNICATION_ERROR(Doc.of(Level.FAULT) //
				.text("Master control and Slave control Communication Fault 2  SLAVE_CTRL_31")), //
		SLAVE_32_COMMUNICATION_ERROR(Doc.of(Level.FAULT) //
				.text("Master control and Slave control Communication Fault 2  SLAVE_CTRL_31")), //
		// OpenEMS Faults
		RUN_FAILED(Doc.of(Level.FAULT) //
				.text("Running the Logic failed")), //
		MAX_START_ATTEMPTS(Doc.of(Level.FAULT) //
				.text("The maximum number of start attempts failed")), //
		MAX_STOP_ATTEMPTS(Doc.of(Level.FAULT) //
				.text("The maximum number of stop attempts failed")), //
		;

		private final Doc doc;

		private ChannelId(Doc doc) {
			this.doc = doc;
		}

		@Override
		public Doc doc() {
			return this.doc;
		}
	}
}<|MERGE_RESOLUTION|>--- conflicted
+++ resolved
@@ -13,10 +13,7 @@
 import io.openems.edge.common.channel.value.Value;
 import io.openems.edge.common.component.OpenemsComponent;
 import io.openems.edge.common.startstop.StartStop;
-<<<<<<< HEAD
-=======
 import io.openems.edge.common.startstop.StartStoppable;
->>>>>>> 41168de1
 
 public interface BatteryBoxC130 extends Battery, OpenemsComponent, StartStoppable {
 
@@ -49,8 +46,6 @@
 	}
 
 	/**
-<<<<<<< HEAD
-=======
 	 * Writes the value to the {@link ChannelId#POWER_CIRCUIT_CONTROL} Register.
 	 * 
 	 * @param value the next value
@@ -61,7 +56,6 @@
 	}
 
 	/**
->>>>>>> 41168de1
 	 * Gets the Channel for {@link ChannelId#MAX_START_ATTEMPTS}.
 	 * 
 	 * @return the Channel
@@ -116,13 +110,6 @@
 	public default void _setMaxStopAttempts(Boolean value) {
 		this.getMaxStopAttemptsChannel().setNextValue(value);
 	}
-	
-	/**
-	 * Gets the target Start/Stop mode from config or StartStop-Channel.
-	 * 
-	 * @return {@link StartStop}
-	 */
-	public StartStop getStartStopTarget();
 
 	/**
 	 * Gets the target Start/Stop mode from config or StartStop-Channel.
@@ -854,7 +841,7 @@
 		ALARM_BCU_NTC(Doc.of(Level.WARNING) //
 				.text("BCU NTC Alarm")), //
 		ALARM_SLAVE_CONTROL_SUMMARY(Doc.of(Level.WARNING) //
-				.text(" Slave Control Summary Alarm")), //
+				.text("Slave Control Summary Alarm")), //
 		FAILURE_INITIALIZATION(Doc.of(Level.FAULT) //
 				.text("Initialization failure")), //
 		FAILURE_EEPROM(Doc.of(Level.FAULT) //

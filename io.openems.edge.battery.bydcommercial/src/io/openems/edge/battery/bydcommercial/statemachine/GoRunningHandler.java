package io.openems.edge.battery.bydcommercial.statemachine;

import java.time.Duration;
import java.time.Instant;

import io.openems.common.exceptions.OpenemsError.OpenemsNamedException;
<<<<<<< HEAD
import io.openems.edge.battery.bydcommercial.BatteryBoxC130;
import io.openems.edge.battery.bydcommercial.PowerCircuitControl;
=======
import io.openems.edge.battery.bydcommercial.enums.PowerCircuitControl;
>>>>>>> 7829a7f6
import io.openems.edge.battery.bydcommercial.statemachine.StateMachine.State;
import io.openems.edge.battery.bydcommercial.utils.Constants;
import io.openems.edge.common.statemachine.StateHandler;

public class GoRunningHandler extends StateHandler<State, Context> {

	private Instant lastAttempt = Instant.MIN;
	private int attemptCounter = 0;

	@Override
	protected void onEntry(Context context) throws OpenemsNamedException {
		this.lastAttempt = Instant.MIN;
		this.attemptCounter = 0;
		BatteryBoxC130 battery = context.getParent();
		battery._setMaxStartAttempts(false);
	}

	@Override
	public State runAndGetNextState(Context context) throws OpenemsNamedException {
		BatteryBoxC130 battery = context.getParent();
		PowerCircuitControl preChargeControl = battery.getPowerCircuitControl();

		if (preChargeControl == PowerCircuitControl.SWITCH_ON) {
			return State.RUNNING;
		}

		boolean isMaxStartTimePassed = Duration.between(this.lastAttempt, Instant.now())
				.getSeconds() > Constants.RETRY_COMMAND_SECONDS;
		if (isMaxStartTimePassed) {
			// First try - or waited long enough for next try

			if (this.attemptCounter > Constants.RETRY_COMMAND_MAX_ATTEMPTS) {
				// Too many tries
				battery._setMaxStartAttempts(true);
				return State.UNDEFINED;

			} else {
				// Trying to switch on
				battery.setPowerCircuitControl(PowerCircuitControl.PRE_CHARGING_1);
				this.lastAttempt = Instant.now();
				this.attemptCounter++;
				return State.GO_RUNNING;

			}

		} else {
			// Still waiting...
			return State.GO_RUNNING;
		}
	}

}<|MERGE_RESOLUTION|>--- conflicted
+++ resolved
@@ -4,12 +4,7 @@
 import java.time.Instant;
 
 import io.openems.common.exceptions.OpenemsError.OpenemsNamedException;
-<<<<<<< HEAD
-import io.openems.edge.battery.bydcommercial.BatteryBoxC130;
-import io.openems.edge.battery.bydcommercial.PowerCircuitControl;
-=======
 import io.openems.edge.battery.bydcommercial.enums.PowerCircuitControl;
->>>>>>> 7829a7f6
 import io.openems.edge.battery.bydcommercial.statemachine.StateMachine.State;
 import io.openems.edge.battery.bydcommercial.utils.Constants;
 import io.openems.edge.common.statemachine.StateHandler;
@@ -23,14 +18,12 @@
 	protected void onEntry(Context context) throws OpenemsNamedException {
 		this.lastAttempt = Instant.MIN;
 		this.attemptCounter = 0;
-		BatteryBoxC130 battery = context.getParent();
-		battery._setMaxStartAttempts(false);
+		context.getParent()._setMaxStartAttempts(false);
 	}
 
 	@Override
 	public State runAndGetNextState(Context context) throws OpenemsNamedException {
-		BatteryBoxC130 battery = context.getParent();
-		PowerCircuitControl preChargeControl = battery.getPowerCircuitControl();
+		PowerCircuitControl preChargeControl = context.getParent().getPowerCircuitControl();
 
 		if (preChargeControl == PowerCircuitControl.SWITCH_ON) {
 			return State.RUNNING;
@@ -43,12 +36,12 @@
 
 			if (this.attemptCounter > Constants.RETRY_COMMAND_MAX_ATTEMPTS) {
 				// Too many tries
-				battery._setMaxStartAttempts(true);
+				context.getParent()._setMaxStartAttempts(true);
 				return State.UNDEFINED;
 
 			} else {
 				// Trying to switch on
-				battery.setPowerCircuitControl(PowerCircuitControl.PRE_CHARGING_1);
+				context.getParent().setPowerCircuitControl(PowerCircuitControl.PRE_CHARGING_1);
 				this.lastAttempt = Instant.now();
 				this.attemptCounter++;
 				return State.GO_RUNNING;

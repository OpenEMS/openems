package io.openems.edge.battery.bydcommercial.statemachine;

import io.openems.common.types.OptionsEnum;
import io.openems.edge.common.statemachine.AbstractStateMachine;
import io.openems.edge.common.statemachine.StateHandler;

public class StateMachine extends AbstractStateMachine<StateMachine.State, Context> {

	public enum State implements io.openems.edge.common.statemachine.State<State>, OptionsEnum {
		UNDEFINED(-1), //

		GO_RUNNING(10), //
		RUNNING(11), //

		GO_STOPPED(20), //
		STOPPED(21), //

<<<<<<< HEAD
		ERROR(30) //
=======
		ERROR(30), //
>>>>>>> 0c99b2c2
		;

		private final int value;

		private State(int value) {
			this.value = value;
		}

		@Override
		public int getValue() {
			return this.value;
		}

		@Override
		public String getName() {
			return this.name();
		}

		@Override
		public OptionsEnum getUndefined() {
			return UNDEFINED;
		}

		@Override
		public State[] getStates() {
			return State.values();
		}
	}

	public StateMachine(State initialState) {
		super(initialState);
	}

	@Override
	public StateHandler<State, Context> getStateHandler(State state) {
		switch (state) {
		case UNDEFINED:
			return new UndefinedHandler();
		case GO_RUNNING:
			return new GoRunningHandler();
		case RUNNING:
			return new RunningHandler();
		case GO_STOPPED:
			return new GoStoppedHandler();
		case STOPPED:
			return new StoppedHandler();
		case ERROR:
			return new ErrorHandler();
		}
		throw new IllegalArgumentException("Unknown State [" + state + "]");
	}
}<|MERGE_RESOLUTION|>--- conflicted
+++ resolved
@@ -15,11 +15,7 @@
 		GO_STOPPED(20), //
 		STOPPED(21), //
 
-<<<<<<< HEAD
-		ERROR(30) //
-=======
 		ERROR(30), //
->>>>>>> 0c99b2c2
 		;
 
 		private final int value;

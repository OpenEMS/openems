--- conflicted
+++ resolved
@@ -16,11 +16,6 @@
 		STOPPED(21), //
 
 		ERROR(30), //
-<<<<<<< HEAD
-=======
-
-		GO_CONFIGURATION(40), //
->>>>>>> 41168de1
 		;
 
 		private final int value;
@@ -68,13 +63,7 @@
 		case STOPPED:
 			return new StoppedHandler();
 		case ERROR:
-<<<<<<< HEAD
-			return new ErrorHandler();		
-=======
 			return new ErrorHandler();
-		case GO_CONFIGURATION:
-			return new GoConfigurationHandler();
->>>>>>> 41168de1
 		}
 		throw new IllegalArgumentException("Unknown State [" + state + "]");
 	}

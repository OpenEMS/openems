<<<<<<< HEAD
#
# io.openems.edge.relay PROVIDER BUNDLE
#

Bundle-Version:					1.0.0.${tstamp}
Bundle-Description: \
	The provider bundle for io.openems.edge.relay. \
	\
	${warning;Please update this Bundle-Description in io.openems.edge.relay/api.bnd}

-Include-Resource: {readme.md}\

-buildpath:  \
	${buildpath},\
	io.openems.edge.common;version=latest,\
    io.openems.common;version=latest,\
=======
Bundle-Name: OpenEMS Edge Heat Meter
Bundle-Vendor: Consolinno Energy GmbH
Bundle-License: https://opensource.org/licenses/EPL-2.0
Bundle-Version: 1.0.0.${tstamp}

-buildpath:  \
	${buildpath},\
	io.openems.common,\
	io.openems.edge.common,\
>>>>>>> 4e443d5a

-testpath: \
	${testpath}
<|MERGE_RESOLUTION|>--- conflicted
+++ resolved
@@ -1,21 +1,3 @@
-<<<<<<< HEAD
-#
-# io.openems.edge.relay PROVIDER BUNDLE
-#
-
-Bundle-Version:					1.0.0.${tstamp}
-Bundle-Description: \
-	The provider bundle for io.openems.edge.relay. \
-	\
-	${warning;Please update this Bundle-Description in io.openems.edge.relay/api.bnd}
-
--Include-Resource: {readme.md}\
-
--buildpath:  \
-	${buildpath},\
-	io.openems.edge.common;version=latest,\
-    io.openems.common;version=latest,\
-=======
 Bundle-Name: OpenEMS Edge Heat Meter
 Bundle-Vendor: Consolinno Energy GmbH
 Bundle-License: https://opensource.org/licenses/EPL-2.0
@@ -25,7 +7,6 @@
 	${buildpath},\
 	io.openems.common,\
 	io.openems.edge.common,\
->>>>>>> 4e443d5a
 
 -testpath: \
 	${testpath}

--- conflicted
+++ resolved
@@ -13,13 +13,8 @@
 
 public class WsData extends io.openems.common.websocket.WsData {
 
-<<<<<<< HEAD
 	private final SubscribedChannelsWorker worker;
-	private BackendUser user = null;
-=======
-	private final SubscribedEdgesChannelsWorker worker;
 	private CompletableFuture<BackendUser> user = new CompletableFuture<BackendUser>();
->>>>>>> 3671041b
 
 	public WsData(B2bWebsocket parent) {
 		this.worker = new SubscribedChannelsWorkerMultipleEdges(parent, this);

package io.openems.edge.kostal.pvinverter;

import static io.openems.edge.bridge.modbus.api.element.WordOrder.LSWMSW;

import org.osgi.service.cm.ConfigurationAdmin;
import org.osgi.service.component.ComponentContext;
import org.osgi.service.component.annotations.Activate;
import org.osgi.service.component.annotations.Component;
import org.osgi.service.component.annotations.ConfigurationPolicy;
import org.osgi.service.component.annotations.Deactivate;
import org.osgi.service.component.annotations.Reference;
import org.osgi.service.component.annotations.ReferenceCardinality;
import org.osgi.service.component.annotations.ReferencePolicy;
import org.osgi.service.component.annotations.ReferencePolicyOption;
import org.osgi.service.event.Event;
import org.osgi.service.event.EventConstants;
import org.osgi.service.event.EventHandler;
import org.osgi.service.event.propertytypes.EventTopics;
import org.osgi.service.metatype.annotations.Designate;
import org.slf4j.Logger;

import io.openems.common.channel.AccessMode;
import io.openems.common.exceptions.OpenemsException;
import io.openems.common.types.MeterType;
import io.openems.edge.bridge.modbus.api.AbstractOpenemsModbusComponent;
import io.openems.edge.bridge.modbus.api.BridgeModbus;
import io.openems.edge.bridge.modbus.api.ModbusComponent;
import io.openems.edge.bridge.modbus.api.ModbusProtocol;
import io.openems.edge.bridge.modbus.api.element.DummyRegisterElement;
import io.openems.edge.bridge.modbus.api.element.FloatDoublewordElement;
import io.openems.edge.bridge.modbus.api.element.UnsignedWordElement;
import io.openems.edge.bridge.modbus.api.task.FC3ReadRegistersTask;
import io.openems.edge.common.component.OpenemsComponent;
import io.openems.edge.common.event.EdgeEventConstants;
import io.openems.edge.common.modbusslave.ModbusSlave;
import io.openems.edge.common.modbusslave.ModbusSlaveTable;
import io.openems.edge.common.taskmanager.Priority;
import io.openems.edge.meter.api.ElectricityMeter;
import io.openems.edge.pvinverter.api.ManagedSymmetricPvInverter;
import io.openems.edge.timedata.api.Timedata;
import io.openems.edge.timedata.api.TimedataProvider;

@Designate(ocd = Config.class, factory = true)
@Component(
		//
		name = "PV-Inverter.Kostal.Plenticore", //
		immediate = true, //
		configurationPolicy = ConfigurationPolicy.REQUIRE, //
		property = { //
				"type=PRODUCTION", //
				EventConstants.EVENT_TOPIC + "="
						+ EdgeEventConstants.TOPIC_CYCLE_AFTER_PROCESS_IMAGE //
		})

@EventTopics({ //
		EdgeEventConstants.TOPIC_CYCLE_EXECUTE_WRITE, //
})
public class KostalPvInverterImpl extends AbstractOpenemsModbusComponent
		implements
			KostalPvInverter,
			ManagedSymmetricPvInverter,
			// ManagedSymmetricBatteryInverter,
			// EssDcCharger,
			ElectricityMeter,
			ModbusComponent,
			OpenemsComponent,
			ModbusSlave,
			EventHandler,
			TimedataProvider {

	@Reference
	private ConfigurationAdmin cm;

	@Reference(policy = ReferencePolicy.DYNAMIC, policyOption = ReferencePolicyOption.GREEDY, cardinality = ReferenceCardinality.OPTIONAL)
	private volatile Timedata timedata = null;

	@Override
	@Reference(policy = ReferencePolicy.STATIC, policyOption = ReferencePolicyOption.GREEDY, cardinality = ReferenceCardinality.MANDATORY)
	protected void setModbus(BridgeModbus modbus) {
		super.setModbus(modbus);
	}

	protected Config config;

	public KostalPvInverterImpl() {
		super(
				//
				OpenemsComponent.ChannelId.values(), //
				ModbusComponent.ChannelId.values(), //
				ElectricityMeter.ChannelId.values(), //
				// EssDcCharger.ChannelId.values(),
				ManagedSymmetricPvInverter.ChannelId.values(), //
				KostalPvInverter.ChannelId.values() //
		);
		ElectricityMeter.calculatePhasesFromActivePower(this);
	}

	@Activate
	private void activate(ComponentContext context, Config config)
			throws OpenemsException {
		if (super.activate(context, config.id(), config.alias(),
				config.enabled(), config.modbusUnitId(), this.cm, "Modbus",
				config.modbus_id())) {
			return;
		}
		this.config = config;

		// Stop if component is disabled
		if (!config.enabled()) {
			return;
		}
	}

	@Override
	@Deactivate
	protected void deactivate() {
		super.deactivate();
	}

	@Override
	protected ModbusProtocol defineModbusProtocol() {
		return new ModbusProtocol(this, //

				new FC3ReadRegistersTask(152, Priority.HIGH, //
						m(ElectricityMeter.ChannelId.FREQUENCY,
								new FloatDoublewordElement(152)
										.wordOrder(LSWMSW)), //
						m(ElectricityMeter.ChannelId.CURRENT_L1,
								new FloatDoublewordElement(154)
										.wordOrder(LSWMSW)), //
						// m(ElectricityMeter.ChannelId.ACTIVE_POWER_L1,
						// new FloatDoublewordElement(156)
						// .wordOrder(LSWMSW)),
						new DummyRegisterElement(156, 157), //
						m(ElectricityMeter.ChannelId.VOLTAGE_L1,
								new FloatDoublewordElement(158)
										.wordOrder(LSWMSW)), //
						m(ElectricityMeter.ChannelId.CURRENT_L2,
								new FloatDoublewordElement(160)
										.wordOrder(LSWMSW)), // //
						// m(ElectricityMeter.ChannelId.ACTIVE_POWER_L2,
						// new FloatDoublewordElement(162)
						// .wordOrder(LSWMSW)),
						new DummyRegisterElement(162, 163), //
						m(ElectricityMeter.ChannelId.VOLTAGE_L2,
								new FloatDoublewordElement(164)
										.wordOrder(LSWMSW)), //
						m(ElectricityMeter.ChannelId.CURRENT_L3,
								new FloatDoublewordElement(166)
										.wordOrder(LSWMSW))),
				// m(ElectricityMeter.ChannelId.ACTIVE_POWER_L3,
				// new FloatDoublewordElement(168)
				// .wordOrder(LSWMSW))), //

				new FC3ReadRegistersTask(170, Priority.HIGH, //
						m(ElectricityMeter.ChannelId.VOLTAGE_L3,
								new FloatDoublewordElement(170)
										.wordOrder(LSWMSW))), //

				new FC3ReadRegistersTask(531, Priority.LOW, //
						m(ManagedSymmetricPvInverter.ChannelId.MAX_APPARENT_POWER,
								new UnsignedWordElement(531))), //

				// new FC3ReadRegistersTask(1056, Priority.HIGH, //
				// m(ElectricityMeter.ChannelId.ACTIVE_PRODUCTION_ENERGY,
				// new FloatDoublewordElement(1056)
				// .wordOrder(LSWMSW))),

				new FC3ReadRegistersTask(1066, Priority.HIGH, //
						m(ElectricityMeter.ChannelId.ACTIVE_POWER,
								new FloatDoublewordElement(1066)
										.wordOrder(LSWMSW))));

		// TODO reactive power / active power - battery power?

		// new FC3ReadRegistersTask(1066, Priority.HIGH, //
		// m(EssDcCharger.ChannelId.ACTUAL_POWER,
		// new FloatDoublewordElement(1066)
		// .wordOrder(LSWMSW))));

	}

	@Override
	public MeterType getMeterType() {
		return MeterType.PRODUCTION;
	}

	@Override
	public String debugLog() {
		return "L:" + this.getActivePower().asString();
		// return "L:" + this.getActualPower().asString();
	}

	@Override
	protected void logInfo(Logger log, String message) {
		super.logInfo(log, message);
	}

	@Override
	public ModbusSlaveTable getModbusSlaveTable(AccessMode accessMode) {
		return new ModbusSlaveTable(
				//
				OpenemsComponent.getModbusSlaveNatureTable(accessMode), //
				ElectricityMeter.getModbusSlaveNatureTable(accessMode), //
				ManagedSymmetricPvInverter
						.getModbusSlaveNatureTable(accessMode));
	}

	@Override
	public Timedata getTimedata() {
		return this.timedata;
	}

	@Override
	public void handleEvent(Event event) {
		switch (event.getTopic()) {
			case EdgeEventConstants.TOPIC_CYCLE_AFTER_PROCESS_IMAGE :
<<<<<<< HEAD
				// TODO do something here...
=======
				this.calculateEnergy();
>>>>>>> ea0e19fa
				break;
		}
	}

<<<<<<< HEAD
=======
	/**
	 * Calculate the Energy values from ActivePower.
	 */
	private void calculateEnergy() {
		//TODO prepared, but unused yet - production energy is missing in UI 
		var actualPower = this.getActivePower().get();
//		if (actualPower == null) {
//			this.calculateActualEnergy.update(null);
//		} else if (actualPower > 0) {
//			this.calculateActualEnergy.update(actualPower);
//		} else {
//			this.calculateActualEnergy.update(0);
//		}
	}

>>>>>>> ea0e19fa
}<|MERGE_RESOLUTION|>--- conflicted
+++ resolved
@@ -215,31 +215,8 @@
 	public void handleEvent(Event event) {
 		switch (event.getTopic()) {
 			case EdgeEventConstants.TOPIC_CYCLE_AFTER_PROCESS_IMAGE :
-<<<<<<< HEAD
 				// TODO do something here...
-=======
-				this.calculateEnergy();
->>>>>>> ea0e19fa
 				break;
 		}
 	}
-
-<<<<<<< HEAD
-=======
-	/**
-	 * Calculate the Energy values from ActivePower.
-	 */
-	private void calculateEnergy() {
-		//TODO prepared, but unused yet - production energy is missing in UI 
-		var actualPower = this.getActivePower().get();
-//		if (actualPower == null) {
-//			this.calculateActualEnergy.update(null);
-//		} else if (actualPower > 0) {
-//			this.calculateActualEnergy.update(actualPower);
-//		} else {
-//			this.calculateActualEnergy.update(0);
-//		}
-	}
-
->>>>>>> ea0e19fa
 }
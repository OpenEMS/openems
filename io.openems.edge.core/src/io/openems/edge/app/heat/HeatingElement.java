package io.openems.edge.app.heat;

import java.util.List;
import java.util.Map;
import java.util.ResourceBundle;
import java.util.TreeMap;
<<<<<<< HEAD
import java.util.function.Function;
import java.util.stream.Collectors;
=======
>>>>>>> e551943e

import org.osgi.service.cm.ConfigurationAdmin;
import org.osgi.service.component.ComponentContext;
import org.osgi.service.component.annotations.Activate;
import org.osgi.service.component.annotations.Component;
import org.osgi.service.component.annotations.Reference;

import com.google.common.collect.Lists;
import com.google.gson.JsonElement;
import com.google.gson.JsonNull;
import com.google.gson.JsonPrimitive;

import io.openems.common.channel.Unit;
import io.openems.common.exceptions.OpenemsError.OpenemsNamedException;
import io.openems.common.function.ThrowingTriFunction;
import io.openems.common.session.Language;
import io.openems.common.types.EdgeConfig;
import io.openems.common.utils.JsonUtils;
import io.openems.edge.app.common.props.CommonProps;
import io.openems.edge.app.heat.HeatingElement.ChannelBundle;
import io.openems.edge.app.heat.HeatingElement.Property;
import io.openems.edge.common.component.ComponentManager;
import io.openems.edge.core.appmanager.AbstractOpenemsApp;
import io.openems.edge.core.appmanager.AbstractOpenemsAppWithProps;
import io.openems.edge.core.appmanager.AppConfiguration;
import io.openems.edge.core.appmanager.AppDef;
import io.openems.edge.core.appmanager.AppDescriptor;
import io.openems.edge.core.appmanager.ComponentManagerSupplier;
import io.openems.edge.core.appmanager.ComponentUtil;
import io.openems.edge.core.appmanager.ConfigurationTarget;
import io.openems.edge.core.appmanager.JsonFormlyUtil;
import io.openems.edge.core.appmanager.Nameable;
import io.openems.edge.core.appmanager.OpenemsApp;
import io.openems.edge.core.appmanager.OpenemsAppCardinality;
import io.openems.edge.core.appmanager.OpenemsAppCategory;
import io.openems.edge.core.appmanager.Type;
import io.openems.edge.core.appmanager.Type.Parameter;
import io.openems.edge.core.appmanager.Type.Parameter.BundleParameter;
import io.openems.edge.core.appmanager.dependency.DependencyDeclaration;
import io.openems.edge.core.appmanager.dependency.DependencyUtil;
import io.openems.edge.core.appmanager.validator.CheckRelayCount;
import io.openems.edge.core.appmanager.validator.ValidatorConfig;

/**
 * Describes a App for a RTU Heating Element.
 *
 * <pre>
  {
    "appId":"App.Heat.HeatingElement",
    "alias":"Heizstab",
    "instanceId": UUID,
    "image": base64,
    "properties":{
    	"CTRL_IO_HEATING_ELEMENT_ID": "ctrlIoHeatingElement0",
    	"OUTPUT_CHANNEL_PHASE_L1": "io0/Relay1",
    	"OUTPUT_CHANNEL_PHASE_L2": "io0/Relay2",
    	"OUTPUT_CHANNEL_PHASE_L3": "io0/Relay3",
    	"POWER_PER_PHASE": 2000
    },
    "dependencies": [
    	{
        	"key": "RELAY",
        	"instanceId": UUID
    	}
    ],
    "appDescriptor": {
    	"websiteUrl": {@link AppDescriptor#getWebsiteUrl()}
    }
  }
 * </pre>
 */
@Component(name = "App.Heat.HeatingElement")
public class HeatingElement extends AbstractOpenemsAppWithProps<HeatingElement, Property, ChannelBundle>
		implements OpenemsApp {

	public static final class ChannelBundle extends Parameter.BundleParameter {

		private final String[] relays;
		private final List<String> relayOptions;

		public ChannelBundle(ResourceBundle bundle, String[] relays, List<String> relayOptions) {
			super(bundle);
			this.relays = relays;
			this.relayOptions = relayOptions;
		}

		public List<String> getRelayOptions() {
			return this.relayOptions;
		}

		public String[] getRelays() {
			return this.relays;
		}

	}

	private static final AppDef<? super OpenemsApp, ? super Nameable, ? super ChannelBundle> phaseDef(int phaseCount) {
		return AppDef.<OpenemsApp, Nameable, ChannelBundle, //
				OpenemsApp, Nameable, BundleParameter>copyOfGeneric(CommonProps.defaultDef()) //
				.setTranslatedLabelWithAppPrefix(".outputChannelPhaseL" + phaseCount + ".label") //
				.setTranslatedDescription("App.Heat.outputChannel.description") //
				.setField(JsonFormlyUtil::buildSelectFromNameable, (app, property, l, parameter, field) -> {
					field.setOptions(parameter.getRelayOptions());
				}) //
				.setDefaultValue((app, property, l, parameter) -> {
					if (parameter.getRelays() == null) {
						return JsonNull.INSTANCE;
					}
					return new JsonPrimitive(parameter.getRelays()[phaseCount - 1]);
				});
	}

	public static enum Property implements Type<Property, HeatingElement, ChannelBundle>, Nameable {
		// Component-IDs
		CTRL_IO_HEATING_ELEMENT_ID(AppDef.componentId("ctrlIoHeatingElement0")), //
		// Properties
		ALIAS(AppDef.copyOfGeneric(CommonProps.alias())), //
		OUTPUT_CHANNEL_PHASE_L1(AppDef.copyOfGeneric(phaseDef(1))), //
		OUTPUT_CHANNEL_PHASE_L2(AppDef.copyOfGeneric(phaseDef(2))), //
		OUTPUT_CHANNEL_PHASE_L3(AppDef.copyOfGeneric(phaseDef(3))), //
		POWER_PER_PHASE(AppDef.of(HeatingElement.class) //
				.setTranslatedLabelWithAppPrefix(".powerPerPhase.label") //
				.setTranslatedDescriptionWithAppPrefix(".powerPerPhase.description") //
				.setDefaultValue(2000) //
				.setField(JsonFormlyUtil::buildInput, (app, property, l, parameter, field) -> {
					field.setInputType(JsonFormlyUtil.InputBuilder.Type.NUMBER) //
							.setUnit(Unit.WATT, l) //
							.isRequired(true) //
							.setMin(0);
				})), //
		HYSTERESIS(AppDef.of(HeatingElement.class) //
				.setTranslatedLabelWithAppPrefix(".hysteresis.label") //
				.setTranslatedDescriptionWithAppPrefix(".hysteresis.description") //
				.setDefaultValue(60) //
				.setField(JsonFormlyUtil::buildInput, (app, property, l, parameter, field) -> {
					field.setInputType(JsonFormlyUtil.InputBuilder.Type.NUMBER) //
							.setUnit(Unit.SECONDS, l) //
							.isRequired(true) //
							.setMin(0);
				}) //
				.bidirectional(CTRL_IO_HEATING_ELEMENT_ID, "minimumSwitchingTime", //
						ComponentManagerSupplier::getComponentManager)), //
		;

		private final AppDef<? super HeatingElement, ? super Property, ? super ChannelBundle> def;

		private Property(AppDef<? super HeatingElement, ? super Property, ? super ChannelBundle> def) {
			this.def = def;
		}

		@Override
		public Type<Property, HeatingElement, ChannelBundle> self() {
			return this;
		}

		@Override
		public AppDef<? super HeatingElement, ? super Property, ? super ChannelBundle> def() {
			return this.def;
		}

		@Override
		public Function<GetParameterValues<HeatingElement>, ChannelBundle> getParamter() {
			return values -> {
				var relays = values.app.componentUtil.getPreferredRelays(Lists.newArrayList(), new int[] { 1, 2, 3 },
						new int[] { 4, 5, 6 });
				var options = values.app.componentUtil.getAllRelays() //
						.stream().map(r -> r.relays).flatMap(List::stream) //
						.collect(Collectors.toList());
				return new ChannelBundle(AbstractOpenemsApp.getTranslationBundle(values.language), relays, options);
			};
		}

	}

	@Activate
	public HeatingElement(@Reference ComponentManager componentManager, ComponentContext componentContext,
			@Reference ConfigurationAdmin cm, @Reference ComponentUtil componentUtil) {
		super(componentManager, componentContext, cm, componentUtil);
	}

	@Override
	protected ThrowingTriFunction<ConfigurationTarget, Map<Property, JsonElement>, Language, AppConfiguration, OpenemsNamedException> appPropertyConfigurationFactory() {
		return (t, p, l) -> {
			final var heatingElementId = this.getId(t, p, Property.CTRL_IO_HEATING_ELEMENT_ID);

			final var alias = this.getString(p, l, Property.ALIAS);
			final var outputChannelPhaseL1 = this.getString(p, l, Property.OUTPUT_CHANNEL_PHASE_L1);
			final var outputChannelPhaseL2 = this.getString(p, l, Property.OUTPUT_CHANNEL_PHASE_L2);
			final var outputChannelPhaseL3 = this.getString(p, l, Property.OUTPUT_CHANNEL_PHASE_L3);

			final var powerPerPhase = this.getInt(p, Property.POWER_PER_PHASE);
			final var hysteresis = this.getInt(p, Property.HYSTERESIS);

			final var components = Lists.newArrayList(//
					new EdgeConfig.Component(heatingElementId, alias, "Controller.IO.HeatingElement",
							JsonUtils.buildJsonObject() //
									.addProperty("outputChannelPhaseL1", outputChannelPhaseL1) //
									.addProperty("outputChannelPhaseL2", outputChannelPhaseL2) //
									.addProperty("outputChannelPhaseL3", outputChannelPhaseL3) //
									.addProperty("powerPerPhase", powerPerPhase) //
									.addProperty("minimumSwitchingTime", hysteresis) //
									.build()) //
			);

			final var componentIdOfRelay = outputChannelPhaseL1.substring(0, outputChannelPhaseL1.indexOf('/'));
			final var appIdOfRelay = DependencyUtil.getInstanceIdOfAppWhichHasComponent(this.componentManager,
					componentIdOfRelay);

			if (appIdOfRelay == null) {
				// relay may be created but not as a app
				return new AppConfiguration(components);
			}

			final var dependencies = Lists.newArrayList(new DependencyDeclaration("RELAY", //
					DependencyDeclaration.CreatePolicy.NEVER, //
					DependencyDeclaration.UpdatePolicy.NEVER, //
					DependencyDeclaration.DeletePolicy.NEVER, //
					DependencyDeclaration.DependencyUpdatePolicy.ALLOW_ALL, //
					DependencyDeclaration.DependencyDeletePolicy.NOT_ALLOWED, //
					DependencyDeclaration.AppDependencyConfig.create() //
							.setSpecificInstanceId(appIdOfRelay) //
							.build()) //
			);

			return new AppConfiguration(components, null, null, dependencies);
		};
	}

	@Override
<<<<<<< HEAD
=======
	public AppAssistant getAppAssistant(Language language) {
		var bundle = AbstractOpenemsApp.getTranslationBundle(language);
		var relays = this.componentUtil.getPreferredRelays(Lists.newArrayList(), new int[] { 1, 2, 3 },
				new int[] { 4, 5, 6 });
		var options = this.componentUtil.getAllRelays() //
				.stream().map(r -> r.relays).flatMap(List::stream) //
				.toList();
		return AppAssistant.create(this.getName(language)) //
				.fields(JsonUtils.buildJsonArray() //
						.add(JsonFormlyUtil.buildSelect(Property.OUTPUT_CHANNEL_PHASE_L1) //
								.setOptions(options) //
								.onlyIf(relays != null, t -> t.setDefaultValue(relays[0])) //
								.setLabel(TranslationUtil.getTranslation(bundle,
										this.getAppId() + ".outputChannelPhaseL1.label"))
								.setDescription(TranslationUtil.getTranslation(bundle, //
										"App.Heat.outputChannel.description")) //
								.build())
						.add(JsonFormlyUtil.buildSelect(Property.OUTPUT_CHANNEL_PHASE_L2) //
								.setOptions(options) //
								.onlyIf(relays != null, t -> t.setDefaultValue(relays[1])) //
								.setLabel(TranslationUtil.getTranslation(bundle,
										this.getAppId() + ".outputChannelPhaseL2.label"))
								.setDescription(TranslationUtil.getTranslation(bundle, //
										"App.Heat.outputChannel.description")) //
								.build())
						.add(JsonFormlyUtil.buildSelect(Property.OUTPUT_CHANNEL_PHASE_L3) //
								.setOptions(options) //
								.onlyIf(relays != null, t -> t.setDefaultValue(relays[2])) //
								.setLabel(TranslationUtil.getTranslation(bundle,
										this.getAppId() + ".outputChannelPhaseL3.label"))
								.setDescription(TranslationUtil.getTranslation(bundle, //
										"App.Heat.outputChannel.description")) //
								.build())
						.add(JsonFormlyUtil.buildInput(Property.POWER_PER_PHASE) //
								.setLabel(TranslationUtil.getTranslation(bundle,
										this.getAppId() + ".powerPerPhase.label"))
								.setDescription(TranslationUtil.getTranslation(bundle,
										this.getAppId() + ".powerPerPhase.description"))
								.setInputType(Type.NUMBER) //
								.setMin(0) //
								.setDefaultValue(2000) //
								.isRequired(true) //
								.build())
						.build())
				.build();
	}

	@Override
>>>>>>> e551943e
	public AppDescriptor getAppDescriptor() {
		return AppDescriptor.create() //
				.setWebsiteUrl("https://fenecon.de/fenecon-fems/fems-app-power-to-heat/") //
				.build();
	}

	@Override
	public OpenemsAppCategory[] getCategories() {
		return new OpenemsAppCategory[] { OpenemsAppCategory.HEAT };
	}

	@Override
	public ValidatorConfig.Builder getValidateBuilder() {
		return ValidatorConfig.create() //
				.setInstallableCheckableConfigs(Lists.newArrayList(//
						new ValidatorConfig.CheckableConfig(CheckRelayCount.COMPONENT_NAME,
								new ValidatorConfig.MapBuilder<>(new TreeMap<String, Object>()) //
										.put("count", 3) //
										.build())));
	}

	@Override
	public OpenemsAppCardinality getCardinality() {
		return OpenemsAppCardinality.SINGLE;
	}

	@Override
	protected HeatingElement getApp() {
		return this;
	}

	@Override
	protected Property[] propertyValues() {
		return Property.values();
	}

}<|MERGE_RESOLUTION|>--- conflicted
+++ resolved
@@ -4,11 +4,7 @@
 import java.util.Map;
 import java.util.ResourceBundle;
 import java.util.TreeMap;
-<<<<<<< HEAD
 import java.util.function.Function;
-import java.util.stream.Collectors;
-=======
->>>>>>> e551943e
 
 import org.osgi.service.cm.ConfigurationAdmin;
 import org.osgi.service.component.ComponentContext;
@@ -176,7 +172,7 @@
 						new int[] { 4, 5, 6 });
 				var options = values.app.componentUtil.getAllRelays() //
 						.stream().map(r -> r.relays).flatMap(List::stream) //
-						.collect(Collectors.toList());
+						.toList();
 				return new ChannelBundle(AbstractOpenemsApp.getTranslationBundle(values.language), relays, options);
 			};
 		}
@@ -238,57 +234,6 @@
 	}
 
 	@Override
-<<<<<<< HEAD
-=======
-	public AppAssistant getAppAssistant(Language language) {
-		var bundle = AbstractOpenemsApp.getTranslationBundle(language);
-		var relays = this.componentUtil.getPreferredRelays(Lists.newArrayList(), new int[] { 1, 2, 3 },
-				new int[] { 4, 5, 6 });
-		var options = this.componentUtil.getAllRelays() //
-				.stream().map(r -> r.relays).flatMap(List::stream) //
-				.toList();
-		return AppAssistant.create(this.getName(language)) //
-				.fields(JsonUtils.buildJsonArray() //
-						.add(JsonFormlyUtil.buildSelect(Property.OUTPUT_CHANNEL_PHASE_L1) //
-								.setOptions(options) //
-								.onlyIf(relays != null, t -> t.setDefaultValue(relays[0])) //
-								.setLabel(TranslationUtil.getTranslation(bundle,
-										this.getAppId() + ".outputChannelPhaseL1.label"))
-								.setDescription(TranslationUtil.getTranslation(bundle, //
-										"App.Heat.outputChannel.description")) //
-								.build())
-						.add(JsonFormlyUtil.buildSelect(Property.OUTPUT_CHANNEL_PHASE_L2) //
-								.setOptions(options) //
-								.onlyIf(relays != null, t -> t.setDefaultValue(relays[1])) //
-								.setLabel(TranslationUtil.getTranslation(bundle,
-										this.getAppId() + ".outputChannelPhaseL2.label"))
-								.setDescription(TranslationUtil.getTranslation(bundle, //
-										"App.Heat.outputChannel.description")) //
-								.build())
-						.add(JsonFormlyUtil.buildSelect(Property.OUTPUT_CHANNEL_PHASE_L3) //
-								.setOptions(options) //
-								.onlyIf(relays != null, t -> t.setDefaultValue(relays[2])) //
-								.setLabel(TranslationUtil.getTranslation(bundle,
-										this.getAppId() + ".outputChannelPhaseL3.label"))
-								.setDescription(TranslationUtil.getTranslation(bundle, //
-										"App.Heat.outputChannel.description")) //
-								.build())
-						.add(JsonFormlyUtil.buildInput(Property.POWER_PER_PHASE) //
-								.setLabel(TranslationUtil.getTranslation(bundle,
-										this.getAppId() + ".powerPerPhase.label"))
-								.setDescription(TranslationUtil.getTranslation(bundle,
-										this.getAppId() + ".powerPerPhase.description"))
-								.setInputType(Type.NUMBER) //
-								.setMin(0) //
-								.setDefaultValue(2000) //
-								.isRequired(true) //
-								.build())
-						.build())
-				.build();
-	}
-
-	@Override
->>>>>>> e551943e
 	public AppDescriptor getAppDescriptor() {
 		return AppDescriptor.create() //
 				.setWebsiteUrl("https://fenecon.de/fenecon-fems/fems-app-power-to-heat/") //

package io.openems.edge.app.evcs;

import static io.openems.edge.app.common.props.CommonProps.alias;
import static io.openems.edge.app.common.props.CommonProps.defaultDef;
import static io.openems.edge.app.common.props.CommunicationProps.modbusUnitId;

import java.util.ArrayList;
import java.util.Map;
import java.util.OptionalInt;
import java.util.function.Function;

import org.osgi.service.cm.ConfigurationAdmin;
import org.osgi.service.component.ComponentContext;
import org.osgi.service.component.annotations.Activate;
import org.osgi.service.component.annotations.Component;
import org.osgi.service.component.annotations.Reference;

import com.google.common.collect.Lists;
import com.google.gson.JsonElement;

import io.openems.common.exceptions.OpenemsError.OpenemsNamedException;
import io.openems.common.function.ThrowingTriFunction;
import io.openems.common.oem.OpenemsEdgeOem;
import io.openems.common.session.Language;
import io.openems.common.session.Role;
import io.openems.common.types.EdgeConfig;
import io.openems.common.utils.JsonUtils;
import io.openems.edge.app.common.props.CommunicationProps;
import io.openems.edge.app.enums.OptionsFactory;
import io.openems.edge.app.enums.TranslatableEnum;
import io.openems.edge.app.evcs.KebaEvcs.Property;
import io.openems.edge.common.component.ComponentManager;
import io.openems.edge.common.host.Host;
import io.openems.edge.common.meta.Meta;
import io.openems.edge.core.appmanager.AbstractOpenemsApp;
import io.openems.edge.core.appmanager.AbstractOpenemsAppWithProps;
import io.openems.edge.core.appmanager.AppConfiguration;
import io.openems.edge.core.appmanager.AppDef;
import io.openems.edge.core.appmanager.AppDescriptor;
import io.openems.edge.core.appmanager.ComponentUtil;
import io.openems.edge.core.appmanager.ConfigurationTarget;
import io.openems.edge.core.appmanager.HostSupplier;
import io.openems.edge.core.appmanager.InterfaceConfiguration;
import io.openems.edge.core.appmanager.MetaSupplier;
import io.openems.edge.core.appmanager.Nameable;
import io.openems.edge.core.appmanager.OpenemsApp;
import io.openems.edge.core.appmanager.OpenemsAppCardinality;
import io.openems.edge.core.appmanager.OpenemsAppCategory;
import io.openems.edge.core.appmanager.TranslationUtil;
import io.openems.edge.core.appmanager.Type;
import io.openems.edge.core.appmanager.Type.Parameter;
import io.openems.edge.core.appmanager.Type.Parameter.BundleParameter;
import io.openems.edge.core.appmanager.dependency.Tasks;
import io.openems.edge.core.appmanager.dependency.aggregatetask.SchedulerByCentralOrderConfiguration.SchedulerComponent;
import io.openems.edge.core.appmanager.formly.Exp;
import io.openems.edge.core.appmanager.formly.JsonFormlyUtil;

/**
 * Describes a Keba evcs App.
 *
 * <pre>
  {
    "appId":"App.Evcs.Keba",
    "alias":"KEBA Ladestation",
    "instanceId": UUID,
    "image": base64,
    "properties":{
      "EVCS_ID": "evcs0",
      "CTRL_EVCS_ID": "ctrlEvcs0",
      "IP":"192.168.25.11",
      "PHASE_ROTATION":"L1_L2_L3"
    },
    "appDescriptor": {
    	"websiteUrl": {@link AppDescriptor#getWebsiteUrl()}
    }
  }
 * </pre>
 */
@Component(name = "App.Evcs.Keba")
public class KebaEvcs extends AbstractOpenemsAppWithProps<KebaEvcs, Property, Parameter.BundleParameter>
		implements OpenemsApp, HostSupplier, MetaSupplier {

	public enum HardwareType implements TranslatableEnum {
		P30, P40;

		@Override
		public String getTranslation(Language language) {
			return this.name();
		}
	}

	public enum Property implements Type<Property, KebaEvcs, Parameter.BundleParameter>, Nameable {
		// Component-IDs
		EVCS_ID(AppDef.componentId("evcs0")), //
		CTRL_EVCS_ID(AppDef.componentId("ctrlEvcs0")), //
		// Properties
		ALIAS(alias()), //

		HARDWARE_TYPE(AppDef.copyOfGeneric(defaultDef())//
				.setTranslatedLabelWithAppPrefix(".hardwareType.label")
				.setField(JsonFormlyUtil::buildSelectFromNameable, (app, property, l, parameter, field) -> {
					field.setOptions(OptionsFactory.of(HardwareType.class), l);
				})//
<<<<<<< HEAD
=======
				.wrapField((app, property, l, parameter, field) -> {
					field.readonlyIf(Exp.currentModelValue(EVCS_ID).notNull());
				})//
>>>>>>> 0f7119c2
				.setRequired(true)//
				.setDefaultValue(HardwareType.P30)),

		IP(AppDef.copyOfGeneric(CommunicationProps.excludingIp()) //
				.setDefaultValue("192.168.25.11") //
				.setRequired(true)), //
		MAX_HARDWARE_POWER_ACCEPT_PROPERTY(AppDef.of() //
				.setAllowedToSave(false)), //
		MAX_HARDWARE_POWER(AppDef.copyOfGeneric(//
				EvcsProps.clusterMaxHardwarePowerSingleCp(MAX_HARDWARE_POWER_ACCEPT_PROPERTY, EVCS_ID))), //
		PHASE_ROTATION(AppDef.copyOfGeneric(EvcsProps.phaseRotation())), //
		// Properties for P40 app
		MODBUS_ID(AppDef.componentId("modbus0")), //
		MODBUS_UNIT_ID(AppDef.copyOfGeneric(modbusUnitId(), def -> def //
				.setDefaultValue(255)//
				.wrapField((app, property, l, parameter, field) -> {
					field.onlyShowIf(Exp.currentModelValue(HARDWARE_TYPE) //
							.equal(Exp.staticValue(HardwareType.P40)));
				}))), //
		READ_ONLY(EvcsProps.readOnly() //
				.setDefaultValue(true) //
				.setIsAllowedToSee(AppDef.ofLeastRole(Role.ADMIN))//
				.wrapField((app, property, l, parameter, field) -> {
					field.onlyShowIf(Exp.currentModelValue(HARDWARE_TYPE) //
							.equal(Exp.staticValue(HardwareType.P40)));
				}));

		private final AppDef<? super KebaEvcs, ? super Property, ? super BundleParameter> def;

		private Property(AppDef<? super KebaEvcs, ? super Property, ? super BundleParameter> def) {
			this.def = def;
		}

		@Override
		public Type<Property, KebaEvcs, BundleParameter> self() {
			return this;
		}

		@Override
		public AppDef<? super KebaEvcs, ? super Property, ? super BundleParameter> def() {
			return this.def;
		}

		@Override
		public Function<GetParameterValues<KebaEvcs>, BundleParameter> getParamter() {
			return Parameter.functionOf(AbstractOpenemsApp::getTranslationBundle);
		}

	}

	private final Host host;
	private final Meta meta;

	@Activate
	public KebaEvcs(//
			@Reference ComponentManager componentManager, //
			ComponentContext componentContext, //
			@Reference ConfigurationAdmin cm, //
			@Reference ComponentUtil componentUtil, //
			@Reference Host host, //
			@Reference Meta meta //
	) {
		super(componentManager, componentContext, cm, componentUtil);
		this.host = host;
		this.meta = meta;
	}

	@Override
	protected ThrowingTriFunction<ConfigurationTarget, Map<Property, JsonElement>, Language, AppConfiguration, OpenemsNamedException> appPropertyConfigurationFactory() {
		return (t, p, l) -> {
			final var bundle = AbstractOpenemsApp.getTranslationBundle(l);

			final var controllerAlias = TranslationUtil.getTranslation(AbstractOpenemsApp.getTranslationBundle(l),
					"App.Evcs.controller.alias");

			// values the user enters
			final var ip = this.getString(p, l, Property.IP);
			final var alias = this.getString(p, l, Property.ALIAS);
			final var phaseRotation = this.getString(p, l, Property.PHASE_ROTATION);
			final var hardwareType = this.getString(p, l, Property.HARDWARE_TYPE);
			final var readOnly = this.getBoolean(p, Property.READ_ONLY);

			// values which are being auto generated by the appmanager
			final var evcsId = this.getId(t, p, Property.EVCS_ID);
			final var ctrlEvcsId = this.getId(t, p, Property.CTRL_EVCS_ID);

			var maxHardwarePowerPerPhase = OptionalInt.empty();
			if (p.containsKey(Property.MAX_HARDWARE_POWER)) {
				maxHardwarePowerPerPhase = OptionalInt.of(this.getInt(p, Property.MAX_HARDWARE_POWER));
			}

			ArrayList<io.openems.common.types.EdgeConfig.Component> components;
			if (HardwareType.valueOf(hardwareType) == HardwareType.P30) {
				components = Lists.newArrayList(//
						new EdgeConfig.Component(evcsId, alias, "Evcs.Keba.KeContact", JsonUtils.buildJsonObject() //
								.addPropertyIfNotNull("ip", ip) //
								.addPropertyIfNotNull("phaseRotation", phaseRotation) //
								.build()), //
						new EdgeConfig.Component(ctrlEvcsId, controllerAlias, "Controller.Evcs",
								JsonUtils.buildJsonObject() //
										.addProperty("evcs.id", evcsId) //
										.build())//
				);
			} else {
				final var modbusId = this.getId(t, p, Property.MODBUS_ID);
				final var modbusUnitId = this.getInt(p, Property.MODBUS_UNIT_ID);
				components = Lists.newArrayList(//
						new EdgeConfig.Component(evcsId, alias, "Evcs.Keba.P40", JsonUtils.buildJsonObject() //
								.addPropertyIfNotNull("modbus.id", modbusId)//
								.addPropertyIfNotNull("modbusUnitId", modbusUnitId)//
								.addPropertyIfNotNull("phaseRotation", phaseRotation) //
								.addPropertyIfNotNull("readOnly", readOnly)//
								.build()),
						new EdgeConfig.Component(modbusId,
								TranslationUtil.getTranslation(bundle, "App.Evcs.Keba.modbus.alias"),
								"Bridge.Modbus.Tcp", JsonUtils.buildJsonObject() //
										.addProperty("ip", ip) //
										.onlyIf(t == ConfigurationTarget.ADD, b -> b //
												.addProperty("port", 502)) //
										.build())); //
				if (!readOnly) {
					components.add(new EdgeConfig.Component(ctrlEvcsId, controllerAlias, "Controller.Evcs",
							JsonUtils.buildJsonObject() //
									.addProperty("evcs.id", evcsId) //
									.build()));
				}
			}

			var appConfig = AppConfiguration.create() //
					.addTask(Tasks.component(components)) //
					.throwingOnlyIf(ip.startsWith("192.168.25."),
							b -> b.addTask(Tasks.staticIp(new InterfaceConfiguration("eth0") //
									.addIp("Evcs", "192.168.25.10/24"))));

			if (!readOnly) {
<<<<<<< HEAD
				appConfig.addDependencies(EvcsCluster.dependency(t, this.componentManager, this.componentUtil,
						maxHardwarePowerPerPhase, evcsId));
=======
				appConfig
						.addDependencies(EvcsCluster.dependency(t, this.componentManager, this.componentUtil,
								maxHardwarePowerPerPhase, evcsId))
						.addTask(Tasks.schedulerByCentralOrder(
								new SchedulerComponent(ctrlEvcsId, "Controller.Evcs", this.getAppId())));
>>>>>>> 0f7119c2
			}

			return appConfig.build();
		};
	}

	@Override
	public AppDescriptor getAppDescriptor(OpenemsEdgeOem oem) {
		return AppDescriptor.create() //
				.setWebsiteUrl(oem.getAppWebsiteUrl(this.getAppId())) //
				.build();
	}

	@Override
	public OpenemsAppCardinality getCardinality() {
		return OpenemsAppCardinality.MULTIPLE;
	}

	@Override
	public OpenemsAppCategory[] getCategories() {
		return new OpenemsAppCategory[] { OpenemsAppCategory.EVCS };
	}

	@Override
	protected KebaEvcs getApp() {
		return this;
	}

	@Override
	protected Property[] propertyValues() {
		return Property.values();
	}

	@Override
	public Host getHost() {
		return this.host;
	}

	@Override
	public Meta getMeta() {
		return this.meta;
	}

}<|MERGE_RESOLUTION|>--- conflicted
+++ resolved
@@ -101,12 +101,9 @@
 				.setField(JsonFormlyUtil::buildSelectFromNameable, (app, property, l, parameter, field) -> {
 					field.setOptions(OptionsFactory.of(HardwareType.class), l);
 				})//
-<<<<<<< HEAD
-=======
 				.wrapField((app, property, l, parameter, field) -> {
 					field.readonlyIf(Exp.currentModelValue(EVCS_ID).notNull());
 				})//
->>>>>>> 0f7119c2
 				.setRequired(true)//
 				.setDefaultValue(HardwareType.P30)),
 
@@ -242,16 +239,11 @@
 									.addIp("Evcs", "192.168.25.10/24"))));
 
 			if (!readOnly) {
-<<<<<<< HEAD
-				appConfig.addDependencies(EvcsCluster.dependency(t, this.componentManager, this.componentUtil,
-						maxHardwarePowerPerPhase, evcsId));
-=======
 				appConfig
 						.addDependencies(EvcsCluster.dependency(t, this.componentManager, this.componentUtil,
 								maxHardwarePowerPerPhase, evcsId))
 						.addTask(Tasks.schedulerByCentralOrder(
 								new SchedulerComponent(ctrlEvcsId, "Controller.Evcs", this.getAppId())));
->>>>>>> 0f7119c2
 			}
 
 			return appConfig.build();

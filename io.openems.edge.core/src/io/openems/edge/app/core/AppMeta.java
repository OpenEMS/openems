--- conflicted
+++ resolved
@@ -89,8 +89,6 @@
 				}) //
 				.bidirectional("_meta", "gridConnectionPointFuseLimit",
 						ComponentManagerSupplier::getComponentManager))), //
-<<<<<<< HEAD
-=======
 		LATITUDE(AppDef.copyOfGeneric(defaultDef(), def -> def//
 				.setTranslatedLabelWithAppPrefix(".latitude.label")
 				.setField(JsonFormlyUtil::buildInputFromNameable, (app, property, l, parameter, field) -> {
@@ -107,7 +105,6 @@
 					field.setUnit(Unit.DECIMAL_DEGREE, l);
 				}) //
 				.bidirectional("_meta", "longitude", ComponentManagerSupplier::getComponentManager))), //
->>>>>>> 0f7119c2
 		;
 
 		private final AppDef<? super AppMeta, ? super Property, ? super BundleParameter> def;
@@ -149,11 +146,8 @@
 			final var currency = this.getEnum(p, CurrencyConfig.class, Property.CURRENCY);
 			final var isEssChargeFromGridAllowed = this.getBoolean(p, Property.IS_ESS_CHARGE_FROM_GRID_ALLOWED);
 			final var gridConnectionPointFuseLimit = this.getInt(p, Property.GRID_CONNECTION_POINT_FUSE_LIMIT);
-<<<<<<< HEAD
-=======
 			final var latitude = this.getDouble(p, Property.LATITUDE);
 			final var longitude = this.getDouble(p, Property.LONGITUDE);
->>>>>>> 0f7119c2
 
 			final var components = new ArrayList<EdgeConfig.Component>();
 
@@ -162,11 +156,8 @@
 							.addProperty("currency", currency) //
 							.addProperty("isEssChargeFromGridAllowed", isEssChargeFromGridAllowed) //
 							.addProperty("gridConnectionPointFuseLimit", gridConnectionPointFuseLimit) //
-<<<<<<< HEAD
-=======
 							.addProperty("latitude", latitude) //
 							.addProperty("longitude", longitude) //
->>>>>>> 0f7119c2
 							.build()));
 
 			return AppConfiguration.create() //

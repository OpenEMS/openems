--- conflicted
+++ resolved
@@ -2,7 +2,6 @@
 
 import java.util.List;
 import java.util.Map;
-import java.util.Optional;
 import java.util.concurrent.CopyOnWriteArrayList;
 import java.util.function.Consumer;
 
@@ -25,15 +24,10 @@
 import io.openems.edge.common.channel.value.Value;
 import io.openems.edge.common.component.AbstractOpenemsComponent;
 import io.openems.edge.common.component.OpenemsComponent;
-<<<<<<< HEAD
-import io.openems.edge.ess.api.SymmetricEss;
-import io.openems.edge.ess.api.SymmetricEss.GridMode;
-=======
 import io.openems.edge.common.modbusslave.ModbusSlave;
 import io.openems.edge.common.modbusslave.ModbusSlaveNatureTable;
 import io.openems.edge.common.modbusslave.ModbusSlaveTable;
 import io.openems.edge.common.modbusslave.ModbusType;
->>>>>>> af9698e8
 import io.openems.edge.ess.api.ManagedSymmetricEss;
 import io.openems.edge.ess.api.MetaEss;
 import io.openems.edge.ess.api.SymmetricEss;
@@ -219,19 +213,7 @@
 		 */
 		CONSUMPTION_MAX_ACTIVE_POWER(new Doc() //
 				.type(OpenemsType.INTEGER) //
-				.unit(Unit.WATT)),
-		
-		/**
-		 * Gridmode
-		 * 
-		 * <ul>
-		 * <li>Interface: Gridmode (origin: @see {@link EssSymmetric}))
-		 * <li>Type: Integer
-		 * <li>Values: '0' = UNDEFINED, '1' = ON GRID, '2' = OFF GRID
-		 * </ul>
-		 */
-		GRID_MODE(new Doc() //
-				.type(OpenemsType.INTEGER));
+				.unit(Unit.WATT));
 
 		private final Doc doc;
 
@@ -290,30 +272,7 @@
 	private final SumInteger<SymmetricMeter> gridActivePower;
 	private final SumInteger<SymmetricMeter> gridMinActivePower;
 	private final SumInteger<SymmetricMeter> gridMaxActivePower;
-	private final Consumer<Value<Integer>> gridModeCalculator = value -> {
-		int onGrids = 0;
-		int offGrids = 0;
-		for (SymmetricEss e : this.esss) {
-			Optional<Integer> gridOpt = e.getGridMode().getNextValue().asOptional();
-			if (gridOpt.isPresent()) {
-				if (gridOpt.get() == GridMode.ON_GRID.getValue()) {
-					onGrids = onGrids + 1;
-				}
-				if (gridOpt.get() == GridMode.OFF_GRID.getValue()) {
-					offGrids = offGrids + 1;
-				}
-			}
-		}
-		int gridMode = GridMode.UNDEFINED.getValue();
-		if (this.esss.size() == onGrids) {
-			gridMode = GridMode.ON_GRID.getValue();
-		}
-		if (this.esss.size() == offGrids) {
-			gridMode = GridMode.OFF_GRID.getValue();
-		}
-		this.getGridMode().setNextValue(gridMode);
-	};
-	
+
 	/*
 	 * Production
 	 */
@@ -321,7 +280,6 @@
 	private final SumInteger<SymmetricMeter> productionMaxAcActivePower;
 	private final SumInteger<EssDcCharger> productionDcActualPower;
 	private final SumInteger<EssDcCharger> productionMaxDcActualPower;
-	
 
 	@Reference(policy = ReferencePolicy.DYNAMIC, policyOption = ReferencePolicyOption.GREEDY, cardinality = ReferenceCardinality.MULTIPLE)
 	private void addEss(SymmetricEss ess) {
@@ -333,7 +291,6 @@
 		this.essSoc.addComponent(ess);
 		this.essActivePower.addComponent(ess);
 		this.calculateMaxConsumption.accept(null /* ignored */);
-		ess.getGridMode().onChange(gridModeCalculator );
 	}
 
 	protected void removeEss(SymmetricEss ess) {
@@ -344,8 +301,6 @@
 		this.esss.remove(ess);
 		this.essSoc.removeComponent(ess);
 		this.essActivePower.removeComponent(ess);
-		// TODO what happens with the callback added above?!?
-		//ess.getGridMode().onChange(null);
 	}
 
 	private final Consumer<Value<Integer>> calculateMaxConsumption = ignoreValue -> {
@@ -356,7 +311,7 @@
 		int grid = this.getGridMaxActivePower().getNextValue().orElse(0);
 		int production = this.getProductionMaxActivePower().getNextValue().orElse(0);
 		int consumption = ess + grid + production;
-		this.getConsumptionMaxActivePower().setNextValue(consumption);		
+		this.getConsumptionMaxActivePower().setNextValue(consumption);
 	};
 
 	@Reference(policy = ReferencePolicy.DYNAMIC, policyOption = ReferencePolicyOption.GREEDY, cardinality = ReferenceCardinality.MULTIPLE)
@@ -474,7 +429,7 @@
 		};
 		this.getEssActivePower().onSetNextValue(calculateConsumption);
 		this.getGridActivePower().onSetNextValue(calculateConsumption);
-		this.getProductionAcActivePower().onSetNextValue(calculateConsumption);				
+		this.getProductionAcActivePower().onSetNextValue(calculateConsumption);
 	}
 
 	@Activate
@@ -557,8 +512,4 @@
 	public Channel<Integer> getConsumptionMaxActivePower() {
 		return this.channel(ChannelId.CONSUMPTION_MAX_ACTIVE_POWER);
 	}
-	
-	public Channel<Integer> getGridMode() {
-		return this.channel(ChannelId.GRID_MODE);
-	}
 }
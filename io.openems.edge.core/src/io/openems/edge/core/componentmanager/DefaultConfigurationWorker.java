--- conflicted
+++ resolved
@@ -52,7 +52,6 @@
 	 */
 	private boolean createDefaultConfigurations(List<Config> existingConfigs) {
 		final AtomicBoolean defaultConfigurationFailed = new AtomicBoolean(false);
-<<<<<<< HEAD
 
 		/*
 		 * Delete configuration for deprecated Controller.Api.Rest
@@ -61,8 +60,6 @@
 		c.componentId.isPresent() && "Controller.Api.Rest".equals(c.factoryPid)).forEach(c -> {
 			this.deleteConfiguration(defaultConfigurationFailed, c.componentId.get());
 		});
-=======
->>>>>>> 7b9bb7a5
 
 		/*
 		 * Create Controller.Api.Rest.ReadOnly

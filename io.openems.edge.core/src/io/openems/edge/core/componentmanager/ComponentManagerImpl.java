package io.openems.edge.core.componentmanager;

import java.io.IOException;
import java.net.URL;
import java.time.LocalDateTime;
import java.time.temporal.ChronoUnit;
import java.util.ArrayList;
import java.util.Arrays;
import java.util.Collections;
import java.util.Dictionary;
import java.util.Enumeration;
import java.util.HashMap;
import java.util.HashSet;
import java.util.Hashtable;
import java.util.List;
import java.util.Map;
import java.util.Map.Entry;
import java.util.Optional;
import java.util.Set;
import java.util.TreeMap;
import java.util.concurrent.CompletableFuture;
import java.util.concurrent.CopyOnWriteArrayList;
import java.util.jar.Manifest;

import javax.xml.parsers.DocumentBuilder;
import javax.xml.parsers.DocumentBuilderFactory;
import javax.xml.parsers.ParserConfigurationException;

import org.osgi.framework.Bundle;
import org.osgi.framework.BundleContext;
import org.osgi.framework.InvalidSyntaxException;
import org.osgi.service.cm.Configuration;
import org.osgi.service.cm.ConfigurationAdmin;
import org.osgi.service.cm.ConfigurationEvent;
import org.osgi.service.cm.ConfigurationListener;
import org.osgi.service.component.ComponentConstants;
import org.osgi.service.component.ComponentContext;
import org.osgi.service.component.annotations.Activate;
import org.osgi.service.component.annotations.Component;
import org.osgi.service.component.annotations.Deactivate;
import org.osgi.service.component.annotations.Reference;
import org.osgi.service.component.annotations.ReferenceCardinality;
import org.osgi.service.component.annotations.ReferencePolicy;
import org.osgi.service.component.annotations.ReferencePolicyOption;
import org.osgi.service.metatype.MetaTypeInformation;
import org.osgi.service.metatype.MetaTypeService;
import org.osgi.service.metatype.ObjectClassDefinition;
import org.slf4j.Logger;
import org.slf4j.LoggerFactory;
import org.w3c.dom.Document;
import org.w3c.dom.NamedNodeMap;
import org.w3c.dom.Node;
import org.w3c.dom.NodeList;
import org.xml.sax.SAXException;

import com.google.gson.JsonElement;
import com.google.gson.JsonPrimitive;

import io.openems.common.OpenemsConstants;
import io.openems.common.channel.Level;
import io.openems.common.exceptions.OpenemsError;
import io.openems.common.exceptions.OpenemsError.OpenemsNamedException;
import io.openems.common.exceptions.OpenemsException;
import io.openems.common.jsonrpc.base.GenericJsonrpcResponseSuccess;
import io.openems.common.jsonrpc.base.JsonrpcRequest;
import io.openems.common.jsonrpc.base.JsonrpcResponseSuccess;
import io.openems.common.jsonrpc.request.CreateComponentConfigRequest;
import io.openems.common.jsonrpc.request.DeleteComponentConfigRequest;
import io.openems.common.jsonrpc.request.GetEdgeConfigRequest;
import io.openems.common.jsonrpc.request.UpdateComponentConfigRequest;
import io.openems.common.jsonrpc.request.UpdateComponentConfigRequest.Property;
import io.openems.common.jsonrpc.response.GetEdgeConfigResponse;
import io.openems.common.types.EdgeConfig;
import io.openems.common.types.EdgeConfig.Component.Channel.ChannelDetail;
import io.openems.common.types.EdgeConfig.Component.Channel.ChannelDetailOpenemsType;
import io.openems.common.types.EdgeConfig.Component.Channel.ChannelDetailState;
import io.openems.common.types.OptionsEnum;
import io.openems.common.utils.JsonUtils;
import io.openems.edge.common.channel.Channel;
import io.openems.edge.common.channel.Doc;
import io.openems.edge.common.channel.EnumDoc;
import io.openems.edge.common.channel.StateChannel;
import io.openems.edge.common.channel.StateChannelDoc;
import io.openems.edge.common.component.AbstractOpenemsComponent;
import io.openems.edge.common.component.ComponentManager;
import io.openems.edge.common.component.OpenemsComponent;
import io.openems.edge.common.jsonapi.JsonApi;

@Component( //
		name = "Core.ComponentManager", //
		immediate = true, //
		property = { //
				"id=" + OpenemsConstants.COMPONENT_MANAGER_ID, //
				"enabled=true" //
		})
public class ComponentManagerImpl extends AbstractOpenemsComponent
		implements ComponentManager, OpenemsComponent, JsonApi, ConfigurationListener {

	private final Logger log = LoggerFactory.getLogger(ComponentManagerImpl.class);

	private final OsgiValidateWorker osgiValidateWorker;
	private final OutOfMemoryHeapDumpWorker outOfMemoryHeapDumpWorker;

	private BundleContext bundleContext;

	@Reference
	private MetaTypeService metaTypeService;

	@Reference
	protected ConfigurationAdmin cm;

	@Reference(policy = ReferencePolicy.DYNAMIC, //
			policyOption = ReferencePolicyOption.GREEDY, //
			cardinality = ReferenceCardinality.MULTIPLE, //
			target = "(&(enabled=true)(!(service.factoryPid=Core.ComponentManager)))")
	private volatile List<OpenemsComponent> enabledComponents = new CopyOnWriteArrayList<>();

	@Reference(policy = ReferencePolicy.DYNAMIC, //
			policyOption = ReferencePolicyOption.GREEDY, //
			cardinality = ReferenceCardinality.MULTIPLE, //
			target = "(!(service.factoryPid=Core.ComponentManager))")
	private volatile List<OpenemsComponent> allComponents = new CopyOnWriteArrayList<>();

	public ComponentManagerImpl() {
		super(//
				OpenemsComponent.ChannelId.values(), //
				ComponentManager.ChannelId.values() //
		);
		this.osgiValidateWorker = new OsgiValidateWorker(this);
		this.outOfMemoryHeapDumpWorker = new OutOfMemoryHeapDumpWorker(this);
	}

	@Activate
	void activate(ComponentContext componentContext, BundleContext bundleContext) throws OpenemsException {
		super.activate(componentContext, OpenemsConstants.COMPONENT_MANAGER_ID, "Component-Manager", true);

		this.bundleContext = bundleContext;

		// Start OSGi Validate Worker
		this.osgiValidateWorker.activate(this.id());

		// Start the Out-Of-Memory Worker
		this.outOfMemoryHeapDumpWorker.activate(this.id());
	}

	@Deactivate
	protected void deactivate() {
		super.deactivate();

		// Stop OSGi Validate Worker
		this.osgiValidateWorker.deactivate();

		// Stop the Out-Of-Memory Worker
		this.outOfMemoryHeapDumpWorker.deactivate();
	}

	@Override
	public List<OpenemsComponent> getEnabledComponents() {
		return Collections.unmodifiableList(this.enabledComponents);
	}

	@Override
	public List<OpenemsComponent> getAllComponents() {
		return Collections.unmodifiableList(this.allComponents);
	}

	protected StateChannel configNotActivatedChannel() {
		return this.channel(ComponentManager.ChannelId.CONFIG_NOT_ACTIVATED);
	}

	@Override
<<<<<<< HEAD
	public void logWarn(Logger log, String message) {
=======
	protected void logInfo(Logger log, String message) {
		super.logInfo(log, message);
	}

	@Override
	protected void logWarn(Logger log, String message) {
>>>>>>> 53e06a98
		super.logWarn(log, message);
	}

	@Override
	public void logError(Logger log, String message) {
		super.logError(log, message);
	}

	@Override
	public CompletableFuture<JsonrpcResponseSuccess> handleJsonrpcRequest(JsonrpcRequest request)
			throws OpenemsNamedException {
		// TODO authorization
		// user.assertRoleIsAtLeast("handleJsonrpcRequest", Role.GUEST);

		switch (request.getMethod()) {

		case GetEdgeConfigRequest.METHOD:
			return this.handleGetEdgeConfigRequest(GetEdgeConfigRequest.from(request));

		case CreateComponentConfigRequest.METHOD:
			return this.handleCreateComponentConfigRequest(CreateComponentConfigRequest.from(request));

		case UpdateComponentConfigRequest.METHOD:
			return this.handleUpdateComponentConfigRequest(UpdateComponentConfigRequest.from(request));

		case DeleteComponentConfigRequest.METHOD:
			return this.handleDeleteComponentConfigRequest(DeleteComponentConfigRequest.from(request));

		default:
			throw OpenemsError.JSONRPC_UNHANDLED_METHOD.exception(request.getMethod());
		}
	}

	/**
	 * Handles a GetEdgeConfigRequest.
	 * 
	 * @param request the GetEdgeConfigRequest
	 * @return the Future JSON-RPC Response
	 * @throws OpenemsNamedException on error
	 */
	private CompletableFuture<JsonrpcResponseSuccess> handleGetEdgeConfigRequest(GetEdgeConfigRequest request) throws OpenemsNamedException {
		EdgeConfig config = this.getEdgeConfig();
		GetEdgeConfigResponse response = new GetEdgeConfigResponse(request.getId(), config);
		return CompletableFuture.completedFuture(response);
	}

	/**
	 * Handles a CreateComponentConfigRequest.
	 * 
	 * @param request the CreateComponentConfigRequest
	 * @return the Future JSON-RPC Response
	 * @throws OpenemsNamedException on error
	 */
	private CompletableFuture<JsonrpcResponseSuccess> handleCreateComponentConfigRequest(CreateComponentConfigRequest request) throws OpenemsNamedException {
		Configuration config;
		try {
			config = this.cm.createFactoryConfiguration(request.getFactoryPid(), null);
		} catch (IOException e) {
			e.printStackTrace();
			throw OpenemsError.GENERIC.exception("Unable create Configuration for Factory-ID ["
					+ request.getFactoryPid() + "]. " + e.getClass().getSimpleName() + ": " + e.getMessage());
		}

		// Create map with configuration attributes
		Dictionary<String, Object> properties = new Hashtable<>();
		for (Property property : request.getProperties()) {
			properties.put(property.getName(), JsonUtils.getAsBestType(property.getValue()));
		}

		// Update Configuration
		try {
			this.applyConfiguration(config, properties);
		} catch (IOException | IllegalArgumentException e) {
			e.printStackTrace();
			throw OpenemsError.EDGE_UNABLE_TO_CREATE_CONFIG.exception(request.getFactoryPid(), e.getMessage());
		}

		return CompletableFuture.completedFuture(new GenericJsonrpcResponseSuccess(request.getId()));
	}

	/**
	 * Handles a UpdateComponentConfigRequest.
	 * 
	 * @param request the UpdateComponentConfigRequest
	 * @return the Future JSON-RPC Response
	 * @throws OpenemsNamedException on error
	 */
	private CompletableFuture<JsonrpcResponseSuccess> handleUpdateComponentConfigRequest(UpdateComponentConfigRequest request) throws OpenemsNamedException {
		Configuration config = this.getExistingConfigForId(request.getComponentId());

		// Create map with changed configuration attributes
		Dictionary<String, Object> properties = config.getProperties();
		for (Property property : request.getProperties()) {
			// do not allow certain properties to be updated, like pid and service.pid
			if (!this.ignorePropertyKey(property.getName())) {
				Object value = JsonUtils.getAsBestType(property.getValue());
				if (value instanceof Object[] && ((Object[]) value).length == 0) {
					value = new String[0];
				}
				properties.put(property.getName(), value);
			}
		}

		// Update Configuration
		try {
			this.applyConfiguration(config, properties);
		} catch (IOException e) {
			e.printStackTrace();
			throw OpenemsError.EDGE_UNABLE_TO_APPLY_CONFIG.exception(request.getComponentId(), e.getMessage());
		}

		return CompletableFuture.completedFuture(new GenericJsonrpcResponseSuccess(request.getId()));
	}

	/**
	 * Handles a DeleteComponentConfigRequest.
	 * 
	 * @param request the DeleteComponentConfigRequest
	 * @return the Future JSON-RPC Response
	 * @throws OpenemsNamedException on error
	 */
	private CompletableFuture<JsonrpcResponseSuccess> handleDeleteComponentConfigRequest(DeleteComponentConfigRequest request) throws OpenemsNamedException {
		Configuration config = this.getExistingConfigForId(request.getComponentId());

		try {
			config.delete();
		} catch (IOException e) {
			e.printStackTrace();
			throw OpenemsError.EDGE_UNABLE_TO_DELETE_CONFIG.exception(request.getComponentId(), e.getMessage());
		}

		return CompletableFuture.completedFuture(new GenericJsonrpcResponseSuccess(request.getId()));
	}

	/**
	 * Updates the Configuration from the given Properties and adds some meta
	 * information.
	 * 
	 * @param config     the Configuration object
	 * @param properties the properties
	 * @throws IOException on error
	 */
	private void applyConfiguration(Configuration config, Dictionary<String, Object> properties)
			throws IOException {
		// TODO take the logged in user
		// properties.put(OpenemsConstants.PROPERTY_LAST_CHANGE_BY, user.getId() + ": " + user.getName());
		properties.put(OpenemsConstants.PROPERTY_LAST_CHANGE_AT,
				LocalDateTime.now().truncatedTo(ChronoUnit.SECONDS).toString());
		config.update(properties);
	}

	/**
	 * Gets the ConfigAdmin Configuration for the OpenEMS Component with the given
	 * Component-ID.
	 * 
	 * @param componentId the Component-ID
	 * @return the Configuration
	 * @throws OpenemsNamedException on error
	 */
	protected Configuration getExistingConfigForId(String componentId) throws OpenemsNamedException {
		Configuration[] configs;
		try {
			configs = this.cm.listConfigurations("(id=" + componentId + ")");
		} catch (IOException | InvalidSyntaxException e) {
			e.printStackTrace();
			throw OpenemsError.GENERIC.exception("Unable to list configurations for ID [" + componentId + "]. "
					+ e.getClass().getSimpleName() + ": " + e.getMessage());
		}

		// Make sure we only have one config
		if (configs == null || configs.length == 0) {
			throw OpenemsError.EDGE_NO_COMPONENT_WITH_ID.exception(componentId);
		} else if (configs.length > 1) {
			throw OpenemsError.EDGE_MULTIPLE_COMPONENTS_WITH_ID.exception(componentId);
		}
		return configs[0];
	}

	@Override
	public EdgeConfig getEdgeConfig() {
		EdgeConfig result = new EdgeConfig();

		/*
		 * Read Factories
		 */
		final Bundle[] bundles = this.bundleContext.getBundles();
		for (Bundle bundle : bundles) {
			final MetaTypeInformation mti = this.metaTypeService.getMetaTypeInformation(bundle);

			// read Bundle Manifest
			URL manifestUrl = bundle.getResource("META-INF/MANIFEST.MF");
			Manifest manifest;
			try {
				manifest = new Manifest(manifestUrl.openStream());
			} catch (IOException e) {
				// unable to read manifest
				continue;
			}

			// get Factory-PIDs in this Bundle
			String[] factoryPids = mti.getFactoryPids();
			for (String factoryPid : factoryPids) {
				switch (factoryPid) {
				case "osgi.executor.provider":
					// ignore these Factory-PIDs
					break;
				default:
					// Get ObjectClassDefinition (i.e. the main annotation on the Config class)
					ObjectClassDefinition objectClassDefinition = mti.getObjectClassDefinition(factoryPid, null);
					// Get Natures implemented by this Factory-PID
					String[] natures = this.getNatures(bundle, manifest, factoryPid);
					// Add Factory to config
					result.addFactory(factoryPid,
							EdgeConfig.Factory.create(factoryPid, objectClassDefinition, natures));
				}
			}
		}

		/*
		 * Create Components-Map with Component-ID -> Configuration
		 */
		Map<String, Configuration> componentsMap = new HashMap<>();

		try {
			// get configurations that have an 'id' property -> OpenEMS Components
			Configuration[] configurations = this.cm.listConfigurations("(id=*)");

			// Add configurations from ConfigurationAdmin
			for (Configuration config : configurations) {
				Dictionary<String, Object> properties = config.getProperties();
				String componentId = properties.get("id").toString();
				componentsMap.put(componentId, config);
			}
		} catch (IOException | InvalidSyntaxException e) {
			this.logWarn(this.log,
					"Unable to list configurations " + e.getClass().getSimpleName() + ": " + e.getMessage());
		}
		// Add all remaining components, like singletons without ConfigurationAdmin
		// configuration (=null)
		for (OpenemsComponent component : this.allComponents) {
			String componentId = component.id();
			if (!componentsMap.containsKey(componentId)) {
				componentsMap.put(component.id(), null);
			}
		}
		// Add myself
		componentsMap.put(this.id(), null);

		/*
		 * Create EdgeConfig from Components-Map
		 */
		for (Entry<String, Configuration> componentEntry : componentsMap.entrySet()) {
			String componentId = componentEntry.getKey();
			String alias = componentId;
			boolean isEnabled = false; // defaults to true
			TreeMap<String, JsonElement> propertyMap = new TreeMap<>();
			String factoryPid = "";

			Configuration config = componentEntry.getValue();
			if (config != null) {
				Dictionary<String, Object> properties = config.getProperties();

				// get Factory-PID
				if (config.getFactoryPid() != null) {
					factoryPid = config.getFactoryPid().toString();
				}

				// get Alias
				if (properties.get("alias") != null) {
					alias = properties.get("alias").toString();
				}

				// get configuration properties
				EdgeConfig.Factory factory = result.getFactories().get(factoryPid);
				Enumeration<String> keys = properties.keys();
				while (keys.hasMoreElements()) {
					String key = keys.nextElement();

					if (!this.ignorePropertyKey(key)) {

						if (factory != null) {
							Optional<EdgeConfig.Factory.Property> propertyOpt = factory.getProperty(key);
							if (propertyOpt.isPresent()) {
								EdgeConfig.Factory.Property property = propertyOpt.get();
								// hide Password fields
								if (property.isPassword()) {
									propertyMap.put(key, new JsonPrimitive("xxx"));
									continue;
								}
							}
						}

						propertyMap.put(key, getPropertyAsJsonElement(properties.get(key)));
					}
				}
			}

			// get Alias and Channels
			TreeMap<String, EdgeConfig.Component.Channel> channelMap = new TreeMap<>();
			try {
				OpenemsComponent component = this.getComponent(componentId);
				isEnabled = component.isEnabled();
				alias = component.alias();
				for (Channel<?> channel : component.channels()) {
					io.openems.edge.common.channel.ChannelId channelId = channel.channelId();
					Doc doc = channelId.doc();
					ChannelDetail detail = null;
					switch (doc.getChannelCategory()) {
					case ENUM: {
						Map<String, JsonElement> values = new HashMap<>();
						EnumDoc d = (EnumDoc) doc;
						for (OptionsEnum option : d.getOptions()) {
							values.put(option.getName(), new JsonPrimitive(option.getValue()));
						}
						detail = new EdgeConfig.Component.Channel.ChannelDetailEnum(values);
						break;
					}
					case OPENEMS_TYPE:
						detail = new ChannelDetailOpenemsType();
						break;
					case STATE:
						StateChannelDoc d = (StateChannelDoc) doc;
						Level level = d.getLevel();
						detail = new ChannelDetailState(level);
						break;
					}
					channelMap.put(channelId.id(), new EdgeConfig.Component.Channel(//
							channelId.id(), //
							doc.getType(), //
							doc.getAccessMode(), //
							doc.getText(), //
							doc.getUnit(), //
							detail //
					));
				}
			} catch (OpenemsNamedException e) {
				// Component not found. Ignore and return empty Channel-Map
				this.logWarn(this.log, e.getMessage());
			}

			// Create EdgeConfig.Component and add it to Result
			result.addComponent(componentId,
					new EdgeConfig.Component(componentId, alias, isEnabled, factoryPid, propertyMap, channelMap));
		}
		return result;
	}

	/**
	 * Reads Natures from an XML:
	 * 
	 * <pre>
	 * <scr:component>
	 *   <service>
	 *     <provide interface="...">
	 *   </service>
	 * </scr:component>
	 * </pre>
	 * 
	 * @return
	 */
	private String[] getNatures(Bundle bundle, Manifest manifest, String factoryPid) {
		try {
			// get "Service-Component"-Entry of Manifest
			String serviceComponentsString = manifest.getMainAttributes()
					.getValue(ComponentConstants.SERVICE_COMPONENT);
			if (serviceComponentsString == null) {
				return new String[0];
			}
			String[] serviceComponents = serviceComponentsString.split(",");

			// read Service-Component XML files from OSGI-INF folder
			for (String serviceComponent : serviceComponents) {
				if (!serviceComponent.contains(factoryPid)) {
					// search for correct XML file
					continue;
				}

				URL componentUrl = bundle.getResource(serviceComponent);
				DocumentBuilderFactory dbFactory = DocumentBuilderFactory.newInstance();
				DocumentBuilder dBuilder = dbFactory.newDocumentBuilder();
				Document doc = dBuilder.parse(componentUrl.openStream());
				doc.getDocumentElement().normalize();

				NodeList serviceNodes = doc.getElementsByTagName("service");
				for (int i = 0; i < serviceNodes.getLength(); i++) {
					Node serviceNode = serviceNodes.item(i);
					if (serviceNode.getNodeType() == Node.ELEMENT_NODE) {
						NodeList provideNodes = serviceNode.getChildNodes();

						// Read "interface" attributes and return them
						Set<String> result = new HashSet<>();
						for (int j = 0; j < provideNodes.getLength(); j++) {
							Node provideNode = provideNodes.item(j);
							NamedNodeMap attributes = provideNode.getAttributes();
							if (attributes != null) {
								Node interfaceNode = attributes.getNamedItem("interface");
								String nature = interfaceNode.getNodeValue();
								switch (nature) {
								case "org.osgi.service.event.EventHandler":
								case "org.ops4j.pax.logging.spi.PaxAppender":
									// ignore these natures;
									break;
								default:
									result.add(nature);
								}
							}
						}
						return result.toArray(new String[result.size()]);
					}
				}
			}

		} catch (ParserConfigurationException | SAXException | IOException e) {
			this.logWarn(this.log, "Unable to get Natures. " + e.getClass().getSimpleName() + ": " + e.getMessage());
		}
		return new String[0];
	}

	@Override
	public void configurationEvent(ConfigurationEvent event) {
		// trigger immediate validation on configuration event
		this.osgiValidateWorker.triggerNextRun();
	}

	/**
	 * Internal Method to decide whether a configuration property should be ignored.
	 * 
	 * @param key the property key
	 * @return true if it should get ignored
	 */
	private boolean ignorePropertyKey(String key) {
		if (key.endsWith(".target")) {
			return true;
		}
		switch (key) {
		case OpenemsConstants.PROPERTY_COMPONENT_ID:
		case OpenemsConstants.PROPERTY_OSGI_COMPONENT_ID:
		case OpenemsConstants.PROPERTY_OSGI_COMPONENT_NAME:
		case OpenemsConstants.PROPERTY_FACTORY_PID:
		case OpenemsConstants.PROPERTY_PID:
		case "webconsole.configurationFactory.nameHint":
			return true;
		default:
			return false;
		}
	}

	/**
	 * Gets a component Property as JsonElement. Uses some more techniques to find
	 * the proper type than {@link JsonUtils#getAsJsonElement(Object)}.
	 * 
	 * @param valueObj the property value
	 * @return the value as JsonElement
	 */
	private static JsonElement getPropertyAsJsonElement(Object valueObj) {
		if (valueObj != null && valueObj instanceof String) {
			String value = (String) valueObj;
			// find boolean
			if (value.equalsIgnoreCase("true")) {
				return new JsonPrimitive(true);
			} else if (value.equalsIgnoreCase("false")) {
				return new JsonPrimitive(false);
			}
		}
		// falback to JsonUtils
		return JsonUtils.getAsJsonElement(valueObj);
	}

	@Override
	public List<String> checkForNotActivatedComponents() {
		List<String> retVal = new ArrayList<>();
		try {
			Configuration[] configs = cm.listConfigurations("(enabled=true)");
			if (configs != null) {
				Arrays.stream(configs).forEach(config -> {
					String componentId = (String) config.getProperties().get("id");
					if (!this.isComponentActivated(componentId, config.getPid())) {
						retVal.add(componentId);
					}
				});
			}
		} catch (IOException | InvalidSyntaxException e) {
			this.logError(this.log, e.getMessage());
		}
		return retVal;
	}

	@Override
	public boolean isComponentActivated(String componentId, String pid) {
		return components.stream().anyMatch(
			com -> (componentId.equals(com.id()) && pid.equals(com.servicePid())));
	}
}<|MERGE_RESOLUTION|>--- conflicted
+++ resolved
@@ -169,28 +169,24 @@
 	}
 
 	@Override
-<<<<<<< HEAD
-	public void logWarn(Logger log, String message) {
-=======
 	protected void logInfo(Logger log, String message) {
 		super.logInfo(log, message);
 	}
 
 	@Override
 	protected void logWarn(Logger log, String message) {
->>>>>>> 53e06a98
 		super.logWarn(log, message);
 	}
 
 	@Override
-	public void logError(Logger log, String message) {
+	protected void logError(Logger log, String message) {
 		super.logError(log, message);
 	}
 
 	@Override
 	public CompletableFuture<JsonrpcResponseSuccess> handleJsonrpcRequest(JsonrpcRequest request)
 			throws OpenemsNamedException {
-		// TODO authorization
+		// FIXME authorization
 		// user.assertRoleIsAtLeast("handleJsonrpcRequest", Role.GUEST);
 
 		switch (request.getMethod()) {
@@ -323,7 +319,7 @@
 	 */
 	private void applyConfiguration(Configuration config, Dictionary<String, Object> properties)
 			throws IOException {
-		// TODO take the logged in user
+		// FIXME take the logged in user
 		// properties.put(OpenemsConstants.PROPERTY_LAST_CHANGE_BY, user.getId() + ": " + user.getName());
 		properties.put(OpenemsConstants.PROPERTY_LAST_CHANGE_AT,
 				LocalDateTime.now().truncatedTo(ChronoUnit.SECONDS).toString());
@@ -647,6 +643,7 @@
 		return JsonUtils.getAsJsonElement(valueObj);
 	}
 
+	//FIXME
 	@Override
 	public List<String> checkForNotActivatedComponents() {
 		List<String> retVal = new ArrayList<>();

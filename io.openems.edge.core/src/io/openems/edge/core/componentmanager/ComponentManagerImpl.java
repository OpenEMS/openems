--- conflicted
+++ resolved
@@ -375,10 +375,7 @@
 		for (Entry<String, Configuration> componentEntry : componentsMap.entrySet()) {
 			String componentId = componentEntry.getKey();
 			String alias = componentId;
-<<<<<<< HEAD
-=======
 			boolean isEnabled = false; // defaults to true
->>>>>>> b8c8c057
 			TreeMap<String, JsonElement> propertyMap = new TreeMap<>();
 			String factoryPid = "";
 
@@ -409,10 +406,7 @@
 			TreeMap<String, EdgeConfig.Component.Channel> channelMap = new TreeMap<>();
 			try {
 				OpenemsComponent component = this.getComponent(componentId);
-<<<<<<< HEAD
-=======
 				isEnabled = component.isEnabled();
->>>>>>> b8c8c057
 				alias = component.alias();
 				for (Channel<?> channel : component.channels()) {
 					io.openems.edge.common.channel.ChannelId channelId = channel.channelId();
@@ -453,11 +447,7 @@
 
 			// Create EdgeConfig.Component and add it to Result
 			result.addComponent(componentId,
-<<<<<<< HEAD
-					new EdgeConfig.Component(componentId, alias, factoryPid, propertyMap, channelMap));
-=======
 					new EdgeConfig.Component(componentId, alias, isEnabled, factoryPid, propertyMap, channelMap));
->>>>>>> b8c8c057
 		}
 
 		final Bundle[] bundles = this.bundleContext.getBundles();

--- conflicted
+++ resolved
@@ -245,11 +245,7 @@
 			this.validateDependecies(errors, dependecies, appConfiguration.dependencies, appManager);
 		} catch (OpenemsNamedException e) {
 			// AppManager not found
-<<<<<<< HEAD
-			errors.add("No AppManager reachabel!");
-=======
 			errors.add("No AppManager reachable!");
->>>>>>> 8a496694
 		}
 
 		// TODO remove 'if' if it works on windows

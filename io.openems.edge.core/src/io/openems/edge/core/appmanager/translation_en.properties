--- conflicted
+++ resolved
@@ -82,22 +82,12 @@
 App.Cloud.EnerixControl.Name = enerixControl
 App.Cloud.EnerixControl.Name.short = enerix
 
-<<<<<<< HEAD
-App.Cloud.EnerixControl.datasecurityHint = I hereby acknowledge that the system-related and personal data stored on the Energy Management System are transferred to clever-PV GmbH, a company registered in the Commercial Register of the Augsburg Local Court under registration number HRB 38148.
-
-App.Cloud.Clever-PV.Name = clever-PV
-App.Cloud.Clever-PV.Name.short = clever-PV
-
-App.Cloud.CleverPv.url.label = URL 
-App.Cloud.CleverPv.url.description = Full API URL. See https://support.clever-pv.com/hc/de/articles/22801081762066-Push-API
-=======
 App.Cloud.Clever-PV.Name = clever-PV
 App.Cloud.Clever-PV.Name.short = clever-PV
 
 App.Cloud.CleverPv.url.label = URL
 App.Cloud.CleverPv.url.description = Full API URL. See https://support.clever-pv.com/hc/de/articles/22801081762066-Push-API
 App.Cloud.CleverPv.datasecurityHint = I hereby acknowledge that the system-related and personal data stored on the Energy Management System are transferred to clever-PV GmbH, a company registered in the Commercial Register of the Augsburg Local Court under registration number HRB 38148.
->>>>>>> 0f7119c2
 
 App.Api.Modbus.componentIds.description = Components that should be made available via Modbus.
 App.Api.Modbus.componentIds.label = Component-IDs
@@ -165,11 +155,8 @@
 App.Core.Meta.gridCharge.label = Is charging from the grid allowed?
 App.Core.Meta.gridCharge.description = <br/><a class=\"warning\">WARNING</a>: Actively charging the battery from the grid beyond the technically necessary maintenance charge requires appropriate registration of the storage system. If in doubt, please consult your installer. By pressing the blue \\\"Save\\\" button, you confirm that you have conducted this check.<br/><br/>Please note: A requirement for receiving subsidies under the Renewable Energy Sources Act (EEG) is that only electricity generated from renewable energies and/or mine gas is stored in the system. When this function is activated, the storage system is charged with grid electricity. This grid electricity may, depending on your electricity supply contract, include energy from fossil fuels and/or nuclear power. Therefore, we cannot guarantee that the storage system will only be charged with electricity from renewable energies and/or mine gas.
 App.Core.Meta.gridConnectionPointFuseLimit.label = Grid Connection Fuse Limit (A)
-<<<<<<< HEAD
-=======
 App.Core.Meta.latitude.label = Latitude
 App.Core.Meta.longitude.label = Longitude
->>>>>>> 0f7119c2
 
 # Evcs
 App.Evcs.readOnly.label = Read Only

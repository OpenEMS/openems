--- conflicted
+++ resolved
@@ -69,10 +69,7 @@
 		if (oldConfig != null) {
 			var componentDiff = new ArrayList<>(oldConfig.components());
 			if (config != null) {
-				componentDiff.removeIf(t -> config.components().stream().anyMatch(c -> {
-					return c.getId().equals(t.getId()) //
-							&& c.getFactoryId().equals(t.getFactoryId());
-				}));
+				componentDiff.removeIf(t -> config.components().stream().anyMatch(c -> c.getId().equals(t.getId())));
 			}
 			this.components2Delete.addAll(componentDiff);
 		}
@@ -97,24 +94,8 @@
 			if (foundComponentWithSameId != null) {
 				// check if the found component has the same factory id
 				if (!foundComponentWithSameId.getFactoryId().equals(comp.getFactoryId())) {
-					if (this.components2Delete.stream().anyMatch(t -> t.getId().equals(comp.getId()))) {
-						// if the component was intended to be deleted anyway delete it directly and
-						// create the new component directly afterwards
-						try {
-							this.deleteComponent(user, comp);
-							this.deletedComponents.add(comp.getId());
-							this.components2Delete.removeIf(t -> t.getId().equals(comp.getId()));
-							this.createComponent(user, comp);
-							this.createdComponents.add(comp);
-						} catch (OpenemsNamedException e) {
-							final var error = "Component[" + comp.getFactoryId() + "] cant be created!";
-							errors.add(error);
-							errors.add(e.getMessage());
-						}
-					} else {
-						errors.add("Configuration of component with id '" + foundComponentWithSameId.getId()
-								+ "' can not be rewritten. Because the component has a different factoryId.");
-					}
+					errors.add("Configuration of component with id '" + foundComponentWithSameId.getId()
+							+ "' can not be rewritten. Because the component has a different factoryId.");
 					continue;
 				}
 
@@ -198,12 +179,8 @@
 			}
 
 			try {
-<<<<<<< HEAD
-				this.deleteComponent(user, comp);
-=======
 				this.componentManager.handleDeleteComponentConfigRequest(user,
 						new DeleteComponentConfigRequest(comp.getId()));
->>>>>>> 348f59d0
 				this.deletedComponents.add(comp.getId());
 			} catch (OpenemsNamedException e) {
 				errors.add(e.toString());
@@ -256,10 +233,6 @@
 	private final boolean anyChanges() {
 		return !this.components.isEmpty() //
 				|| !this.components2Delete.isEmpty();
-	}
-
-	private void deleteComponent(User user, EdgeConfig.Component comp) throws OpenemsNamedException {
-		this.componentManager.handleDeleteComponentConfigRequest(user, new DeleteComponentConfigRequest(comp.getId()));
 	}
 
 	private void createComponent(User user, EdgeConfig.Component comp) throws OpenemsNamedException {

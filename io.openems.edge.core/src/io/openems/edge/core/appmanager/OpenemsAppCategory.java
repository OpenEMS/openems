package io.openems.edge.core.appmanager;

import com.google.gson.JsonObject;

import io.openems.common.utils.JsonUtils;

public enum OpenemsAppCategory {

	// TODO translation

	/**
	 * Integrated Systems.
	 */
	INTEGRATED_SYSTEM("Integrierte Systeme"),

	/**
<<<<<<< HEAD
	 * Time variable energy price.
	 */
	TIME_VARIABLE_PRICE("Zeitvariable Stromtarife"),
=======
	 * Time of use energy tariff.
	 */
	TIME_OF_USE_TARIFF("Zeitvariable Stromtarife"),
>>>>>>> 3b1cb577

	/**
	 * Electric vehicle charging station.
	 */
	EVCS("E-Mobilität"),

	/**
	 * Load control.
	 */
	HEAT("Wärme"),

	/**
	 * Hardware.
	 */
	HARDWARE("Hardware"),

	/**
	 * PV-Inverter.
	 */
	PV_INVERTER("PV-Wechselrichter"),

	/**
	 * Meter.
	 */
	METER("Zähler"),

	/**
	 * Apis.
	 */
	API("Schnittstellen");

	private String readableName;

	private OpenemsAppCategory(String readableName) {
		this.readableName = readableName;
	}

	public String getReadableName() {
		return this.readableName;
	}

	/**
	 * Creates a {@link JsonObject} of the {@link OpenemsAppCategory}.
	 *
	 * @return the {@link JsonObject}
	 */
	public JsonObject toJsonObject() {
		return JsonUtils.buildJsonObject() //
				.addProperty("name", this.name()) //
				.addProperty("readableName", this.getReadableName()) //
				.build();
	}

}<|MERGE_RESOLUTION|>--- conflicted
+++ resolved
@@ -14,15 +14,9 @@
 	INTEGRATED_SYSTEM("Integrierte Systeme"),
 
 	/**
-<<<<<<< HEAD
-	 * Time variable energy price.
-	 */
-	TIME_VARIABLE_PRICE("Zeitvariable Stromtarife"),
-=======
 	 * Time of use energy tariff.
 	 */
 	TIME_OF_USE_TARIFF("Zeitvariable Stromtarife"),
->>>>>>> 3b1cb577
 
 	/**
 	 * Electric vehicle charging station.

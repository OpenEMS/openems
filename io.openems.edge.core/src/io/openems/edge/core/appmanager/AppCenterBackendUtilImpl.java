--- conflicted
+++ resolved
@@ -111,30 +111,24 @@
 		}
 	}
 
-<<<<<<< HEAD
-	private final BackendApi getBackendOrError() throws OpenemsNamedException {
+	private final ControllerApiBackend getBackendOrError() throws OpenemsNamedException {
 		final var backendApi = this.getBackend();
 		if (backendApi == null || !backendApi.isConnected()) {
-=======
-	private final ControllerApiBackend getBackend() throws OpenemsNamedException {
-		if (!this.isConnected()) {
->>>>>>> 2c36e41d
 			throw new OpenemsException("Backend not connected!");
 		}
 		return backendApi;
 	}
 
-	private final BackendApi getBackend() {
+	private final ControllerApiBackend getBackend() {
 		if (this.backend != null) {
 			return this.backend;
 		}
-		final var backendApis = this.componentManager.getEnabledComponentsOfType(BackendApi.class);
+		final var backendApis = this.componentManager.getEnabledComponentsOfType(ControllerApiBackend.class);
 		if (backendApis.isEmpty()) {
 			return null;
 		}
 		this.log.warn("BackendApi Controller exists but was not injected!");
 		return backendApis.get(0);
-
 	}
 
 	private static final OpenemsNamedException getOpenemsException(Throwable e) {

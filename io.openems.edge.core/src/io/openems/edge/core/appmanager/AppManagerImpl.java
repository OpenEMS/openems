--- conflicted
+++ resolved
@@ -8,11 +8,13 @@
 import java.util.LinkedList;
 import java.util.List;
 import java.util.Map.Entry;
-import java.util.NoSuchElementException;
 import java.util.Optional;
 import java.util.UUID;
 import java.util.concurrent.CompletableFuture;
 import java.util.concurrent.TimeUnit;
+import java.util.concurrent.locks.Condition;
+import java.util.concurrent.locks.Lock;
+import java.util.concurrent.locks.ReentrantLock;
 import java.util.function.BiFunction;
 import java.util.function.Predicate;
 import java.util.stream.Collectors;
@@ -39,6 +41,7 @@
 import io.openems.common.exceptions.OpenemsError;
 import io.openems.common.exceptions.OpenemsError.OpenemsNamedException;
 import io.openems.common.exceptions.OpenemsException;
+import io.openems.common.function.ThrowingConsumer;
 import io.openems.common.function.ThrowingFunction;
 import io.openems.common.function.ThrowingSupplier;
 import io.openems.common.jsonrpc.base.GenericJsonrpcResponseSuccess;
@@ -48,7 +51,6 @@
 import io.openems.common.jsonrpc.request.UpdateComponentConfigRequest.Property;
 import io.openems.common.session.Role;
 import io.openems.common.utils.JsonUtils;
-import io.openems.common.utils.Mutex;
 import io.openems.edge.common.component.AbstractOpenemsComponent;
 import io.openems.edge.common.component.ComponentManager;
 import io.openems.edge.common.component.OpenemsComponent;
@@ -111,9 +113,11 @@
 	 * Blocks until all changes to an app have been applied to the list of
 	 * instantiatedApps and the appManagerConfiguration.
 	 */
-	private boolean aquiredMutex = false;
-	private final Mutex mutexForUpdatingConfig = new Mutex(true);
 	private UpdateValues lastUpdate = null;
+
+	protected final Lock lockModifyingApps = new ReentrantLock();
+	protected final Condition waitingForModifiedCondition = this.lockModifyingApps.newCondition();
+	protected volatile boolean waitingForModified = false;
 
 	public AppManagerImpl() {
 		super(//
@@ -238,63 +242,63 @@
 		return result;
 	}
 
-	private synchronized void applyConfig(Config config) {
+	private void applyConfig(Config config) {
 		boolean isResultOfRpcRequest = false;
-		synchronized (this.instantiatedApps) {
-			try {
-				var apps = config.apps();
-				if (apps.isBlank()) {
-					apps = "[]"; // default to empty array
-				}
-				try {
-					var instApps = parseInstantiatedApps(JsonUtils.parseToJsonArray(apps));
-
-					// always replace old apps with the new ones
-					var currentApps = new ArrayList<>(this.instantiatedApps);
-
-					// if equal the applyConfig is because of a
-					// installation/modification/removing of an app via JsonrpcRequest
-					if (currentApps.containsAll(instApps)//
-							&& instApps.size() == currentApps.size()) {
-						isResultOfRpcRequest = true;
-					} else if (this.lastUpdate != null //
-							&& (!instApps.containsAll(this.lastUpdate.modifiedOrCreatedApps) //
-									|| instApps.stream().anyMatch(t -> this.lastUpdate.deletedApps.stream() //
-											.anyMatch(o -> o.equals(t))))) {
-						// the last update was not applied
-						this.logWarn(this.log, "Modified AppManager config properties directly. " //
-								+ "If there was an installation/modification/deinstallation of an App " //
-								+ "running there might be lost configuration changes. Expected: " //
-								+ "Installed/Modified: " //
-								+ JsonUtils.prettyToString(this.lastUpdate.modifiedOrCreatedApps.stream() //
-										.map(OpenemsAppInstance::toJsonObject) //
-										.collect(JsonUtils.toJsonArray()))
-								+ Optional.ofNullable(this.lastUpdate.deletedApps) //
-										.map(deletedApps -> {
-											return System.lineSeparator() + "Removed: " //
-													+ JsonUtils.prettyToString(this.lastUpdate.deletedApps.stream() //
-															.map(OpenemsAppInstance::toJsonObject) //
-															.collect(JsonUtils.toJsonArray()));
-										}).orElse(""));
-					}
-
-					this.instantiatedApps.clear();
-					this.instantiatedApps.addAll(instApps);
-
-					this._setWrongAppConfiguration(false);
-
-				} catch (OpenemsNamedException e) {
-					this._setWrongAppConfiguration(true);
-					e.printStackTrace();
-					return;
-				}
-			} finally {
-				if (isResultOfRpcRequest && this.aquiredMutex) {
-					this.lastUpdate = null;
-					this.aquiredMutex = false;
-					this.mutexForUpdatingConfig.release();
-				}
-			}
+
+		this.lockModifyingApps.lock();
+
+		try {
+			var apps = config.apps();
+			if (apps == null || apps.isBlank()) {
+				apps = "[]"; // default to empty array
+			}
+			var instApps = parseInstantiatedApps(JsonUtils.parseToJsonArray(apps));
+
+			// always replace old apps with the new ones
+			var currentApps = new ArrayList<>(this.instantiatedApps);
+
+			// if equal the applyConfig is because of a
+			// installation/modification/removing of an app via JsonrpcRequest
+			if (currentApps.containsAll(instApps)//
+					&& instApps.size() == currentApps.size()) {
+				isResultOfRpcRequest = true;
+			} else if (this.lastUpdate != null //
+					&& (!instApps.containsAll(this.lastUpdate.modifiedOrCreatedApps) //
+							|| instApps.stream().anyMatch(t -> this.lastUpdate.deletedApps.stream() //
+									.anyMatch(o -> o.equals(t))))) {
+				// the last update was not applied
+				this.logWarn(this.log, "Modified AppManager config properties directly. " //
+						+ "If there was an installation/modification/deinstallation of an App " //
+						+ "running there might be lost configuration changes. Expected: " //
+						+ "Installed/Modified: " //
+						+ JsonUtils.prettyToString(this.lastUpdate.modifiedOrCreatedApps.stream() //
+								.map(OpenemsAppInstance::toJsonObject) //
+								.collect(JsonUtils.toJsonArray()))
+						+ Optional.ofNullable(this.lastUpdate.deletedApps) //
+								.map(deletedApps -> {
+									return System.lineSeparator() + "Removed: " //
+											+ JsonUtils.prettyToString(this.lastUpdate.deletedApps.stream() //
+													.map(OpenemsAppInstance::toJsonObject) //
+													.collect(JsonUtils.toJsonArray()));
+								}).orElse(""));
+			}
+
+			this.instantiatedApps.clear();
+			this.instantiatedApps.addAll(instApps);
+
+			this._setWrongAppConfiguration(false);
+
+		} catch (OpenemsNamedException e) {
+			this._setWrongAppConfiguration(true);
+			e.printStackTrace();
+		} finally {
+			if (isResultOfRpcRequest) {
+				this.lastUpdate = null;
+			}
+
+			this.waitingForModified = false;
+			this.waitingForModifiedCondition.signal();
+			this.lockModifyingApps.unlock();
 		}
 	}
 
@@ -394,18 +398,18 @@
 					}
 
 					try {
-						var app = AppManagerImpl.this.findAppById(this.nextInstance.appId);
-						this.nextInstance.properties.addProperty("ALIAS", this.nextInstance.alias);
-						this.nextConfiguration = app.getAppConfiguration(ConfigurationTarget.VALIDATE,
-								this.nextInstance.properties, null);
+						var app = AppManagerImpl.this.findAppById(this.nextInstance.appId).orElse(null);
+						if (app == null) {
+							// app not found for instance
+							// this may happen if the app id gets refactored
+							// apps which app ids are not known are printed in debug log as 'UNKNOWNAPPS'
+							continue;
+						}
+						final var props = this.nextInstance.properties.deepCopy();
+						props.addProperty("ALIAS", this.nextInstance.alias);
+						this.nextConfiguration = app.getAppConfiguration(ConfigurationTarget.VALIDATE, props, null);
 					} catch (OpenemsNamedException e) {
 						// move to next app
-					} catch (NoSuchElementException e) {
-						// app not found for instance
-						// this may happen if the app id gets refactored
-						// apps which app ids are not known are printed in debug log as 'UNKNOWNAPPS'
-					} finally {
-						this.nextInstance.properties.remove("ALIAS");
 					}
 				}
 
@@ -416,34 +420,59 @@
 
 	@Override
 	public String debugLog() {
-		return this.worker.debugLog();
-	}
-
-	/**
-	 * finds the app with the matching id.
-	 *
-	 * @param id of the app
-	 * @return the found app
-	 */
-	protected final OpenemsApp findAppById(String id) throws NoSuchElementException {
+		final var workerLog = this.worker.debugLog();
+		if (workerLog == null && !this.waitingForModified) {
+			return null;
+		}
+		return "AppValidateWorker=" + workerLog //
+				+ ", waitingForModified=" + this.waitingForModified;
+	}
+
+	/**
+	 * Finds the {@link OpenemsApp} with the given id.
+	 * 
+	 * @param id the {@link OpenemsApp#getAppId()} of the app.
+	 * @return a {@link Optional} of the app
+	 */
+	public final Optional<OpenemsApp> findAppById(String id) {
 		return this.availableApps.stream() //
 				.filter(t -> t.getAppId().equals(id)) //
-				.findFirst() //
-				.get();
-	}
-
-	/**
-	 * Finds the app instance with the matching id.
-	 *
-	 * @param uuid the id of the instance
-	 * @return s the instance
-	 * @throws NoSuchElementException if no instance is present
-	 */
-	protected final OpenemsAppInstance findInstanceById(UUID uuid) throws NoSuchElementException {
+				.findFirst();
+	}
+
+	/**
+	 * Finds the {@link OpenemsApp} with the given id.
+	 * 
+	 * @param id the {@link OpenemsApp#getAppId()} of the app.
+	 * @return the app
+	 * @throws OpenemsNamedException if the app was not found
+	 */
+	public final OpenemsApp findAppByIdOrError(String id) throws OpenemsNamedException {
+		return this.findAppById(id).orElseThrow(() -> new OpenemsException("Unable to find app with id '" + id + "'"));
+	}
+
+	/**
+	 * Finds the {@link OpenemsAppInstance} with the given {@link UUID}.
+	 *
+	 * @param id the id of the instance
+	 * @return a {@link Optional} of the instance
+	 */
+	protected final Optional<OpenemsAppInstance> findInstanceById(UUID id) {
 		return this.instantiatedApps.stream() //
-				.filter(t -> t.instanceId.equals(uuid)) //
-				.findFirst() //
-				.get();
+				.filter(t -> t.instanceId.equals(id)) //
+				.findFirst();
+	}
+
+	/**
+	 * Finds the {@link OpenemsAppInstance} with the given {@link UUID}.
+	 * 
+	 * @param id the {@link UUID} of the instance
+	 * @return the instance
+	 * @throws OpenemsNamedException if not found
+	 */
+	protected final OpenemsAppInstance findInstanceByIdOrError(UUID id) throws OpenemsNamedException {
+		return this.findInstanceById(id)
+				.orElseThrow(() -> new OpenemsException("Unable to find instance with id '" + id + "'"));
 	}
 
 	/**
@@ -467,7 +496,7 @@
 	) {
 		var properties = instance.properties;
 		if (openemsApp instanceof AbstractOpenemsAppWithProps) {
-			properties = ((AbstractOpenemsAppWithProps<?, ?, ?>) openemsApp).fillUpProperties(properties);
+			properties = AbstractOpenemsApp.fillUpProperties(openemsApp, properties);
 		}
 		return new OpenemsAppInstance(//
 				instance.appId, instance.alias, instance.instanceId, //
@@ -484,15 +513,16 @@
 	 * @return the Future JSON-RPC Response
 	 * @throws OpenemsNamedException on error
 	 */
-	public CompletableFuture<? extends JsonrpcResponseSuccess> handleAddAppInstanceRequest(User user,
+	public CompletableFuture<AddAppInstance.Response> handleAddAppInstanceRequest(User user,
 			AddAppInstance.Request request, boolean ignoreBackend) throws OpenemsNamedException {
 		// check if key is valid for this app
 		if (!ignoreBackend && !this.backendUtil.isKeyApplicable(user, request.key, request.appId)) {
 			throw new OpenemsException("Key not applicable!");
 		}
 
-		var openemsApp = this.findAppById(request.appId);
-		final var response = this.lockModifyingApps(() -> {
+		final var openemsApp = this.findAppByIdOrError(request.appId);
+
+		return this.lockModifyingApps(() -> {
 			List<String> warnings = new ArrayList<>();
 			var instance = new OpenemsAppInstance(openemsApp.getAppId(), request.alias, UUID.randomUUID(),
 					request.properties, null);
@@ -528,18 +558,22 @@
 				this.instantiatedApps.add(instance);
 			}
 			var instanceWithFilledProperties = this.createInstanceWithFilledProperties(openemsApp, instance);
-			return CompletableFuture.completedFuture(//
-					new AddAppInstance.Response(request.id, instanceWithFilledProperties, warnings));
+			return new Pair<>(true, CompletableFuture.completedFuture(//
+					new AddAppInstance.Response(request.id, instanceWithFilledProperties, warnings)));
+		}, (shouldUpdate) -> {
+			if (shouldUpdate == null || !shouldUpdate) {
+				return;
+			}
+			try {
+				// Update App-Manager configuration
+				this.updateAppManagerConfiguration(user, this.instantiatedApps);
+			} catch (OpenemsNamedException e) {
+				this.appSynchronizeWorker.setValidBackendResponse(false);
+				this.appSynchronizeWorker.triggerNextRun();
+				throw new OpenemsException(
+						"AddAppInstance: unable to update App-Manager configuration: " + e.getMessage());
+			}
 		});
-		try {
-			// Update App-Manager configuration
-			this.updateAppManagerConfiguration(user, this.instantiatedApps);
-		} catch (OpenemsNamedException e) {
-			this.appSynchronizeWorker.setValidBackendResponse(false);
-			this.appSynchronizeWorker.triggerNextRun();
-			throw new OpenemsException("AddAppInstance: unable to update App-Manager configuration: " + e.getMessage());
-		}
-		return response;
 	}
 
 	/**
@@ -550,7 +584,7 @@
 	 * @return the Future JSON-RPC Response
 	 * @throws OpenemsNamedException on error
 	 */
-	public CompletableFuture<? extends JsonrpcResponseSuccess> handleAddAppInstanceRequest(User user,
+	public CompletableFuture<AddAppInstance.Response> handleAddAppInstanceRequest(User user,
 			AddAppInstance.Request request) throws OpenemsNamedException {
 		return this.handleAddAppInstanceRequest(user, request, false);
 	}
@@ -565,12 +599,10 @@
 	 */
 	public CompletableFuture<? extends JsonrpcResponseSuccess> handleDeleteAppInstanceRequest(User user,
 			DeleteAppInstance.Request request) throws OpenemsNamedException {
-		final var updatedResultPair = this.lockModifyingApps(() -> {
-			final OpenemsAppInstance instance;
-			try {
-				instance = this.findInstanceById(request.instanceId);
-			} catch (NoSuchElementException e) {
-				return null;
+		final var updatedResultPair = this.<Boolean, Pair<UpdateValues, OpenemsAppInstance>>lockModifyingApps(() -> {
+			final var instance = this.findInstanceById(request.instanceId).orElse(null);
+			if (instance == null) {
+				return new Pair<>(false, null);
 			}
 
 			final var result = this.lastUpdate = this.useAppManagerAppHelper(appHelper -> {
@@ -580,9 +612,6 @@
 			// replace modified apps
 			this.instantiatedApps.removeAll(result.modifiedOrCreatedApps);
 			this.instantiatedApps.addAll(result.modifiedOrCreatedApps);
-<<<<<<< HEAD
-			return new Pair<>(result, instance);
-=======
 			return new Pair<>(true, new Pair<>(result, instance));
 		}, (shouldUpdate) -> {
 			if (shouldUpdate == null || !shouldUpdate) {
@@ -594,18 +623,13 @@
 				throw new OpenemsException("Unable to update App-Manager configuration for ID [" + request.instanceId
 						+ "]: " + e.getMessage());
 			}
->>>>>>> 2d29eadb
 		});
+		if (updatedResultPair == null) {
+			return CompletableFuture.completedFuture(new GenericJsonrpcResponseSuccess(request.id));
+		}
 
 		final var updatedResult = updatedResultPair.first;
 		final var removedInstance = updatedResultPair.second;
-
-		try {
-			this.updateAppManagerConfiguration(user, this.instantiatedApps);
-		} catch (OpenemsNamedException e) {
-			throw new OpenemsException("Unable to update App-Manager configuration for ID [" + request.instanceId
-					+ "]: " + e.getMessage());
-		}
 
 		var backendDeinstallFuture = this.backendUtil.addDeinstallAppInstanceHistory(user, removedInstance.appId,
 				removedInstance.instanceId);
@@ -654,12 +678,8 @@
 	 */
 	private CompletableFuture<JsonrpcResponseSuccess> handleGetAppDescriptorRequest(User user,
 			GetAppDescriptor.Request request) throws OpenemsNamedException {
-		try {
-			var app = this.findAppById(request.appId);
-			return CompletableFuture.completedFuture(new GetAppDescriptor.Response(request.id, app.getAppDescriptor()));
-		} catch (NoSuchElementException e) {
-			throw new OpenemsException("App-ID [" + request.appId + "] is unknown");
-		}
+		final var app = this.findAppByIdOrError(request.appId);
+		return CompletableFuture.completedFuture(new GetAppDescriptor.Response(request.id, app.getAppDescriptor()));
 	}
 
 	/**
@@ -675,10 +695,10 @@
 		var instances = this.instantiatedApps.stream() //
 				.filter(i -> i.appId.equals(request.appId)) //
 				.map(t -> {
-					final var app = this.findAppById(t.appId);
+					final var app = this.findAppById(t.appId).orElse(null);
 					var properties = t.properties;
-					if (app instanceof AbstractOpenemsAppWithProps) {
-						properties = ((AbstractOpenemsAppWithProps<?, ?, ?>) app).fillUpProperties(properties);
+					if (app != null && app instanceof AbstractOpenemsAppWithProps) {
+						properties = AbstractOpenemsApp.fillUpProperties(app, properties);
 					}
 					return new OpenemsAppInstance(t.appId, t.alias, t.instanceId, properties, t.dependencies);
 				});
@@ -760,18 +780,12 @@
 	 * @return the Future JSON-RPC Response
 	 * @throws OpenemsNamedException on error
 	 */
-	public CompletableFuture<? extends JsonrpcResponseSuccess> handleUpdateAppInstanceRequest(User user,
+	public CompletableFuture<UpdateAppInstance.Response> handleUpdateAppInstanceRequest(User user,
 			UpdateAppInstance.Request request) throws OpenemsNamedException {
-		final var response = this.lockModifyingApps(() -> {
-			final OpenemsAppInstance oldApp;
-			final OpenemsApp app;
-
-			try {
-				oldApp = this.findInstanceById(request.instanceId);
-				app = this.findAppById(oldApp.appId);
-			} catch (NoSuchElementException e) {
-				throw new OpenemsException("App-Instance-ID [" + request.instanceId + "] is unknown.");
-			}
+		return this.lockModifyingApps(() -> {
+			final var oldApp = this.findInstanceByIdOrError(request.instanceId);
+			final var app = this.findAppByIdOrError(oldApp.appId);
+
 			final var updatedInstance = new OpenemsAppInstance(oldApp.appId, request.alias, oldApp.instanceId,
 					request.properties, oldApp.dependencies);
 
@@ -783,17 +797,20 @@
 			// replace old instances with new ones
 			this.instantiatedApps.removeAll(result.modifiedOrCreatedApps);
 			this.instantiatedApps.addAll(result.modifiedOrCreatedApps);
-			return CompletableFuture.completedFuture(//
+			return new Pair<>(true, CompletableFuture.completedFuture(//
 					new UpdateAppInstance.Response(request.id, //
-							this.createInstanceWithFilledProperties(app, result.rootInstance), result.warnings));
+							this.createInstanceWithFilledProperties(app, result.rootInstance), result.warnings)));
+		}, (shouldUpdate) -> {
+			if (shouldUpdate == null || !shouldUpdate) {
+				return;
+			}
+			try {
+				this.updateAppManagerConfiguration(user, this.instantiatedApps);
+			} catch (OpenemsNamedException e) {
+				throw new OpenemsException("Unable to update App-Manager configuration for ID [" + request.instanceId
+						+ "]: " + e.getMessage());
+			}
 		});
-		try {
-			this.updateAppManagerConfiguration(user, this.instantiatedApps);
-		} catch (OpenemsNamedException e) {
-			throw new OpenemsException("Unable to update App-Manager configuration for ID [" + request.instanceId
-					+ "]: " + e.getMessage());
-		}
-		return response;
 	}
 
 	/**
@@ -804,6 +821,7 @@
 	 * @throws OpenemsNamedException when the configuration can not be updated
 	 */
 	private void updateAppManagerConfiguration(User user, List<OpenemsAppInstance> apps) throws OpenemsNamedException {
+		this.waitingForModified = true;
 		AppManagerImpl.sortApps(apps);
 		var p = new Property("apps", getJsonAppsString(apps));
 		var updateRequest = new UpdateComponentConfigRequest(SINGLETON_COMPONENT_ID, Arrays.asList(p));
@@ -846,16 +864,43 @@
 		}
 	}
 
-	private <T> T lockModifyingApps(ThrowingSupplier<T, OpenemsNamedException> supplier) throws OpenemsNamedException {
+	private <F, T> T lockModifyingApps(//
+			ThrowingSupplier<Pair<F, T>, OpenemsNamedException> supplier, //
+			ThrowingConsumer<F, OpenemsNamedException> runFinally //
+	) throws OpenemsNamedException {
+		// try to get lock within 5 minutes otherwise just log a warning
 		try {
-			this.mutexForUpdatingConfig.await();
-			this.aquiredMutex = true;
+			if (!this.lockModifyingApps.tryLock(5, TimeUnit.MINUTES)) {
+				this.log.warn("Wait time for 'lockModifyingApps' elapsed.");
+			}
+		} catch (InterruptedException e1) {
+			this.log.error(e1.getMessage(), e1);
+			throw new OpenemsException(e1);
+		}
+
+		F firstResult = null;
+		try {
+			if (this.waitingForModified) {
+				// wait if another request is waiting for the modification event to happen
+				// or continue after 5 minutes of waiting
+				if (!this.waitingForModifiedCondition.await(5, TimeUnit.MINUTES)) {
+					this.log.warn("Wait time for 'instantiatedAppsCondition' elapsed.");
+				}
+				// continue with executing the supplier
+			}
+			synchronized (this.appSynchronizeWorker.getSynchronizationLock()) {
+				final var resultPair = supplier.get();
+				firstResult = resultPair.first;
+				return resultPair.second;
+			}
 		} catch (InterruptedException e) {
+			this.log.error(e.getMessage(), e);
 			throw new OpenemsException(e);
-		}
-		synchronized (this.appSynchronizeWorker.getSynchronizationLock()) {
-			synchronized (this.instantiatedApps) {
-				return supplier.get();
+		} finally {
+			try {
+				runFinally.accept(firstResult);
+			} finally {
+				this.lockModifyingApps.unlock();
 			}
 		}
 	}

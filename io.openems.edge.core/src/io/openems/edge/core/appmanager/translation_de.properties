--- conflicted
+++ resolved
@@ -82,22 +82,12 @@
 App.Cloud.EnerixControl.Name = enerixControl
 App.Cloud.EnerixControl.Name.short = enerix
 
-<<<<<<< HEAD
-App.Cloud.EnerixControl.datasecurityHint = Hiermit erkläre ich mich damit einverstanden, dass im Energiemanagementsystem gespeicherte system- und personenbezogene Daten an die clever-PV GmbH, eingetragen im Handelsregister des Amtsgerichtes Augsburg unter der Nummer HRB 38148, weitergeleitet werden.
-
-App.Cloud.Clever-PV.Name = clever-PV
-App.Cloud.Clever-PV.Name.short = clever-PV
-
-App.Cloud.CleverPv.url.label = URL 
-App.Cloud.CleverPv.url.description = Komplette API URL. Siehe https://support.clever-pv.com/hc/de/articles/22801081762066-Push-API
-=======
 App.Cloud.Clever-PV.Name = clever-PV
 App.Cloud.Clever-PV.Name.short = clever-PV
 
 App.Cloud.CleverPv.url.label = URL
 App.Cloud.CleverPv.url.description = Komplette API URL. Siehe https://support.clever-pv.com/hc/de/articles/22801081762066-Push-API
 App.Cloud.CleverPv.datasecurityHint = Hiermit erkläre ich mich damit einverstanden, dass im Energiemanagementsystem gespeicherte system- und personenbezogene Daten an die clever-PV GmbH, eingetragen im Handelsregister des Amtsgerichtes Augsburg unter der Nummer HRB 38148, weitergeleitet werden.
->>>>>>> 0f7119c2
 
 App.Api.Modbus.componentIds.description = Komponenten, die über die Schnittstelle verfügbar gemacht werden sollen.
 App.Api.Modbus.componentIds.label = Komponenten-IDs
@@ -165,11 +155,8 @@
 App.Core.Meta.gridCharge.label = Ist Beladung aus dem Netz erlaubt?
 App.Core.Meta.gridCharge.description = <a class=\"warning\">ACHTUNG</a>: Die aktive Beladung der Batterie aus dem Netz über die technisch notwendige Erhaltungsladung hinaus erfordert eine entsprechende Anmeldung des Speichersystems. Im Zweifel wenden Sie sich hierzu bitte an Ihren Installateur. Mit Betätigung des blauen \\\"Speichern\\\"-Buttons bestätigen Sie, dass Sie diese Prüfung durchgeführt haben.<br/><br/>Beachten Sie: Voraussetzung für die Inanspruchnahme einer Förderung nach dem Gesetz für den Ausbau erneuerbarer Energien (EEG) ist, dass im Speicher ausschließlich Strom zwischengespeichert wird, der aus erneuerbaren Energien und/oder Grubengas stammt. Bei Aktivierung dieser Funktion wird der Speicher mit Netzstrom geladen. Dieser Netzstrom wird, je nach Stromlieferungsvertrag, ggf. auch aus fossilen Energieträgern und/oder Atomkraft gewonnen. Daher können wir nicht gewährleisten, dass der Speicher ausschließlich mit Strom aus erneuerbaren Energien und/oder Grubengas geladen wird
 App.Core.Meta.gridConnectionPointFuseLimit.label = Netzanschlusspunkt Sicherungslimit (A)
-<<<<<<< HEAD
-=======
 App.Core.Meta.latitude.label = Breitengrad
 App.Core.Meta.longitude.label = Längengrad
->>>>>>> 0f7119c2
 
 # Evcs
 App.Evcs.readOnly.label = Lesend

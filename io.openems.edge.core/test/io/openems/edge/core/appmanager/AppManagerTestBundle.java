--- conflicted
+++ resolved
@@ -1,4 +1,7 @@
 package io.openems.edge.core.appmanager;
+
+import static org.junit.Assert.assertEquals;
+import static org.junit.Assert.assertNotNull;
 
 import java.io.IOException;
 import java.lang.reflect.InvocationTargetException;
@@ -10,11 +13,9 @@
 import java.util.function.Function;
 import java.util.stream.Collectors;
 
-import org.osgi.framework.ServiceReference;
 import org.osgi.service.cm.ConfigurationAdmin;
 import org.osgi.service.component.ComponentConstants;
 import org.osgi.service.component.ComponentContext;
-import org.osgi.service.component.ComponentServiceObjects;
 import org.osgi.service.component.annotations.Activate;
 import org.osgi.service.component.annotations.Deactivate;
 import org.osgi.service.component.annotations.Modified;
@@ -27,20 +28,18 @@
 import io.openems.common.exceptions.OpenemsError.OpenemsNamedException;
 import io.openems.common.exceptions.OpenemsException;
 import io.openems.common.jsonrpc.base.JsonrpcResponseSuccess;
+import io.openems.common.types.EdgeConfig;
 import io.openems.common.utils.JsonUtils;
 import io.openems.common.utils.ReflectionUtils;
+import io.openems.edge.common.component.ComponentManager;
 import io.openems.edge.common.host.Host;
 import io.openems.edge.common.test.ComponentTest;
 import io.openems.edge.common.test.DummyComponentContext;
 import io.openems.edge.common.test.DummyComponentManager;
 import io.openems.edge.common.test.DummyConfigurationAdmin;
 import io.openems.edge.common.user.User;
-import io.openems.edge.core.appmanager.dependency.AppManagerAppHelper;
-import io.openems.edge.core.appmanager.dependency.AppManagerAppHelperImpl;
-import io.openems.edge.core.appmanager.dependency.ComponentAggregateTaskImpl;
 import io.openems.edge.core.appmanager.dependency.DependencyUtil;
-import io.openems.edge.core.appmanager.dependency.SchedulerAggregateTaskImpl;
-import io.openems.edge.core.appmanager.dependency.StaticIpAggregateTaskImpl;
+import io.openems.edge.core.appmanager.jsonrpc.AddAppInstance;
 import io.openems.edge.core.appmanager.jsonrpc.AddAppInstance.Request;
 import io.openems.edge.core.appmanager.jsonrpc.DeleteAppInstance;
 import io.openems.edge.core.appmanager.jsonrpc.UpdateAppInstance;
@@ -52,7 +51,7 @@
 public class AppManagerTestBundle {
 
 	public final DummyConfigurationAdmin cm;
-	public final DummyComponentManager componentManger;
+	public final ComponentManager componentManger;
 	public final ComponentUtil componentUtil;
 	public final Validator validator;
 
@@ -64,12 +63,17 @@
 
 	public AppManagerTestBundle(JsonObject initialComponentConfig, MyConfig initialAppManagerConfig,
 			Function<AppManagerTestBundle, List<OpenemsApp>> availableAppsSupplier) throws Exception {
-		this(initialComponentConfig, initialAppManagerConfig, availableAppsSupplier, null);
-	}
-
-	public AppManagerTestBundle(JsonObject initialComponentConfig, MyConfig initialAppManagerConfig,
-			Function<AppManagerTestBundle, List<OpenemsApp>> availableAppsSupplier,
-			Consumer<JsonUtils.JsonObjectBuilder> additionalComponentConfig) throws Exception {
+		this(initialComponentConfig, initialAppManagerConfig, availableAppsSupplier, null,
+				new DefaultComponentManagerFactory());
+	}
+
+	public <T extends ComponentManager> AppManagerTestBundle(//
+			JsonObject initialComponentConfig, //
+			MyConfig initialAppManagerConfig, //
+			Function<AppManagerTestBundle, List<OpenemsApp>> availableAppsSupplier, //
+			Consumer<JsonUtils.JsonObjectBuilder> additionalComponentConfig, //
+			ComponentManagerFactory<T> componentManagerFactory //
+	) throws Exception {
 		if (initialComponentConfig == null) {
 			initialComponentConfig = JsonUtils.buildJsonObject() //
 					.add("scheduler0", JsonUtils.buildJsonObject() //
@@ -121,13 +125,11 @@
 		this.cm = new DummyConfigurationAdmin();
 		this.cm.getOrCreateEmptyConfiguration(AppManager.SINGLETON_SERVICE_PID);
 
-		this.componentManger = new DummyComponentManager();
-		this.componentManger.setConfigJson(JsonUtils.buildJsonObject() //
+		this.componentManger = componentManagerFactory.createComponentManager(JsonUtils.buildJsonObject() //
 				.add("components", initialComponentConfig) //
 				.add("factories", JsonUtils.buildJsonObject() //
 						.build()) //
-				.build() //
-		);
+				.build());
 
 		// create config for scheduler
 		this.cm.getOrCreateEmptyConfiguration(
@@ -135,10 +137,6 @@
 
 		this.componentUtil = new ComponentUtilImpl(this.componentManger, this.cm);
 
-		final var componentTask = new ComponentAggregateTaskImpl(this.componentManger);
-		final var schedulerTask = new SchedulerAggregateTaskImpl(componentTask, this.componentUtil);
-		final var staticIpTask = new StaticIpAggregateTaskImpl(this.componentUtil);
-
 		this.sut = new AppManagerImpl() {
 
 			@Activate
@@ -160,8 +158,8 @@
 			}
 
 			@Override
-			public CompletableFuture<? extends JsonrpcResponseSuccess> handleAddAppInstanceRequest(User user,
-					Request request, boolean ignoreBackend) throws OpenemsNamedException {
+			public CompletableFuture<AddAppInstance.Response> handleAddAppInstanceRequest(User user, Request request,
+					boolean ignoreBackend) throws OpenemsNamedException {
 				final var response = super.handleAddAppInstanceRequest(user, request, ignoreBackend);
 				this.modifyWithCurrentConfig();
 				return response;
@@ -176,7 +174,7 @@
 			}
 
 			@Override
-			public CompletableFuture<? extends JsonrpcResponseSuccess> handleUpdateAppInstanceRequest(User user,
+			public CompletableFuture<UpdateAppInstance.Response> handleUpdateAppInstanceRequest(User user,
 					UpdateAppInstance.Request request) throws OpenemsNamedException {
 				final var response = super.handleUpdateAppInstanceRequest(user, request);
 				this.modifyWithCurrentConfig();
@@ -201,8 +199,7 @@
 			}
 
 		};
-		this.componentManger.addComponent(this.sut);
-		this.componentManger.setConfigurationAdmin(this.cm);
+		componentManagerFactory.afterInit(this.sut, this.cm);
 		this.appManagerUtil = new AppManagerUtilImpl(this.componentManger);
 		this.appCenterBackendUtil = new DummyAppCenterBackendUtil();
 
@@ -218,28 +215,10 @@
 		dummyValidator.setCheckables(this.checkablesBundle.all());
 		this.validator = dummyValidator;
 
-		var appManagerAppHelper = new AppManagerAppHelperImpl(this.componentManger, this.componentUtil, this.validator,
-				componentTask, schedulerTask, staticIpTask);
-
-		final var csoAppManagerAppHelper = new ComponentServiceObjects<AppManagerAppHelper>() {
-
-			@Override
-			public AppManagerAppHelper getService() {
-				return appManagerAppHelper;
-			}
-
-			@Override
-			public void ungetService(AppManagerAppHelper service) {
-				// empty for test
-			}
-
-			@Override
-			public ServiceReference<AppManagerAppHelper> getServiceReference() {
-				// not needed for test
-				return null;
-			}
-
-		};
+		final var csoAppManagerAppHelper = DummyAppManagerAppHelper.cso(this.componentManger, this.componentUtil,
+				this.validator, this.appManagerUtil);
+
+		final var appManagerAppHelper = csoAppManagerAppHelper.getService();
 
 		// use this so the appManagerAppHelper does not has to be a OpenemsComponent and
 		// the attribute can still be private
@@ -260,6 +239,16 @@
 	}
 
 	/**
+	 * Calls the modified method.
+	 * 
+	 * @param config the configuration to update
+	 * @throws Exception on error
+	 */
+	public void modified(MyConfig config) throws Exception {
+		this.sut.modified(DummyComponentContext.from(config), config);
+	}
+
+	/**
 	 * Gets the first found instance of the given app.
 	 * 
 	 * @param appId the instance of which app
@@ -314,8 +303,6 @@
 		return JsonUtils.getAsJsonArray(JsonUtils.parse(configObj.toString()));
 	}
 
-<<<<<<< HEAD
-=======
 	/**
 	 * Checks if the current installed app count matches the given count.
 	 * 
@@ -364,13 +351,12 @@
 		}
 	}
 
->>>>>>> 2d29eadb
 	public static class CheckablesBundle {
 
 		public final CheckCardinality checkCardinality;
 		public final CheckRelayCount checkRelayCount;
 
-		private CheckablesBundle(CheckCardinality checkCardinality, CheckRelayCount checkRelayCount) {
+		public CheckablesBundle(CheckCardinality checkCardinality, CheckRelayCount checkRelayCount) {
 			this.checkCardinality = checkCardinality;
 			this.checkRelayCount = checkRelayCount;
 		}
@@ -400,4 +386,85 @@
 		return new DummyComponentContext(properties);
 	}
 
+	public static interface ComponentManagerFactory<T extends ComponentManager> {
+
+		/**
+		 * Creates the {@link ComponentManager} and initializes it with the
+		 * configuration.
+		 * 
+		 * @param config the initial configuration
+		 * @return the {@link ComponentManager}
+		 * @throws OpenemsNamedException on error
+		 */
+		public T createComponentManager(JsonObject config) throws OpenemsNamedException;
+
+		/**
+		 * Gets called after the passed components got initialized.
+		 * 
+		 * @param impl the {@link AppManagerImpl}
+		 * @param cm   the {@link ConfigurationAdmin}
+		 */
+		public void afterInit(AppManagerImpl impl, ConfigurationAdmin cm);
+
+	}
+
+	public static class DefaultComponentManagerFactory implements ComponentManagerFactory<DummyComponentManager> {
+
+		private final DummyComponentManager componentManager;
+
+		public DefaultComponentManagerFactory() {
+			super();
+			this.componentManager = new DummyComponentManager();
+		}
+
+		@Override
+		public DummyComponentManager createComponentManager(JsonObject config) {
+			this.componentManager.setConfigJson(config);
+			return this.componentManager;
+		}
+
+		public DummyComponentManager getComponentManager() {
+			return this.componentManager;
+		}
+
+		@Override
+		public void afterInit(AppManagerImpl impl, ConfigurationAdmin cm) {
+			this.componentManager.addComponent(impl);
+			this.componentManager.setConfigurationAdmin(cm);
+		}
+
+	}
+
+	public static class PseudoComponentManagerFactory implements ComponentManagerFactory<DummyPseudoComponentManager> {
+
+		private final DummyPseudoComponentManager componentManager;
+
+		public PseudoComponentManagerFactory() {
+			this.componentManager = new DummyPseudoComponentManager();
+		}
+
+		@Override
+		public DummyPseudoComponentManager createComponentManager(JsonObject config) throws OpenemsNamedException {
+			final var components = config.get("components").getAsJsonObject();
+			for (var entry : components.entrySet()) {
+				final var parsedComponent = EdgeConfig.Component.fromJson(entry.getKey(),
+						entry.getValue().getAsJsonObject());
+				this.componentManager.addComponent(parsedComponent);
+			}
+
+			return this.componentManager;
+		}
+
+		public DummyPseudoComponentManager getComponentManager() {
+			return this.componentManager;
+		}
+
+		@Override
+		public void afterInit(AppManagerImpl impl, ConfigurationAdmin cm) {
+			this.componentManager.addComponent(impl);
+			this.componentManager.setConfigurationAdmin(cm);
+		}
+
+	}
+
 }
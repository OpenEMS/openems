package io.openems.edge.controller.ess.onefullcycle;

import java.time.Clock;
import java.time.Duration;
import java.time.LocalDateTime;
import java.time.temporal.TemporalAmount;

import org.osgi.service.component.ComponentContext;
import org.osgi.service.component.annotations.Activate;
import org.osgi.service.component.annotations.Component;
import org.osgi.service.component.annotations.ConfigurationPolicy;
import org.osgi.service.component.annotations.Deactivate;
import org.osgi.service.component.annotations.Modified;
import org.osgi.service.component.annotations.Reference;
import org.osgi.service.metatype.annotations.Designate;
import org.slf4j.Logger;
import org.slf4j.LoggerFactory;

import io.openems.common.exceptions.InvalidValueException;
import io.openems.common.exceptions.OpenemsError.OpenemsNamedException;
import io.openems.common.exceptions.OpenemsException;
import io.openems.edge.common.channel.Doc;
import io.openems.edge.common.channel.WriteChannel;
import io.openems.edge.common.component.AbstractOpenemsComponent;
import io.openems.edge.common.component.ComponentManager;
import io.openems.edge.common.component.OpenemsComponent;
import io.openems.edge.controller.api.Controller;
import io.openems.edge.ess.api.ManagedSymmetricEss;
import io.openems.edge.ess.power.api.Phase;
import io.openems.edge.ess.power.api.Pwr;

@Designate(ocd = Config.class, factory = true)
@Component(//
		name = "Controller.Ess.OneFullCycle", //
		immediate = true, //
		configurationPolicy = ConfigurationPolicy.REQUIRE)
public class EssOneFullCycle extends AbstractOpenemsComponent implements Controller, OpenemsComponent {

	private final Logger log = LoggerFactory.getLogger(EssOneFullCycle.class);
	private final Clock clock;
	private final TemporalAmount hysteresis = Duration.ofMinutes(30);

	private State state = State.UNDEFINED;
	private CycleOrder cycleOrder = CycleOrder.UNDEFINED;

	/**
	 * Length of hysteresis. States are not changed quicker than this.
	 */
	private LocalDateTime lastStateChange = LocalDateTime.MIN;

	/**
	 * Keeps the currently applied power to have it available in {@link #debugLog()}
	 * method.
	 */
	private Integer currentPower;

	@Reference
	protected ComponentManager componentManager;

	private Config config;

	public enum ChannelId implements io.openems.edge.common.channel.ChannelId {
		STATE_MACHINE(Doc.of(State.values()) //
				.text("Current State of State-Machine")), //
		CYCLE_ORDER(Doc.of(CycleOrder.values()) //
				.text("First Charge or First Discharge")), //
		AWAITING_HYSTERESIS(Doc.of(State.values()) //
				.text("Would change State, but hystesis is active")); //

		private final Doc doc;

		private ChannelId(Doc doc) {
			this.doc = doc;
		}

		@Override
		public Doc doc() {
			return this.doc;
		}
	}

	public EssOneFullCycle(Clock clock) {
		super(//
				OpenemsComponent.ChannelId.values(), //
				Controller.ChannelId.values(), //
				ChannelId.values() //
		);
		this.clock = clock;
	}

	public EssOneFullCycle() {
		this(Clock.systemDefaultZone());
	}

	@Activate
	void activate(ComponentContext context, Config config) {
		super.activate(context, config.id(), config.alias(), config.enabled());
		this.config = config;
	}

	@Deactivate
	protected void deactivate() {
		super.deactivate();
	}

	@Modified
	void modified(Config config) throws OpenemsNamedException {
		this.config = config;
	}

	@Override
	public void run() throws OpenemsNamedException {
		// store current state in StateMachine channel
		this.channel(ChannelId.STATE_MACHINE).setNextValue(this.state);

		ManagedSymmetricEss ess = this.componentManager.getComponent(this.config.ess_id());

		if (this.state == State.FINISHED) {
			return;
		}

		try {
			this.initializeEnums(ess);
		} catch (OpenemsException e) {
			this.logError(this.log, "Unable to initalize Enums: " + e.getMessage());
			return;
		}

		// get max charge/discharge power
		int maxDischargePower = ess.getPower().getMaxPower(ess, Phase.ALL, Pwr.ACTIVE);
		int maxChargePower = ess.getPower().getMinPower(ess, Phase.ALL, Pwr.ACTIVE);

		this.applyPower(ess, maxChargePower, maxDischargePower);
	}

	private void initializeEnums(ManagedSymmetricEss ess) throws InvalidValueException {
		/*
		 * set Cycle-Order
		 */
		if (this.cycleOrder.isUndefined()) {
			int soc = ess.getSoc().value().getOrError();
			if (soc < 50) {
				this.cycleOrder = CycleOrder.START_WITH_DISCHARGE;
			} else {
				this.cycleOrder = CycleOrder.START_WITH_CHARGE;
			}
			this.channel(ChannelId.CYCLE_ORDER).setNextValue(this.cycleOrder);
		}

		/*
		 * set initial State
		 */
		if (this.state == State.UNDEFINED) {
			switch (this.cycleOrder) {
			case START_WITH_CHARGE:
				this.state = State.FIRST_CHARGE;
				break;
			case START_WITH_DISCHARGE:
			case UNDEFINED:
				this.state = State.FIRST_DISCHARGE;
				break;
			}
		}
	}

	private void applyPower(ManagedSymmetricEss ess, int maxChargePower, int maxDischargePower)
			throws OpenemsNamedException {
		final WriteChannel<Integer> channel;
		final Integer power;

		switch (this.state) {
		case FIRST_CHARGE: {
			/*
			 * Charge till full
			 */
			if (maxChargePower == 0) {
				switch (this.cycleOrder) {
				case START_WITH_CHARGE:
					this.changeState(State.FIRST_DISCHARGE);
					break;
				case START_WITH_DISCHARGE:
				case UNDEFINED:
					this.changeState(State.SECOND_DISCHARGE);
					break;
				}

			}
<<<<<<< HEAD
			int power = Math.max(maxChargePower, this.config.power() * -1);
			this.logInfo(this.log, "FIRST_CHARGE with [" + power + " W]");
			ess.getSetActivePowerLessOrEquals().setNextWriteValue(power);
			return;
=======
			power = Math.max(maxChargePower, this.config.power() * -1);
			channel = ess.getSetActivePowerLessOrEquals();
			break;
>>>>>>> 4a04b2ea
		}
		case FIRST_DISCHARGE: {
			/*
			 * Discharge till empty
			 */
			if (maxDischargePower == 0) {
				switch (this.cycleOrder) {
				case START_WITH_CHARGE:
					this.changeState(State.SECOND_CHARGE);
					break;
				case START_WITH_DISCHARGE:
				case UNDEFINED:
					this.changeState(State.FIRST_CHARGE);
				}

			}
<<<<<<< HEAD
			int power = Math.min(maxDischargePower, this.config.power());
			this.logInfo(this.log, "FIRST_DISCHARGE with [" + power + " W]");
			ess.getSetActivePowerGreaterOrEquals().setNextWriteValue(power);
			return;
=======
			power = Math.min(maxDischargePower, this.config.power());
			channel = ess.getSetActivePowerGreaterOrEquals();
			break;
>>>>>>> 4a04b2ea
		}
		case SECOND_CHARGE: {
			/*
			 * Charge till full
			 */
			if (maxChargePower == 0) {
				this.changeState(State.FINISHED);
			}
<<<<<<< HEAD
			int power = Math.max(maxChargePower, this.config.power() * -1);
			this.logInfo(this.log, "SECOND_CHARGE with [" + power + " W]");
			ess.getSetActivePowerLessOrEquals().setNextWriteValue(power);
			return;
=======
			power = Math.max(maxChargePower, this.config.power() * -1);
			channel = ess.getSetActivePowerLessOrEquals();
			break;
>>>>>>> 4a04b2ea
		}
		case SECOND_DISCHARGE: {
			/*
			 * Discharge till empty
			 */
			if (maxDischargePower == 0) {
				this.changeState(State.FINISHED);
			}
<<<<<<< HEAD
			int power = Math.min(maxDischargePower, this.config.power());
			this.logInfo(this.log, "SECOND_DISCHARGE with [" + power + " W]");
			ess.getSetActivePowerGreaterOrEquals().setNextWriteValue(power);
			return;
=======
			power = Math.min(maxDischargePower, this.config.power());
			channel = ess.getSetActivePowerGreaterOrEquals();
			break;
>>>>>>> 4a04b2ea
		}
		case FINISHED:
		default:
			/*
			 * Nothing to do
			 */
			channel = null;
			power = 0;
			break;
		}

		this.currentPower = power;
		if (channel != null) {
			channel.setNextWriteValue(power);
		}
	}

	/**
	 * Changes the state if hysteresis time passed, to avoid too quick changes.
	 * 
	 * @param nextState the target state
	 * @return whether the state was changed
	 */
	private boolean changeState(State nextState) {
		if (this.state != nextState) {
			if (this.lastStateChange.plus(this.hysteresis).isBefore(LocalDateTime.now(this.clock))) {
				this.state = nextState;
				this.lastStateChange = LocalDateTime.now(this.clock);
				this.channel(ChannelId.AWAITING_HYSTERESIS).setNextValue(false);
				return true;
			} else {
				this.channel(ChannelId.AWAITING_HYSTERESIS).setNextValue(true);
				this.logInfo(this.log,
						"Awaiting hysteresis for changing from [" + this.state + "] to [" + nextState + "]");
				return false;
			}
		} else {
			this.channel(ChannelId.AWAITING_HYSTERESIS).setNextValue(false);
			return false;
		}
	}

	@Override
	public String debugLog() {
		return "State:" + this.state + ((this.currentPower != null) ? "|L:" + this.currentPower + " W" : "");
	}
}<|MERGE_RESOLUTION|>--- conflicted
+++ resolved
@@ -185,16 +185,9 @@
 				}
 
 			}
-<<<<<<< HEAD
-			int power = Math.max(maxChargePower, this.config.power() * -1);
-			this.logInfo(this.log, "FIRST_CHARGE with [" + power + " W]");
-			ess.getSetActivePowerLessOrEquals().setNextWriteValue(power);
-			return;
-=======
 			power = Math.max(maxChargePower, this.config.power() * -1);
 			channel = ess.getSetActivePowerLessOrEquals();
 			break;
->>>>>>> 4a04b2ea
 		}
 		case FIRST_DISCHARGE: {
 			/*
@@ -211,16 +204,9 @@
 				}
 
 			}
-<<<<<<< HEAD
-			int power = Math.min(maxDischargePower, this.config.power());
-			this.logInfo(this.log, "FIRST_DISCHARGE with [" + power + " W]");
-			ess.getSetActivePowerGreaterOrEquals().setNextWriteValue(power);
-			return;
-=======
 			power = Math.min(maxDischargePower, this.config.power());
 			channel = ess.getSetActivePowerGreaterOrEquals();
 			break;
->>>>>>> 4a04b2ea
 		}
 		case SECOND_CHARGE: {
 			/*
@@ -229,16 +215,9 @@
 			if (maxChargePower == 0) {
 				this.changeState(State.FINISHED);
 			}
-<<<<<<< HEAD
-			int power = Math.max(maxChargePower, this.config.power() * -1);
-			this.logInfo(this.log, "SECOND_CHARGE with [" + power + " W]");
-			ess.getSetActivePowerLessOrEquals().setNextWriteValue(power);
-			return;
-=======
 			power = Math.max(maxChargePower, this.config.power() * -1);
 			channel = ess.getSetActivePowerLessOrEquals();
 			break;
->>>>>>> 4a04b2ea
 		}
 		case SECOND_DISCHARGE: {
 			/*
@@ -247,16 +226,9 @@
 			if (maxDischargePower == 0) {
 				this.changeState(State.FINISHED);
 			}
-<<<<<<< HEAD
-			int power = Math.min(maxDischargePower, this.config.power());
-			this.logInfo(this.log, "SECOND_DISCHARGE with [" + power + " W]");
-			ess.getSetActivePowerGreaterOrEquals().setNextWriteValue(power);
-			return;
-=======
 			power = Math.min(maxDischargePower, this.config.power());
 			channel = ess.getSetActivePowerGreaterOrEquals();
 			break;
->>>>>>> 4a04b2ea
 		}
 		case FINISHED:
 		default:

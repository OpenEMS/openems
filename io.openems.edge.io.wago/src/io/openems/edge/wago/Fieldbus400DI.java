package io.openems.edge.wago;

import io.openems.edge.bridge.modbus.api.element.AbstractModbusElement;
import io.openems.edge.common.channel.BooleanDoc;
import io.openems.edge.common.channel.BooleanReadChannel;

public class Fieldbus400DI extends FieldbusModule {

<<<<<<< HEAD
	private final static String ID_TEMPLATE = "DIGITAL_INPUT_M";
=======
	private static final String ID_TEMPLATE = "DIGITAL_INPUT_M";
>>>>>>> c4fef48b

	private final AbstractModbusElement<?>[] inputElements;
	private final AbstractModbusElement<?>[] outputElements;
	private final BooleanReadChannel[] readChannels;

	public Fieldbus400DI(Wago parent, int moduleCount, int inputOffset, int outputOffset, int channelsCount) {
		String id = ID_TEMPLATE + moduleCount;

		this.readChannels = new BooleanReadChannel[channelsCount];
		this.inputElements = new AbstractModbusElement<?>[channelsCount];
		for (int i = 0; i < channelsCount; i++) {
			BooleanDoc doc = new BooleanDoc();
			FieldbusChannelId channelId = new FieldbusChannelId(id + "_C" + (i + 1), doc);
			BooleanReadChannel channel = parent.addChannel(channelId);
			this.readChannels[i] = channel;

			AbstractModbusElement<?> element = parent.createModbusElement(channel.channelId(), inputOffset + i);
			this.inputElements[i] = element;
		}
		this.outputElements = new AbstractModbusElement<?>[] {};
	}

	@Override
	public String getName() {
		return "WAGO I/O 750-400 " + this.readChannels.length + "-channel digital input module";
	}

	@Override
	public AbstractModbusElement<?>[] getInputElements() {
		return this.inputElements;
	}

	@Override
	public AbstractModbusElement<?>[] getOutputElements() {
		return this.outputElements;
	}

	@Override
	public int getOutputCoils() {
		return 0;
	}

	@Override
	public int getInputCoils() {
		return this.readChannels.length;
	}

	@Override
	public BooleanReadChannel[] getChannels() {
		return this.readChannels;
	}

}<|MERGE_RESOLUTION|>--- conflicted
+++ resolved
@@ -6,12 +6,8 @@
 
 public class Fieldbus400DI extends FieldbusModule {
 
-<<<<<<< HEAD
-	private final static String ID_TEMPLATE = "DIGITAL_INPUT_M";
-=======
+
 	private static final String ID_TEMPLATE = "DIGITAL_INPUT_M";
->>>>>>> c4fef48b
-
 	private final AbstractModbusElement<?>[] inputElements;
 	private final AbstractModbusElement<?>[] outputElements;
 	private final BooleanReadChannel[] readChannels;

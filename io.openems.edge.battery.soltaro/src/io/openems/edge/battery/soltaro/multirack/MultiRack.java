package io.openems.edge.battery.soltaro.multirack;

import java.time.LocalDateTime;
import java.util.ArrayList;
import java.util.Arrays;
import java.util.Collection;
import java.util.HashMap;
import java.util.Map;
import java.util.Optional;

import org.osgi.service.cm.ConfigurationAdmin;
import org.osgi.service.component.ComponentContext;
import org.osgi.service.component.annotations.Activate;
import org.osgi.service.component.annotations.Component;
import org.osgi.service.component.annotations.ConfigurationPolicy;
import org.osgi.service.component.annotations.Reference;
import org.osgi.service.component.annotations.ReferenceCardinality;
import org.osgi.service.component.annotations.ReferencePolicy;
import org.osgi.service.component.annotations.ReferencePolicyOption;
import org.osgi.service.event.Event;
import org.osgi.service.event.EventConstants;
import org.osgi.service.event.EventHandler;
import org.osgi.service.metatype.annotations.Designate;
import org.slf4j.Logger;
import org.slf4j.LoggerFactory;

import io.openems.common.exceptions.OpenemsError.OpenemsNamedException;
import io.openems.edge.battery.api.Battery;
import io.openems.edge.battery.soltaro.BatteryState;
import io.openems.edge.battery.soltaro.multirack.Enums.ContactorControl;
import io.openems.edge.battery.soltaro.multirack.Enums.RackUsage;
import io.openems.edge.battery.soltaro.multirack.Enums.StartStop;
import io.openems.edge.battery.soltaro.versionb.ModuleParameters;
import io.openems.edge.bridge.modbus.api.AbstractOpenemsModbusComponent;
import io.openems.edge.bridge.modbus.api.BridgeModbus;
import io.openems.edge.bridge.modbus.api.ElementToChannelConverter;
import io.openems.edge.bridge.modbus.api.ModbusProtocol;
import io.openems.edge.bridge.modbus.api.element.AbstractModbusElement;
import io.openems.edge.bridge.modbus.api.element.DummyRegisterElement;
import io.openems.edge.bridge.modbus.api.element.UnsignedWordElement;
import io.openems.edge.bridge.modbus.api.task.FC16WriteRegistersTask;
import io.openems.edge.bridge.modbus.api.task.FC3ReadRegistersTask;
import io.openems.edge.bridge.modbus.api.task.Task;
import io.openems.edge.common.channel.Channel;
import io.openems.edge.common.channel.IntegerReadChannel;
import io.openems.edge.common.channel.IntegerWriteChannel;
import io.openems.edge.common.channel.StateChannel;
import io.openems.edge.common.component.OpenemsComponent;
import io.openems.edge.common.event.EdgeEventConstants;
import io.openems.edge.common.taskmanager.Priority;

@Designate(ocd = Config.class, factory = true)
@Component( //
		name = "Bms.Fenecon.MultiRack", //
		immediate = true, //
		configurationPolicy = ConfigurationPolicy.REQUIRE, //
		property = EventConstants.EVENT_TOPIC + "=" + EdgeEventConstants.TOPIC_CYCLE_AFTER_PROCESS_IMAGE //
)
public class MultiRack extends AbstractOpenemsModbusComponent implements Battery, OpenemsComponent, EventHandler {

	public static final int DISCHARGE_MAX_A = 0; // default value 0 to avoid damages
	public static final int CHARGE_MAX_A = 0; // default value 0 to avoid damages

	private static final int ADDRESS_OFFSET_RACK_1 = 0x2000;
	private static final int ADDRESS_OFFSET_RACK_2 = 0x3000;
	private static final int ADDRESS_OFFSET_RACK_3 = 0x4000;
	private static final int ADDRESS_OFFSET_RACK_4 = 0x5000;
	private static final int ADDRESS_OFFSET_RACK_5 = 0x6000;

	private static final Map<Integer, RackInfo> RACK_INFO = createRackInfo();
	private final Logger log = LoggerFactory.getLogger(MultiRack.class);

	@Reference
	protected ConfigurationAdmin cm;
	
	// If an error has occurred, this indicates the time when next action could be
	// done
	private LocalDateTime errorDelayIsOver = null;
	private int unsuccessfulStarts = 0;
	private LocalDateTime startAttemptTime = null;
	private String modbusBridgeId;
	private BatteryState batteryState;
<<<<<<< HEAD
//	@Reference
=======
>>>>>>> e3d5c5b0
	private State state = State.UNDEFINED;
	private Config config;
	private Collection<SingleRack> racks = new ArrayList<>();

	public MultiRack() {
		super(//
				OpenemsComponent.ChannelId.values(), //
				Battery.ChannelId.values(), //
				MultiRackChannelId.values() //
		);
	}

	@Reference(policy = ReferencePolicy.STATIC, policyOption = ReferencePolicyOption.GREEDY, cardinality = ReferenceCardinality.MANDATORY)
	protected void setModbus(BridgeModbus modbus) {
		super.setModbus(modbus);
	}

	@Activate
	void activate(ComponentContext context, Config config) {
		super.activate(context, config.id(), config.enabled(), config.modbusUnitId(), this.cm, "Modbus",
				config.modbus_id());

		this.config = config;
		this.modbusBridgeId = config.modbus_id();
		this.batteryState = config.batteryState();

		// Create racks dynamically
		for (int i : config.racks()) {
			this.racks.add(new SingleRack(i, config.numberOfSlaves(), RACK_INFO.get(i).addressOffset, this));
		}

		this.channel(Battery.ChannelId.CHARGE_MAX_CURRENT).setNextValue(MultiRack.CHARGE_MAX_A);
		this.channel(Battery.ChannelId.DISCHARGE_MAX_CURRENT).setNextValue(MultiRack.DISCHARGE_MAX_A);
		this.channel(Battery.ChannelId.CHARGE_MAX_VOLTAGE)
				.setNextValue(this.config.numberOfSlaves() * ModuleParameters.MAX_VOLTAGE_MILLIVOLT.getValue() / 1000);
		this.channel(Battery.ChannelId.DISCHARGE_MIN_VOLTAGE)
				.setNextValue(this.config.numberOfSlaves() * ModuleParameters.MIN_VOLTAGE_MILLIVOLT.getValue() / 1000);
		this.channel(Battery.ChannelId.CAPACITY).setNextValue(this.config.racks().length * this.config.numberOfSlaves()
				* ModuleParameters.CAPACITY_WH.getValue() / 1000);
	}

	@Override
	public void handleEvent(Event event) {

		if (!this.isEnabled()) {
			return;
		}
		switch (event.getTopic()) {

		case EdgeEventConstants.TOPIC_CYCLE_AFTER_PROCESS_IMAGE:
			this.handleBatteryState();
			break;
		}
	}

	private void handleBatteryState() {
		switch (this.batteryState) {
		case DEFAULT:
			handleStateMachine();
			break;
		case OFF:
			stopSystem();
			break;
		case ON:
			startSystem();
			break;
		}
	}

	private void handleStateMachine() {
		log.info("MultiRack.doNormalHandling(): State: " + this.getStateMachineState());
		boolean readyForWorking = false;
		switch (this.getStateMachineState()) {
		case ERROR:
			stopSystem();
			errorDelayIsOver = LocalDateTime.now().plusSeconds(config.errorLevel2Delay());
			setStateMachineState(State.ERRORDELAY);
			break;
		case ERRORDELAY:
			if (LocalDateTime.now().isAfter(errorDelayIsOver)) {
				errorDelayIsOver = null;
				if (this.isError()) {
					this.setStateMachineState(State.ERROR);
				} else {
					this.setStateMachineState(State.OFF);
				}
			}
			break;
		case INIT:
			if (this.isSystemRunning()) {
				this.setStateMachineState(State.RUNNING);
				unsuccessfulStarts = 0;
				startAttemptTime = null;
			} else {
				if (startAttemptTime.plusSeconds(config.maxStartTime()).isBefore(LocalDateTime.now())) {
					startAttemptTime = null;
					unsuccessfulStarts++;
					this.stopSystem();
					this.setStateMachineState(State.STOPPING);
					if (unsuccessfulStarts >= config.maxStartAppempts()) {
						errorDelayIsOver = LocalDateTime.now().plusSeconds(config.startUnsuccessfulDelay());
						this.setStateMachineState(State.ERRORDELAY);
						unsuccessfulStarts = 0;
					}
				}
			}
			break;
		case OFF:
			this.startSystem();
			this.setStateMachineState(State.INIT);
			startAttemptTime = LocalDateTime.now();
			break;
		case RUNNING:
			if (this.isError()) {
				this.setStateMachineState(State.ERROR);
			} else {
				readyForWorking = true;
			}
			break;
		case STOPPING:
			if (this.isError()) {
				this.setStateMachineState(State.ERROR);
			} else {
				if (this.isSystemStopped()) {
					this.setStateMachineState(State.OFF);
				}
			}
			break;
		case UNDEFINED:
			if (this.isError()) {
				this.setStateMachineState(State.ERROR);
			} else if (this.isSystemStopped()) {
				this.setStateMachineState(State.OFF);
			} else if (this.isSystemRunning()) {
				this.setStateMachineState(State.RUNNING);
			} else if (this.isSystemStatePending()) {
				this.setStateMachineState(State.PENDING);
			}
			break;
		case PENDING:
			this.stopSystem();
			this.setStateMachineState(State.OFF);
			break;
		}
		this.getReadyForWorking().setNextValue(readyForWorking);
	}

	private boolean isError() {
		// TODO define what is an error
		// should we look at the submasters for level 2 errors?
		if (readValueFromStateChannel(MultiRackChannelId.MASTER_ALARM_LEVEL_2_INSULATION)) {
			return true;
		}
		if (readValueFromStateChannel(MultiRackChannelId.MASTER_ALARM_PCS_EMS_CONTROL_FAIL)) {
			return true;
		}
		if (readValueFromStateChannel(MultiRackChannelId.MASTER_ALARM_PCS_EMS_COMMUNICATION_FAILURE)) {
			return true;
		}
		if (readValueFromStateChannel(MultiRackChannelId.MASTER_ALARM_COMMUNICATION_ERROR_WITH_SUBMASTER)) {
			return true;
		}

		return false;
	}

	public Channel<?> addChannel(io.openems.edge.common.channel.ChannelId channelId) {
		return this.addChannel(channelId);
	}

	private boolean readValueFromStateChannel(io.openems.edge.common.channel.ChannelId channelId) {
		StateChannel s = this.channel(channelId);
		Optional<Boolean> val = s.value().asOptional();
		return val.isPresent() && val.get();
	}

	private boolean isSystemStopped() {
		boolean ret = true;

		for (SingleRack rack : racks) {
			ret = ret && ContactorControl.CUT_OFF == this
					.channel(RACK_INFO.get(rack.getRackNumber()).positiveContactorChannelId).value().asEnum();
		}

		return ret;
	}

	private boolean isSystemRunning() {
		boolean ret = true;

		for (SingleRack rack : racks) {
			ret = ret && ContactorControl.ON_GRID == this
					.channel(RACK_INFO.get(rack.getRackNumber()).positiveContactorChannelId).value().asEnum();
		}

		return ret;
	}

	/**
	 * Checks whether system has an undefined state, e.g. rack 1 & 2 are configured,
	 * but only rack 1 is running. This state can only be reached at startup coming
	 * from state undefined
	 */
	private boolean isSystemStatePending() {
		boolean ret = true;

		for (SingleRack rack : racks) {
			IntegerReadChannel channel = this.channel(RACK_INFO.get(rack.getRackNumber()).positiveContactorChannelId);
			Optional<Integer> val = channel.value().asOptional();
			ret = ret && val.isPresent();
		}

		return ret && !isSystemRunning() && !isSystemStopped();
	}

	@Override
	public String debugLog() {
		return "SoC:" + this.getSoc().value() //
				+ "|Discharge:" + this.getDischargeMinVoltage().value() + ";" + this.getDischargeMaxCurrent().value() //
				+ "|Charge:" + this.getChargeMaxVoltage().value() + ";" + this.getChargeMaxCurrent().value();
	}

	private void startSystem() {
		IntegerWriteChannel startStopChannel = this.channel(MultiRackChannelId.START_STOP);
		try {
			startStopChannel.setNextWriteValue(StartStop.START.getValue());
// TODO write to all racks unused!!
			for (SingleRack r : racks) {
				IntegerWriteChannel rackUsageChannel = this.channel(RACK_INFO.get(r.getRackNumber()).usageChannelId);
				rackUsageChannel.setNextWriteValue(RackUsage.USED.getValue());
			}
		} catch (OpenemsNamedException e) {
			log.error("Error while trying to start system\n" + e.getMessage());
		}
	}

	private void stopSystem() {

		IntegerWriteChannel startStopChannel = this.channel(MultiRackChannelId.START_STOP);
		try {
			startStopChannel.setNextWriteValue(StartStop.STOP.getValue());
//			TODO write to all racks unused!!
			for (SingleRack r : racks) {
				IntegerWriteChannel rackUsageChannel = this.channel(RACK_INFO.get(r.getRackNumber()).usageChannelId);
				rackUsageChannel.setNextWriteValue(RackUsage.UNUSED.getValue());
			}
		} catch (OpenemsNamedException e) {
			log.error("Error while trying to stop system\n" + e.getMessage());
		}
	}

	public String getModbusBridgeId() {
		return modbusBridgeId;
	}

	public State getStateMachineState() {
		return state;
	}

	public void setStateMachineState(State state) {
		this.state = state;
		this.channel(MultiRackChannelId.STATE_MACHINE).setNextValue(this.state);
	}

	@Override
	protected ModbusProtocol defineModbusProtocol() {
		Collection<Task> tasks = new ArrayList<>();
		tasks.addAll(Arrays.asList(new Task[] {
				// -------- control registers of master --------------------------------------
				new FC16WriteRegistersTask(0x1017, m(MultiRackChannelId.START_STOP, new UnsignedWordElement(0x1017)), //
						m(MultiRackChannelId.RACK_1_USAGE, new UnsignedWordElement(0x1018)), //
						m(MultiRackChannelId.RACK_2_USAGE, new UnsignedWordElement(0x1019)), //
						m(MultiRackChannelId.RACK_3_USAGE, new UnsignedWordElement(0x101A)), //
						m(MultiRackChannelId.RACK_4_USAGE, new UnsignedWordElement(0x101B)), //
						m(MultiRackChannelId.RACK_5_USAGE, new UnsignedWordElement(0x101C)) //
				), //
				new FC3ReadRegistersTask(0x1017, Priority.HIGH,
						m(MultiRackChannelId.START_STOP, new UnsignedWordElement(0x1017)), //
						m(MultiRackChannelId.RACK_1_USAGE, new UnsignedWordElement(0x1018)), //
						m(MultiRackChannelId.RACK_2_USAGE, new UnsignedWordElement(0x1019)), //
						m(MultiRackChannelId.RACK_3_USAGE, new UnsignedWordElement(0x101A)), //
						m(MultiRackChannelId.RACK_4_USAGE, new UnsignedWordElement(0x101B)), //
						m(MultiRackChannelId.RACK_5_USAGE, new UnsignedWordElement(0x101C)) //
				), //

				new FC16WriteRegistersTask(0x101F,
						m(MultiRackChannelId.SYSTEM_INSULATION_LEVEL_1, new UnsignedWordElement(0x101F)), //
						m(MultiRackChannelId.SYSTEM_INSULATION_LEVEL_2, new UnsignedWordElement(0x1020)), //
						new DummyRegisterElement(0x1021), //
						m(MultiRackChannelId.EMS_COMMUNICATION_TIMEOUT, new UnsignedWordElement(0x1022)), //
						m(MultiRackChannelId.EMS_ADDRESS, new UnsignedWordElement(0x1023)) //
				), //

				new FC3ReadRegistersTask(0x101F, Priority.LOW,
						m(MultiRackChannelId.SYSTEM_INSULATION_LEVEL_1, new UnsignedWordElement(0x101F)), //
						m(MultiRackChannelId.SYSTEM_INSULATION_LEVEL_2, new UnsignedWordElement(0x1020)), //
						new DummyRegisterElement(0x1021), //
						m(MultiRackChannelId.EMS_COMMUNICATION_TIMEOUT, new UnsignedWordElement(0x1022)), //
						m(MultiRackChannelId.EMS_ADDRESS, new UnsignedWordElement(0x1023)) //
				), //

				new FC16WriteRegistersTask(ADDRESS_OFFSET_RACK_1 + 10, m(MultiRackChannelId.RACK_1_POSITIVE_CONTACTOR,
						new UnsignedWordElement(ADDRESS_OFFSET_RACK_1 + 10)) //
				), //
				new FC3ReadRegistersTask(ADDRESS_OFFSET_RACK_1 + 10, Priority.LOW,
						m(MultiRackChannelId.RACK_1_POSITIVE_CONTACTOR,
								new UnsignedWordElement(ADDRESS_OFFSET_RACK_1 + 10)) //
				), //

				new FC16WriteRegistersTask(ADDRESS_OFFSET_RACK_2 + 10, m(MultiRackChannelId.RACK_2_POSITIVE_CONTACTOR,
						new UnsignedWordElement(ADDRESS_OFFSET_RACK_2 + 10)) //
				), //
				new FC3ReadRegistersTask(ADDRESS_OFFSET_RACK_2 + 10, Priority.LOW,
						m(MultiRackChannelId.RACK_2_POSITIVE_CONTACTOR,
								new UnsignedWordElement(ADDRESS_OFFSET_RACK_2 + 10)) //
				), //

				new FC16WriteRegistersTask(ADDRESS_OFFSET_RACK_3 + 10, m(MultiRackChannelId.RACK_2_POSITIVE_CONTACTOR,
						new UnsignedWordElement(ADDRESS_OFFSET_RACK_3 + 10)) //
				), //
				new FC3ReadRegistersTask(ADDRESS_OFFSET_RACK_3 + 10, Priority.LOW,
						m(MultiRackChannelId.RACK_3_POSITIVE_CONTACTOR,
								new UnsignedWordElement(ADDRESS_OFFSET_RACK_3 + 10)) //
				), //

				new FC16WriteRegistersTask(ADDRESS_OFFSET_RACK_4 + 10, m(MultiRackChannelId.RACK_4_POSITIVE_CONTACTOR,
						new UnsignedWordElement(ADDRESS_OFFSET_RACK_4 + 10)) //
				), //
				new FC3ReadRegistersTask(ADDRESS_OFFSET_RACK_4 + 10, Priority.LOW,
						m(MultiRackChannelId.RACK_4_POSITIVE_CONTACTOR,
								new UnsignedWordElement(ADDRESS_OFFSET_RACK_4 + 10)) //
				), //

				new FC16WriteRegistersTask(ADDRESS_OFFSET_RACK_5 + 10, m(MultiRackChannelId.RACK_5_POSITIVE_CONTACTOR,
						new UnsignedWordElement(ADDRESS_OFFSET_RACK_5 + 10)) //
				), //
				new FC3ReadRegistersTask(ADDRESS_OFFSET_RACK_5 + 10, Priority.LOW,
						m(MultiRackChannelId.RACK_5_POSITIVE_CONTACTOR,
								new UnsignedWordElement(ADDRESS_OFFSET_RACK_5 + 10)) //
				), //

				// -------- state registers of master --------------------------------------
				new FC3ReadRegistersTask(0x1044, Priority.LOW, //
						m(MultiRackChannelId.CHARGE_INDICATION, new UnsignedWordElement(0x1044)), //
						m(MultiRackChannelId.CURRENT, new UnsignedWordElement(0x1045), //
								ElementToChannelConverter.SCALE_FACTOR_2), // TODO Check if scale factor is correct
						new DummyRegisterElement(0x1046), //
						m(Battery.ChannelId.SOC, new UnsignedWordElement(0x1047)), //
						m(MultiRackChannelId.SYSTEM_RUNNING_STATE, new UnsignedWordElement(0x1048)), //
						m(MultiRackChannelId.VOLTAGE, new UnsignedWordElement(0x1049), //
								ElementToChannelConverter.SCALE_FACTOR_2) // TODO Check if scale factor is correct
				), //

				new FC3ReadRegistersTask(0x104A, Priority.HIGH, //
						m(MultiRackChannelId.SYSTEM_INSULATION, new UnsignedWordElement(0x104A)), //
						new DummyRegisterElement(0x104B, 0x104C), //
						m(Battery.ChannelId.CHARGE_MAX_CURRENT, new UnsignedWordElement(0x104D),
								ElementToChannelConverter.SCALE_FACTOR_MINUS_1), //
						m(Battery.ChannelId.DISCHARGE_MAX_CURRENT, new UnsignedWordElement(0x104E),
								ElementToChannelConverter.SCALE_FACTOR_MINUS_1) //
				), //

				new FC3ReadRegistersTask(0x1081, Priority.LOW, //
						bm(new UnsignedWordElement(0x1081)) //
								.m(MultiRackChannelId.MASTER_ALARM_LEVEL_2_INSULATION, 4) //
								.m(MultiRackChannelId.MASTER_ALARM_LEVEL_1_INSULATION, 3) //
								.m(MultiRackChannelId.MASTER_ALARM_PCS_EMS_CONTROL_FAIL, 2) //
								.m(MultiRackChannelId.MASTER_ALARM_PCS_EMS_COMMUNICATION_FAILURE, 1) //
								.m(MultiRackChannelId.MASTER_ALARM_COMMUNICATION_ERROR_WITH_SUBMASTER, 0) //
								.build(), //
						bm(new UnsignedWordElement(0x1082)) //
								.m(MultiRackChannelId.SUB_MASTER_COMMUNICATION_FAULT_ALARM_MASTER_5, 4) //
								.m(MultiRackChannelId.SUB_MASTER_COMMUNICATION_FAULT_ALARM_MASTER_4, 3) //
								.m(MultiRackChannelId.SUB_MASTER_COMMUNICATION_FAULT_ALARM_MASTER_3, 2) //
								.m(MultiRackChannelId.SUB_MASTER_COMMUNICATION_FAULT_ALARM_MASTER_2, 1) //
								.m(MultiRackChannelId.SUB_MASTER_COMMUNICATION_FAULT_ALARM_MASTER_1, 0) //
								.build(), //
						bm(new UnsignedWordElement(0x1083)) //
								.m(MultiRackChannelId.RACK_1_LEVEL_2_ALARM, 5) //
								.m(MultiRackChannelId.RACK_1_PCS_CONTROL_FAULT, 4) //
								.m(MultiRackChannelId.RACK_1_COMMUNICATION_WITH_MASTER_ERROR, 3) //
								.m(MultiRackChannelId.RACK_1_DEVICE_ERROR, 2) //
								.m(MultiRackChannelId.RACK_1_CYCLE_OVER_CURRENT, 1) //
								.m(MultiRackChannelId.RACK_1_VOLTAGE_DIFFERENCE, 0) //
								.build(), //
						bm(new UnsignedWordElement(0x1084)) //
								.m(MultiRackChannelId.RACK_2_LEVEL_2_ALARM, 5) //
								.m(MultiRackChannelId.RACK_2_PCS_CONTROL_FAULT, 4) //
								.m(MultiRackChannelId.RACK_2_COMMUNICATION_WITH_MASTER_ERROR, 3) //
								.m(MultiRackChannelId.RACK_2_DEVICE_ERROR, 2) //
								.m(MultiRackChannelId.RACK_2_CYCLE_OVER_CURRENT, 1) //
								.m(MultiRackChannelId.RACK_2_VOLTAGE_DIFFERENCE, 0) //
								.build(), //
						bm(new UnsignedWordElement(0x1085)) //
								.m(MultiRackChannelId.RACK_3_LEVEL_2_ALARM, 5) //
								.m(MultiRackChannelId.RACK_3_PCS_CONTROL_FAULT, 4) //
								.m(MultiRackChannelId.RACK_3_COMMUNICATION_WITH_MASTER_ERROR, 3) //
								.m(MultiRackChannelId.RACK_3_DEVICE_ERROR, 2) //
								.m(MultiRackChannelId.RACK_3_CYCLE_OVER_CURRENT, 1) //
								.m(MultiRackChannelId.RACK_3_VOLTAGE_DIFFERENCE, 0) //
								.build(), //
						bm(new UnsignedWordElement(0x1086)) //
								.m(MultiRackChannelId.RACK_4_LEVEL_2_ALARM, 5) //
								.m(MultiRackChannelId.RACK_4_PCS_CONTROL_FAULT, 4) //
								.m(MultiRackChannelId.RACK_4_COMMUNICATION_WITH_MASTER_ERROR, 3) //
								.m(MultiRackChannelId.RACK_4_DEVICE_ERROR, 2) //
								.m(MultiRackChannelId.RACK_4_CYCLE_OVER_CURRENT, 1) //
								.m(MultiRackChannelId.RACK_4_VOLTAGE_DIFFERENCE, 0) //
								.build(), //
						bm(new UnsignedWordElement(0x1087)) //
								.m(MultiRackChannelId.RACK_5_LEVEL_2_ALARM, 5) //
								.m(MultiRackChannelId.RACK_5_PCS_CONTROL_FAULT, 4) //
								.m(MultiRackChannelId.RACK_5_COMMUNICATION_WITH_MASTER_ERROR, 3) //
								.m(MultiRackChannelId.RACK_5_DEVICE_ERROR, 2) //
								.m(MultiRackChannelId.RACK_5_CYCLE_OVER_CURRENT, 1) //
								.m(MultiRackChannelId.RACK_5_VOLTAGE_DIFFERENCE, 0) //
								.build() //
				) //
		}));

		for (SingleRack rack : this.racks) {
			tasks.addAll(rack.getTasks());
		}

		return new ModbusProtocol(this, tasks.toArray(new Task[0]));//

	}

	protected final AbstractModbusElement<?> map(io.openems.edge.common.channel.ChannelId channelId,
			AbstractModbusElement<?> element) {
		return this.m(channelId, element);
	}

	protected final AbstractModbusElement<?> map(io.openems.edge.common.channel.ChannelId channelId,
			AbstractModbusElement<?> element, ElementToChannelConverter converter) {
		return this.m(channelId, element, converter);
	}

	protected final BitChannelMapper map(UnsignedWordElement element) {
		return this.bm(element);
	}

	private static Map<Integer, RackInfo> createRackInfo() {
		Map<Integer, RackInfo> map = new HashMap<Integer, RackInfo>();
		map.put(1, new RackInfo(ADDRESS_OFFSET_RACK_1, MultiRackChannelId.RACK_1_USAGE,
				MultiRackChannelId.RACK_1_POSITIVE_CONTACTOR));
		map.put(2, new RackInfo(ADDRESS_OFFSET_RACK_2, MultiRackChannelId.RACK_2_USAGE,
				MultiRackChannelId.RACK_2_POSITIVE_CONTACTOR));
		map.put(3, new RackInfo(ADDRESS_OFFSET_RACK_3, MultiRackChannelId.RACK_3_USAGE,
				MultiRackChannelId.RACK_3_POSITIVE_CONTACTOR));
		map.put(4, new RackInfo(ADDRESS_OFFSET_RACK_4, MultiRackChannelId.RACK_4_USAGE,
				MultiRackChannelId.RACK_4_POSITIVE_CONTACTOR));
		map.put(5, new RackInfo(ADDRESS_OFFSET_RACK_5, MultiRackChannelId.RACK_5_USAGE,
				MultiRackChannelId.RACK_5_POSITIVE_CONTACTOR));

		return map;
	}

	// Helper class to get infos about connected racks
	private static class RackInfo {
		int addressOffset;
		MultiRackChannelId usageChannelId;
		MultiRackChannelId positiveContactorChannelId;

		RackInfo(int addressOffset, MultiRackChannelId usageChannelId, MultiRackChannelId positiveContactorChannelId) {
			this.addressOffset = addressOffset;
			this.usageChannelId = usageChannelId;
			this.positiveContactorChannelId = positiveContactorChannelId;
		}
	}
}<|MERGE_RESOLUTION|>--- conflicted
+++ resolved
@@ -1,9 +1,6 @@
 package io.openems.edge.battery.soltaro.multirack;
 
 import java.time.LocalDateTime;
-import java.util.ArrayList;
-import java.util.Arrays;
-import java.util.Collection;
 import java.util.HashMap;
 import java.util.Map;
 import java.util.Optional;
@@ -42,8 +39,8 @@
 import io.openems.edge.bridge.modbus.api.task.FC3ReadRegistersTask;
 import io.openems.edge.bridge.modbus.api.task.Task;
 import io.openems.edge.common.channel.Channel;
-import io.openems.edge.common.channel.IntegerReadChannel;
-import io.openems.edge.common.channel.IntegerWriteChannel;
+import io.openems.edge.common.channel.EnumReadChannel;
+import io.openems.edge.common.channel.EnumWriteChannel;
 import io.openems.edge.common.channel.StateChannel;
 import io.openems.edge.common.component.OpenemsComponent;
 import io.openems.edge.common.event.EdgeEventConstants;
@@ -66,13 +63,14 @@
 	private static final int ADDRESS_OFFSET_RACK_3 = 0x4000;
 	private static final int ADDRESS_OFFSET_RACK_4 = 0x5000;
 	private static final int ADDRESS_OFFSET_RACK_5 = 0x6000;
+	private static final int OFFSET_CONTACTOR_CONTROL = 0x10;
 
 	private static final Map<Integer, RackInfo> RACK_INFO = createRackInfo();
 	private final Logger log = LoggerFactory.getLogger(MultiRack.class);
 
 	@Reference
 	protected ConfigurationAdmin cm;
-	
+
 	// If an error has occurred, this indicates the time when next action could be
 	// done
 	private LocalDateTime errorDelayIsOver = null;
@@ -80,13 +78,9 @@
 	private LocalDateTime startAttemptTime = null;
 	private String modbusBridgeId;
 	private BatteryState batteryState;
-<<<<<<< HEAD
-//	@Reference
-=======
->>>>>>> e3d5c5b0
 	private State state = State.UNDEFINED;
 	private Config config;
-	private Collection<SingleRack> racks = new ArrayList<>();
+	private Map<Integer, SingleRack> racks = new HashMap<>();
 
 	public MultiRack() {
 		super(//
@@ -112,7 +106,7 @@
 
 		// Create racks dynamically
 		for (int i : config.racks()) {
-			this.racks.add(new SingleRack(i, config.numberOfSlaves(), RACK_INFO.get(i).addressOffset, this));
+			this.racks.put(i, new SingleRack(i, config.numberOfSlaves(), RACK_INFO.get(i).addressOffset, this));
 		}
 
 		this.channel(Battery.ChannelId.CHARGE_MAX_CURRENT).setNextValue(MultiRack.CHARGE_MAX_A);
@@ -251,7 +245,7 @@
 	}
 
 	public Channel<?> addChannel(io.openems.edge.common.channel.ChannelId channelId) {
-		return this.addChannel(channelId);
+		return super.addChannel(channelId);
 	}
 
 	private boolean readValueFromStateChannel(io.openems.edge.common.channel.ChannelId channelId) {
@@ -263,7 +257,7 @@
 	private boolean isSystemStopped() {
 		boolean ret = true;
 
-		for (SingleRack rack : racks) {
+		for (SingleRack rack : racks.values()) {
 			ret = ret && ContactorControl.CUT_OFF == this
 					.channel(RACK_INFO.get(rack.getRackNumber()).positiveContactorChannelId).value().asEnum();
 		}
@@ -274,7 +268,7 @@
 	private boolean isSystemRunning() {
 		boolean ret = true;
 
-		for (SingleRack rack : racks) {
+		for (SingleRack rack : racks.values()) {
 			ret = ret && ContactorControl.ON_GRID == this
 					.channel(RACK_INFO.get(rack.getRackNumber()).positiveContactorChannelId).value().asEnum();
 		}
@@ -290,8 +284,8 @@
 	private boolean isSystemStatePending() {
 		boolean ret = true;
 
-		for (SingleRack rack : racks) {
-			IntegerReadChannel channel = this.channel(RACK_INFO.get(rack.getRackNumber()).positiveContactorChannelId);
+		for (SingleRack rack : racks.values()) {
+			EnumReadChannel channel = this.channel(RACK_INFO.get(rack.getRackNumber()).positiveContactorChannelId);
 			Optional<Integer> val = channel.value().asOptional();
 			ret = ret && val.isPresent();
 		}
@@ -307,13 +301,17 @@
 	}
 
 	private void startSystem() {
-		IntegerWriteChannel startStopChannel = this.channel(MultiRackChannelId.START_STOP);
+		EnumWriteChannel startStopChannel = this.channel(MultiRackChannelId.START_STOP);
 		try {
-			startStopChannel.setNextWriteValue(StartStop.START.getValue());
-// TODO write to all racks unused!!
-			for (SingleRack r : racks) {
-				IntegerWriteChannel rackUsageChannel = this.channel(RACK_INFO.get(r.getRackNumber()).usageChannelId);
-				rackUsageChannel.setNextWriteValue(RackUsage.USED.getValue());
+			startStopChannel.setNextWriteValue(StartStop.START);
+			// Only set the racks that are used
+			for (int i = 1; i < 6; i++) {
+				EnumWriteChannel rackUsageChannel = this.channel(RACK_INFO.get(i).usageChannelId);
+				if (racks.containsKey(i)) {
+					rackUsageChannel.setNextWriteValue(RackUsage.USED);
+				} else {
+					rackUsageChannel.setNextWriteValue(RackUsage.UNUSED);
+				}
 			}
 		} catch (OpenemsNamedException e) {
 			log.error("Error while trying to start system\n" + e.getMessage());
@@ -321,14 +319,13 @@
 	}
 
 	private void stopSystem() {
-
-		IntegerWriteChannel startStopChannel = this.channel(MultiRackChannelId.START_STOP);
+		EnumWriteChannel startStopChannel = this.channel(MultiRackChannelId.START_STOP);
 		try {
-			startStopChannel.setNextWriteValue(StartStop.STOP.getValue());
-//			TODO write to all racks unused!!
-			for (SingleRack r : racks) {
-				IntegerWriteChannel rackUsageChannel = this.channel(RACK_INFO.get(r.getRackNumber()).usageChannelId);
-				rackUsageChannel.setNextWriteValue(RackUsage.UNUSED.getValue());
+			startStopChannel.setNextWriteValue(StartStop.STOP);
+			//write to all racks unused!!
+			for (RackInfo r : RACK_INFO.values()) {
+				EnumWriteChannel rackUsageChannel = this.channel(r.usageChannelId);
+				rackUsageChannel.setNextWriteValue(RackUsage.UNUSED);
 			}
 		} catch (OpenemsNamedException e) {
 			log.error("Error while trying to stop system\n" + e.getMessage());
@@ -350,8 +347,7 @@
 
 	@Override
 	protected ModbusProtocol defineModbusProtocol() {
-		Collection<Task> tasks = new ArrayList<>();
-		tasks.addAll(Arrays.asList(new Task[] {
+		return new ModbusProtocol(this, new Task[] {
 				// -------- control registers of master --------------------------------------
 				new FC16WriteRegistersTask(0x1017, m(MultiRackChannelId.START_STOP, new UnsignedWordElement(0x1017)), //
 						m(MultiRackChannelId.RACK_1_USAGE, new UnsignedWordElement(0x1018)), //
@@ -385,55 +381,60 @@
 						m(MultiRackChannelId.EMS_ADDRESS, new UnsignedWordElement(0x1023)) //
 				), //
 
-				new FC16WriteRegistersTask(ADDRESS_OFFSET_RACK_1 + 10, m(MultiRackChannelId.RACK_1_POSITIVE_CONTACTOR,
-						new UnsignedWordElement(ADDRESS_OFFSET_RACK_1 + 10)) //
-				), //
-				new FC3ReadRegistersTask(ADDRESS_OFFSET_RACK_1 + 10, Priority.LOW,
+				new FC16WriteRegistersTask(this.getAddressContactorControl(ADDRESS_OFFSET_RACK_1),
 						m(MultiRackChannelId.RACK_1_POSITIVE_CONTACTOR,
-								new UnsignedWordElement(ADDRESS_OFFSET_RACK_1 + 10)) //
-				), //
-
-				new FC16WriteRegistersTask(ADDRESS_OFFSET_RACK_2 + 10, m(MultiRackChannelId.RACK_2_POSITIVE_CONTACTOR,
-						new UnsignedWordElement(ADDRESS_OFFSET_RACK_2 + 10)) //
-				), //
-				new FC3ReadRegistersTask(ADDRESS_OFFSET_RACK_2 + 10, Priority.LOW,
+								new UnsignedWordElement(this.getAddressContactorControl(ADDRESS_OFFSET_RACK_1))) //
+				), //
+				new FC3ReadRegistersTask(this.getAddressContactorControl(ADDRESS_OFFSET_RACK_1), Priority.HIGH,
+						m(MultiRackChannelId.RACK_1_POSITIVE_CONTACTOR,
+								new UnsignedWordElement(this.getAddressContactorControl(ADDRESS_OFFSET_RACK_1))) //
+				), //
+
+				new FC16WriteRegistersTask(this.getAddressContactorControl(ADDRESS_OFFSET_RACK_2),
 						m(MultiRackChannelId.RACK_2_POSITIVE_CONTACTOR,
-								new UnsignedWordElement(ADDRESS_OFFSET_RACK_2 + 10)) //
-				), //
-
-				new FC16WriteRegistersTask(ADDRESS_OFFSET_RACK_3 + 10, m(MultiRackChannelId.RACK_2_POSITIVE_CONTACTOR,
-						new UnsignedWordElement(ADDRESS_OFFSET_RACK_3 + 10)) //
-				), //
-				new FC3ReadRegistersTask(ADDRESS_OFFSET_RACK_3 + 10, Priority.LOW,
+								new UnsignedWordElement(this.getAddressContactorControl(ADDRESS_OFFSET_RACK_2))) //
+				), //
+				new FC3ReadRegistersTask(this.getAddressContactorControl(ADDRESS_OFFSET_RACK_2), Priority.HIGH,
+						m(MultiRackChannelId.RACK_2_POSITIVE_CONTACTOR,
+								new UnsignedWordElement(this.getAddressContactorControl(ADDRESS_OFFSET_RACK_2))) //
+				), //
+
+				new FC16WriteRegistersTask(this.getAddressContactorControl(ADDRESS_OFFSET_RACK_3),
+						m(MultiRackChannelId.RACK_2_POSITIVE_CONTACTOR,
+								new UnsignedWordElement(this.getAddressContactorControl(ADDRESS_OFFSET_RACK_3))) //
+				), //
+				new FC3ReadRegistersTask(this.getAddressContactorControl(ADDRESS_OFFSET_RACK_3), Priority.HIGH,
 						m(MultiRackChannelId.RACK_3_POSITIVE_CONTACTOR,
-								new UnsignedWordElement(ADDRESS_OFFSET_RACK_3 + 10)) //
-				), //
-
-				new FC16WriteRegistersTask(ADDRESS_OFFSET_RACK_4 + 10, m(MultiRackChannelId.RACK_4_POSITIVE_CONTACTOR,
-						new UnsignedWordElement(ADDRESS_OFFSET_RACK_4 + 10)) //
-				), //
-				new FC3ReadRegistersTask(ADDRESS_OFFSET_RACK_4 + 10, Priority.LOW,
+								new UnsignedWordElement(this.getAddressContactorControl(ADDRESS_OFFSET_RACK_3))) //
+				), //
+
+				new FC16WriteRegistersTask(this.getAddressContactorControl(ADDRESS_OFFSET_RACK_4),
 						m(MultiRackChannelId.RACK_4_POSITIVE_CONTACTOR,
-								new UnsignedWordElement(ADDRESS_OFFSET_RACK_4 + 10)) //
-				), //
-
-				new FC16WriteRegistersTask(ADDRESS_OFFSET_RACK_5 + 10, m(MultiRackChannelId.RACK_5_POSITIVE_CONTACTOR,
-						new UnsignedWordElement(ADDRESS_OFFSET_RACK_5 + 10)) //
-				), //
-				new FC3ReadRegistersTask(ADDRESS_OFFSET_RACK_5 + 10, Priority.LOW,
+								new UnsignedWordElement(this.getAddressContactorControl(ADDRESS_OFFSET_RACK_4))) //
+				), //
+				new FC3ReadRegistersTask(this.getAddressContactorControl(ADDRESS_OFFSET_RACK_4), Priority.HIGH,
+						m(MultiRackChannelId.RACK_4_POSITIVE_CONTACTOR,
+								new UnsignedWordElement(this.getAddressContactorControl(ADDRESS_OFFSET_RACK_4))) //
+				), //
+
+				new FC16WriteRegistersTask(this.getAddressContactorControl(ADDRESS_OFFSET_RACK_5),
 						m(MultiRackChannelId.RACK_5_POSITIVE_CONTACTOR,
-								new UnsignedWordElement(ADDRESS_OFFSET_RACK_5 + 10)) //
+								new UnsignedWordElement(this.getAddressContactorControl(ADDRESS_OFFSET_RACK_5))) //
+				), //
+				new FC3ReadRegistersTask(this.getAddressContactorControl(ADDRESS_OFFSET_RACK_5), Priority.HIGH,
+						m(MultiRackChannelId.RACK_5_POSITIVE_CONTACTOR,
+								new UnsignedWordElement(this.getAddressContactorControl(ADDRESS_OFFSET_RACK_5))) //
 				), //
 
 				// -------- state registers of master --------------------------------------
 				new FC3ReadRegistersTask(0x1044, Priority.LOW, //
 						m(MultiRackChannelId.CHARGE_INDICATION, new UnsignedWordElement(0x1044)), //
-						m(MultiRackChannelId.CURRENT, new UnsignedWordElement(0x1045), //
+						m(MultiRackChannelId.SYSTEM_CURRENT, new UnsignedWordElement(0x1045), //
 								ElementToChannelConverter.SCALE_FACTOR_2), // TODO Check if scale factor is correct
 						new DummyRegisterElement(0x1046), //
 						m(Battery.ChannelId.SOC, new UnsignedWordElement(0x1047)), //
 						m(MultiRackChannelId.SYSTEM_RUNNING_STATE, new UnsignedWordElement(0x1048)), //
-						m(MultiRackChannelId.VOLTAGE, new UnsignedWordElement(0x1049), //
+						m(MultiRackChannelId.SYSTEM_VOLTAGE, new UnsignedWordElement(0x1049), //
 								ElementToChannelConverter.SCALE_FACTOR_2) // TODO Check if scale factor is correct
 				), //
 
@@ -502,14 +503,12 @@
 								.m(MultiRackChannelId.RACK_5_VOLTAGE_DIFFERENCE, 0) //
 								.build() //
 				) //
-		}));
-
-		for (SingleRack rack : this.racks) {
-			tasks.addAll(rack.getTasks());
-		}
-
-		return new ModbusProtocol(this, tasks.toArray(new Task[0]));//
-
+		});
+
+	}
+
+	private int getAddressContactorControl(int addressOffsetRack) {
+		return addressOffsetRack + OFFSET_CONTACTOR_CONTROL;
 	}
 
 	protected final AbstractModbusElement<?> map(io.openems.edge.common.channel.ChannelId channelId,

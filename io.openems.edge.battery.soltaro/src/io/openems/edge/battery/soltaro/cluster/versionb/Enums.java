--- conflicted
+++ resolved
@@ -4,129 +4,6 @@
 
 public class Enums {
 
-<<<<<<< HEAD
-	public enum StartStop implements OptionsEnum {
-		UNDEFINED(-1, "Undefined"), //
-		START(1, "Start"), //
-		STOP(2, "Stop");
-
-		int value;
-		String name;
-
-		private StartStop(int value, String name) {
-			this.value = value;
-			this.name = name;
-		}
-
-		@Override
-		public int getValue() {
-			return value;
-		}
-
-		@Override
-		public String getName() {
-			return name;
-		}
-
-		@Override
-		public OptionsEnum getUndefined() {
-			return UNDEFINED;
-		}
-	}
-
-	public enum RackUsage implements OptionsEnum {
-		UNDEFINED(-1, "Undefined"), //
-		USED(1, "Rack is used"), //
-		UNUSED(2, "Rack is not used");
-
-		int value;
-		String name;
-
-		private RackUsage(int value, String name) {
-			this.value = value;
-			this.name = name;
-		}
-
-		@Override
-		public int getValue() {
-			return value;
-		}
-
-		@Override
-		public String getName() {
-			return name;
-		}
-
-		@Override
-		public OptionsEnum getUndefined() {
-			return UNDEFINED;
-		}
-	}
-
-	public enum ChargeIndication implements OptionsEnum {
-		UNDEFINED(-1, "Undefined"), //
-		STANDING(0, "Standby"), //
-		DISCHARGING(1, "Discharging"), //
-		CHARGING(2, "Charging");
-
-		private int value;
-		private String name;
-
-		private ChargeIndication(int value, String name) {
-			this.value = value;
-			this.name = name;
-		}
-
-		@Override
-		public int getValue() {
-			return value;
-		}
-
-		@Override
-		public String getName() {
-			return name;
-		}
-
-		@Override
-		public OptionsEnum getUndefined() {
-			return UNDEFINED;
-		}
-	}
-
-	public enum RunningState implements OptionsEnum {
-		UNDEFINED(-1, "Undefined"), //
-		NORMAL(0, "Normal"), // Allow discharge and charge
-		FULLY_CHARGED(1, "Fully charged"), // Allow discharge, deny charge
-		EMPTY(2, "Empty"), // Allow charge, deny discharge
-		STANDBY(3, "Standby"), // deny discharge, deny charge
-		STOPPED(4, "Stopped"); // deny discharge, deny charge
-
-		int value;
-		String name;
-
-		private RunningState(int value, String name) {
-			this.value = value;
-			this.name = name;
-		}
-
-		@Override
-		public int getValue() {
-			return value;
-		}
-
-		@Override
-		public String getName() {
-			return name;
-		}
-
-		@Override
-		public OptionsEnum getUndefined() {
-			return UNDEFINED;
-		}
-	}
-
-=======
->>>>>>> 06983d27
 	public enum ClusterRunState implements OptionsEnum {
 		UNDEFINED(-1, "Undefined"), //
 		NORMAL(0, "Normal"), //
@@ -158,4 +35,34 @@
 		}
 	}
 
+	public enum ChargeIndication implements OptionsEnum {
+		UNDEFINED(-1, "Undefined"), //
+		STANDBY(0, "Standby"), //
+		DISCHARGE(1, "Dischare"), //
+		CHARGE(2, "Charge");
+
+		private int value;
+		private String name;
+
+		private ChargeIndication(int value, String name) {
+			this.value = value;
+			this.name = name;
+		}
+
+		@Override
+		public int getValue() {
+			return this.value;
+		}
+
+		@Override
+		public String getName() {
+			return this.name;
+		}
+
+		@Override
+		public OptionsEnum getUndefined() {
+			return UNDEFINED;
+		}
+	}
+
 }
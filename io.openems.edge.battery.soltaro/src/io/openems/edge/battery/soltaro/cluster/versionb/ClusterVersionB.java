package io.openems.edge.battery.soltaro.cluster.versionb;

import java.time.LocalDateTime;
import java.util.HashMap;
import java.util.Map;
import java.util.Optional;

import org.osgi.service.cm.ConfigurationAdmin;
import org.osgi.service.component.ComponentContext;
import org.osgi.service.component.annotations.Activate;
import org.osgi.service.component.annotations.Component;
import org.osgi.service.component.annotations.ConfigurationPolicy;
import org.osgi.service.component.annotations.Reference;
import org.osgi.service.component.annotations.ReferenceCardinality;
import org.osgi.service.component.annotations.ReferencePolicy;
import org.osgi.service.component.annotations.ReferencePolicyOption;
import org.osgi.service.event.Event;
import org.osgi.service.event.EventConstants;
import org.osgi.service.event.EventHandler;
import org.osgi.service.metatype.annotations.Designate;
import org.slf4j.Logger;
import org.slf4j.LoggerFactory;

import io.openems.common.channel.AccessMode;
import io.openems.common.exceptions.NotImplementedException;
import io.openems.common.exceptions.OpenemsError.OpenemsNamedException;
import io.openems.common.exceptions.OpenemsException;
import io.openems.edge.battery.api.Battery;
import io.openems.edge.battery.api.SetAllowedCurrents;
import io.openems.edge.battery.soltaro.BatteryState;
import io.openems.edge.battery.soltaro.ModuleParameters;
import io.openems.edge.battery.soltaro.ResetState;
import io.openems.edge.battery.soltaro.SoltaroCellCharacteristic;
import io.openems.edge.battery.soltaro.State;
import io.openems.edge.battery.soltaro.cluster.ClusterSettings;
import io.openems.edge.battery.soltaro.cluster.SoltaroCluster;
import io.openems.edge.battery.soltaro.cluster.enums.ClusterStartStop;
import io.openems.edge.battery.soltaro.cluster.enums.RackUsage;
import io.openems.edge.bridge.modbus.api.AbstractOpenemsModbusComponent;
import io.openems.edge.bridge.modbus.api.BridgeModbus;
import io.openems.edge.bridge.modbus.api.ElementToChannelConverter;
import io.openems.edge.bridge.modbus.api.ModbusProtocol;
import io.openems.edge.bridge.modbus.api.element.AbstractModbusElement;
import io.openems.edge.bridge.modbus.api.element.BitsWordElement;
import io.openems.edge.bridge.modbus.api.element.DummyRegisterElement;
import io.openems.edge.bridge.modbus.api.element.UnsignedWordElement;
import io.openems.edge.bridge.modbus.api.task.FC16WriteRegistersTask;
import io.openems.edge.bridge.modbus.api.task.FC3ReadRegistersTask;
import io.openems.edge.bridge.modbus.api.task.Task;
import io.openems.edge.common.channel.Channel;
import io.openems.edge.common.channel.EnumReadChannel;
import io.openems.edge.common.channel.EnumWriteChannel;
import io.openems.edge.common.channel.IntegerWriteChannel;
import io.openems.edge.common.channel.StateChannel;
import io.openems.edge.common.component.OpenemsComponent;
import io.openems.edge.common.event.EdgeEventConstants;
import io.openems.edge.common.modbusslave.ModbusSlave;
import io.openems.edge.common.modbusslave.ModbusSlaveTable;
import io.openems.edge.common.startstop.StartStop;
import io.openems.edge.common.startstop.StartStoppable;
import io.openems.edge.common.taskmanager.Priority;

@Designate(ocd = Config.class, factory = true)
@Component(//
		name = "Bms.Soltaro.Cluster.VersionB", //
		immediate = true, //
		configurationPolicy = ConfigurationPolicy.REQUIRE, //
		property = { //
				EventConstants.EVENT_TOPIC + "=" + EdgeEventConstants.TOPIC_CYCLE_BEFORE_PROCESS_IMAGE, //
				EventConstants.EVENT_TOPIC + "=" + EdgeEventConstants.TOPIC_CYCLE_AFTER_PROCESS_IMAGE //
		})
public class ClusterVersionB extends AbstractOpenemsModbusComponent
		implements SoltaroCluster, Battery, OpenemsComponent, EventHandler, ModbusSlave, StartStoppable {

	public static final int DISCHARGE_MAX_A = 0; // default value 0 to avoid damages
	public static final int CHARGE_MAX_A = 0; // default value 0 to avoid damages

	private static final int ADDRESS_OFFSET_RACK_1 = 0x2000;
	private static final int ADDRESS_OFFSET_RACK_2 = 0x3000;
	private static final int ADDRESS_OFFSET_RACK_3 = 0x4000;
	private static final int ADDRESS_OFFSET_RACK_4 = 0x5000;
	private static final int ADDRESS_OFFSET_RACK_5 = 0x6000;
	private static final int OFFSET_CONTACTOR_CONTROL = 0x10;

	// Helper that holds general information about single racks, independent if they
	// are used or not
	private static final Map<Integer, RackInfo> RACK_INFO = createRackInfo();
	private final Logger log = LoggerFactory.getLogger(ClusterVersionB.class);
	private final SetAllowedCurrents setAllowedCurrents;
	@Reference
	protected ConfigurationAdmin cm;

	// If an error has occurred, this indicates the time when next action could be
	// done
	private LocalDateTime errorDelayIsOver = null;
	private int unsuccessfulStarts = 0;
	private LocalDateTime startAttemptTime = null;
	private String modbusBridgeId;
	private BatteryState batteryState;
	private State state = State.UNDEFINED;
	private Config config;
	private Map<Integer, SingleRack> racks = new HashMap<>();
	// this timestamp is used to wait a certain time if system state could no be
	// determined at once
	private LocalDateTime pendingTimestamp;

	private ResetState resetState = ResetState.NONE;
	private boolean resetDone;
	private ClusterSettings clusterSettings = new ClusterSettings();

	public ClusterVersionB() {
		super(//
				OpenemsComponent.ChannelId.values(), //
				Battery.ChannelId.values(), //
				StartStoppable.ChannelId.values(), //
				SoltaroCluster.ChannelId.values(), //
				ClusterVersionBChannelId.values() //
		);
		this.setAllowedCurrents = new SetAllowedCurrents(//
				this, //
				new SoltaroCellCharacteristic(), //
				this.clusterSettings, //
				this.channel(SoltaroCluster.ChannelId.CLUSTER_MAX_ALLOWED_CHARGE_CURRENT), //
				this.channel(SoltaroCluster.ChannelId.CLUSTER_MAX_ALLOWED_DISCHARGE_CURRENT) //
		);
	}

	@Reference(policy = ReferencePolicy.STATIC, policyOption = ReferencePolicyOption.GREEDY, cardinality = ReferenceCardinality.MANDATORY)
	protected void setModbus(BridgeModbus modbus) {
		super.setModbus(modbus);
	}

	@Activate
	void activate(ComponentContext context, Config config) throws OpenemsException {
		// Create racks dynamically, do this before super() call because super() uses
		// getModbusProtocol, and it is using racks...
		for (int i : config.racks()) {
			RackInfo rackInfo = RACK_INFO.get(i);
			if (rackInfo == null) {
				throw new OpenemsException("Invalid configuration value [" + i + "] for 'racks'");
			}
			this.racks.put(i, new SingleRack(i, config.numberOfSlaves(), rackInfo.addressOffset, this));
		}

		if (super.activate(context, config.id(), config.alias(), config.enabled(), config.modbusUnitId(), this.cm,
				"Modbus", config.modbus_id())) {
			return;
		}

		this.config = config;
		this.modbusBridgeId = config.modbus_id();
		this.batteryState = config.batteryState();

		this._setChargeMaxCurrent(ClusterVersionB.CHARGE_MAX_A);
		this._setDischargeMaxCurrent(ClusterVersionB.DISCHARGE_MAX_A);
		this._setChargeMaxVoltage(
				this.config.numberOfSlaves() * ModuleParameters.MAX_VOLTAGE_MILLIVOLT.getValue() / 1000);
		this._setDischargeMinVoltage(
				this.config.numberOfSlaves() * ModuleParameters.MIN_VOLTAGE_MILLIVOLT.getValue() / 1000);
		this._setCapacity(
				this.config.racks().length * this.config.numberOfSlaves() * this.config.moduleType().getCapacity_Wh());

		this.clusterSettings.setNumberOfUsedRacks(calculateUsedRacks(config));
	}

	private static int calculateUsedRacks(Config conf) {
		int num = 0;
		if (conf.racks() != null) {
			num = conf.racks().length;
		}

		return num;
	}

	@Override
	public void handleEvent(Event event) {

		if (!this.isEnabled()) {
			return;
		}
		switch (event.getTopic()) {

		case EdgeEventConstants.TOPIC_CYCLE_BEFORE_PROCESS_IMAGE:

			this.setAllowedCurrents.act();

			break;
		case EdgeEventConstants.TOPIC_CYCLE_AFTER_PROCESS_IMAGE:
			this.handleBatteryState();
			break;
		}
	}

	private void handleBatteryState() {
		switch (this.batteryState) {
		case DEFAULT:
			this.handleStateMachine();
			break;
		case OFF:
			this.stopSystem();
			break;
		case ON:
			this.startSystem();
			break;
		}
	}

	private void handleStateMachine() {
		// log.info("Cluster.doNormalHandling(): State: " +
		// this.getStateMachineState());
		boolean readyForWorking = false;
		switch (this.getStateMachineState()) {
		case ERROR:
			this.stopSystem();
			this.errorDelayIsOver = LocalDateTime.now().plusSeconds(this.config.errorLevel2Delay());
			this.setStateMachineState(State.ERRORDELAY);
			break;
		case ERRORDELAY:
			// If we are in the error delay time, the system is reset, this can help
			// handling the errors
			if (LocalDateTime.now().isAfter(this.errorDelayIsOver)) {
				this.errorDelayIsOver = null;
				this.resetDone = false;
				if (this.isError()) {
					this.setStateMachineState(State.ERROR);
				} else {
					this.setStateMachineState(State.UNDEFINED);
				}
			} else if (!this.resetDone) {
				this.handleErrorsWithReset();
			}
			break;

		case INIT:
			if (this.isSystemRunning()) {
				this.setStateMachineState(State.RUNNING);
				this.unsuccessfulStarts = 0;
				this.startAttemptTime = null;
			} else {
				if (this.startAttemptTime.plusSeconds(this.config.maxStartTime()).isBefore(LocalDateTime.now())) {
					this.startAttemptTime = null;
					this.unsuccessfulStarts++;
					this.stopSystem();
					this.setStateMachineState(State.STOPPING);
					if (this.unsuccessfulStarts >= this.config.maxStartAppempts()) {
						this.errorDelayIsOver = LocalDateTime.now().plusSeconds(this.config.startUnsuccessfulDelay());
						this.setStateMachineState(State.ERRORDELAY);
						this.unsuccessfulStarts = 0;
					}
				}
			}
			break;
		case OFF:
			this.startSystem();
			this.setStateMachineState(State.INIT);
			this.startAttemptTime = LocalDateTime.now();
			break;
		case RUNNING:
			if (this.isSystemRunning()) {
				if (this.isError()) {
					this.setStateMachineState(State.ERROR);
				} else {
					readyForWorking = true;
					this.setStateMachineState(State.RUNNING);
				}
			} else {
				this.setStateMachineState(State.UNDEFINED);
			}
			break;
		case STOPPING:
			if (this.isError()) {
				this.setStateMachineState(State.ERROR);
			} else {
				if (this.isSystemStopped()) {
					this.setStateMachineState(State.OFF);
				}
			}
			break;
		case UNDEFINED:
			if (this.isError()) {
				this.setStateMachineState(State.ERROR);
			} else if (this.isSystemStopped()) {
				this.setStateMachineState(State.OFF);
			} else if (this.isSystemRunning()) {
				this.setStateMachineState(State.RUNNING);
			} else if (this.isSystemStatePending()) {
				this.setStateMachineState(State.PENDING);
			}
			break;
		case PENDING:
			if (this.pendingTimestamp == null) {
				this.pendingTimestamp = LocalDateTime.now();
			}
			if (this.pendingTimestamp.plusSeconds(this.config.pendingTolerance()).isBefore(LocalDateTime.now())) {
				// System state could not be determined, stop and start it
				this.pendingTimestamp = null;
				this.stopSystem();
				this.setStateMachineState(State.OFF);
			} else {
				if (this.isError()) {
					this.setStateMachineState(State.ERROR);
					this.pendingTimestamp = null;
				} else if (this.isSystemStopped()) {
					this.setStateMachineState(State.OFF);
					this.pendingTimestamp = null;
				} else if (this.isSystemRunning()) {
					this.setStateMachineState(State.RUNNING);
					this.pendingTimestamp = null;
				}
			}
			break;
		case ERROR_HANDLING:
			this.handleErrorsWithReset();
			break;
		}

		// TODO start stop is not implemented; mark as started if 'readyForWorking'
		this._setStartStop(readyForWorking ? StartStop.START : StartStop.UNDEFINED);
	}

	private void handleErrorsWithReset() {
		// To reset the cell drift phenomenon, first sleep and then reset the system
		switch (this.resetState) {
		case NONE:
			this.resetState = ResetState.SLEEP;
			break;
		case SLEEP:
			this.sleepSystem();
			this.resetState = ResetState.RESET;
			break;
		case RESET:
			this.resetSystem();
			this.resetState = ResetState.FINISHED;
			break;
		case FINISHED:
			this.resetState = ResetState.NONE;
			this.setStateMachineState(State.ERRORDELAY);
			this.resetDone = true;
			break;
		}
	}

	private boolean isError() {
		// still TODO define what is exactly an error
		if (this.readValueFromStateChannel(ClusterVersionBChannelId.MASTER_ALARM_LEVEL_2_INSULATION)) {
			return true;
		}
		if (this.readValueFromStateChannel(ClusterVersionBChannelId.MASTER_ALARM_PCS_EMS_CONTROL_FAIL)) {
			return true;
		}
		if (this.readValueFromStateChannel(ClusterVersionBChannelId.MASTER_ALARM_PCS_EMS_COMMUNICATION_FAILURE)) {
			return true;
		}
		if (this.readValueFromStateChannel(ClusterVersionBChannelId.MASTER_ALARM_COMMUNICATION_ERROR_WITH_SUBMASTER)) {
			return true;
		}

		// Check for communication errors
		for (int key : this.racks.keySet()) {
			if (this.readValueFromStateChannel(RACK_INFO.get(key).subMasterCommunicationAlarmChannelId)) {
				return true;
			}
		}

		return false;
	}

	protected Channel<?> addChannel(io.openems.edge.common.channel.ChannelId channelId) {
		return super.addChannel(channelId);
	}

	private boolean readValueFromStateChannel(io.openems.edge.common.channel.ChannelId channelId) {
		StateChannel s = this.channel(channelId);
		Optional<Boolean> val = s.value().asOptional();
		return val.isPresent() && val.get();
	}

	private boolean isSystemStopped() {
		return this.haveAllRacksTheSameContactorControlState(ContactorControl.CUT_OFF);
	}

	private boolean isSystemRunning() {
		return this.haveAllRacksTheSameContactorControlState(ContactorControl.ON_GRID);
	}

	private boolean haveAllRacksTheSameContactorControlState(ContactorControl cctrl) {
		boolean b = true;
		for (SingleRack r : this.racks.values()) {
			b = b && cctrl == this.channel(RACK_INFO.get(r.getRackNumber()).positiveContactorChannelId).value()
					.asEnum();
		}
		return b;
	}

	/**
	 * Checks whether system has an undefined state, e.g. rack 1 & 2 are configured,
	 * but only rack 1 is running. This state can only be reached at startup coming
	 * from state undefined
	 * 
	 * @return boolean
	 */
	private boolean isSystemStatePending() {
		boolean b = true;

		for (SingleRack r : this.racks.values()) {
			EnumReadChannel channel = this.channel(RACK_INFO.get(r.getRackNumber()).positiveContactorChannelId);
			Optional<Integer> val = channel.value().asOptional();
			b = b && val.isPresent();
		}

		return b && !this.isSystemRunning() && !this.isSystemStopped();
	}

<<<<<<< HEAD
	 @Override
		public String debugLog() {
			return "SoC:" + this.getSoc() //
					+ "|Discharge:" + this.getDischargeMinVoltage() + ";" + this.getDischargeMaxCurrent() //
					+ "|Charge:" + this.getChargeMaxVoltage() + ";" + this.getChargeMaxCurrent()
					+ "|Running: " + this.isSystemRunning()
					+ "|U: " + this.getVoltage()
					+ "|I: " + this.getCurrent()
					;
		}
=======
	@Override
	public String debugLog() {
		return "SoC:" + this.getSoc() //
				+ "|Discharge:" + this.getDischargeMinVoltage() + ";" + this.getDischargeMaxCurrent() //
				+ "|Charge:" + this.getChargeMaxVoltage() + ";" + this.getChargeMaxCurrent() //
				+ "|Running: " + this.isSystemRunning() //
				+ "|U: " + this.getVoltage() //
				+ "|I: " + this.getCurrent();
	}
>>>>>>> 33387989

	private void sleepSystem() {
		// Write sleep and reset to all racks
		for (SingleRack rack : this.racks.values()) {
			IntegerWriteChannel sleepChannel = (IntegerWriteChannel) rack.getChannel(SingleRack.KEY_SLEEP);
			try {
				sleepChannel.setNextWriteValue(0x1);
			} catch (OpenemsNamedException e) {
				this.logError(this.log, "Error while trying to sleep the system!");
			}
			this.setStateMachineState(State.UNDEFINED);
		}
	}

	private void resetSystem() {
		// Write reset to all racks and the master

		IntegerWriteChannel resetMasterChannel = (IntegerWriteChannel) this.channel(ClusterVersionBChannelId.RESET);
		try {
			resetMasterChannel.setNextWriteValue(0x1);
		} catch (OpenemsNamedException e) {
			this.logError(this.log, "Error while trying to reset the master!");
		}

		for (SingleRack rack : this.racks.values()) {
			IntegerWriteChannel resetChannel = (IntegerWriteChannel) rack.getChannel(SingleRack.KEY_RESET);
			try {
				resetChannel.setNextWriteValue(0x1);
			} catch (OpenemsNamedException e) {
				this.logError(this.log, "Error while trying to reset the system!");
			}
		}
	}

	private void startSystem() {
		try {
			this.setClusterStartStop(ClusterStartStop.START);
			// Only set the racks that are used, but set the others to unused
			for (int i : RACK_INFO.keySet()) {
				EnumWriteChannel rackUsageChannel = this.channel(RACK_INFO.get(i).usageChannelId);
				if (this.racks.containsKey(i)) {
					rackUsageChannel.setNextWriteValue(RackUsage.USED);
				} else {
					rackUsageChannel.setNextWriteValue(RackUsage.UNUSED);
				}
			}
		} catch (OpenemsNamedException e) {
			this.logError(this.log, "Error while trying to start system\n" + e.getMessage());
		}
	}

	private void stopSystem() {
		try {
			this.setClusterStartStop(ClusterStartStop.STOP);
			// write to all racks unused!!
			for (RackInfo r : RACK_INFO.values()) {
				EnumWriteChannel rackUsageChannel = this.channel(r.usageChannelId);
				rackUsageChannel.setNextWriteValue(RackUsage.UNUSED);
			}
		} catch (OpenemsNamedException e) {
			this.logError(this.log, "Error while trying to stop system\n" + e.getMessage());
		}
	}

	/**
	 * Gets the ModbusBridgeId.
	 * 
	 * @return String
	 */
	public String getModbusBridgeId() {
		return this.modbusBridgeId;
	}

	/**
	 * Gets the StateMachineState.
	 * 
	 * @return State
	 */
	public State getStateMachineState() {
		return this.state;
	}

	/**
	 * Sets the StateMachineState.
	 * 
	 * @param state the {@link State}
	 */
	public void setStateMachineState(State state) {
		this.state = state;
		this.channel(ClusterVersionBChannelId.STATE_MACHINE).setNextValue(this.state);
	}

	@Override
	protected ModbusProtocol defineModbusProtocol() throws OpenemsException {
		ModbusProtocol protocol = new ModbusProtocol(this, new Task[] {
				// -------- control registers of master --------------------------------------
				new FC16WriteRegistersTask(0x1004, //
						m(ClusterVersionBChannelId.RESET, new UnsignedWordElement(0x1004)) //
				), //

				new FC16WriteRegistersTask(0x1017, //
						m(SoltaroCluster.ChannelId.CLUSTER_START_STOP, new UnsignedWordElement(0x1017)), //
						m(SoltaroCluster.ChannelId.RACK_1_USAGE, new UnsignedWordElement(0x1018)), //
						m(SoltaroCluster.ChannelId.RACK_2_USAGE, new UnsignedWordElement(0x1019)), //
						m(SoltaroCluster.ChannelId.RACK_3_USAGE, new UnsignedWordElement(0x101A)), //
						m(SoltaroCluster.ChannelId.RACK_4_USAGE, new UnsignedWordElement(0x101B)), //
						m(SoltaroCluster.ChannelId.RACK_5_USAGE, new UnsignedWordElement(0x101C)) //
				), //
				new FC3ReadRegistersTask(0x1017, Priority.HIGH,
						m(SoltaroCluster.ChannelId.CLUSTER_START_STOP, new UnsignedWordElement(0x1017)), //
						m(SoltaroCluster.ChannelId.RACK_1_USAGE, new UnsignedWordElement(0x1018)), //
						m(SoltaroCluster.ChannelId.RACK_2_USAGE, new UnsignedWordElement(0x1019)), //
						m(SoltaroCluster.ChannelId.RACK_3_USAGE, new UnsignedWordElement(0x101A)), //
						m(SoltaroCluster.ChannelId.RACK_4_USAGE, new UnsignedWordElement(0x101B)), //
						m(SoltaroCluster.ChannelId.RACK_5_USAGE, new UnsignedWordElement(0x101C)) //
				), //

				new FC16WriteRegistersTask(0x101F,
						m(ClusterVersionBChannelId.SYSTEM_INSULATION_LEVEL_1, new UnsignedWordElement(0x101F)), //
						m(ClusterVersionBChannelId.SYSTEM_INSULATION_LEVEL_2, new UnsignedWordElement(0x1020)), //
						new DummyRegisterElement(0x1021), //
						m(ClusterVersionBChannelId.EMS_COMMUNICATION_TIMEOUT, new UnsignedWordElement(0x1022)), //
						m(ClusterVersionBChannelId.EMS_ADDRESS, new UnsignedWordElement(0x1023)) //
				), //

				new FC3ReadRegistersTask(0x101F, Priority.LOW,
						m(ClusterVersionBChannelId.SYSTEM_INSULATION_LEVEL_1, new UnsignedWordElement(0x101F)), //
						m(ClusterVersionBChannelId.SYSTEM_INSULATION_LEVEL_2, new UnsignedWordElement(0x1020)), //
						new DummyRegisterElement(0x1021), //
						m(ClusterVersionBChannelId.EMS_COMMUNICATION_TIMEOUT, new UnsignedWordElement(0x1022)), //
						m(ClusterVersionBChannelId.EMS_ADDRESS, new UnsignedWordElement(0x1023)) //
				), //

				new FC16WriteRegistersTask(this.getAddressContactorControl(ADDRESS_OFFSET_RACK_1),
						m(ClusterVersionBChannelId.RACK_1_POSITIVE_CONTACTOR,
								new UnsignedWordElement(this.getAddressContactorControl(ADDRESS_OFFSET_RACK_1))) //
				), //
				new FC3ReadRegistersTask(this.getAddressContactorControl(ADDRESS_OFFSET_RACK_1), Priority.HIGH,
						m(ClusterVersionBChannelId.RACK_1_POSITIVE_CONTACTOR,
								new UnsignedWordElement(this.getAddressContactorControl(ADDRESS_OFFSET_RACK_1))) //
				), //

				new FC16WriteRegistersTask(this.getAddressContactorControl(ADDRESS_OFFSET_RACK_2),
						m(ClusterVersionBChannelId.RACK_2_POSITIVE_CONTACTOR,
								new UnsignedWordElement(this.getAddressContactorControl(ADDRESS_OFFSET_RACK_2))) //
				), //
				new FC3ReadRegistersTask(this.getAddressContactorControl(ADDRESS_OFFSET_RACK_2), Priority.HIGH,
						m(ClusterVersionBChannelId.RACK_2_POSITIVE_CONTACTOR,
								new UnsignedWordElement(this.getAddressContactorControl(ADDRESS_OFFSET_RACK_2))) //
				), //

				new FC16WriteRegistersTask(this.getAddressContactorControl(ADDRESS_OFFSET_RACK_3),
						m(ClusterVersionBChannelId.RACK_2_POSITIVE_CONTACTOR,
								new UnsignedWordElement(this.getAddressContactorControl(ADDRESS_OFFSET_RACK_3))) //
				), //
				new FC3ReadRegistersTask(this.getAddressContactorControl(ADDRESS_OFFSET_RACK_3), Priority.HIGH,
						m(ClusterVersionBChannelId.RACK_3_POSITIVE_CONTACTOR,
								new UnsignedWordElement(this.getAddressContactorControl(ADDRESS_OFFSET_RACK_3))) //
				), //

				new FC16WriteRegistersTask(this.getAddressContactorControl(ADDRESS_OFFSET_RACK_4),
						m(ClusterVersionBChannelId.RACK_4_POSITIVE_CONTACTOR,
								new UnsignedWordElement(this.getAddressContactorControl(ADDRESS_OFFSET_RACK_4))) //
				), //
				new FC3ReadRegistersTask(this.getAddressContactorControl(ADDRESS_OFFSET_RACK_4), Priority.HIGH,
						m(ClusterVersionBChannelId.RACK_4_POSITIVE_CONTACTOR,
								new UnsignedWordElement(this.getAddressContactorControl(ADDRESS_OFFSET_RACK_4))) //
				), //

				new FC16WriteRegistersTask(this.getAddressContactorControl(ADDRESS_OFFSET_RACK_5),
						m(ClusterVersionBChannelId.RACK_5_POSITIVE_CONTACTOR,
								new UnsignedWordElement(this.getAddressContactorControl(ADDRESS_OFFSET_RACK_5))) //
				), //
				new FC3ReadRegistersTask(this.getAddressContactorControl(ADDRESS_OFFSET_RACK_5), Priority.HIGH,
						m(ClusterVersionBChannelId.RACK_5_POSITIVE_CONTACTOR,
								new UnsignedWordElement(this.getAddressContactorControl(ADDRESS_OFFSET_RACK_5))) //
				), //

				// -------- state registers of master --------------------------------------
				new FC3ReadRegistersTask(0x1044, Priority.LOW, //
						m(SoltaroCluster.ChannelId.CHARGE_INDICATION, new UnsignedWordElement(0x1044)), //
						m(SoltaroCluster.ChannelId.SYSTEM_CURRENT, new UnsignedWordElement(0x1045), //
								ElementToChannelConverter.SCALE_FACTOR_2), // TODO Check if scale factor is correct
						new DummyRegisterElement(0x1046), //
						m(Battery.ChannelId.SOC, new UnsignedWordElement(0x1047)) //
								.onUpdateCallback(val -> {
									this.recalculateSoc();
								}), //
						m(SoltaroCluster.ChannelId.SYSTEM_RUNNING_STATE, new UnsignedWordElement(0x1048)), //
						m(Battery.ChannelId.VOLTAGE, new UnsignedWordElement(0x1049), //
								ElementToChannelConverter.SCALE_FACTOR_MINUS_1)), //

				new FC3ReadRegistersTask(0x104A, Priority.HIGH, //
						m(SoltaroCluster.ChannelId.SYSTEM_INSULATION, new UnsignedWordElement(0x104A)), //
						new DummyRegisterElement(0x104B, 0x104D), //
						m(SoltaroCluster.ChannelId.CLUSTER_MAX_ALLOWED_CHARGE_CURRENT, new UnsignedWordElement(0x104E),
								ElementToChannelConverter.SCALE_FACTOR_2), //
						m(SoltaroCluster.ChannelId.CLUSTER_MAX_ALLOWED_DISCHARGE_CURRENT,
								new UnsignedWordElement(0x104F), ElementToChannelConverter.SCALE_FACTOR_2) //
				), //

				new FC3ReadRegistersTask(0x1081, Priority.LOW, //
						m(new BitsWordElement(0x1081, this) //
								.bit(4, ClusterVersionBChannelId.MASTER_ALARM_LEVEL_2_INSULATION) //
								.bit(3, ClusterVersionBChannelId.MASTER_ALARM_LEVEL_1_INSULATION) //
								.bit(2, ClusterVersionBChannelId.MASTER_ALARM_PCS_EMS_CONTROL_FAIL) //
								.bit(1, ClusterVersionBChannelId.MASTER_ALARM_PCS_EMS_COMMUNICATION_FAILURE) //
								.bit(0, ClusterVersionBChannelId.MASTER_ALARM_COMMUNICATION_ERROR_WITH_SUBMASTER) //
						), //
						m(new BitsWordElement(0x1082, this) //
								.bit(4, SoltaroCluster.ChannelId.SUB_MASTER_5_COMMUNICATION_FAILURE) //
								.bit(3, SoltaroCluster.ChannelId.SUB_MASTER_4_COMMUNICATION_FAILURE) //
								.bit(2, SoltaroCluster.ChannelId.SUB_MASTER_3_COMMUNICATION_FAILURE) //
								.bit(1, SoltaroCluster.ChannelId.SUB_MASTER_2_COMMUNICATION_FAILURE) //
								.bit(0, SoltaroCluster.ChannelId.SUB_MASTER_1_COMMUNICATION_FAILURE) //
						), //
						m(new BitsWordElement(0x1083, this) //
								.bit(5, ClusterVersionBChannelId.RACK_1_LEVEL_2_ALARM) //
								.bit(4, ClusterVersionBChannelId.RACK_1_PCS_CONTROL_FAULT) //
								.bit(3, ClusterVersionBChannelId.RACK_1_COMMUNICATION_WITH_MASTER_ERROR) //
								.bit(2, ClusterVersionBChannelId.RACK_1_DEVICE_ERROR) //
								.bit(1, ClusterVersionBChannelId.RACK_1_CYCLE_OVER_CURRENT) //
								.bit(0, ClusterVersionBChannelId.RACK_1_VOLTAGE_DIFFERENCE) //
						), //
						m(new BitsWordElement(0x1084, this) //
								.bit(5, ClusterVersionBChannelId.RACK_2_LEVEL_2_ALARM) //
								.bit(4, ClusterVersionBChannelId.RACK_2_PCS_CONTROL_FAULT) //
								.bit(3, ClusterVersionBChannelId.RACK_2_COMMUNICATION_WITH_MASTER_ERROR) //
								.bit(2, ClusterVersionBChannelId.RACK_2_DEVICE_ERROR) //
								.bit(1, ClusterVersionBChannelId.RACK_2_CYCLE_OVER_CURRENT) //
								.bit(0, ClusterVersionBChannelId.RACK_2_VOLTAGE_DIFFERENCE) //
						), //
						m(new BitsWordElement(0x1085, this) //
								.bit(5, ClusterVersionBChannelId.RACK_3_LEVEL_2_ALARM) //
								.bit(4, ClusterVersionBChannelId.RACK_3_PCS_CONTROL_FAULT) //
								.bit(3, ClusterVersionBChannelId.RACK_3_COMMUNICATION_WITH_MASTER_ERROR) //
								.bit(2, ClusterVersionBChannelId.RACK_3_DEVICE_ERROR) //
								.bit(1, ClusterVersionBChannelId.RACK_3_CYCLE_OVER_CURRENT) //
								.bit(0, ClusterVersionBChannelId.RACK_3_VOLTAGE_DIFFERENCE) //
						), //
						m(new BitsWordElement(0x1086, this) //
								.bit(5, ClusterVersionBChannelId.RACK_4_LEVEL_2_ALARM) //
								.bit(4, ClusterVersionBChannelId.RACK_4_PCS_CONTROL_FAULT) //
								.bit(3, ClusterVersionBChannelId.RACK_4_COMMUNICATION_WITH_MASTER_ERROR) //
								.bit(2, ClusterVersionBChannelId.RACK_4_DEVICE_ERROR) //
								.bit(1, ClusterVersionBChannelId.RACK_4_CYCLE_OVER_CURRENT) //
								.bit(0, ClusterVersionBChannelId.RACK_4_VOLTAGE_DIFFERENCE) //
						), //
						m(new BitsWordElement(0x1087, this) //
								.bit(5, ClusterVersionBChannelId.RACK_5_LEVEL_2_ALARM) //
								.bit(4, ClusterVersionBChannelId.RACK_5_PCS_CONTROL_FAULT) //
								.bit(3, ClusterVersionBChannelId.RACK_5_COMMUNICATION_WITH_MASTER_ERROR) //
								.bit(2, ClusterVersionBChannelId.RACK_5_DEVICE_ERROR) //
								.bit(1, ClusterVersionBChannelId.RACK_5_CYCLE_OVER_CURRENT) //
								.bit(0, ClusterVersionBChannelId.RACK_5_VOLTAGE_DIFFERENCE) //
						) //
				) //

		});

		for (SingleRack rack : this.racks.values()) {
			protocol.addTasks(rack.getTasks().toArray(new Task[] {}));
		}

		return protocol;
	}

	private int getAddressContactorControl(int addressOffsetRack) {
		return addressOffsetRack + OFFSET_CONTACTOR_CONTROL;
	}

	protected final AbstractModbusElement<?> map(io.openems.edge.common.channel.ChannelId channelId,
			AbstractModbusElement<?> element) {
		return this.m(channelId, element);
	}

	protected final AbstractModbusElement<?> map(io.openems.edge.common.channel.ChannelId channelId,
			AbstractModbusElement<?> element, ElementToChannelConverter converter) {
		return this.m(channelId, element, converter);
	}

	protected final AbstractModbusElement<?> map(BitsWordElement bitsWordElement) {
		return super.m(bitsWordElement);
	}

	protected void recalculateSoc() {
		int i = 0;
		int soc = 0;

		for (SingleRack rack : this.racks.values()) {
			soc = soc + rack.getSoC();
			i++;
		}

		if (i > 0) {
			soc = soc / i;
		}
		this._setSoc(soc);
	}

	protected void recalculateMaxCellVoltage() {
		int max = Integer.MIN_VALUE;

		for (SingleRack rack : this.racks.values()) {
			max = Math.max(max, rack.getMaximalCellVoltage());
		}
		this._setMaxCellVoltage(max);
	}

	protected void recalculateMinCellVoltage() {
		int min = Integer.MAX_VALUE;

		for (SingleRack rack : this.racks.values()) {
			min = Math.min(min, rack.getMinimalCellVoltage());
		}
		this._setMinCellVoltage(min);
	}

	protected void recalculateMaxCellTemperature() {
		int max = Integer.MIN_VALUE;

		for (SingleRack rack : this.racks.values()) {
			max = Math.max(max, rack.getMaximalCellTemperature());
		}
		this._setMaxCellTemperature(max);
	}

	protected void recalculateMinCellTemperature() {
		int min = Integer.MAX_VALUE;

		for (SingleRack rack : this.racks.values()) {
			min = Math.min(min, rack.getMinimalCellTemperature());
		}
		this._setMinCellTemperature(min);
	}

	@Override
	public ModbusSlaveTable getModbusSlaveTable(AccessMode accessMode) {
		return new ModbusSlaveTable(//
				OpenemsComponent.getModbusSlaveNatureTable(accessMode), //
				Battery.getModbusSlaveNatureTable(accessMode) //
		);
	}

	private static Map<Integer, RackInfo> createRackInfo() {
		Map<Integer, RackInfo> map = new HashMap<Integer, RackInfo>();
		map.put(1,
				new RackInfo(ADDRESS_OFFSET_RACK_1, SoltaroCluster.ChannelId.RACK_1_USAGE,
						ClusterVersionBChannelId.RACK_1_POSITIVE_CONTACTOR,
						SoltaroCluster.ChannelId.SUB_MASTER_1_COMMUNICATION_FAILURE));
		map.put(2,
				new RackInfo(ADDRESS_OFFSET_RACK_2, SoltaroCluster.ChannelId.RACK_2_USAGE,
						ClusterVersionBChannelId.RACK_2_POSITIVE_CONTACTOR,
						SoltaroCluster.ChannelId.SUB_MASTER_2_COMMUNICATION_FAILURE));
		map.put(3,
				new RackInfo(ADDRESS_OFFSET_RACK_3, SoltaroCluster.ChannelId.RACK_3_USAGE,
						ClusterVersionBChannelId.RACK_3_POSITIVE_CONTACTOR,
						SoltaroCluster.ChannelId.SUB_MASTER_3_COMMUNICATION_FAILURE));
		map.put(4,
				new RackInfo(ADDRESS_OFFSET_RACK_4, SoltaroCluster.ChannelId.RACK_4_USAGE,
						ClusterVersionBChannelId.RACK_4_POSITIVE_CONTACTOR,
						SoltaroCluster.ChannelId.SUB_MASTER_4_COMMUNICATION_FAILURE));
		map.put(5,
				new RackInfo(ADDRESS_OFFSET_RACK_5, SoltaroCluster.ChannelId.RACK_5_USAGE,
						ClusterVersionBChannelId.RACK_5_POSITIVE_CONTACTOR,
						SoltaroCluster.ChannelId.SUB_MASTER_5_COMMUNICATION_FAILURE));

		return map;
	}

	// Helper class to get infos about connected racks
	private static class RackInfo {
		int addressOffset;
		SoltaroCluster.ChannelId usageChannelId;
		ClusterVersionBChannelId positiveContactorChannelId;
		SoltaroCluster.ChannelId subMasterCommunicationAlarmChannelId;

		RackInfo(//
				int addressOffset, //
				SoltaroCluster.ChannelId usageChannelId, //
				ClusterVersionBChannelId positiveContactorChannelId, //
				SoltaroCluster.ChannelId subMasterCommunicationAlarmChannelId //
		) {
			this.addressOffset = addressOffset;
			this.usageChannelId = usageChannelId;
			this.subMasterCommunicationAlarmChannelId = subMasterCommunicationAlarmChannelId;
			this.positiveContactorChannelId = positiveContactorChannelId;
		}
	}

	@Override
	public void setStartStop(StartStop value) throws OpenemsNamedException {
		// TODO start stop is not implemented
		throw new NotImplementedException("Start Stop is not implemented for Soltaro SingleRack Version B");
	}
}<|MERGE_RESOLUTION|>--- conflicted
+++ resolved
@@ -411,18 +411,6 @@
 		return b && !this.isSystemRunning() && !this.isSystemStopped();
 	}
 
-<<<<<<< HEAD
-	 @Override
-		public String debugLog() {
-			return "SoC:" + this.getSoc() //
-					+ "|Discharge:" + this.getDischargeMinVoltage() + ";" + this.getDischargeMaxCurrent() //
-					+ "|Charge:" + this.getChargeMaxVoltage() + ";" + this.getChargeMaxCurrent()
-					+ "|Running: " + this.isSystemRunning()
-					+ "|U: " + this.getVoltage()
-					+ "|I: " + this.getCurrent()
-					;
-		}
-=======
 	@Override
 	public String debugLog() {
 		return "SoC:" + this.getSoc() //
@@ -432,7 +420,6 @@
 				+ "|U: " + this.getVoltage() //
 				+ "|I: " + this.getCurrent();
 	}
->>>>>>> 33387989
 
 	private void sleepSystem() {
 		// Write sleep and reset to all racks

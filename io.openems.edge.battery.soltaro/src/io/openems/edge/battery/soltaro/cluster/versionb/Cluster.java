package io.openems.edge.battery.soltaro.cluster.versionb;

import java.time.LocalDateTime;
import java.util.HashMap;
import java.util.Map;
import java.util.Optional;

import org.osgi.service.cm.ConfigurationAdmin;
import org.osgi.service.component.ComponentContext;
import org.osgi.service.component.annotations.Activate;
import org.osgi.service.component.annotations.Component;
import org.osgi.service.component.annotations.ConfigurationPolicy;
import org.osgi.service.component.annotations.Reference;
import org.osgi.service.component.annotations.ReferenceCardinality;
import org.osgi.service.component.annotations.ReferencePolicy;
import org.osgi.service.component.annotations.ReferencePolicyOption;
import org.osgi.service.event.Event;
import org.osgi.service.event.EventConstants;
import org.osgi.service.event.EventHandler;
import org.osgi.service.metatype.annotations.Designate;
import org.slf4j.Logger;
import org.slf4j.LoggerFactory;

import io.openems.common.channel.AccessMode;
import io.openems.common.exceptions.OpenemsError.OpenemsNamedException;
import io.openems.edge.battery.api.Battery;
import io.openems.edge.battery.soltaro.BatteryState;
import io.openems.edge.battery.soltaro.ModuleParameters;
import io.openems.edge.battery.soltaro.ResetState;
import io.openems.edge.battery.soltaro.State;
import io.openems.edge.battery.soltaro.cluster.versionb.Enums.ContactorControl;
import io.openems.edge.battery.soltaro.cluster.versionb.Enums.RackUsage;
import io.openems.edge.battery.soltaro.cluster.versionb.Enums.StartStop;
import io.openems.edge.bridge.modbus.api.AbstractOpenemsModbusComponent;
import io.openems.edge.bridge.modbus.api.BridgeModbus;
import io.openems.edge.bridge.modbus.api.ElementToChannelConverter;
import io.openems.edge.bridge.modbus.api.ModbusProtocol;
import io.openems.edge.bridge.modbus.api.element.AbstractModbusElement;
import io.openems.edge.bridge.modbus.api.element.BitsWordElement;
import io.openems.edge.bridge.modbus.api.element.DummyRegisterElement;
import io.openems.edge.bridge.modbus.api.element.UnsignedWordElement;
import io.openems.edge.bridge.modbus.api.task.FC16WriteRegistersTask;
import io.openems.edge.bridge.modbus.api.task.FC3ReadRegistersTask;
import io.openems.edge.bridge.modbus.api.task.Task;
import io.openems.edge.common.channel.Channel;
import io.openems.edge.common.channel.EnumReadChannel;
import io.openems.edge.common.channel.EnumWriteChannel;
import io.openems.edge.common.channel.IntegerWriteChannel;
import io.openems.edge.common.channel.StateChannel;
import io.openems.edge.common.component.OpenemsComponent;
import io.openems.edge.common.event.EdgeEventConstants;
import io.openems.edge.common.modbusslave.ModbusSlave;
import io.openems.edge.common.modbusslave.ModbusSlaveTable;
import io.openems.edge.common.taskmanager.Priority;

@Designate(ocd = Config.class, factory = true)
@Component( //
		name = "Bms.Soltaro.Cluster.VersionB", //
		immediate = true, //
		configurationPolicy = ConfigurationPolicy.REQUIRE, //
		property = EventConstants.EVENT_TOPIC + "=" + EdgeEventConstants.TOPIC_CYCLE_AFTER_PROCESS_IMAGE //
)
public class Cluster extends AbstractOpenemsModbusComponent
		implements Battery, OpenemsComponent, EventHandler, ModbusSlave {

	public static final int DISCHARGE_MAX_A = 0; // default value 0 to avoid damages
	public static final int CHARGE_MAX_A = 0; // default value 0 to avoid damages

	private static final int ADDRESS_OFFSET_RACK_1 = 0x2000;
	private static final int ADDRESS_OFFSET_RACK_2 = 0x3000;
	private static final int ADDRESS_OFFSET_RACK_3 = 0x4000;
	private static final int ADDRESS_OFFSET_RACK_4 = 0x5000;
	private static final int ADDRESS_OFFSET_RACK_5 = 0x6000;
	private static final int OFFSET_CONTACTOR_CONTROL = 0x10;

	// Helper that holds general information about single racks, independent if they
	// are used or not
	private static final Map<Integer, RackInfo> RACK_INFO = createRackInfo();
	private final Logger log = LoggerFactory.getLogger(Cluster.class);

	@Reference
	protected ConfigurationAdmin cm;

	// If an error has occurred, this indicates the time when next action could be
	// done
	private LocalDateTime errorDelayIsOver = null;
	private int unsuccessfulStarts = 0;
	private LocalDateTime startAttemptTime = null;
	private String modbusBridgeId;
	private BatteryState batteryState;
	private State state = State.UNDEFINED;
	private Config config;
	private Map<Integer, SingleRack> racks = new HashMap<>();
	// this timestamp is used to wait a certain time if system state could no be
	// determined at once
	private LocalDateTime pendingTimestamp;

	private ResetState resetState = ResetState.NONE;
	private boolean resetDone;

	public Cluster() {
		super(//
				OpenemsComponent.ChannelId.values(), //
				Battery.ChannelId.values(), //
				ClusterChannelId.values() //
		);
	}

	@Reference(policy = ReferencePolicy.STATIC, policyOption = ReferencePolicyOption.GREEDY, cardinality = ReferenceCardinality.MANDATORY)
	protected void setModbus(BridgeModbus modbus) {
		super.setModbus(modbus);
	}

	@Activate
	void activate(ComponentContext context, Config config) {
		// Create racks dynamically, do this before super() call because super() uses
		// getModbusProtocol, and it is using racks...
		for (int i : config.racks()) {
			this.racks.put(i, new SingleRack(i, config.numberOfSlaves(), RACK_INFO.get(i).addressOffset, this));
		}

		super.activate(context, config.id(), config.alias(), config.enabled(), config.modbusUnitId(), this.cm, "Modbus",
				config.modbus_id());

		this.config = config;
		this.modbusBridgeId = config.modbus_id();
		this.batteryState = config.batteryState();

		this.channel(Battery.ChannelId.CHARGE_MAX_CURRENT).setNextValue(Cluster.CHARGE_MAX_A);
		this.channel(Battery.ChannelId.DISCHARGE_MAX_CURRENT).setNextValue(Cluster.DISCHARGE_MAX_A);
		this.channel(Battery.ChannelId.CHARGE_MAX_VOLTAGE)
				.setNextValue(this.config.numberOfSlaves() * ModuleParameters.MAX_VOLTAGE_MILLIVOLT.getValue() / 1000);
		this.channel(Battery.ChannelId.DISCHARGE_MIN_VOLTAGE)
				.setNextValue(this.config.numberOfSlaves() * ModuleParameters.MIN_VOLTAGE_MILLIVOLT.getValue() / 1000);
<<<<<<< HEAD
		this.channel(Battery.ChannelId.CAPACITY).setNextValue(this.config.racks().length * this.config.numberOfSlaves()
				* ModuleParameters.CAPACITY_WH.getValue());
=======
		this.channel(Battery.ChannelId.CAPACITY).setNextValue(
				this.config.racks().length * this.config.numberOfSlaves() * this.config.moduleType().getCapacity_Wh());
>>>>>>> 2ed7b20c
	}

	@Override
	public void handleEvent(Event event) {

		if (!this.isEnabled()) {
			return;
		}
		switch (event.getTopic()) {

		case EdgeEventConstants.TOPIC_CYCLE_AFTER_PROCESS_IMAGE:
			this.handleBatteryState();
			break;
		}
	}

	private void handleBatteryState() {
		switch (this.batteryState) {
		case DEFAULT:
			this.handleStateMachine();
			break;
		case OFF:
			this.stopSystem();
			break;
		case ON:
			this.startSystem();
			break;
		case CONFIGURE:
			this.logWarn(this.log, "Cluster cannot be configured currently!");
			break;
		}
	}

	private void handleStateMachine() {
		// log.info("Cluster.doNormalHandling(): State: " +
		// this.getStateMachineState());
		boolean readyForWorking = false;
		switch (this.getStateMachineState()) {
		case ERROR:
			stopSystem();
			errorDelayIsOver = LocalDateTime.now().plusSeconds(config.errorLevel2Delay());
			setStateMachineState(State.ERRORDELAY);
			break;
		case ERRORDELAY:
			// If we are in the error delay time, the system is resetted, this can help
			// handling the rrors
			if (LocalDateTime.now().isAfter(errorDelayIsOver)) {
				errorDelayIsOver = null;
				resetDone = false;
				if (this.isError()) {
					this.setStateMachineState(State.ERROR);
				} else {
					this.setStateMachineState(State.UNDEFINED);
				}
			} else if (!resetDone) {
				this.handleErrorsWithReset();
			}
			break;

		case INIT:
			if (this.isSystemRunning()) {
				this.setStateMachineState(State.RUNNING);
				unsuccessfulStarts = 0;
				startAttemptTime = null;
			} else {
				if (startAttemptTime.plusSeconds(config.maxStartTime()).isBefore(LocalDateTime.now())) {
					startAttemptTime = null;
					unsuccessfulStarts++;
					this.stopSystem();
					this.setStateMachineState(State.STOPPING);
					if (unsuccessfulStarts >= config.maxStartAppempts()) {
						errorDelayIsOver = LocalDateTime.now().plusSeconds(config.startUnsuccessfulDelay());
						this.setStateMachineState(State.ERRORDELAY);
						unsuccessfulStarts = 0;
					}
				}
			}
			break;
		case OFF:
			this.startSystem();
			this.setStateMachineState(State.INIT);
			startAttemptTime = LocalDateTime.now();
			break;
		case RUNNING:
			if (this.isSystemRunning()) {
				if (this.isError()) {
					this.setStateMachineState(State.ERROR);
				} else {
					readyForWorking = true;
					this.setStateMachineState(State.RUNNING);
				}
			} else {
				this.setStateMachineState(State.UNDEFINED);
			}
			break;
		case STOPPING:
			if (this.isError()) {
				this.setStateMachineState(State.ERROR);
			} else {
				if (this.isSystemStopped()) {
					this.setStateMachineState(State.OFF);
				}
			}
			break;
		case UNDEFINED:
			if (this.isError()) {
				this.setStateMachineState(State.ERROR);
			} else if (this.isSystemStopped()) {
				this.setStateMachineState(State.OFF);
			} else if (this.isSystemRunning()) {
				this.setStateMachineState(State.RUNNING);
			} else if (this.isSystemStatePending()) {
				this.setStateMachineState(State.PENDING);
			}
			break;
		case PENDING:
			if (this.pendingTimestamp == null) {
				this.pendingTimestamp = LocalDateTime.now();
			}
			if (this.pendingTimestamp.plusSeconds(this.config.pendingTolerance()).isBefore(LocalDateTime.now())) {
				// System state could not be determined, stop and start it
				this.pendingTimestamp = null;
				this.stopSystem();
				this.setStateMachineState(State.OFF);
			} else {
				if (this.isError()) {
					this.setStateMachineState(State.ERROR);
					this.pendingTimestamp = null;
				} else if (this.isSystemStopped()) {
					this.setStateMachineState(State.OFF);
					this.pendingTimestamp = null;
				} else if (this.isSystemRunning()) {
					this.setStateMachineState(State.RUNNING);
					this.pendingTimestamp = null;
				}
			}
			break;
		case ERROR_HANDLING:
			this.handleErrorsWithReset();
			break;
		}
		this.getReadyForWorking().setNextValue(readyForWorking);
	}

	private void handleErrorsWithReset() {
		// To reset the cell drift phenomenon, first sleep and then reset the system
		switch (this.resetState) {
		case NONE:
			this.resetState = ResetState.SLEEP;
			break;
		case SLEEP:
			this.sleepSystem();
			this.resetState = ResetState.RESET;
			break;
		case RESET:
			this.resetSystem();
			this.resetState = ResetState.FINISHED;
			break;
		case FINISHED:
			this.resetState = ResetState.NONE;
			this.setStateMachineState(State.ERRORDELAY);
			resetDone = true;
			break;
		}
	}

	private boolean isError() {
		// still TODO define what is exactly an error
		if (this.readValueFromStateChannel(ClusterChannelId.MASTER_ALARM_LEVEL_2_INSULATION)) {
			return true;
		}
		if (this.readValueFromStateChannel(ClusterChannelId.MASTER_ALARM_PCS_EMS_CONTROL_FAIL)) {
			return true;
		}
		if (this.readValueFromStateChannel(ClusterChannelId.MASTER_ALARM_PCS_EMS_COMMUNICATION_FAILURE)) {
			return true;
		}
		if (this.readValueFromStateChannel(ClusterChannelId.MASTER_ALARM_COMMUNICATION_ERROR_WITH_SUBMASTER)) {
			return true;
		}

		// Check for communication errors
		for (int key : this.racks.keySet()) {
			if (this.readValueFromStateChannel(RACK_INFO.get(key).subMasterCommunicationAlarmChannelId)) {
				return true;
			}
		}

		return false;
	}

	protected Channel<?> addChannel(io.openems.edge.common.channel.ChannelId channelId) {
		return super.addChannel(channelId);
	}

	private boolean readValueFromStateChannel(io.openems.edge.common.channel.ChannelId channelId) {
		StateChannel s = this.channel(channelId);
		Optional<Boolean> val = s.value().asOptional();
		return val.isPresent() && val.get();
	}

	private boolean isSystemStopped() {
		return haveAllRacksTheSameContactorControlState(ContactorControl.CUT_OFF);
	}

	private boolean isSystemRunning() {
		return haveAllRacksTheSameContactorControlState(ContactorControl.ON_GRID);
	}

	private boolean haveAllRacksTheSameContactorControlState(ContactorControl cctrl) {
		boolean b = true;
		for (SingleRack r : this.racks.values()) {
			b = b && cctrl == this.channel(RACK_INFO.get(r.getRackNumber()).positiveContactorChannelId).value()
					.asEnum();
		}
		return b;
	}

	/**
	 * Checks whether system has an undefined state, e.g. rack 1 & 2 are configured,
	 * but only rack 1 is running. This state can only be reached at startup coming
	 * from state undefined
	 */
	private boolean isSystemStatePending() {
		boolean b = true;

		for (SingleRack r : this.racks.values()) {
			EnumReadChannel channel = this.channel(RACK_INFO.get(r.getRackNumber()).positiveContactorChannelId);
			Optional<Integer> val = channel.value().asOptional();
			b = b && val.isPresent();
		}

		return b && !isSystemRunning() && !isSystemStopped();
	}

	@Override
	public String debugLog() {
		return "SoC:" + this.getSoc().value() //
				+ "|Discharge:" + this.getDischargeMinVoltage().value() + ";" + this.getDischargeMaxCurrent().value() //
				+ "|Charge:" + this.getChargeMaxVoltage().value() + ";" + this.getChargeMaxCurrent().value();
	}

	private void sleepSystem() {
		// Write sleep and reset to all racks
		for (SingleRack rack : this.racks.values()) {
			IntegerWriteChannel sleepChannel = (IntegerWriteChannel) rack.getChannel(SingleRack.KEY_SLEEP);
			try {
				sleepChannel.setNextWriteValue(0x1);
			} catch (OpenemsNamedException e) {
				this.logError(this.log, "Error while trying to sleep the system!");
			}
			this.setStateMachineState(State.UNDEFINED);
		}
	}

	private void resetSystem() {
		// Write reset to all racks and the master

		IntegerWriteChannel resetMasterChannel = (IntegerWriteChannel) this.channel(ClusterChannelId.RESET);
		try {
			resetMasterChannel.setNextWriteValue(0x1);
		} catch (OpenemsNamedException e) {
			this.logError(this.log, "Error while trying to reset the master!");
		}

		for (SingleRack rack : this.racks.values()) {
			IntegerWriteChannel resetChannel = (IntegerWriteChannel) rack.getChannel(SingleRack.KEY_RESET);
			try {
				resetChannel.setNextWriteValue(0x1);
			} catch (OpenemsNamedException e) {
				this.logError(this.log, "Error while trying to reset the system!");
			}
		}
	}

	private void startSystem() {
		EnumWriteChannel startStopChannel = this.channel(ClusterChannelId.START_STOP);
		try {
			startStopChannel.setNextWriteValue(StartStop.START);
			// Only set the racks that are used, but set the others to unused
			for (int i : RACK_INFO.keySet()) {
				EnumWriteChannel rackUsageChannel = this.channel(RACK_INFO.get(i).usageChannelId);
				if (this.racks.containsKey(i)) {
					rackUsageChannel.setNextWriteValue(RackUsage.USED);
				} else {
					rackUsageChannel.setNextWriteValue(RackUsage.UNUSED);
				}
			}
		} catch (OpenemsNamedException e) {
			this.logError(this.log, "Error while trying to start system\n" + e.getMessage());
		}
	}

	private void stopSystem() {
		EnumWriteChannel startStopChannel = this.channel(ClusterChannelId.START_STOP);
		try {
			startStopChannel.setNextWriteValue(StartStop.STOP);
			// write to all racks unused!!
			for (RackInfo r : RACK_INFO.values()) {
				EnumWriteChannel rackUsageChannel = this.channel(r.usageChannelId);
				rackUsageChannel.setNextWriteValue(RackUsage.UNUSED);
			}
		} catch (OpenemsNamedException e) {
			this.logError(this.log, "Error while trying to stop system\n" + e.getMessage());
		}
	}

	public String getModbusBridgeId() {
		return modbusBridgeId;
	}

	public State getStateMachineState() {
		return state;
	}

	public void setStateMachineState(State state) {
		this.state = state;
		this.channel(ClusterChannelId.STATE_MACHINE).setNextValue(this.state);
	}

	@Override
	protected ModbusProtocol defineModbusProtocol() {
		ModbusProtocol protocol = new ModbusProtocol(this, new Task[] {
				// -------- control registers of master --------------------------------------
				new FC16WriteRegistersTask(0x1017, //
						m(ClusterChannelId.RESET, new UnsignedWordElement(0x1004)) //
				), //

				new FC16WriteRegistersTask(0x1017, //
						m(ClusterChannelId.START_STOP, new UnsignedWordElement(0x1017)), //
						m(ClusterChannelId.RACK_1_USAGE, new UnsignedWordElement(0x1018)), //
						m(ClusterChannelId.RACK_2_USAGE, new UnsignedWordElement(0x1019)), //
						m(ClusterChannelId.RACK_3_USAGE, new UnsignedWordElement(0x101A)), //
						m(ClusterChannelId.RACK_4_USAGE, new UnsignedWordElement(0x101B)), //
						m(ClusterChannelId.RACK_5_USAGE, new UnsignedWordElement(0x101C)) //
				), //
				new FC3ReadRegistersTask(0x1017, Priority.HIGH,
						m(ClusterChannelId.START_STOP, new UnsignedWordElement(0x1017)), //
						m(ClusterChannelId.RACK_1_USAGE, new UnsignedWordElement(0x1018)), //
						m(ClusterChannelId.RACK_2_USAGE, new UnsignedWordElement(0x1019)), //
						m(ClusterChannelId.RACK_3_USAGE, new UnsignedWordElement(0x101A)), //
						m(ClusterChannelId.RACK_4_USAGE, new UnsignedWordElement(0x101B)), //
						m(ClusterChannelId.RACK_5_USAGE, new UnsignedWordElement(0x101C)) //
				), //

				new FC16WriteRegistersTask(0x101F,
						m(ClusterChannelId.SYSTEM_INSULATION_LEVEL_1, new UnsignedWordElement(0x101F)), //
						m(ClusterChannelId.SYSTEM_INSULATION_LEVEL_2, new UnsignedWordElement(0x1020)), //
						new DummyRegisterElement(0x1021), //
						m(ClusterChannelId.EMS_COMMUNICATION_TIMEOUT, new UnsignedWordElement(0x1022)), //
						m(ClusterChannelId.EMS_ADDRESS, new UnsignedWordElement(0x1023)) //
				), //

				new FC3ReadRegistersTask(0x101F, Priority.LOW,
						m(ClusterChannelId.SYSTEM_INSULATION_LEVEL_1, new UnsignedWordElement(0x101F)), //
						m(ClusterChannelId.SYSTEM_INSULATION_LEVEL_2, new UnsignedWordElement(0x1020)), //
						new DummyRegisterElement(0x1021), //
						m(ClusterChannelId.EMS_COMMUNICATION_TIMEOUT, new UnsignedWordElement(0x1022)), //
						m(ClusterChannelId.EMS_ADDRESS, new UnsignedWordElement(0x1023)) //
				), //

				new FC16WriteRegistersTask(this.getAddressContactorControl(ADDRESS_OFFSET_RACK_1),
						m(ClusterChannelId.RACK_1_POSITIVE_CONTACTOR,
								new UnsignedWordElement(this.getAddressContactorControl(ADDRESS_OFFSET_RACK_1))) //
				), //
				new FC3ReadRegistersTask(this.getAddressContactorControl(ADDRESS_OFFSET_RACK_1), Priority.HIGH,
						m(ClusterChannelId.RACK_1_POSITIVE_CONTACTOR,
								new UnsignedWordElement(this.getAddressContactorControl(ADDRESS_OFFSET_RACK_1))) //
				), //

				new FC16WriteRegistersTask(this.getAddressContactorControl(ADDRESS_OFFSET_RACK_2),
						m(ClusterChannelId.RACK_2_POSITIVE_CONTACTOR,
								new UnsignedWordElement(this.getAddressContactorControl(ADDRESS_OFFSET_RACK_2))) //
				), //
				new FC3ReadRegistersTask(this.getAddressContactorControl(ADDRESS_OFFSET_RACK_2), Priority.HIGH,
						m(ClusterChannelId.RACK_2_POSITIVE_CONTACTOR,
								new UnsignedWordElement(this.getAddressContactorControl(ADDRESS_OFFSET_RACK_2))) //
				), //

				new FC16WriteRegistersTask(this.getAddressContactorControl(ADDRESS_OFFSET_RACK_3),
						m(ClusterChannelId.RACK_2_POSITIVE_CONTACTOR,
								new UnsignedWordElement(this.getAddressContactorControl(ADDRESS_OFFSET_RACK_3))) //
				), //
				new FC3ReadRegistersTask(this.getAddressContactorControl(ADDRESS_OFFSET_RACK_3), Priority.HIGH,
						m(ClusterChannelId.RACK_3_POSITIVE_CONTACTOR,
								new UnsignedWordElement(this.getAddressContactorControl(ADDRESS_OFFSET_RACK_3))) //
				), //

				new FC16WriteRegistersTask(this.getAddressContactorControl(ADDRESS_OFFSET_RACK_4),
						m(ClusterChannelId.RACK_4_POSITIVE_CONTACTOR,
								new UnsignedWordElement(this.getAddressContactorControl(ADDRESS_OFFSET_RACK_4))) //
				), //
				new FC3ReadRegistersTask(this.getAddressContactorControl(ADDRESS_OFFSET_RACK_4), Priority.HIGH,
						m(ClusterChannelId.RACK_4_POSITIVE_CONTACTOR,
								new UnsignedWordElement(this.getAddressContactorControl(ADDRESS_OFFSET_RACK_4))) //
				), //

				new FC16WriteRegistersTask(this.getAddressContactorControl(ADDRESS_OFFSET_RACK_5),
						m(ClusterChannelId.RACK_5_POSITIVE_CONTACTOR,
								new UnsignedWordElement(this.getAddressContactorControl(ADDRESS_OFFSET_RACK_5))) //
				), //
				new FC3ReadRegistersTask(this.getAddressContactorControl(ADDRESS_OFFSET_RACK_5), Priority.HIGH,
						m(ClusterChannelId.RACK_5_POSITIVE_CONTACTOR,
								new UnsignedWordElement(this.getAddressContactorControl(ADDRESS_OFFSET_RACK_5))) //
				), //

				// -------- state registers of master --------------------------------------
				new FC3ReadRegistersTask(0x1044, Priority.LOW, //
						m(ClusterChannelId.CHARGE_INDICATION, new UnsignedWordElement(0x1044)), //
						m(ClusterChannelId.SYSTEM_CURRENT, new UnsignedWordElement(0x1045), //
								ElementToChannelConverter.SCALE_FACTOR_2), // TODO Check if scale factor is correct
						new DummyRegisterElement(0x1046), //
						m(Battery.ChannelId.SOC, new UnsignedWordElement(0x1047)) //
								.onUpdateCallback(val -> {
									recalculateSoc();
								}), //
						m(ClusterChannelId.SYSTEM_RUNNING_STATE, new UnsignedWordElement(0x1048)), //
						m(Battery.ChannelId.VOLTAGE, new UnsignedWordElement(0x1049), //
								ElementToChannelConverter.SCALE_FACTOR_MINUS_1)), //

				new FC3ReadRegistersTask(0x104A, Priority.HIGH, //
						m(ClusterChannelId.SYSTEM_INSULATION, new UnsignedWordElement(0x104A)), //
						new DummyRegisterElement(0x104B, 0x104D), //
						m(Battery.ChannelId.CHARGE_MAX_CURRENT, new UnsignedWordElement(0x104E),
								ElementToChannelConverter.SCALE_FACTOR_MINUS_1), //
						m(Battery.ChannelId.DISCHARGE_MAX_CURRENT, new UnsignedWordElement(0x104F),
								ElementToChannelConverter.SCALE_FACTOR_MINUS_1) //
				), //

				new FC3ReadRegistersTask(0x1081, Priority.LOW, //
						m(new BitsWordElement(0x1081, this) //
								.bit(4, ClusterChannelId.MASTER_ALARM_LEVEL_2_INSULATION) //
								.bit(3, ClusterChannelId.MASTER_ALARM_LEVEL_1_INSULATION) //
								.bit(2, ClusterChannelId.MASTER_ALARM_PCS_EMS_CONTROL_FAIL) //
								.bit(1, ClusterChannelId.MASTER_ALARM_PCS_EMS_COMMUNICATION_FAILURE) //
								.bit(0, ClusterChannelId.MASTER_ALARM_COMMUNICATION_ERROR_WITH_SUBMASTER) //
						), //
						m(new BitsWordElement(0x1082, this) //
								.bit(4, ClusterChannelId.SUB_MASTER_COMMUNICATION_FAULT_ALARM_MASTER_5) //
								.bit(3, ClusterChannelId.SUB_MASTER_COMMUNICATION_FAULT_ALARM_MASTER_4) //
								.bit(2, ClusterChannelId.SUB_MASTER_COMMUNICATION_FAULT_ALARM_MASTER_3) //
								.bit(1, ClusterChannelId.SUB_MASTER_COMMUNICATION_FAULT_ALARM_MASTER_2) //
								.bit(0, ClusterChannelId.SUB_MASTER_COMMUNICATION_FAULT_ALARM_MASTER_1) //
						), //
						m(new BitsWordElement(0x1083, this) //
								.bit(5, ClusterChannelId.RACK_1_LEVEL_2_ALARM) //
								.bit(4, ClusterChannelId.RACK_1_PCS_CONTROL_FAULT) //
								.bit(3, ClusterChannelId.RACK_1_COMMUNICATION_WITH_MASTER_ERROR) //
								.bit(2, ClusterChannelId.RACK_1_DEVICE_ERROR) //
								.bit(1, ClusterChannelId.RACK_1_CYCLE_OVER_CURRENT) //
								.bit(0, ClusterChannelId.RACK_1_VOLTAGE_DIFFERENCE) //
						), //
						m(new BitsWordElement(0x1084, this) //
								.bit(5, ClusterChannelId.RACK_2_LEVEL_2_ALARM) //
								.bit(4, ClusterChannelId.RACK_2_PCS_CONTROL_FAULT) //
								.bit(3, ClusterChannelId.RACK_2_COMMUNICATION_WITH_MASTER_ERROR) //
								.bit(2, ClusterChannelId.RACK_2_DEVICE_ERROR) //
								.bit(1, ClusterChannelId.RACK_2_CYCLE_OVER_CURRENT) //
								.bit(0, ClusterChannelId.RACK_2_VOLTAGE_DIFFERENCE) //
						), //
						m(new BitsWordElement(0x1085, this) //
								.bit(5, ClusterChannelId.RACK_3_LEVEL_2_ALARM) //
								.bit(4, ClusterChannelId.RACK_3_PCS_CONTROL_FAULT) //
								.bit(3, ClusterChannelId.RACK_3_COMMUNICATION_WITH_MASTER_ERROR) //
								.bit(2, ClusterChannelId.RACK_3_DEVICE_ERROR) //
								.bit(1, ClusterChannelId.RACK_3_CYCLE_OVER_CURRENT) //
								.bit(0, ClusterChannelId.RACK_3_VOLTAGE_DIFFERENCE) //
						), //
						m(new BitsWordElement(0x1086, this) //
								.bit(5, ClusterChannelId.RACK_4_LEVEL_2_ALARM) //
								.bit(4, ClusterChannelId.RACK_4_PCS_CONTROL_FAULT) //
								.bit(3, ClusterChannelId.RACK_4_COMMUNICATION_WITH_MASTER_ERROR) //
								.bit(2, ClusterChannelId.RACK_4_DEVICE_ERROR) //
								.bit(1, ClusterChannelId.RACK_4_CYCLE_OVER_CURRENT) //
								.bit(0, ClusterChannelId.RACK_4_VOLTAGE_DIFFERENCE) //
						), //
						m(new BitsWordElement(0x1087, this) //
								.bit(5, ClusterChannelId.RACK_5_LEVEL_2_ALARM) //
								.bit(4, ClusterChannelId.RACK_5_PCS_CONTROL_FAULT) //
								.bit(3, ClusterChannelId.RACK_5_COMMUNICATION_WITH_MASTER_ERROR) //
								.bit(2, ClusterChannelId.RACK_5_DEVICE_ERROR) //
								.bit(1, ClusterChannelId.RACK_5_CYCLE_OVER_CURRENT) //
								.bit(0, ClusterChannelId.RACK_5_VOLTAGE_DIFFERENCE) //
						) //
				) //

		});

		for (SingleRack rack : this.racks.values()) {
			protocol.addTasks(rack.getTasks().toArray(new Task[] {}));
		}

		return protocol;
	}

	private int getAddressContactorControl(int addressOffsetRack) {
		return addressOffsetRack + OFFSET_CONTACTOR_CONTROL;
	}

	protected final AbstractModbusElement<?> map(io.openems.edge.common.channel.ChannelId channelId,
			AbstractModbusElement<?> element) {
		return this.m(channelId, element);
	}

	protected final AbstractModbusElement<?> map(io.openems.edge.common.channel.ChannelId channelId,
			AbstractModbusElement<?> element, ElementToChannelConverter converter) {
		return this.m(channelId, element, converter);
	}

	protected final AbstractModbusElement<?> map(BitsWordElement bitsWordElement) {
		return super.m(bitsWordElement);
	}

	protected void recalculateSoc() {
		int i = 0;
		int soc = 0;

		for (SingleRack rack : this.racks.values()) {
			soc = soc + rack.getSoC();
			i++;
		}

		if (i > 0) {
			soc = soc / i;
		}

		this.channel(Battery.ChannelId.SOC).setNextValue(soc);
	}

	protected void recalculateMinCellVoltage() {

		int minCellVoltage = Integer.MAX_VALUE;

		for (SingleRack rack : this.racks.values()) {
			int mcv = rack.getMinimalCellVoltage();			
			if (mcv > 0) {
				minCellVoltage = Math.min(minCellVoltage, mcv);
			}

		}

		this.channel(Battery.ChannelId.MIN_CELL_VOLTAGE).setNextValue(minCellVoltage);
	}

	@Override
	public ModbusSlaveTable getModbusSlaveTable(AccessMode accessMode) {
		return new ModbusSlaveTable( //
				OpenemsComponent.getModbusSlaveNatureTable(accessMode), //
				Battery.getModbusSlaveNatureTable(accessMode) //
		);
	}

	private static Map<Integer, RackInfo> createRackInfo() {
		Map<Integer, RackInfo> map = new HashMap<Integer, RackInfo>();
		map.put(1,
				new RackInfo(ADDRESS_OFFSET_RACK_1, ClusterChannelId.RACK_1_USAGE,
						ClusterChannelId.RACK_1_POSITIVE_CONTACTOR,
						ClusterChannelId.SUB_MASTER_COMMUNICATION_FAULT_ALARM_MASTER_1));
		map.put(2,
				new RackInfo(ADDRESS_OFFSET_RACK_2, ClusterChannelId.RACK_2_USAGE,
						ClusterChannelId.RACK_2_POSITIVE_CONTACTOR,
						ClusterChannelId.SUB_MASTER_COMMUNICATION_FAULT_ALARM_MASTER_2));
		map.put(3,
				new RackInfo(ADDRESS_OFFSET_RACK_3, ClusterChannelId.RACK_3_USAGE,
						ClusterChannelId.RACK_3_POSITIVE_CONTACTOR,
						ClusterChannelId.SUB_MASTER_COMMUNICATION_FAULT_ALARM_MASTER_3));
		map.put(4,
				new RackInfo(ADDRESS_OFFSET_RACK_4, ClusterChannelId.RACK_4_USAGE,
						ClusterChannelId.RACK_4_POSITIVE_CONTACTOR,
						ClusterChannelId.SUB_MASTER_COMMUNICATION_FAULT_ALARM_MASTER_4));
		map.put(5,
				new RackInfo(ADDRESS_OFFSET_RACK_5, ClusterChannelId.RACK_5_USAGE,
						ClusterChannelId.RACK_5_POSITIVE_CONTACTOR,
						ClusterChannelId.SUB_MASTER_COMMUNICATION_FAULT_ALARM_MASTER_5));

		return map;
	}

	// Helper class to get infos about connected racks
	private static class RackInfo {
		int addressOffset;
		ClusterChannelId usageChannelId;
		ClusterChannelId positiveContactorChannelId;
		ClusterChannelId subMasterCommunicationAlarmChannelId;

		RackInfo( //
				int addressOffset, //
				ClusterChannelId usageChannelId, //
				ClusterChannelId positiveContactorChannelId, //
				ClusterChannelId subMasterCommunicationAlarmChannelId //
		) {
			this.addressOffset = addressOffset;
			this.usageChannelId = usageChannelId;
			this.subMasterCommunicationAlarmChannelId = subMasterCommunicationAlarmChannelId;
			this.positiveContactorChannelId = positiveContactorChannelId;
		}
	}
}<|MERGE_RESOLUTION|>--- conflicted
+++ resolved
@@ -132,13 +132,8 @@
 				.setNextValue(this.config.numberOfSlaves() * ModuleParameters.MAX_VOLTAGE_MILLIVOLT.getValue() / 1000);
 		this.channel(Battery.ChannelId.DISCHARGE_MIN_VOLTAGE)
 				.setNextValue(this.config.numberOfSlaves() * ModuleParameters.MIN_VOLTAGE_MILLIVOLT.getValue() / 1000);
-<<<<<<< HEAD
-		this.channel(Battery.ChannelId.CAPACITY).setNextValue(this.config.racks().length * this.config.numberOfSlaves()
-				* ModuleParameters.CAPACITY_WH.getValue());
-=======
 		this.channel(Battery.ChannelId.CAPACITY).setNextValue(
 				this.config.racks().length * this.config.numberOfSlaves() * this.config.moduleType().getCapacity_Wh());
->>>>>>> 2ed7b20c
 	}
 
 	@Override
@@ -463,7 +458,7 @@
 	protected ModbusProtocol defineModbusProtocol() {
 		ModbusProtocol protocol = new ModbusProtocol(this, new Task[] {
 				// -------- control registers of master --------------------------------------
-				new FC16WriteRegistersTask(0x1017, //
+				new FC16WriteRegistersTask(0x1004, //
 						m(ClusterChannelId.RESET, new UnsignedWordElement(0x1004)) //
 				), //
 

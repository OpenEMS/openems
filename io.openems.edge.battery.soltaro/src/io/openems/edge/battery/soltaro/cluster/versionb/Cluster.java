--- conflicted
+++ resolved
@@ -391,24 +391,14 @@
 
 	private void resetSystem() {
 		// Write reset to all racks and the master
-<<<<<<< HEAD
-		
-=======
-
->>>>>>> 4fe600de
+
 		IntegerWriteChannel resetMasterChannel = (IntegerWriteChannel) this.channel(ClusterChannelId.RESET);
 		try {
 			resetMasterChannel.setNextWriteValue(0x1);
 		} catch (OpenemsNamedException e) {
-<<<<<<< HEAD
-			log.error("Error while trying to reset the master!");
-		}
-		
-=======
 			this.logError(this.log, "Error while trying to reset the master!");
 		}
 
->>>>>>> 4fe600de
 		for (SingleRack rack : this.racks.values()) {
 			IntegerWriteChannel resetChannel = (IntegerWriteChannel) rack.getChannel(SingleRack.KEY_RESET);
 			try {

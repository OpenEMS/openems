--- conflicted
+++ resolved
@@ -129,24 +129,6 @@
 	}
 
 	public int getSoC() {
-<<<<<<< HEAD
-		@SuppressWarnings("unchecked")
-		Optional<Integer> socOpt = (Optional<Integer>) this.channelMap.get(KEY_SOC).value().asOptional();
-		int soc = 0;
-		if (socOpt.isPresent()) {
-			soc = socOpt.get();
-		}
-		return soc;
-	}
-
-	public int getMinimalCellVoltage() {
-		@SuppressWarnings("unchecked")
-		Optional<Integer> minCellOpt = (Optional<Integer>) this.channelMap.get(KEY_MIN_CELL_VOLTAGE).value()
-				.asOptional();
-		int minCellVoltage = -1;
-		if (minCellOpt.isPresent()) {
-			minCellVoltage = minCellOpt.get();
-=======
 		return this.getIntFromChannel(KEY_SOC, 0);
 	}
 
@@ -172,9 +154,8 @@
 		int value = defaultValue;
 		if (opt.isPresent()) {
 			value = opt.get();
->>>>>>> 06983d27
-		}
-		return minCellVoltage;
+		}
+		return value;
 	}
 
 	private Map<String, Channel<?>> createChannelMap() {
@@ -411,27 +392,6 @@
 
 		// State values
 		tasks.add(new FC3ReadRegistersTask(this.addressOffset + 0x100, Priority.HIGH, //
-<<<<<<< HEAD
-				parent.map(channelIds.get(KEY_VOLTAGE), getUWE(0x100), ElementToChannelConverter.SCALE_FACTOR_MINUS_1), //
-				parent.map(channelIds.get(KEY_CURRENT), getUWE(0x101), ElementToChannelConverter.SCALE_FACTOR_MINUS_1), //
-				parent.map(channelIds.get(KEY_CHARGE_INDICATION), getUWE(0x102)), //
-				parent.map(channelIds.get(KEY_SOC), getUWE(0x103)). //
-						onUpdateCallback(val -> {
-							parent.recalculateSoc();
-						}), //
-				parent.map(channelIds.get(KEY_SOH), getUWE(0x104)), //
-				parent.map(channelIds.get(KEY_MAX_CELL_VOLTAGE_ID), getUWE(0x105)), //
-				parent.map(channelIds.get(KEY_MAX_CELL_VOLTAGE), getUWE(0x106)), //
-				parent.map(channelIds.get(KEY_MIN_CELL_VOLTAGE_ID), getUWE(0x107)), //
-				parent.map(channelIds.get(KEY_MIN_CELL_VOLTAGE), getUWE(0x108)). //
-						onUpdateCallback(val -> {
-							parent.recalculateMinCellVoltage();
-						}), //
-				parent.map(channelIds.get(KEY_MAX_CELL_TEMPERATURE_ID), getUWE(0x109)), //
-				parent.map(channelIds.get(KEY_MAX_CELL_TEMPERATURE), getUWE(0x10A)), //
-				parent.map(channelIds.get(KEY_MIN_CELL_TEMPERATURE_ID), getUWE(0x10B)), //
-				parent.map(channelIds.get(KEY_MIN_CELL_TEMPERATURE), getUWE(0x10C)) //
-=======
 				this.parent.map(this.channelIds.get(KEY_VOLTAGE), this.getUwe(0x100),
 						ElementToChannelConverter.SCALE_FACTOR_2), //
 				this.parent.map(this.channelIds.get(KEY_CURRENT), this.getSwe(0x101),
@@ -464,7 +424,6 @@
 						onUpdateCallback(val -> {
 							this.parent.recalculateMinCellTemperature();
 						}) //
->>>>>>> 06983d27
 		));
 
 		// Alarm levels

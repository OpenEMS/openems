--- conflicted
+++ resolved
@@ -34,8 +34,11 @@
  *
  */
 public class SingleRack {
-	public static final String KEY_RESET = "RESET";
-	public static final String KEY_SLEEP = "SLEEP";
+		private static final String KEY_VOLTAGE = "VOLTAGE";
+	private static final String KEY_CURRENT = "CURRENT";
+	private static final String KEY_CHARGE_INDICATION = "CHARGE_INDICATION";
+	private static final String KEY_SOC = "SOC";
+	private static final String KEY_SOH = "SOH";
 	public static final String KEY_MAX_CELL_VOLTAGE_ID = "MAX_CELL_VOLTAGE_ID";
 	public static final String KEY_MAX_CELL_VOLTAGE = "MAX_CELL_VOLTAGE";
 	public static final String KEY_MIN_CELL_VOLTAGE_ID = "MIN_CELL_VOLTAGE_ID";
@@ -43,14 +46,6 @@
 	public static final String KEY_ALARM_LEVEL_1_CELL_VOLTAGE_LOW = "ALARM_LEVEL_1_CELL_VOLTAGE_LOW";
 	public static final String KEY_ALARM_LEVEL_1_CELL_VOLTAGE_DIFF_HIGH = "ALARM_LEVEL_1_CELL_VOLTAGE_DIFF_HIGH";
 
-	private static final int VOLTAGE_SENSORS_PER_MODULE = 12;
-	private static final int TEMPERATURE_SENSORS_PER_MODULE = 12;
-
-	private static final String KEY_VOLTAGE = "VOLTAGE";
-	private static final String KEY_CURRENT = "CURRENT";
-	private static final String KEY_CHARGE_INDICATION = "CHARGE_INDICATION";
-	private static final String KEY_SOC = "SOC";
-	private static final String KEY_SOH = "SOH";
 	private static final String KEY_MAX_CELL_TEMPERATURE_ID = "MAX_CELL_TEMPERATURE_ID";
 	private static final String KEY_MAX_CELL_TEMPERATURE = "MAX_CELL_TEMPERATURE";
 	private static final String KEY_MIN_CELL_TEMPERATURE_ID = "MIN_CELL_TEMPERATURE_ID";
@@ -76,6 +71,7 @@
 	private static final String KEY_ALARM_LEVEL_1_CELL_CHA_TEMP_HIGH = "ALARM_LEVEL_1_CELL_CHA_TEMP_HIGH";
 	private static final String KEY_ALARM_LEVEL_1_DISCHA_CURRENT_HIGH = "ALARM_LEVEL_1_DISCHA_CURRENT_HIGH";
 	private static final String KEY_ALARM_LEVEL_1_TOTAL_VOLTAGE_LOW = "ALARM_LEVEL_1_TOTAL_VOLTAGE_LOW";
+
 	private static final String KEY_ALARM_LEVEL_1_CHA_CURRENT_HIGH = "ALARM_LEVEL_1_CHA_CURRENT_HIGH";
 	private static final String KEY_ALARM_LEVEL_1_TOTAL_VOLTAGE_HIGH = "ALARM_LEVEL_1_TOTAL_VOLTAGE_HIGH";
 	private static final String KEY_ALARM_LEVEL_1_CELL_VOLTAGE_HIGH = "ALARM_LEVEL_1_CELL_VOLTAGE_HIGH";
@@ -93,11 +89,16 @@
 	private static final String KEY_FAILURE_LTC6803 = "FAILURE_LTC6803";
 	private static final String KEY_FAILURE_CONNECTOR_WIRE = "FAILURE_CONNECTOR_WIRE";
 	private static final String KEY_FAILURE_SAMPLING_WIRE = "FAILURE_SAMPLING_WIRE";
+	public static final String KEY_RESET = "RESET";
+	public static final String KEY_SLEEP = "SLEEP";
 
 	private static final String VOLTAGE = "VOLTAGE";
 	private static final String BATTERY = "BATTERY";
 	private static final String RACK = "RACK";
 	private static final String TEMPERATURE = "TEMPERATURE";
+
+	public static final int VOLTAGE_SENSORS_PER_MODULE = 12;
+	public static final int TEMPERATURE_SENSORS_PER_MODULE = 12;
 
 	private static final String NUMBER_FORMAT = "%03d"; // creates string number with leading zeros
 	private static final int VOLTAGE_ADDRESS_OFFSET = 0x800;
@@ -119,62 +120,6 @@
 		this.channelMap = this.createChannelMap();
 	}
 
-<<<<<<< HEAD
-	/**
-	 * Gets the Channels.
-	 * @return Collection
-	 */
-	public Collection<Channel<?>> getChannels() {
-		return this.channelMap.values();
-	}
-
-	/**
-	 * Gets the Channel.
-	 * @param key the Key
-	 * @return Channel
-	 */
-	public Channel<?> getChannel(String key) {
-		return this.channelMap.get(key);
-	}
-
-	/**
-	 * Gets the SoC.
-	 * @return int
-	 */
-	public int getSoC() {
-		return this.getIntFromChannel(KEY_SOC, 0);
-	}
-
-	/**
-	 * Gets the MinimalCellVoltage.
-	 * @return int
-	 */
-	public int getMinimalCellVoltage() {
-		return this.getIntFromChannel(KEY_MIN_CELL_VOLTAGE, -1);
-	}
-	
-	/**
-	 * Gets the MaximalCellVoltage.
-	 * @return int
-	 */
-	public int getMaximalCellVoltage() {
-		return this.getIntFromChannel(KEY_MAX_CELL_VOLTAGE, -1);
-	}
-	
-	/**
-	 * Gets the MinimalCellTemperature.
-	 * @return int
-	 */
-	public int getMinimalCellTemperature() {
-		return this.getIntFromChannel(KEY_MIN_CELL_TEMPERATURE, -1);
-	}
-
-	/**
-	 * Gets the MaximalCellTemperature.
-	 * @return int
-	 */
-	public int getMaximalCellTemperature() {
-=======
 	protected Collection<Channel<?>> getChannels() {
 		return this.channelMap.values();
 	}
@@ -200,16 +145,7 @@
 	}
 
 	protected int getMaximalCellTemperature() {
->>>>>>> a699fc5f
 		return this.getIntFromChannel(KEY_MAX_CELL_TEMPERATURE, -1);
-	}
-
-	protected int getRackNumber() {
-		return this.rackNumber;
-	}
-
-	protected int getAddressOffset() {
-		return this.addressOffset;
 	}
 
 	protected Collection<Task> getTasks() {
@@ -590,178 +526,14 @@
 		return map;
 	}
 
-<<<<<<< HEAD
-	/**
-	 * Gets the Tasks.
-	 * @return Collection
-	 */
-	public Collection<Task> getTasks() {
-		Collection<Task> tasks = new ArrayList<>();
-
-		// State values
-		tasks.add(new FC3ReadRegistersTask(this.addressOffset + 0x100, Priority.HIGH, //
-				this.parent.map(this.channelIds.get(KEY_VOLTAGE), this.getUwe(0x100),
-						ElementToChannelConverter.SCALE_FACTOR_2), //
-				this.parent.map(this.channelIds.get(KEY_CURRENT), this.getSwe(0x101),
-						ElementToChannelConverter.SCALE_FACTOR_2), //
-				this.parent.map(this.channelIds.get(KEY_CHARGE_INDICATION), this.getUwe(0x102)), //
-				this.parent.map(this.channelIds.get(KEY_SOC), this.getUwe(0x103)). //
-						onUpdateCallback(val -> {
-							this.parent.recalculateSoc();
-						}), //
-				this.parent.map(this.channelIds.get(KEY_SOH), this.getUwe(0x104)), //
-				this.parent.map(this.channelIds.get(KEY_MAX_CELL_VOLTAGE_ID), this.getUwe(0x105)), //
-				this.parent.map(this.channelIds.get(KEY_MAX_CELL_VOLTAGE), this.getUwe(0x106)). //
-						onUpdateCallback(val -> {
-							this.parent.recalculateMaxCellVoltage();
-						}), //
-				this.parent.map(this.channelIds.get(KEY_MIN_CELL_VOLTAGE_ID), this.getUwe(0x107)), //
-				this.parent.map(this.channelIds.get(KEY_MIN_CELL_VOLTAGE), this.getUwe(0x108)). //
-						onUpdateCallback(val -> {
-							this.parent.recalculateMinCellVoltage();
-						}), //
-				this.parent.map(this.channelIds.get(KEY_MAX_CELL_TEMPERATURE_ID), this.getUwe(0x109)), //
-				this.parent.map(this.channelIds.get(KEY_MAX_CELL_TEMPERATURE), this.getUwe(0x10A),
-						ElementToChannelConverter.SCALE_FACTOR_MINUS_1). //
-						onUpdateCallback(val -> {
-							this.parent.recalculateMaxCellTemperature();
-						}), //
-				this.parent.map(this.channelIds.get(KEY_MIN_CELL_TEMPERATURE_ID), this.getUwe(0x10B)), //
-				this.parent.map(this.channelIds.get(KEY_MIN_CELL_TEMPERATURE), this.getUwe(0x10C),
-						ElementToChannelConverter.SCALE_FACTOR_MINUS_1). //
-						onUpdateCallback(val -> {
-							this.parent.recalculateMinCellTemperature();
-						}) //
-		));
-
-		// Alarm levels
-		tasks.add(new FC3ReadRegistersTask(this.addressOffset + 0x140, Priority.LOW, //
-				this.parent.map(this.getBwe(0x140, this.parent) //
-						.bit(0, this.channelIds.get(KEY_ALARM_LEVEL_2_CELL_VOLTAGE_HIGH)) //
-						.bit(1, this.channelIds.get(KEY_ALARM_LEVEL_2_TOTAL_VOLTAGE_HIGH)) //
-						.bit(2, this.channelIds.get(KEY_ALARM_LEVEL_2_CHA_CURRENT_HIGH)) //
-						.bit(3, this.channelIds.get(KEY_ALARM_LEVEL_2_CELL_VOLTAGE_LOW)) //
-						.bit(4, this.channelIds.get(KEY_ALARM_LEVEL_2_TOTAL_VOLTAGE_LOW)) //
-						.bit(5, this.channelIds.get(KEY_ALARM_LEVEL_2_DISCHA_CURRENT_HIGH)) //
-						.bit(6, this.channelIds.get(KEY_ALARM_LEVEL_2_CELL_CHA_TEMP_HIGH)) //
-						.bit(7, this.channelIds.get(KEY_ALARM_LEVEL_2_CELL_CHA_TEMP_LOW)) //
-						.bit(10, this.channelIds.get(KEY_ALARM_LEVEL_2_GR_TEMPERATURE_HIGH)) //
-						.bit(14, this.channelIds.get(KEY_ALARM_LEVEL_2_CELL_DISCHA_TEMP_HIGH)) //
-						.bit(15, this.channelIds.get(KEY_ALARM_LEVEL_2_CELL_DISCHA_TEMP_LOW)) //
-				), //
-				this.parent.map(this.getBwe(0x141, this.parent) //
-						.bit(0, this.channelIds.get(KEY_ALARM_LEVEL_1_CELL_VOLTAGE_HIGH)) //
-						.bit(1, this.channelIds.get(KEY_ALARM_LEVEL_1_TOTAL_VOLTAGE_HIGH)) //
-						.bit(2, this.channelIds.get(KEY_ALARM_LEVEL_1_CHA_CURRENT_HIGH)) //
-						.bit(3, this.channelIds.get(KEY_ALARM_LEVEL_1_CELL_VOLTAGE_LOW)) //
-						.bit(4, this.channelIds.get(KEY_ALARM_LEVEL_1_TOTAL_VOLTAGE_LOW)) //
-						.bit(5, this.channelIds.get(KEY_ALARM_LEVEL_1_DISCHA_CURRENT_HIGH)) //
-						.bit(6, this.channelIds.get(KEY_ALARM_LEVEL_1_CELL_CHA_TEMP_HIGH)) //
-						.bit(7, this.channelIds.get(KEY_ALARM_LEVEL_1_CELL_CHA_TEMP_LOW)) //
-						.bit(8, this.channelIds.get(KEY_ALARM_LEVEL_1_SOC_LOW)) //
-						.bit(9, this.channelIds.get(KEY_ALARM_LEVEL_1_CELL_TEMP_DIFF_HIGH)) //
-						.bit(10, this.channelIds.get(KEY_ALARM_LEVEL_1_GR_TEMPERATURE_HIGH)) //
-						.bit(11, this.channelIds.get(KEY_ALARM_LEVEL_1_CELL_VOLTAGE_DIFF_HIGH)) //
-						.bit(13, this.channelIds.get(KEY_ALARM_LEVEL_1_TOTAL_VOLTAGE_DIFF_HIGH)) //
-						.bit(14, this.channelIds.get(KEY_ALARM_LEVEL_1_CELL_DISCHA_TEMP_HIGH)) //
-						.bit(15, this.channelIds.get(KEY_ALARM_LEVEL_1_CELL_DISCHA_TEMP_LOW)) //
-				), //
-				this.parent.map(this.channelIds.get(KEY_RUN_STATE), this.getUwe(0x142)) //
-		) //
-		);
-
-		// Error Codes
-		tasks.add(new FC3ReadRegistersTask(this.addressOffset + 0x185, Priority.LOW, //
-				this.parent.map(this.getBwe(0x185, this.parent) //
-						.bit(0, this.channelIds.get(KEY_FAILURE_SAMPLING_WIRE))//
-						.bit(1, this.channelIds.get(KEY_FAILURE_CONNECTOR_WIRE))//
-						.bit(2, this.channelIds.get(KEY_FAILURE_LTC6803))//
-						.bit(3, this.channelIds.get(KEY_FAILURE_VOLTAGE_SAMPLING))//
-						.bit(4, this.channelIds.get(KEY_FAILURE_TEMP_SAMPLING))//
-						.bit(5, this.channelIds.get(KEY_FAILURE_TEMP_SENSOR))//
-						.bit(6, this.channelIds.get(KEY_FAILURE_GR_TEMPERATURE))//
-						.bit(7, this.channelIds.get(KEY_FAILURE_TEMPERATURE_PCB))//
-						.bit(8, this.channelIds.get(KEY_FAILURE_BALANCING_MODULE))//
-						.bit(9, this.channelIds.get(KEY_FAILURE_TEMPERATURE_SENSOR_CABLE))//
-						.bit(10, this.channelIds.get(KEY_FAILURE_INTRANET_COMMUNICATION))//
-						.bit(11, this.channelIds.get(KEY_FAILURE_EEPROM))//
-						.bit(12, this.channelIds.get(KEY_FAILURE_INITIALIZATION))//
-				) //
-		));
-
-		// Reset and sleep
-		tasks.add(new FC6WriteRegisterTask(this.addressOffset + 0x0004, //
-				this.parent.map(this.channelIds.get(KEY_RESET), this.getUwe(0x0004))));
-		tasks.add(new FC6WriteRegisterTask(this.addressOffset + 0x001D, //
-				this.parent.map(this.channelIds.get(KEY_SLEEP), this.getUwe(0x001D))));
-
-		int maxElementsPerTask = 100;
-
-		// Cell voltages
-		for (int i = 0; i < this.numberOfSlaves; i++) {
-			List<AbstractModbusElement<?>> elements = new ArrayList<>();
-			for (int j = i * VOLTAGE_SENSORS_PER_MODULE; j < (i + 1) * VOLTAGE_SENSORS_PER_MODULE; j++) {
-				String key = this.getSingleCellPrefix(j) + "_" + VOLTAGE;
-				UnsignedWordElement uwe = this.getUwe(VOLTAGE_ADDRESS_OFFSET + j);
-				AbstractModbusElement<?> ame = this.parent.map(this.channelIds.get(key), uwe);
-				elements.add(ame);
-			}
-
-			// not more than 100 elements per task, because it can cause problems..
-			int taskCount = (elements.size() / maxElementsPerTask) + 1;
-
-			for (int x = 0; x < taskCount; x++) {
-				List<AbstractModbusElement<?>> subElements = elements.subList(x * maxElementsPerTask,
-						Math.min(((x + 1) * maxElementsPerTask), elements.size()));
-				AbstractModbusElement<?>[] taskElements = subElements.toArray(new AbstractModbusElement<?>[0]);
-				tasks.add(new FC3ReadRegistersTask(taskElements[0].getStartAddress(), Priority.LOW, taskElements));
-			}
-
-		}
-
-		// Cell temperatures
-		for (int i = 0; i < this.numberOfSlaves; i++) {
-			List<AbstractModbusElement<?>> elements = new ArrayList<>();
-			for (int j = i * TEMPERATURE_SENSORS_PER_MODULE; j < (i + 1) * TEMPERATURE_SENSORS_PER_MODULE; j++) {
-				String key = this.getSingleCellPrefix(j) + "_" + TEMPERATURE;
-
-				SignedWordElement swe = this.getSwe(TEMPERATURE_ADDRESS_OFFSET + j);
-				AbstractModbusElement<?> ame = this.parent.map(this.channelIds.get(key), swe);
-				elements.add(ame);
-			}
-
-			// not more than 100 elements per task, because it can cause problems..
-			int taskCount = (elements.size() / maxElementsPerTask) + 1;
-
-			for (int x = 0; x < taskCount; x++) {
-				List<AbstractModbusElement<?>> subElements = elements.subList(x * maxElementsPerTask,
-						Math.min(((x + 1) * maxElementsPerTask), elements.size()));
-				AbstractModbusElement<?>[] taskElements = subElements.toArray(new AbstractModbusElement<?>[0]);
-				tasks.add(new FC3ReadRegistersTask(taskElements[0].getStartAddress(), Priority.LOW, taskElements));
-			}
-		}
-
-		return tasks;
-	}
-
-	/**
-	 * Gets the RackNumber.
-	 * @return int
-	 */
-	public int getRackNumber() {
+	protected int getRackNumber() {
 		return this.rackNumber;
 	}
 
-	/**
-	 * Gets the AddressOffset.
-	 * @return int
-	 */
-	public int getAddressOffset() {
+	protected int getAddressOffset() {
 		return this.addressOffset;
 	}
 
-=======
->>>>>>> a699fc5f
 	private ChannelId createChannelId(String key, Doc doc) {
 		return new ChannelIdImpl(this.getRackPrefix() + key, doc);
 	}

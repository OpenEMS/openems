--- conflicted
+++ resolved
@@ -5,10 +5,5 @@
 	DEFAULT,
 	ON,
 	OFF,
-<<<<<<< HEAD
-	CONFIGURE,
-	OVER_CONTROLLED 
-=======
->>>>>>> 06983d27
 	;
 }
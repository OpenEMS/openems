--- conflicted
+++ resolved
@@ -30,10 +30,7 @@
 import io.openems.edge.bridge.modbus.api.element.UnsignedWordElement;
 import io.openems.edge.bridge.modbus.api.task.FC3ReadRegistersTask;
 import io.openems.edge.bridge.modbus.api.task.FC6WriteRegisterTask;
-<<<<<<< HEAD
-=======
 import io.openems.edge.common.taskmanager.Priority;
->>>>>>> 86990a5b
 import io.openems.edge.common.channel.IntegerReadChannel;
 import io.openems.edge.common.channel.IntegerWriteChannel;
 import io.openems.edge.common.channel.StateChannel;
@@ -53,20 +50,12 @@
 )
 public class SoltaroRack extends AbstractOpenemsModbusComponent implements Battery, OpenemsComponent, EventHandler {
 
-<<<<<<< HEAD
-=======
 	// Default values for the battery ranges
->>>>>>> 86990a5b
 	public static final int DISCHARGE_MIN_V = 696;
 	public static final int CHARGE_MAX_V = 854;
 	public static final int DISCHARGE_MAX_A = 20;
 	public static final int CHARGE_MAX_A = 20;
 	
-<<<<<<< HEAD
-	private final Logger log = LoggerFactory.getLogger(SoltaroRack.class);
-
-=======
->>>>>>> 86990a5b
 	protected final static int SYSTEM_ON = 1;
 	protected final static int SYSTEM_OFF = 0;
 	
@@ -1046,23 +1035,6 @@
 		if (isStopping) {
 			return;
 		}
-<<<<<<< HEAD
-		if (cc == ContactorControl.CUT_OFF) {
-			startSystem();
-			return;
-		}
-
-		if (cc == ContactorControl.ON_GRID) {
-			if (checkForFault()) {
-				handleFaults();
-			} else {
-				doNormalProcessing();
-			}
-		}
-	}
-
-	private void startSystem() {
-=======
 		IntegerWriteChannel contactorControlChannel = this.channel(ChannelId.BMS_CONTACTOR_CONTROL);
 		try {
 			contactorControlChannel.setNextWriteValue(SYSTEM_ON);			
@@ -1072,24 +1044,11 @@
 	}
 	
 	private void stopSystem() {
->>>>>>> 86990a5b
 		IntegerWriteChannel contactorControlChannel = this.channel(ChannelId.BMS_CONTACTOR_CONTROL);
 		try {
 			contactorControlChannel.setNextWriteValue(SYSTEM_OFF);
 			isStopping = true;
 		} catch (OpenemsException e) {
-<<<<<<< HEAD
-			log.error("Error while trying to start system\n" + e.getMessage());
-		}
-	}
-	
-	private void stopSystem() {
-		IntegerWriteChannel contactorControlChannel = this.channel(ChannelId.BMS_CONTACTOR_CONTROL);
-		try {
-			contactorControlChannel.setNextWriteValue(SYSTEM_OFF);
-		} catch (OpenemsException e) {
-=======
->>>>>>> 86990a5b
 			log.error("Error while trying to stop system\n" + e.getMessage());
 		}
 	}

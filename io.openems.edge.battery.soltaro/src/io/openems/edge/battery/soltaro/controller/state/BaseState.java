--- conflicted
+++ resolved
@@ -138,11 +138,7 @@
 		}
 
 		Value<Integer> minCellTemperature = bms.getMinCellTemperature();
-<<<<<<< HEAD
-		if (minCellTemperature.isDefined()) {
-=======
 		if (!minCellTemperature.isDefined()) {
->>>>>>> c6bab9b8
 			return true;
 		}
 

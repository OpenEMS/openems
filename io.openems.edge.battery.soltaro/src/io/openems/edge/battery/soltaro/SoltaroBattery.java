package io.openems.edge.battery.soltaro;

import io.openems.edge.battery.api.Battery;

public interface SoltaroBattery extends Battery {
<<<<<<< HEAD
	
	void start();
	void stop();
	
	boolean isRunning();
	boolean isStopped();
	boolean isError();
	
	boolean isUndefined();

=======

	public static final ZoneOffset ZONE_OFFSET = ZoneOffset.UTC;
	public static final long NANOS = 0;

	public enum ChannelId implements io.openems.edge.common.channel.ChannelId {
		CHARGE_INDICATION(Doc.of(ChargeIndication.values())), //
		NOT_ACTIVE_SINCE(Doc.of(OpenemsType.LONG)) //
		;

		private final Doc doc;

		private ChannelId(Doc doc) {
			this.doc = doc;
		}

		@Override
		public Doc doc() {
			return this.doc;
		}
	}

	default Channel<ChargeIndication> getChargeIndication() {
		return this.channel(ChannelId.CHARGE_INDICATION);
	}

	default Channel<Long> getNotActiveSince() {
		return this.channel(ChannelId.NOT_ACTIVE_SINCE);
	}
>>>>>>> c9b8e52f
}<|MERGE_RESOLUTION|>--- conflicted
+++ resolved
@@ -1,9 +1,14 @@
 package io.openems.edge.battery.soltaro;
 
+import java.time.ZoneOffset;
+
+import io.openems.common.types.OpenemsType;
 import io.openems.edge.battery.api.Battery;
+import io.openems.edge.common.channel.Channel;
+import io.openems.edge.common.channel.Doc;
+
 
 public interface SoltaroBattery extends Battery {
-<<<<<<< HEAD
 	
 	void start();
 	void stop();
@@ -14,34 +19,31 @@
 	
 	boolean isUndefined();
 
-=======
-
 	public static final ZoneOffset ZONE_OFFSET = ZoneOffset.UTC;
 	public static final long NANOS = 0;
+	
+	public enum ChannelId implements io.openems.edge.common.channel.ChannelId {
 
-	public enum ChannelId implements io.openems.edge.common.channel.ChannelId {
-		CHARGE_INDICATION(Doc.of(ChargeIndication.values())), //
-		NOT_ACTIVE_SINCE(Doc.of(OpenemsType.LONG)) //
-		;
-
+	CHARGE_INDICATION(Doc.of(ChargeIndication.values())), //
+	NOT_ACTIVE_SINCE(Doc.of(OpenemsType.LONG))// 
+	;
+		
 		private final Doc doc;
 
-		private ChannelId(Doc doc) {
-			this.doc = doc;
-		}
-
-		@Override
-		public Doc doc() {
-			return this.doc;
-		}
+	private ChannelId(Doc doc) {
+		this.doc = doc;
 	}
 
+	@Override
+	public Doc doc() {
+		return this.doc;
+	}
+}
 	default Channel<ChargeIndication> getChargeIndication() {
 		return this.channel(ChannelId.CHARGE_INDICATION);
 	}
-
+	
 	default Channel<Long> getNotActiveSince() {
 		return this.channel(ChannelId.NOT_ACTIVE_SINCE);
 	}
->>>>>>> c9b8e52f
 }
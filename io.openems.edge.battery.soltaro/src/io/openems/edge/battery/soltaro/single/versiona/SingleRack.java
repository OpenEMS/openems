package io.openems.edge.battery.soltaro.single.versiona;

import java.time.LocalDateTime;
import java.util.Optional;

import org.osgi.service.cm.ConfigurationAdmin;
import org.osgi.service.component.ComponentContext;
import org.osgi.service.component.annotations.Activate;
import org.osgi.service.component.annotations.Component;
import org.osgi.service.component.annotations.ConfigurationPolicy;
import org.osgi.service.component.annotations.Deactivate;
import org.osgi.service.component.annotations.Reference;
import org.osgi.service.component.annotations.ReferenceCardinality;
import org.osgi.service.component.annotations.ReferencePolicy;
import org.osgi.service.component.annotations.ReferencePolicyOption;
import org.osgi.service.event.Event;
import org.osgi.service.event.EventConstants;
import org.osgi.service.event.EventHandler;
import org.osgi.service.metatype.annotations.Designate;
import org.slf4j.Logger;
import org.slf4j.LoggerFactory;

import io.openems.common.channel.AccessMode;
import io.openems.common.channel.Level;
import io.openems.common.channel.Unit;
import io.openems.common.exceptions.OpenemsError.OpenemsNamedException;
import io.openems.common.types.OpenemsType;
import io.openems.edge.battery.api.Battery;
import io.openems.edge.battery.soltaro.BatteryState;
import io.openems.edge.battery.soltaro.SoltaroBattery;
import io.openems.edge.battery.soltaro.State;
import io.openems.edge.bridge.modbus.api.AbstractOpenemsModbusComponent;
import io.openems.edge.bridge.modbus.api.BridgeModbus;
import io.openems.edge.bridge.modbus.api.ElementToChannelConverter;
import io.openems.edge.bridge.modbus.api.ModbusProtocol;
import io.openems.edge.bridge.modbus.api.element.BitsWordElement;
import io.openems.edge.bridge.modbus.api.element.DummyRegisterElement;
import io.openems.edge.bridge.modbus.api.element.SignedWordElement;
import io.openems.edge.bridge.modbus.api.element.UnsignedWordElement;
import io.openems.edge.bridge.modbus.api.task.FC3ReadRegistersTask;
import io.openems.edge.bridge.modbus.api.task.FC6WriteRegisterTask;
import io.openems.edge.common.channel.Doc;
import io.openems.edge.common.channel.EnumReadChannel;
import io.openems.edge.common.channel.EnumWriteChannel;
import io.openems.edge.common.channel.StateChannel;
import io.openems.edge.common.component.OpenemsComponent;
import io.openems.edge.common.event.EdgeEventConstants;
import io.openems.edge.common.modbusslave.ModbusSlave;
import io.openems.edge.common.modbusslave.ModbusSlaveTable;
import io.openems.edge.common.taskmanager.Priority;

@Designate(ocd = Config.class, factory = true)
@Component( //
		name = "Bms.Soltaro.SingleRack.VersionA", //
		immediate = true, //
		configurationPolicy = ConfigurationPolicy.REQUIRE, //
		property = EventConstants.EVENT_TOPIC + "=" + EdgeEventConstants.TOPIC_CYCLE_AFTER_PROCESS_IMAGE //
)
public class SingleRack extends AbstractOpenemsModbusComponent
		implements Battery, OpenemsComponent, EventHandler, ModbusSlave {

	// Default values for the battery ranges
	public static final int DISCHARGE_MIN_V = 696;
	public static final int CHARGE_MAX_V = 854;
	public static final int DISCHARGE_MAX_A = 0;
	public static final int CHARGE_MAX_A = 0;

	protected final static int SYSTEM_ON = 1;
	protected final static int SYSTEM_OFF = 0;

	private final Logger log = LoggerFactory.getLogger(SingleRack.class);

	private Config config;

	private String modbusBridgeId;
	private BatteryState batteryState;
	private State state = State.UNDEFINED;

	@Reference
	protected ConfigurationAdmin cm;

	// If an error has occurred, this indicates the time when next action could be
	// done
	private LocalDateTime errorDelayIsOver = null;
	private int unsuccessfulStarts = 0;
	private LocalDateTime startAttemptTime = null;

	// indicates that system is stopping; during that time no commands should be
	// sent
	private boolean isStopping = false;

	private LocalDateTime pendingTimestamp;

	public SingleRack() {
		super(//
				OpenemsComponent.ChannelId.values(), //
				Battery.ChannelId.values(), //
				SingleRack.ChannelId.values() //
		);
		this.channel(Battery.ChannelId.CHARGE_MAX_CURRENT).setNextValue(SingleRack.CHARGE_MAX_A);
		this.channel(Battery.ChannelId.CHARGE_MAX_VOLTAGE).setNextValue(SingleRack.CHARGE_MAX_V);
		this.channel(Battery.ChannelId.DISCHARGE_MAX_CURRENT).setNextValue(SingleRack.DISCHARGE_MAX_A);
		this.channel(Battery.ChannelId.DISCHARGE_MIN_VOLTAGE).setNextValue(SingleRack.DISCHARGE_MIN_V);
	}

	@Reference(policy = ReferencePolicy.STATIC, policyOption = ReferencePolicyOption.GREEDY, cardinality = ReferenceCardinality.MANDATORY)
	protected void setModbus(BridgeModbus modbus) {
		super.setModbus(modbus);
	}

	@Activate
	void activate(ComponentContext context, Config config) {
		this.config = config;
		super.activate(context, config.id(), config.alias(), config.enabled(), config.modbusUnitId(), this.cm, "Modbus",
				config.modbus_id());
		this.modbusBridgeId = config.modbus_id();
		this.batteryState = config.batteryState();
		this.getCapacity().setNextValue(config.capacity() * 1000);
		initializeCallbacks();
	}

	@Deactivate
	protected void deactivate() {
		super.deactivate();
	}

	private void initializeCallbacks() {
		this.channel(ChannelId.BMS_CONTACTOR_CONTROL).onChange((oldValue, newValue) -> {
			ContactorControl cc = newValue.asEnum();

			switch (cc) {
			case CONNECTION_INITIATING:
				this.channel(Battery.ChannelId.READY_FOR_WORKING).setNextValue(false);
				break;
			case CUT_OFF:
				this.channel(Battery.ChannelId.READY_FOR_WORKING).setNextValue(false);
				isStopping = false;
				break;
			case ON_GRID:
				this.channel(Battery.ChannelId.READY_FOR_WORKING).setNextValue(true);
				break;
			default:
				break;
			}
		});
	}

	@Override
	public void handleEvent(Event event) {
		if (!this.isEnabled()) {
			return;
		}
		switch (event.getTopic()) {

		case EdgeEventConstants.TOPIC_CYCLE_AFTER_PROCESS_IMAGE:
			handleBatteryState();
			break;
		}
	}

	private void handleBatteryState() {
		switch (this.batteryState) {
		case DEFAULT:
			handleStateMachine();
			break;
		case OFF:
			stopSystem();
			break;
		case ON:
			startSystem();
			break;
		case CONFIGURE:
			log.error("Not possible with version A of the Soltaro batteries!");
		}
	}

	private void handleStateMachine() {
		log.info("SingleRack.handleStateMachine(): State: " + this.getStateMachineState());
		boolean readyForWorking = false;
		switch (this.getStateMachineState()) {
		case ERROR:
			stopSystem();
			errorDelayIsOver = LocalDateTime.now().plusSeconds(config.errorLevel2Delay());
			setStateMachineState(State.ERRORDELAY);
			break;

		case ERRORDELAY:
			if (LocalDateTime.now().isAfter(errorDelayIsOver)) {
				errorDelayIsOver = null;
				if (this.isError()) {
					this.setStateMachineState(State.ERROR);
				} else {
					this.setStateMachineState(State.OFF);
				}
			}
			break;
		case INIT:
			if (this.isSystemRunning()) {
				this.setStateMachineState(State.RUNNING);
				unsuccessfulStarts = 0;
				startAttemptTime = null;
			} else {
				if (startAttemptTime.plusSeconds(config.maxStartTime()).isBefore(LocalDateTime.now())) {
					startAttemptTime = null;
					unsuccessfulStarts++;
					this.stopSystem();
					this.setStateMachineState(State.STOPPING);
					if (unsuccessfulStarts >= config.maxStartAppempts()) {
						errorDelayIsOver = LocalDateTime.now().plusSeconds(config.startUnsuccessfulDelay());
						this.setStateMachineState(State.ERRORDELAY);
						unsuccessfulStarts = 0;
					}
				}
			}
			break;
		case OFF:
			log.debug("in case 'OFF'; try to start the system");
			this.startSystem();
			log.debug("set state to 'INIT'");
			this.setStateMachineState(State.INIT);
			startAttemptTime = LocalDateTime.now();
			break;
		case RUNNING:
			if (this.isError()) {
				this.setStateMachineState(State.ERROR);
			} else if (!this.isSystemRunning()) {
				this.setStateMachineState(State.UNDEFINED);
			} else {
//				// if minimal cell voltage is lower than configured minimal cell voltage, then
//				// force system to charge
//				IntegerReadChannel minCellVoltageChannel = this.channel(Battery.ChannelId.MIN_CELL_VOLTAGE);
//				Optional<Integer> minCellVoltageOpt = minCellVoltageChannel.value().asOptional();
//				if (minCellVoltageOpt.isPresent()) {
//					int minCellVoltage = minCellVoltageOpt.get();
//					if (minCellVoltage < this.config.minimalCellVoltage()) {
//						// set the discharge current negative to force the system to charge
//						// TODO check if this is working!
//						this.getDischargeMaxCurrent().setNextValue((-1) * this.getChargeMaxCurrent().value().get());
//					}
//				}
				readyForWorking = true;
				this.setStateMachineState(State.RUNNING);
			}
			break;
		case STOPPING:
			if (this.isError()) {
				this.setStateMachineState(State.ERROR);
			} else {
				if (this.isSystemStopped()) {
					this.setStateMachineState(State.OFF);
				}
			}
			break;
		case UNDEFINED:
			if (this.isError()) {
				this.setStateMachineState(State.ERROR);
			} else if (this.isSystemStopped()) {
				this.setStateMachineState(State.OFF);
			} else if (this.isSystemRunning()) {
				this.setStateMachineState(State.RUNNING);
			} else if (this.isSystemStatePending()) {
				this.setStateMachineState(State.PENDING);
			}
			break;
		case PENDING:
			if (this.pendingTimestamp == null) {
				this.pendingTimestamp = LocalDateTime.now();
			}
			if (this.pendingTimestamp.plusSeconds(this.config.pendingTolerance()).isBefore(LocalDateTime.now())) {
				// System state could not be determined, stop and start it
				this.pendingTimestamp = null;
				this.stopSystem();
				this.setStateMachineState(State.OFF);
			} else {
				if (this.isError()) {
					this.setStateMachineState(State.ERROR);
					this.pendingTimestamp = null;
				} else if (this.isSystemStopped()) {
					this.setStateMachineState(State.OFF);
					this.pendingTimestamp = null;
				} else if (this.isSystemRunning()) {
					this.setStateMachineState(State.RUNNING);
					this.pendingTimestamp = null;
				}
			}
			break;
<<<<<<< HEAD
		default:
			break;		
=======
		case ERROR_HANDLING:
			// Cannot handle errors
			break;
>>>>>>> 3d9ceecc
		}

		this.getReadyForWorking().setNextValue(readyForWorking);
	}

	private boolean isError() {
		return isAlarmLevel2Error();
	}

	private boolean isAlarmLevel2Error() {
		return (readValueFromBooleanChannel(ChannelId.ALARM_LEVEL_2_CELL_VOLTAGE_HIGH)
				|| readValueFromBooleanChannel(ChannelId.ALARM_LEVEL_2_TOTAL_VOLTAGE_HIGH)
				|| readValueFromBooleanChannel(ChannelId.ALARM_LEVEL_2_CHA_CURRENT_HIGH)
				|| readValueFromBooleanChannel(ChannelId.ALARM_LEVEL_2_CELL_VOLTAGE_LOW)
				|| readValueFromBooleanChannel(ChannelId.ALARM_LEVEL_2_TOTAL_VOLTAGE_LOW)
				|| readValueFromBooleanChannel(ChannelId.ALARM_LEVEL_2_DISCHA_CURRENT_HIGH)
				|| readValueFromBooleanChannel(ChannelId.ALARM_LEVEL_2_CELL_CHA_TEMP_HIGH)
				|| readValueFromBooleanChannel(ChannelId.ALARM_LEVEL_2_CELL_CHA_TEMP_LOW)
				|| readValueFromBooleanChannel(ChannelId.ALARM_LEVEL_2_INSULATION_LOW)
				|| readValueFromBooleanChannel(ChannelId.ALARM_LEVEL_2_CELL_DISCHA_TEMP_HIGH)
				|| readValueFromBooleanChannel(ChannelId.ALARM_LEVEL_2_CELL_DISCHA_TEMP_LOW));
	}

	private boolean isSystemRunning() {
		EnumReadChannel contactorControlChannel = this.channel(ChannelId.BMS_CONTACTOR_CONTROL);
		ContactorControl cc = contactorControlChannel.value().asEnum();
		return cc == ContactorControl.ON_GRID;
	}

	private boolean isSystemStopped() {
		EnumReadChannel contactorControlChannel = this.channel(ChannelId.BMS_CONTACTOR_CONTROL);
		ContactorControl cc = contactorControlChannel.value().asEnum();
		return cc == ContactorControl.CUT_OFF;
	}

	/**
	 * Checks whether system has an undefined state
	 */
	private boolean isSystemStatePending() {
		return !isSystemRunning() && !isSystemStopped();
	}

	private boolean readValueFromBooleanChannel(ChannelId channelId) {
		StateChannel r = this.channel(channelId);
		Optional<Boolean> bOpt = r.value().asOptional();
		return bOpt.isPresent() && bOpt.get();
	}

	public State getStateMachineState() {
		return state;
	}

	public void setStateMachineState(State state) {
		this.state = state;
		this.channel(ChannelId.STATE_MACHINE).setNextValue(this.state);
	}

	public String getModbusBridgeId() {
		return modbusBridgeId;
	}

	@Override
	public String debugLog() {
		return "SoC:" + this.getSoc().value() //
				+ "|Discharge:" + this.getDischargeMinVoltage().value() + ";" + this.getDischargeMaxCurrent().value() //
				+ "|Charge:" + this.getChargeMaxVoltage().value() + ";" + this.getChargeMaxCurrent().value();
	}

	private void startSystem() {
		if (isStopping) {
			return;
		}

		EnumWriteChannel contactorControlChannel = this.channel(ChannelId.BMS_CONTACTOR_CONTROL);

		Optional<Integer> contactorControlOpt = contactorControlChannel.value().asOptional();
		// To avoid hardware damages do not send start command if system has already
		// started
		if (contactorControlOpt.isPresent() && contactorControlOpt.get() == ContactorControl.ON_GRID.getValue()) {
			return;
		}

		try {
			contactorControlChannel.setNextWriteValue(SYSTEM_ON);
		} catch (OpenemsNamedException e) {
			log.error("Error while trying to start system\n" + e.getMessage());
		}
	}

	private void stopSystem() {
		EnumWriteChannel contactorControlChannel = this.channel(ChannelId.BMS_CONTACTOR_CONTROL);

		Optional<Integer> contactorControlOpt = contactorControlChannel.value().asOptional();
		// To avoid hardware damages do not send stop command if system has already
		// stopped
		if (contactorControlOpt.isPresent() && contactorControlOpt.get() == ContactorControl.CUT_OFF.getValue()) {
			return;
		}

		try {
			contactorControlChannel.setNextWriteValue(SYSTEM_OFF);
			isStopping = true;
		} catch (OpenemsNamedException e) {
			log.error("Error while trying to stop system\n" + e.getMessage());
		}
	}

	public enum ChannelId implements io.openems.edge.common.channel.ChannelId {
		// IntegerWriteChannels
		CELL_VOLTAGE_PROTECT(Doc.of(OpenemsType.INTEGER) //
				.unit(Unit.MILLIVOLT) //
				.accessMode(AccessMode.READ_WRITE)), //
		CELL_VOLTAGE_RECOVER(Doc.of(OpenemsType.INTEGER) //
				.unit(Unit.MILLIVOLT) //
				.accessMode(AccessMode.READ_WRITE)),

		// EnumReadChannels
		CLUSTER_RUN_STATE(Doc.of(ClusterRunState.values())), //
//		CLUSTER_1_CHARGE_INDICATION(Doc.of(ChargeIndication.values())), //

		// EnumWriteChannels
		BMS_CONTACTOR_CONTROL(Doc.of(ContactorControl.values()) //
				.accessMode(AccessMode.READ_WRITE)), //

		// IntegerReadChannels
		SYSTEM_OVER_VOLTAGE_PROTECTION(Doc.of(OpenemsType.INTEGER) //
				.unit(Unit.MILLIVOLT)), //
		SYSTEM_UNDER_VOLTAGE_PROTECTION(Doc.of(OpenemsType.INTEGER) //
				.unit(Unit.MILLIVOLT)), //
		CLUSTER_1_MAX_CELL_VOLTAGE_ID(Doc.of(OpenemsType.INTEGER) //
				.unit(Unit.NONE)), //
		CLUSTER_1_MIN_CELL_VOLTAGE_ID(Doc.of(OpenemsType.INTEGER) //
				.unit(Unit.NONE)), //
		CLUSTER_1_MAX_CELL_TEMPERATURE_ID(Doc.of(OpenemsType.INTEGER) //
				.unit(Unit.NONE)), //
		CLUSTER_1_MIN_CELL_TEMPERATURE_ID(Doc.of(OpenemsType.INTEGER) //
				.unit(Unit.NONE)), //
		SYSTEM_INSULATION(Doc.of(OpenemsType.INTEGER) //
				.unit(Unit.KILOOHM)), //
		SYSTEM_ACCEPT_MAX_CHARGE_CURRENT(Doc.of(OpenemsType.INTEGER) //
				.unit(Unit.MILLIAMPERE)), //
		SYSTEM_ACCEPT_MAX_DISCHARGE_CURRENT(Doc.of(OpenemsType.INTEGER) //
				.unit(Unit.MILLIAMPERE)), //
		CLUSTER_1_BATTERY_000_VOLTAGE(Doc.of(OpenemsType.INTEGER) //
				.unit(Unit.MILLIVOLT)), //
		CLUSTER_1_BATTERY_001_VOLTAGE(Doc.of(OpenemsType.INTEGER) //
				.unit(Unit.MILLIVOLT)), //
		CLUSTER_1_BATTERY_002_VOLTAGE(Doc.of(OpenemsType.INTEGER) //
				.unit(Unit.MILLIVOLT)), //
		CLUSTER_1_BATTERY_003_VOLTAGE(Doc.of(OpenemsType.INTEGER) //
				.unit(Unit.MILLIVOLT)), //
		CLUSTER_1_BATTERY_004_VOLTAGE(Doc.of(OpenemsType.INTEGER) //
				.unit(Unit.MILLIVOLT)), //
		CLUSTER_1_BATTERY_005_VOLTAGE(Doc.of(OpenemsType.INTEGER) //
				.unit(Unit.MILLIVOLT)), //
		CLUSTER_1_BATTERY_006_VOLTAGE(Doc.of(OpenemsType.INTEGER) //
				.unit(Unit.MILLIVOLT)), //
		CLUSTER_1_BATTERY_007_VOLTAGE(Doc.of(OpenemsType.INTEGER) //
				.unit(Unit.MILLIVOLT)), //
		CLUSTER_1_BATTERY_008_VOLTAGE(Doc.of(OpenemsType.INTEGER) //
				.unit(Unit.MILLIVOLT)), //
		CLUSTER_1_BATTERY_009_VOLTAGE(Doc.of(OpenemsType.INTEGER) //
				.unit(Unit.MILLIVOLT)), //
		CLUSTER_1_BATTERY_010_VOLTAGE(Doc.of(OpenemsType.INTEGER) //
				.unit(Unit.MILLIVOLT)), //
		CLUSTER_1_BATTERY_011_VOLTAGE(Doc.of(OpenemsType.INTEGER) //
				.unit(Unit.MILLIVOLT)), //
		CLUSTER_1_BATTERY_012_VOLTAGE(Doc.of(OpenemsType.INTEGER) //
				.unit(Unit.MILLIVOLT)), //
		CLUSTER_1_BATTERY_013_VOLTAGE(Doc.of(OpenemsType.INTEGER) //
				.unit(Unit.MILLIVOLT)), //
		CLUSTER_1_BATTERY_014_VOLTAGE(Doc.of(OpenemsType.INTEGER) //
				.unit(Unit.MILLIVOLT)), //
		CLUSTER_1_BATTERY_015_VOLTAGE(Doc.of(OpenemsType.INTEGER) //
				.unit(Unit.MILLIVOLT)), //
		CLUSTER_1_BATTERY_016_VOLTAGE(Doc.of(OpenemsType.INTEGER) //
				.unit(Unit.MILLIVOLT)), //
		CLUSTER_1_BATTERY_017_VOLTAGE(Doc.of(OpenemsType.INTEGER) //
				.unit(Unit.MILLIVOLT)), //
		CLUSTER_1_BATTERY_018_VOLTAGE(Doc.of(OpenemsType.INTEGER) //
				.unit(Unit.MILLIVOLT)), //
		CLUSTER_1_BATTERY_019_VOLTAGE(Doc.of(OpenemsType.INTEGER) //
				.unit(Unit.MILLIVOLT)), //
		CLUSTER_1_BATTERY_020_VOLTAGE(Doc.of(OpenemsType.INTEGER) //
				.unit(Unit.MILLIVOLT)), //
		CLUSTER_1_BATTERY_021_VOLTAGE(Doc.of(OpenemsType.INTEGER) //
				.unit(Unit.MILLIVOLT)), //
		CLUSTER_1_BATTERY_022_VOLTAGE(Doc.of(OpenemsType.INTEGER) //
				.unit(Unit.MILLIVOLT)), //
		CLUSTER_1_BATTERY_023_VOLTAGE(Doc.of(OpenemsType.INTEGER) //
				.unit(Unit.MILLIVOLT)), //
		CLUSTER_1_BATTERY_024_VOLTAGE(Doc.of(OpenemsType.INTEGER) //
				.unit(Unit.MILLIVOLT)), //
		CLUSTER_1_BATTERY_025_VOLTAGE(Doc.of(OpenemsType.INTEGER) //
				.unit(Unit.MILLIVOLT)), //
		CLUSTER_1_BATTERY_026_VOLTAGE(Doc.of(OpenemsType.INTEGER) //
				.unit(Unit.MILLIVOLT)), //
		CLUSTER_1_BATTERY_027_VOLTAGE(Doc.of(OpenemsType.INTEGER) //
				.unit(Unit.MILLIVOLT)), //
		CLUSTER_1_BATTERY_028_VOLTAGE(Doc.of(OpenemsType.INTEGER) //
				.unit(Unit.MILLIVOLT)), //
		CLUSTER_1_BATTERY_029_VOLTAGE(Doc.of(OpenemsType.INTEGER) //
				.unit(Unit.MILLIVOLT)), //
		CLUSTER_1_BATTERY_030_VOLTAGE(Doc.of(OpenemsType.INTEGER) //
				.unit(Unit.MILLIVOLT)), //
		CLUSTER_1_BATTERY_031_VOLTAGE(Doc.of(OpenemsType.INTEGER) //
				.unit(Unit.MILLIVOLT)), //
		CLUSTER_1_BATTERY_032_VOLTAGE(Doc.of(OpenemsType.INTEGER) //
				.unit(Unit.MILLIVOLT)), //
		CLUSTER_1_BATTERY_033_VOLTAGE(Doc.of(OpenemsType.INTEGER) //
				.unit(Unit.MILLIVOLT)), //
		CLUSTER_1_BATTERY_034_VOLTAGE(Doc.of(OpenemsType.INTEGER) //
				.unit(Unit.MILLIVOLT)), //
		CLUSTER_1_BATTERY_035_VOLTAGE(Doc.of(OpenemsType.INTEGER) //
				.unit(Unit.MILLIVOLT)), //
		CLUSTER_1_BATTERY_036_VOLTAGE(Doc.of(OpenemsType.INTEGER) //
				.unit(Unit.MILLIVOLT)), //
		CLUSTER_1_BATTERY_037_VOLTAGE(Doc.of(OpenemsType.INTEGER) //
				.unit(Unit.MILLIVOLT)), //
		CLUSTER_1_BATTERY_038_VOLTAGE(Doc.of(OpenemsType.INTEGER) //
				.unit(Unit.MILLIVOLT)), //
		CLUSTER_1_BATTERY_039_VOLTAGE(Doc.of(OpenemsType.INTEGER) //
				.unit(Unit.MILLIVOLT)), //
		CLUSTER_1_BATTERY_040_VOLTAGE(Doc.of(OpenemsType.INTEGER) //
				.unit(Unit.MILLIVOLT)), //
		CLUSTER_1_BATTERY_041_VOLTAGE(Doc.of(OpenemsType.INTEGER) //
				.unit(Unit.MILLIVOLT)), //
		CLUSTER_1_BATTERY_042_VOLTAGE(Doc.of(OpenemsType.INTEGER) //
				.unit(Unit.MILLIVOLT)), //
		CLUSTER_1_BATTERY_043_VOLTAGE(Doc.of(OpenemsType.INTEGER) //
				.unit(Unit.MILLIVOLT)), //
		CLUSTER_1_BATTERY_044_VOLTAGE(Doc.of(OpenemsType.INTEGER) //
				.unit(Unit.MILLIVOLT)), //
		CLUSTER_1_BATTERY_045_VOLTAGE(Doc.of(OpenemsType.INTEGER) //
				.unit(Unit.MILLIVOLT)), //
		CLUSTER_1_BATTERY_046_VOLTAGE(Doc.of(OpenemsType.INTEGER) //
				.unit(Unit.MILLIVOLT)), //
		CLUSTER_1_BATTERY_047_VOLTAGE(Doc.of(OpenemsType.INTEGER) //
				.unit(Unit.MILLIVOLT)), //
		CLUSTER_1_BATTERY_048_VOLTAGE(Doc.of(OpenemsType.INTEGER) //
				.unit(Unit.MILLIVOLT)), //
		CLUSTER_1_BATTERY_049_VOLTAGE(Doc.of(OpenemsType.INTEGER) //
				.unit(Unit.MILLIVOLT)), //
		CLUSTER_1_BATTERY_050_VOLTAGE(Doc.of(OpenemsType.INTEGER) //
				.unit(Unit.MILLIVOLT)), //
		CLUSTER_1_BATTERY_051_VOLTAGE(Doc.of(OpenemsType.INTEGER) //
				.unit(Unit.MILLIVOLT)), //
		CLUSTER_1_BATTERY_052_VOLTAGE(Doc.of(OpenemsType.INTEGER) //
				.unit(Unit.MILLIVOLT)), //
		CLUSTER_1_BATTERY_053_VOLTAGE(Doc.of(OpenemsType.INTEGER) //
				.unit(Unit.MILLIVOLT)), //
		CLUSTER_1_BATTERY_054_VOLTAGE(Doc.of(OpenemsType.INTEGER) //
				.unit(Unit.MILLIVOLT)), //
		CLUSTER_1_BATTERY_055_VOLTAGE(Doc.of(OpenemsType.INTEGER) //
				.unit(Unit.MILLIVOLT)), //
		CLUSTER_1_BATTERY_056_VOLTAGE(Doc.of(OpenemsType.INTEGER) //
				.unit(Unit.MILLIVOLT)), //
		CLUSTER_1_BATTERY_057_VOLTAGE(Doc.of(OpenemsType.INTEGER) //
				.unit(Unit.MILLIVOLT)), //
		CLUSTER_1_BATTERY_058_VOLTAGE(Doc.of(OpenemsType.INTEGER) //
				.unit(Unit.MILLIVOLT)), //
		CLUSTER_1_BATTERY_059_VOLTAGE(Doc.of(OpenemsType.INTEGER) //
				.unit(Unit.MILLIVOLT)), //
		CLUSTER_1_BATTERY_060_VOLTAGE(Doc.of(OpenemsType.INTEGER) //
				.unit(Unit.MILLIVOLT)), //
		CLUSTER_1_BATTERY_061_VOLTAGE(Doc.of(OpenemsType.INTEGER) //
				.unit(Unit.MILLIVOLT)), //
		CLUSTER_1_BATTERY_062_VOLTAGE(Doc.of(OpenemsType.INTEGER) //
				.unit(Unit.MILLIVOLT)), //
		CLUSTER_1_BATTERY_063_VOLTAGE(Doc.of(OpenemsType.INTEGER) //
				.unit(Unit.MILLIVOLT)), //
		CLUSTER_1_BATTERY_064_VOLTAGE(Doc.of(OpenemsType.INTEGER) //
				.unit(Unit.MILLIVOLT)), //
		CLUSTER_1_BATTERY_065_VOLTAGE(Doc.of(OpenemsType.INTEGER) //
				.unit(Unit.MILLIVOLT)), //
		CLUSTER_1_BATTERY_066_VOLTAGE(Doc.of(OpenemsType.INTEGER) //
				.unit(Unit.MILLIVOLT)), //
		CLUSTER_1_BATTERY_067_VOLTAGE(Doc.of(OpenemsType.INTEGER) //
				.unit(Unit.MILLIVOLT)), //
		CLUSTER_1_BATTERY_068_VOLTAGE(Doc.of(OpenemsType.INTEGER) //
				.unit(Unit.MILLIVOLT)), //
		CLUSTER_1_BATTERY_069_VOLTAGE(Doc.of(OpenemsType.INTEGER) //
				.unit(Unit.MILLIVOLT)), //
		CLUSTER_1_BATTERY_070_VOLTAGE(Doc.of(OpenemsType.INTEGER) //
				.unit(Unit.MILLIVOLT)), //
		CLUSTER_1_BATTERY_071_VOLTAGE(Doc.of(OpenemsType.INTEGER) //
				.unit(Unit.MILLIVOLT)), //
		CLUSTER_1_BATTERY_072_VOLTAGE(Doc.of(OpenemsType.INTEGER) //
				.unit(Unit.MILLIVOLT)), //
		CLUSTER_1_BATTERY_073_VOLTAGE(Doc.of(OpenemsType.INTEGER) //
				.unit(Unit.MILLIVOLT)), //
		CLUSTER_1_BATTERY_074_VOLTAGE(Doc.of(OpenemsType.INTEGER) //
				.unit(Unit.MILLIVOLT)), //
		CLUSTER_1_BATTERY_075_VOLTAGE(Doc.of(OpenemsType.INTEGER) //
				.unit(Unit.MILLIVOLT)), //
		CLUSTER_1_BATTERY_076_VOLTAGE(Doc.of(OpenemsType.INTEGER) //
				.unit(Unit.MILLIVOLT)), //
		CLUSTER_1_BATTERY_077_VOLTAGE(Doc.of(OpenemsType.INTEGER) //
				.unit(Unit.MILLIVOLT)), //
		CLUSTER_1_BATTERY_078_VOLTAGE(Doc.of(OpenemsType.INTEGER) //
				.unit(Unit.MILLIVOLT)), //
		CLUSTER_1_BATTERY_079_VOLTAGE(Doc.of(OpenemsType.INTEGER) //
				.unit(Unit.MILLIVOLT)), //
		CLUSTER_1_BATTERY_080_VOLTAGE(Doc.of(OpenemsType.INTEGER) //
				.unit(Unit.MILLIVOLT)), //
		CLUSTER_1_BATTERY_081_VOLTAGE(Doc.of(OpenemsType.INTEGER) //
				.unit(Unit.MILLIVOLT)), //
		CLUSTER_1_BATTERY_082_VOLTAGE(Doc.of(OpenemsType.INTEGER) //
				.unit(Unit.MILLIVOLT)), //
		CLUSTER_1_BATTERY_083_VOLTAGE(Doc.of(OpenemsType.INTEGER) //
				.unit(Unit.MILLIVOLT)), //
		CLUSTER_1_BATTERY_084_VOLTAGE(Doc.of(OpenemsType.INTEGER) //
				.unit(Unit.MILLIVOLT)), //
		CLUSTER_1_BATTERY_085_VOLTAGE(Doc.of(OpenemsType.INTEGER) //
				.unit(Unit.MILLIVOLT)), //
		CLUSTER_1_BATTERY_086_VOLTAGE(Doc.of(OpenemsType.INTEGER) //
				.unit(Unit.MILLIVOLT)), //
		CLUSTER_1_BATTERY_087_VOLTAGE(Doc.of(OpenemsType.INTEGER) //
				.unit(Unit.MILLIVOLT)), //
		CLUSTER_1_BATTERY_088_VOLTAGE(Doc.of(OpenemsType.INTEGER) //
				.unit(Unit.MILLIVOLT)), //
		CLUSTER_1_BATTERY_089_VOLTAGE(Doc.of(OpenemsType.INTEGER) //
				.unit(Unit.MILLIVOLT)), //
		CLUSTER_1_BATTERY_090_VOLTAGE(Doc.of(OpenemsType.INTEGER) //
				.unit(Unit.MILLIVOLT)), //
		CLUSTER_1_BATTERY_091_VOLTAGE(Doc.of(OpenemsType.INTEGER) //
				.unit(Unit.MILLIVOLT)), //
		CLUSTER_1_BATTERY_092_VOLTAGE(Doc.of(OpenemsType.INTEGER) //
				.unit(Unit.MILLIVOLT)), //
		CLUSTER_1_BATTERY_093_VOLTAGE(Doc.of(OpenemsType.INTEGER) //
				.unit(Unit.MILLIVOLT)), //
		CLUSTER_1_BATTERY_094_VOLTAGE(Doc.of(OpenemsType.INTEGER) //
				.unit(Unit.MILLIVOLT)), //
		CLUSTER_1_BATTERY_095_VOLTAGE(Doc.of(OpenemsType.INTEGER) //
				.unit(Unit.MILLIVOLT)), //
		CLUSTER_1_BATTERY_096_VOLTAGE(Doc.of(OpenemsType.INTEGER) //
				.unit(Unit.MILLIVOLT)), //
		CLUSTER_1_BATTERY_097_VOLTAGE(Doc.of(OpenemsType.INTEGER) //
				.unit(Unit.MILLIVOLT)), //
		CLUSTER_1_BATTERY_098_VOLTAGE(Doc.of(OpenemsType.INTEGER) //
				.unit(Unit.MILLIVOLT)), //
		CLUSTER_1_BATTERY_099_VOLTAGE(Doc.of(OpenemsType.INTEGER) //
				.unit(Unit.MILLIVOLT)), //
		CLUSTER_1_BATTERY_100_VOLTAGE(Doc.of(OpenemsType.INTEGER) //
				.unit(Unit.MILLIVOLT)), //
		CLUSTER_1_BATTERY_101_VOLTAGE(Doc.of(OpenemsType.INTEGER) //
				.unit(Unit.MILLIVOLT)), //
		CLUSTER_1_BATTERY_102_VOLTAGE(Doc.of(OpenemsType.INTEGER) //
				.unit(Unit.MILLIVOLT)), //
		CLUSTER_1_BATTERY_103_VOLTAGE(Doc.of(OpenemsType.INTEGER) //
				.unit(Unit.MILLIVOLT)), //
		CLUSTER_1_BATTERY_104_VOLTAGE(Doc.of(OpenemsType.INTEGER) //
				.unit(Unit.MILLIVOLT)), //
		CLUSTER_1_BATTERY_105_VOLTAGE(Doc.of(OpenemsType.INTEGER) //
				.unit(Unit.MILLIVOLT)), //
		CLUSTER_1_BATTERY_106_VOLTAGE(Doc.of(OpenemsType.INTEGER) //
				.unit(Unit.MILLIVOLT)), //
		CLUSTER_1_BATTERY_107_VOLTAGE(Doc.of(OpenemsType.INTEGER) //
				.unit(Unit.MILLIVOLT)), //
		CLUSTER_1_BATTERY_108_VOLTAGE(Doc.of(OpenemsType.INTEGER) //
				.unit(Unit.MILLIVOLT)), //
		CLUSTER_1_BATTERY_109_VOLTAGE(Doc.of(OpenemsType.INTEGER) //
				.unit(Unit.MILLIVOLT)), //
		CLUSTER_1_BATTERY_110_VOLTAGE(Doc.of(OpenemsType.INTEGER) //
				.unit(Unit.MILLIVOLT)), //
		CLUSTER_1_BATTERY_111_VOLTAGE(Doc.of(OpenemsType.INTEGER) //
				.unit(Unit.MILLIVOLT)), //
		CLUSTER_1_BATTERY_112_VOLTAGE(Doc.of(OpenemsType.INTEGER) //
				.unit(Unit.MILLIVOLT)), //
		CLUSTER_1_BATTERY_113_VOLTAGE(Doc.of(OpenemsType.INTEGER) //
				.unit(Unit.MILLIVOLT)), //
		CLUSTER_1_BATTERY_114_VOLTAGE(Doc.of(OpenemsType.INTEGER) //
				.unit(Unit.MILLIVOLT)), //
		CLUSTER_1_BATTERY_115_VOLTAGE(Doc.of(OpenemsType.INTEGER) //
				.unit(Unit.MILLIVOLT)), //
		CLUSTER_1_BATTERY_116_VOLTAGE(Doc.of(OpenemsType.INTEGER) //
				.unit(Unit.MILLIVOLT)), //
		CLUSTER_1_BATTERY_117_VOLTAGE(Doc.of(OpenemsType.INTEGER) //
				.unit(Unit.MILLIVOLT)), //
		CLUSTER_1_BATTERY_118_VOLTAGE(Doc.of(OpenemsType.INTEGER) //
				.unit(Unit.MILLIVOLT)), //
		CLUSTER_1_BATTERY_119_VOLTAGE(Doc.of(OpenemsType.INTEGER) //
				.unit(Unit.MILLIVOLT)), //
		CLUSTER_1_BATTERY_120_VOLTAGE(Doc.of(OpenemsType.INTEGER) //
				.unit(Unit.MILLIVOLT)), //
		CLUSTER_1_BATTERY_121_VOLTAGE(Doc.of(OpenemsType.INTEGER) //
				.unit(Unit.MILLIVOLT)), //
		CLUSTER_1_BATTERY_122_VOLTAGE(Doc.of(OpenemsType.INTEGER) //
				.unit(Unit.MILLIVOLT)), //
		CLUSTER_1_BATTERY_123_VOLTAGE(Doc.of(OpenemsType.INTEGER) //
				.unit(Unit.MILLIVOLT)), //
		CLUSTER_1_BATTERY_124_VOLTAGE(Doc.of(OpenemsType.INTEGER) //
				.unit(Unit.MILLIVOLT)), //
		CLUSTER_1_BATTERY_125_VOLTAGE(Doc.of(OpenemsType.INTEGER) //
				.unit(Unit.MILLIVOLT)), //
		CLUSTER_1_BATTERY_126_VOLTAGE(Doc.of(OpenemsType.INTEGER) //
				.unit(Unit.MILLIVOLT)), //
		CLUSTER_1_BATTERY_127_VOLTAGE(Doc.of(OpenemsType.INTEGER) //
				.unit(Unit.MILLIVOLT)), //
		CLUSTER_1_BATTERY_128_VOLTAGE(Doc.of(OpenemsType.INTEGER) //
				.unit(Unit.MILLIVOLT)), //
		CLUSTER_1_BATTERY_129_VOLTAGE(Doc.of(OpenemsType.INTEGER) //
				.unit(Unit.MILLIVOLT)), //
		CLUSTER_1_BATTERY_130_VOLTAGE(Doc.of(OpenemsType.INTEGER) //
				.unit(Unit.MILLIVOLT)), //
		CLUSTER_1_BATTERY_131_VOLTAGE(Doc.of(OpenemsType.INTEGER) //
				.unit(Unit.MILLIVOLT)), //
		CLUSTER_1_BATTERY_132_VOLTAGE(Doc.of(OpenemsType.INTEGER) //
				.unit(Unit.MILLIVOLT)), //
		CLUSTER_1_BATTERY_133_VOLTAGE(Doc.of(OpenemsType.INTEGER) //
				.unit(Unit.MILLIVOLT)), //
		CLUSTER_1_BATTERY_134_VOLTAGE(Doc.of(OpenemsType.INTEGER) //
				.unit(Unit.MILLIVOLT)), //
		CLUSTER_1_BATTERY_135_VOLTAGE(Doc.of(OpenemsType.INTEGER) //
				.unit(Unit.MILLIVOLT)), //
		CLUSTER_1_BATTERY_136_VOLTAGE(Doc.of(OpenemsType.INTEGER) //
				.unit(Unit.MILLIVOLT)), //
		CLUSTER_1_BATTERY_137_VOLTAGE(Doc.of(OpenemsType.INTEGER) //
				.unit(Unit.MILLIVOLT)), //
		CLUSTER_1_BATTERY_138_VOLTAGE(Doc.of(OpenemsType.INTEGER) //
				.unit(Unit.MILLIVOLT)), //
		CLUSTER_1_BATTERY_139_VOLTAGE(Doc.of(OpenemsType.INTEGER) //
				.unit(Unit.MILLIVOLT)), //
		CLUSTER_1_BATTERY_140_VOLTAGE(Doc.of(OpenemsType.INTEGER) //
				.unit(Unit.MILLIVOLT)), //
		CLUSTER_1_BATTERY_141_VOLTAGE(Doc.of(OpenemsType.INTEGER) //
				.unit(Unit.MILLIVOLT)), //
		CLUSTER_1_BATTERY_142_VOLTAGE(Doc.of(OpenemsType.INTEGER) //
				.unit(Unit.MILLIVOLT)), //
		CLUSTER_1_BATTERY_143_VOLTAGE(Doc.of(OpenemsType.INTEGER) //
				.unit(Unit.MILLIVOLT)), //
		CLUSTER_1_BATTERY_144_VOLTAGE(Doc.of(OpenemsType.INTEGER) //
				.unit(Unit.MILLIVOLT)), //
		CLUSTER_1_BATTERY_145_VOLTAGE(Doc.of(OpenemsType.INTEGER) //
				.unit(Unit.MILLIVOLT)), //
		CLUSTER_1_BATTERY_146_VOLTAGE(Doc.of(OpenemsType.INTEGER) //
				.unit(Unit.MILLIVOLT)), //
		CLUSTER_1_BATTERY_147_VOLTAGE(Doc.of(OpenemsType.INTEGER) //
				.unit(Unit.MILLIVOLT)), //
		CLUSTER_1_BATTERY_148_VOLTAGE(Doc.of(OpenemsType.INTEGER) //
				.unit(Unit.MILLIVOLT)), //
		CLUSTER_1_BATTERY_149_VOLTAGE(Doc.of(OpenemsType.INTEGER) //
				.unit(Unit.MILLIVOLT)), //
		CLUSTER_1_BATTERY_150_VOLTAGE(Doc.of(OpenemsType.INTEGER) //
				.unit(Unit.MILLIVOLT)), //
		CLUSTER_1_BATTERY_151_VOLTAGE(Doc.of(OpenemsType.INTEGER) //
				.unit(Unit.MILLIVOLT)), //
		CLUSTER_1_BATTERY_152_VOLTAGE(Doc.of(OpenemsType.INTEGER) //
				.unit(Unit.MILLIVOLT)), //
		CLUSTER_1_BATTERY_153_VOLTAGE(Doc.of(OpenemsType.INTEGER) //
				.unit(Unit.MILLIVOLT)), //
		CLUSTER_1_BATTERY_154_VOLTAGE(Doc.of(OpenemsType.INTEGER) //
				.unit(Unit.MILLIVOLT)), //
		CLUSTER_1_BATTERY_155_VOLTAGE(Doc.of(OpenemsType.INTEGER) //
				.unit(Unit.MILLIVOLT)), //
		CLUSTER_1_BATTERY_156_VOLTAGE(Doc.of(OpenemsType.INTEGER) //
				.unit(Unit.MILLIVOLT)), //
		CLUSTER_1_BATTERY_157_VOLTAGE(Doc.of(OpenemsType.INTEGER) //
				.unit(Unit.MILLIVOLT)), //
		CLUSTER_1_BATTERY_158_VOLTAGE(Doc.of(OpenemsType.INTEGER) //
				.unit(Unit.MILLIVOLT)), //
		CLUSTER_1_BATTERY_159_VOLTAGE(Doc.of(OpenemsType.INTEGER) //
				.unit(Unit.MILLIVOLT)), //
		CLUSTER_1_BATTERY_160_VOLTAGE(Doc.of(OpenemsType.INTEGER) //
				.unit(Unit.MILLIVOLT)), //
		CLUSTER_1_BATTERY_161_VOLTAGE(Doc.of(OpenemsType.INTEGER) //
				.unit(Unit.MILLIVOLT)), //
		CLUSTER_1_BATTERY_162_VOLTAGE(Doc.of(OpenemsType.INTEGER) //
				.unit(Unit.MILLIVOLT)), //
		CLUSTER_1_BATTERY_163_VOLTAGE(Doc.of(OpenemsType.INTEGER) //
				.unit(Unit.MILLIVOLT)), //
		CLUSTER_1_BATTERY_164_VOLTAGE(Doc.of(OpenemsType.INTEGER) //
				.unit(Unit.MILLIVOLT)), //
		CLUSTER_1_BATTERY_165_VOLTAGE(Doc.of(OpenemsType.INTEGER) //
				.unit(Unit.MILLIVOLT)), //
		CLUSTER_1_BATTERY_166_VOLTAGE(Doc.of(OpenemsType.INTEGER) //
				.unit(Unit.MILLIVOLT)), //
		CLUSTER_1_BATTERY_167_VOLTAGE(Doc.of(OpenemsType.INTEGER) //
				.unit(Unit.MILLIVOLT)), //
		CLUSTER_1_BATTERY_168_VOLTAGE(Doc.of(OpenemsType.INTEGER) //
				.unit(Unit.MILLIVOLT)), //
		CLUSTER_1_BATTERY_169_VOLTAGE(Doc.of(OpenemsType.INTEGER) //
				.unit(Unit.MILLIVOLT)), //
		CLUSTER_1_BATTERY_170_VOLTAGE(Doc.of(OpenemsType.INTEGER) //
				.unit(Unit.MILLIVOLT)), //
		CLUSTER_1_BATTERY_171_VOLTAGE(Doc.of(OpenemsType.INTEGER) //
				.unit(Unit.MILLIVOLT)), //
		CLUSTER_1_BATTERY_172_VOLTAGE(Doc.of(OpenemsType.INTEGER) //
				.unit(Unit.MILLIVOLT)), //
		CLUSTER_1_BATTERY_173_VOLTAGE(Doc.of(OpenemsType.INTEGER) //
				.unit(Unit.MILLIVOLT)), //
		CLUSTER_1_BATTERY_174_VOLTAGE(Doc.of(OpenemsType.INTEGER) //
				.unit(Unit.MILLIVOLT)), //
		CLUSTER_1_BATTERY_175_VOLTAGE(Doc.of(OpenemsType.INTEGER) //
				.unit(Unit.MILLIVOLT)), //
		CLUSTER_1_BATTERY_176_VOLTAGE(Doc.of(OpenemsType.INTEGER) //
				.unit(Unit.MILLIVOLT)), //
		CLUSTER_1_BATTERY_177_VOLTAGE(Doc.of(OpenemsType.INTEGER) //
				.unit(Unit.MILLIVOLT)), //
		CLUSTER_1_BATTERY_178_VOLTAGE(Doc.of(OpenemsType.INTEGER) //
				.unit(Unit.MILLIVOLT)), //
		CLUSTER_1_BATTERY_179_VOLTAGE(Doc.of(OpenemsType.INTEGER) //
				.unit(Unit.MILLIVOLT)), //
		CLUSTER_1_BATTERY_180_VOLTAGE(Doc.of(OpenemsType.INTEGER) //
				.unit(Unit.MILLIVOLT)), //
		CLUSTER_1_BATTERY_181_VOLTAGE(Doc.of(OpenemsType.INTEGER) //
				.unit(Unit.MILLIVOLT)), //
		CLUSTER_1_BATTERY_182_VOLTAGE(Doc.of(OpenemsType.INTEGER) //
				.unit(Unit.MILLIVOLT)), //
		CLUSTER_1_BATTERY_183_VOLTAGE(Doc.of(OpenemsType.INTEGER) //
				.unit(Unit.MILLIVOLT)), //
		CLUSTER_1_BATTERY_184_VOLTAGE(Doc.of(OpenemsType.INTEGER) //
				.unit(Unit.MILLIVOLT)), //
		CLUSTER_1_BATTERY_185_VOLTAGE(Doc.of(OpenemsType.INTEGER) //
				.unit(Unit.MILLIVOLT)), //
		CLUSTER_1_BATTERY_186_VOLTAGE(Doc.of(OpenemsType.INTEGER) //
				.unit(Unit.MILLIVOLT)), //
		CLUSTER_1_BATTERY_187_VOLTAGE(Doc.of(OpenemsType.INTEGER) //
				.unit(Unit.MILLIVOLT)), //
		CLUSTER_1_BATTERY_188_VOLTAGE(Doc.of(OpenemsType.INTEGER) //
				.unit(Unit.MILLIVOLT)), //
		CLUSTER_1_BATTERY_189_VOLTAGE(Doc.of(OpenemsType.INTEGER) //
				.unit(Unit.MILLIVOLT)), //
		CLUSTER_1_BATTERY_190_VOLTAGE(Doc.of(OpenemsType.INTEGER) //
				.unit(Unit.MILLIVOLT)), //
		CLUSTER_1_BATTERY_191_VOLTAGE(Doc.of(OpenemsType.INTEGER) //
				.unit(Unit.MILLIVOLT)), //
		CLUSTER_1_BATTERY_192_VOLTAGE(Doc.of(OpenemsType.INTEGER) //
				.unit(Unit.MILLIVOLT)), //
		CLUSTER_1_BATTERY_193_VOLTAGE(Doc.of(OpenemsType.INTEGER) //
				.unit(Unit.MILLIVOLT)), //
		CLUSTER_1_BATTERY_194_VOLTAGE(Doc.of(OpenemsType.INTEGER) //
				.unit(Unit.MILLIVOLT)), //
		CLUSTER_1_BATTERY_195_VOLTAGE(Doc.of(OpenemsType.INTEGER) //
				.unit(Unit.MILLIVOLT)), //
		CLUSTER_1_BATTERY_196_VOLTAGE(Doc.of(OpenemsType.INTEGER) //
				.unit(Unit.MILLIVOLT)), //
		CLUSTER_1_BATTERY_197_VOLTAGE(Doc.of(OpenemsType.INTEGER) //
				.unit(Unit.MILLIVOLT)), //
		CLUSTER_1_BATTERY_198_VOLTAGE(Doc.of(OpenemsType.INTEGER) //
				.unit(Unit.MILLIVOLT)), //
		CLUSTER_1_BATTERY_199_VOLTAGE(Doc.of(OpenemsType.INTEGER) //
				.unit(Unit.MILLIVOLT)), //
		CLUSTER_1_BATTERY_200_VOLTAGE(Doc.of(OpenemsType.INTEGER) //
				.unit(Unit.MILLIVOLT)), //
		CLUSTER_1_BATTERY_201_VOLTAGE(Doc.of(OpenemsType.INTEGER) //
				.unit(Unit.MILLIVOLT)), //
		CLUSTER_1_BATTERY_202_VOLTAGE(Doc.of(OpenemsType.INTEGER) //
				.unit(Unit.MILLIVOLT)), //
		CLUSTER_1_BATTERY_203_VOLTAGE(Doc.of(OpenemsType.INTEGER) //
				.unit(Unit.MILLIVOLT)), //
		CLUSTER_1_BATTERY_204_VOLTAGE(Doc.of(OpenemsType.INTEGER) //
				.unit(Unit.MILLIVOLT)), //
		CLUSTER_1_BATTERY_205_VOLTAGE(Doc.of(OpenemsType.INTEGER) //
				.unit(Unit.MILLIVOLT)), //
		CLUSTER_1_BATTERY_206_VOLTAGE(Doc.of(OpenemsType.INTEGER) //
				.unit(Unit.MILLIVOLT)), //
		CLUSTER_1_BATTERY_207_VOLTAGE(Doc.of(OpenemsType.INTEGER) //
				.unit(Unit.MILLIVOLT)), //
		CLUSTER_1_BATTERY_208_VOLTAGE(Doc.of(OpenemsType.INTEGER) //
				.unit(Unit.MILLIVOLT)), //
		CLUSTER_1_BATTERY_209_VOLTAGE(Doc.of(OpenemsType.INTEGER) //
				.unit(Unit.MILLIVOLT)), //
		CLUSTER_1_BATTERY_210_VOLTAGE(Doc.of(OpenemsType.INTEGER) //
				.unit(Unit.MILLIVOLT)), //
		CLUSTER_1_BATTERY_211_VOLTAGE(Doc.of(OpenemsType.INTEGER) //
				.unit(Unit.MILLIVOLT)), //
		CLUSTER_1_BATTERY_212_VOLTAGE(Doc.of(OpenemsType.INTEGER) //
				.unit(Unit.MILLIVOLT)), //
		CLUSTER_1_BATTERY_213_VOLTAGE(Doc.of(OpenemsType.INTEGER) //
				.unit(Unit.MILLIVOLT)), //
		CLUSTER_1_BATTERY_214_VOLTAGE(Doc.of(OpenemsType.INTEGER) //
				.unit(Unit.MILLIVOLT)), //
		CLUSTER_1_BATTERY_215_VOLTAGE(Doc.of(OpenemsType.INTEGER) //
				.unit(Unit.MILLIVOLT)), //
		CLUSTER_1_BATTERY_216_VOLTAGE(Doc.of(OpenemsType.INTEGER) //
				.unit(Unit.MILLIVOLT)), //
		CLUSTER_1_BATTERY_217_VOLTAGE(Doc.of(OpenemsType.INTEGER) //
				.unit(Unit.MILLIVOLT)), //
		CLUSTER_1_BATTERY_218_VOLTAGE(Doc.of(OpenemsType.INTEGER) //
				.unit(Unit.MILLIVOLT)), //
		CLUSTER_1_BATTERY_219_VOLTAGE(Doc.of(OpenemsType.INTEGER) //
				.unit(Unit.MILLIVOLT)), //
		CLUSTER_1_BATTERY_220_VOLTAGE(Doc.of(OpenemsType.INTEGER) //
				.unit(Unit.MILLIVOLT)), //
		CLUSTER_1_BATTERY_221_VOLTAGE(Doc.of(OpenemsType.INTEGER) //
				.unit(Unit.MILLIVOLT)), //
		CLUSTER_1_BATTERY_222_VOLTAGE(Doc.of(OpenemsType.INTEGER) //
				.unit(Unit.MILLIVOLT)), //
		CLUSTER_1_BATTERY_223_VOLTAGE(Doc.of(OpenemsType.INTEGER) //
				.unit(Unit.MILLIVOLT)), //
		CLUSTER_1_BATTERY_224_VOLTAGE(Doc.of(OpenemsType.INTEGER) //
				.unit(Unit.MILLIVOLT)), //
		CLUSTER_1_BATTERY_225_VOLTAGE(Doc.of(OpenemsType.INTEGER) //
				.unit(Unit.MILLIVOLT)), //
		CLUSTER_1_BATTERY_226_VOLTAGE(Doc.of(OpenemsType.INTEGER) //
				.unit(Unit.MILLIVOLT)), //
		CLUSTER_1_BATTERY_227_VOLTAGE(Doc.of(OpenemsType.INTEGER) //
				.unit(Unit.MILLIVOLT)), //
		CLUSTER_1_BATTERY_228_VOLTAGE(Doc.of(OpenemsType.INTEGER) //
				.unit(Unit.MILLIVOLT)), //
		CLUSTER_1_BATTERY_229_VOLTAGE(Doc.of(OpenemsType.INTEGER) //
				.unit(Unit.MILLIVOLT)), //
		CLUSTER_1_BATTERY_230_VOLTAGE(Doc.of(OpenemsType.INTEGER) //
				.unit(Unit.MILLIVOLT)), //
		CLUSTER_1_BATTERY_231_VOLTAGE(Doc.of(OpenemsType.INTEGER) //
				.unit(Unit.MILLIVOLT)), //
		CLUSTER_1_BATTERY_232_VOLTAGE(Doc.of(OpenemsType.INTEGER) //
				.unit(Unit.MILLIVOLT)), //
		CLUSTER_1_BATTERY_233_VOLTAGE(Doc.of(OpenemsType.INTEGER) //
				.unit(Unit.MILLIVOLT)), //
		CLUSTER_1_BATTERY_234_VOLTAGE(Doc.of(OpenemsType.INTEGER) //
				.unit(Unit.MILLIVOLT)), //
		CLUSTER_1_BATTERY_235_VOLTAGE(Doc.of(OpenemsType.INTEGER) //
				.unit(Unit.MILLIVOLT)), //
		CLUSTER_1_BATTERY_236_VOLTAGE(Doc.of(OpenemsType.INTEGER) //
				.unit(Unit.MILLIVOLT)), //
		CLUSTER_1_BATTERY_237_VOLTAGE(Doc.of(OpenemsType.INTEGER) //
				.unit(Unit.MILLIVOLT)), //
		CLUSTER_1_BATTERY_238_VOLTAGE(Doc.of(OpenemsType.INTEGER) //
				.unit(Unit.MILLIVOLT)), //
		CLUSTER_1_BATTERY_239_VOLTAGE(Doc.of(OpenemsType.INTEGER) //
				.unit(Unit.MILLIVOLT)), //

		CLUSTER_1_BATTERY_00_TEMPERATURE(Doc.of(OpenemsType.INTEGER) //
				.unit(Unit.DEZIDEGREE_CELSIUS)), //
		CLUSTER_1_BATTERY_01_TEMPERATURE(Doc.of(OpenemsType.INTEGER) //
				.unit(Unit.DEZIDEGREE_CELSIUS)), //
		CLUSTER_1_BATTERY_02_TEMPERATURE(Doc.of(OpenemsType.INTEGER) //
				.unit(Unit.DEZIDEGREE_CELSIUS)), //
		CLUSTER_1_BATTERY_03_TEMPERATURE(Doc.of(OpenemsType.INTEGER) //
				.unit(Unit.DEZIDEGREE_CELSIUS)), //
		CLUSTER_1_BATTERY_04_TEMPERATURE(Doc.of(OpenemsType.INTEGER) //
				.unit(Unit.DEZIDEGREE_CELSIUS)), //
		CLUSTER_1_BATTERY_05_TEMPERATURE(Doc.of(OpenemsType.INTEGER) //
				.unit(Unit.DEZIDEGREE_CELSIUS)), //
		CLUSTER_1_BATTERY_06_TEMPERATURE(Doc.of(OpenemsType.INTEGER) //
				.unit(Unit.DEZIDEGREE_CELSIUS)), //
		CLUSTER_1_BATTERY_07_TEMPERATURE(Doc.of(OpenemsType.INTEGER) //
				.unit(Unit.DEZIDEGREE_CELSIUS)), //
		CLUSTER_1_BATTERY_08_TEMPERATURE(Doc.of(OpenemsType.INTEGER) //
				.unit(Unit.DEZIDEGREE_CELSIUS)), //
		CLUSTER_1_BATTERY_09_TEMPERATURE(Doc.of(OpenemsType.INTEGER) //
				.unit(Unit.DEZIDEGREE_CELSIUS)), //
		CLUSTER_1_BATTERY_10_TEMPERATURE(Doc.of(OpenemsType.INTEGER) //
				.unit(Unit.DEZIDEGREE_CELSIUS)), //
		CLUSTER_1_BATTERY_11_TEMPERATURE(Doc.of(OpenemsType.INTEGER) //
				.unit(Unit.DEZIDEGREE_CELSIUS)), //
		CLUSTER_1_BATTERY_12_TEMPERATURE(Doc.of(OpenemsType.INTEGER) //
				.unit(Unit.DEZIDEGREE_CELSIUS)), //
		CLUSTER_1_BATTERY_13_TEMPERATURE(Doc.of(OpenemsType.INTEGER) //
				.unit(Unit.DEZIDEGREE_CELSIUS)), //
		CLUSTER_1_BATTERY_14_TEMPERATURE(Doc.of(OpenemsType.INTEGER) //
				.unit(Unit.DEZIDEGREE_CELSIUS)), //
		CLUSTER_1_BATTERY_15_TEMPERATURE(Doc.of(OpenemsType.INTEGER) //
				.unit(Unit.DEZIDEGREE_CELSIUS)), //
		CLUSTER_1_BATTERY_16_TEMPERATURE(Doc.of(OpenemsType.INTEGER) //
				.unit(Unit.DEZIDEGREE_CELSIUS)), //
		CLUSTER_1_BATTERY_17_TEMPERATURE(Doc.of(OpenemsType.INTEGER) //
				.unit(Unit.DEZIDEGREE_CELSIUS)), //
		CLUSTER_1_BATTERY_18_TEMPERATURE(Doc.of(OpenemsType.INTEGER) //
				.unit(Unit.DEZIDEGREE_CELSIUS)), //
		CLUSTER_1_BATTERY_19_TEMPERATURE(Doc.of(OpenemsType.INTEGER) //
				.unit(Unit.DEZIDEGREE_CELSIUS)), //
		CLUSTER_1_BATTERY_20_TEMPERATURE(Doc.of(OpenemsType.INTEGER) //
				.unit(Unit.DEZIDEGREE_CELSIUS)), //
		CLUSTER_1_BATTERY_21_TEMPERATURE(Doc.of(OpenemsType.INTEGER) //
				.unit(Unit.DEZIDEGREE_CELSIUS)), //
		CLUSTER_1_BATTERY_22_TEMPERATURE(Doc.of(OpenemsType.INTEGER) //
				.unit(Unit.DEZIDEGREE_CELSIUS)), //
		CLUSTER_1_BATTERY_23_TEMPERATURE(Doc.of(OpenemsType.INTEGER) //
				.unit(Unit.DEZIDEGREE_CELSIUS)), //
		CLUSTER_1_BATTERY_24_TEMPERATURE(Doc.of(OpenemsType.INTEGER) //
				.unit(Unit.DEZIDEGREE_CELSIUS)), //
		CLUSTER_1_BATTERY_25_TEMPERATURE(Doc.of(OpenemsType.INTEGER) //
				.unit(Unit.DEZIDEGREE_CELSIUS)), //
		CLUSTER_1_BATTERY_26_TEMPERATURE(Doc.of(OpenemsType.INTEGER) //
				.unit(Unit.DEZIDEGREE_CELSIUS)), //
		CLUSTER_1_BATTERY_27_TEMPERATURE(Doc.of(OpenemsType.INTEGER) //
				.unit(Unit.DEZIDEGREE_CELSIUS)), //
		CLUSTER_1_BATTERY_28_TEMPERATURE(Doc.of(OpenemsType.INTEGER) //
				.unit(Unit.DEZIDEGREE_CELSIUS)), //
		CLUSTER_1_BATTERY_29_TEMPERATURE(Doc.of(OpenemsType.INTEGER) //
				.unit(Unit.DEZIDEGREE_CELSIUS)), //
		CLUSTER_1_BATTERY_30_TEMPERATURE(Doc.of(OpenemsType.INTEGER) //
				.unit(Unit.DEZIDEGREE_CELSIUS)), //
		CLUSTER_1_BATTERY_31_TEMPERATURE(Doc.of(OpenemsType.INTEGER) //
				.unit(Unit.DEZIDEGREE_CELSIUS)), //
		CLUSTER_1_BATTERY_32_TEMPERATURE(Doc.of(OpenemsType.INTEGER) //
				.unit(Unit.DEZIDEGREE_CELSIUS)), //
		CLUSTER_1_BATTERY_33_TEMPERATURE(Doc.of(OpenemsType.INTEGER) //
				.unit(Unit.DEZIDEGREE_CELSIUS)), //
		CLUSTER_1_BATTERY_34_TEMPERATURE(Doc.of(OpenemsType.INTEGER) //
				.unit(Unit.DEZIDEGREE_CELSIUS)), //
		CLUSTER_1_BATTERY_35_TEMPERATURE(Doc.of(OpenemsType.INTEGER) //
				.unit(Unit.DEZIDEGREE_CELSIUS)), //
		CLUSTER_1_BATTERY_36_TEMPERATURE(Doc.of(OpenemsType.INTEGER) //
				.unit(Unit.DEZIDEGREE_CELSIUS)), //
		CLUSTER_1_BATTERY_37_TEMPERATURE(Doc.of(OpenemsType.INTEGER) //
				.unit(Unit.DEZIDEGREE_CELSIUS)), //
		CLUSTER_1_BATTERY_38_TEMPERATURE(Doc.of(OpenemsType.INTEGER) //
				.unit(Unit.DEZIDEGREE_CELSIUS)), //
		CLUSTER_1_BATTERY_39_TEMPERATURE(Doc.of(OpenemsType.INTEGER) //
				.unit(Unit.DEZIDEGREE_CELSIUS)), //
		CLUSTER_1_BATTERY_40_TEMPERATURE(Doc.of(OpenemsType.INTEGER) //
				.unit(Unit.DEZIDEGREE_CELSIUS)), //
		CLUSTER_1_BATTERY_41_TEMPERATURE(Doc.of(OpenemsType.INTEGER) //
				.unit(Unit.DEZIDEGREE_CELSIUS)), //
		CLUSTER_1_BATTERY_42_TEMPERATURE(Doc.of(OpenemsType.INTEGER) //
				.unit(Unit.DEZIDEGREE_CELSIUS)), //
		CLUSTER_1_BATTERY_43_TEMPERATURE(Doc.of(OpenemsType.INTEGER) //
				.unit(Unit.DEZIDEGREE_CELSIUS)), //
		CLUSTER_1_BATTERY_44_TEMPERATURE(Doc.of(OpenemsType.INTEGER) //
				.unit(Unit.DEZIDEGREE_CELSIUS)), //
		CLUSTER_1_BATTERY_45_TEMPERATURE(Doc.of(OpenemsType.INTEGER) //
				.unit(Unit.DEZIDEGREE_CELSIUS)), //
		CLUSTER_1_BATTERY_46_TEMPERATURE(Doc.of(OpenemsType.INTEGER) //
				.unit(Unit.DEZIDEGREE_CELSIUS)), //
		CLUSTER_1_BATTERY_47_TEMPERATURE(Doc.of(OpenemsType.INTEGER) //
				.unit(Unit.DEZIDEGREE_CELSIUS)), //

		// StateChannels
		ALARM_LEVEL_2_CELL_DISCHA_TEMP_LOW(Doc.of(Level.WARNING) //
				.text("Cluster 1 Cell Discharge Temperature Low Alarm Level 2")), //
		ALARM_LEVEL_2_CELL_DISCHA_TEMP_HIGH(Doc.of(Level.WARNING) //
				.text("Cluster 1 Cell Discharge Temperature High Alarm Level 2")), //
		ALARM_LEVEL_2_INSULATION_LOW(Doc.of(Level.WARNING) //
				.text("Cluster1Insulation Low Alarm Level 2")), //
		ALARM_LEVEL_2_CELL_CHA_TEMP_LOW(Doc.of(Level.WARNING) //
				.text("Cluster1 Cell Charge Temperature Low Alarm Level 2")), //
		ALARM_LEVEL_2_CELL_CHA_TEMP_HIGH(Doc.of(Level.WARNING) //
				.text("Cluster1 Cell Charge Temperature High Alarm Level 2")), //
		ALARM_LEVEL_2_DISCHA_CURRENT_HIGH(Doc.of(Level.WARNING) //
				.text("Cluster 1 Discharge Current High Alarm Level 2")), //
		ALARM_LEVEL_2_TOTAL_VOLTAGE_LOW(Doc.of(Level.WARNING) //
				.text("Cluster 1 Total Voltage Low Alarm Level 2")), //
		ALARM_LEVEL_2_CELL_VOLTAGE_LOW(Doc.of(Level.WARNING) //
				.text("Cluster 1 Cell Voltage Low Alarm Level 2")), //
		ALARM_LEVEL_2_CHA_CURRENT_HIGH(Doc.of(Level.WARNING) //
				.text("Cluster 1 Charge Current High Alarm Level 2")), //
		ALARM_LEVEL_2_TOTAL_VOLTAGE_HIGH(Doc.of(Level.WARNING) //
				.text("Cluster 1 Total Voltage High Alarm Level 2")), //
		ALARM_LEVEL_2_CELL_VOLTAGE_HIGH(Doc.of(Level.WARNING) //
				.text("Cluster 1 Cell Voltage High Alarm Level 2")), //
		ALARM_LEVEL_1_CELL_DISCHA_TEMP_LOW(Doc.of(Level.WARNING) //
				.text("Cluster 1 Cell Discharge Temperature Low Alarm Level 1")), //
		ALARM_LEVEL_1_CELL_DISCHA_TEMP_HIGH(Doc.of(Level.WARNING) //
				.text("Cluster 1 Cell Discharge Temperature High Alarm Level 1")), //
		ALARM_LEVEL_1_TOTAL_VOLTAGE_DIFF_HIGH(Doc.of(Level.WARNING) //
				.text("Cluster1 Total Voltage Diff High Alarm Level 1")), //
		ALARM_LEVEL_1_INSULATION_LOW(Doc.of(Level.WARNING) //
				.text("Cluster1 Insulation Low Alarm Level1")), //
		ALARM_LEVEL_1_CELL_VOLTAGE_DIFF_HIGH(Doc.of(Level.WARNING) //
				.text("Cluster 1 Cell Voltage Diff High Alarm Level 1")), //
		ALARM_LEVEL_1_CELL_TEMP_DIFF_HIGH(Doc.of(Level.WARNING) //
				.text("Cluster X Cell temperature Diff High Alarm Level 1")), //
		ALARM_LEVEL_1_SOC_LOW(Doc.of(Level.WARNING) //
				.text("Cluster 1 SOC Low Alarm Level 1")), //
		ALARM_LEVEL_1_CELL_CHA_TEMP_LOW(Doc.of(Level.WARNING) //
				.text("Cluster 1 Cell Charge Temperature Low Alarm Level 1")), //
		ALARM_LEVEL_1_CELL_CHA_TEMP_HIGH(Doc.of(Level.WARNING) //
				.text("Cluster 1 Cell Charge Temperature High Alarm Level 1")), //
		ALARM_LEVEL_1_DISCHA_CURRENT_HIGH(Doc.of(Level.WARNING) //
				.text("Cluster 1 Discharge Current High Alarm Level 1")), //
		ALARM_LEVEL_1_TOTAL_VOLTAGE_LOW(Doc.of(Level.WARNING) //
				.text("Cluster 1 Total Voltage Low Alarm Level 1")), //
		ALARM_LEVEL_1_CELL_VOLTAGE_LOW(Doc.of(Level.WARNING) //
				.text("Cluster 1 Cell Voltage Low Alarm Level 1")), //
		ALARM_LEVEL_1_CHA_CURRENT_HIGH(Doc.of(Level.WARNING) //
				.text("Cluster 1 Charge Current High Alarm Level 1")), //
		ALARM_LEVEL_1_TOTAL_VOLTAGE_HIGH(Doc.of(Level.WARNING) //
				.text("Cluster 1 Total Voltage High Alarm Level 1")), //
		ALARM_LEVEL_1_CELL_VOLTAGE_HIGH(Doc.of(Level.WARNING) //
				.text("Cluster 1 Cell Voltage High Alarm Level 1")), //
		FAILURE_INITIALIZATION(Doc.of(Level.FAULT) //
				.text("Initialization failure")), //
		FAILURE_EEPROM(Doc.of(Level.FAULT) //
				.text("EEPROM fault")), //
		FAILURE_INTRANET_COMMUNICATION(Doc.of(Level.FAULT) //
				.text("Intranet communication fault")), //
		FAILURE_TEMP_SAMPLING_LINE(Doc.of(Level.FAULT) //
				.text("Temperature sampling line fault")), //
		FAILURE_BALANCING_MODULE(Doc.of(Level.FAULT) //
				.text("Balancing module fault")), //
		FAILURE_TEMP_SENSOR(Doc.of(Level.FAULT) //
				.text("Temperature sensor fault")), //
		FAILURE_TEMP_SAMPLING(Doc.of(Level.FAULT) //
				.text("Temperature sampling fault")), //
		FAILURE_VOLTAGE_SAMPLING(Doc.of(Level.FAULT) //
				.text("Voltage sampling fault")), //
		FAILURE_LTC6803(Doc.of(Level.FAULT) //
				.text("LTC6803 fault")), //
		FAILURE_CONNECTOR_WIRE(Doc.of(Level.FAULT) //
				.text("connector wire fault")), //
		FAILURE_SAMPLING_WIRE(Doc.of(Level.FAULT) //
				.text("sampling wire fault")), //
		PRECHARGE_TAKING_TOO_LONG(Doc.of(Level.FAULT) //
				.text("precharge time was too long")), //
		STATE_MACHINE(Doc.of(State.values()) //
				.text("Current State of State-Machine")), //
		;

		private final Doc doc;

		private ChannelId(Doc doc) {
			this.doc = doc;
		}

		@Override
		public Doc doc() {
			return this.doc;
		}
	}

	@Override
	protected ModbusProtocol defineModbusProtocol() {
		return new ModbusProtocol(this, //
				new FC6WriteRegisterTask(0x2010, //
						m(SingleRack.ChannelId.BMS_CONTACTOR_CONTROL, new UnsignedWordElement(0x2010)) //
				), //
				new FC3ReadRegistersTask(0x2010, Priority.HIGH, //
						m(SingleRack.ChannelId.BMS_CONTACTOR_CONTROL, new UnsignedWordElement(0x2010)) //
				), //
				new FC3ReadRegistersTask(0x2042, Priority.HIGH, //
						m(Battery.ChannelId.CHARGE_MAX_VOLTAGE, new UnsignedWordElement(0x2042), //
								ElementToChannelConverter.SCALE_FACTOR_MINUS_1) //
				), //
				new FC3ReadRegistersTask(0x2046, Priority.HIGH, //
						m(SingleRack.ChannelId.CELL_VOLTAGE_PROTECT, new UnsignedWordElement(0x2046)), //
						m(SingleRack.ChannelId.CELL_VOLTAGE_RECOVER, new UnsignedWordElement(0x2047)), //
						m(Battery.ChannelId.DISCHARGE_MIN_VOLTAGE, new UnsignedWordElement(0x2048), //
								ElementToChannelConverter.SCALE_FACTOR_MINUS_1) //
				), //
				new FC6WriteRegisterTask(0x2046, //
						m(SingleRack.ChannelId.CELL_VOLTAGE_PROTECT, new UnsignedWordElement(0x2046)) //
				), //
				new FC6WriteRegisterTask(0x2047, //
						m(SingleRack.ChannelId.CELL_VOLTAGE_RECOVER, new UnsignedWordElement(0x2047)) //
				), //
				new FC3ReadRegistersTask(0x2100, Priority.LOW, //
						m(Battery.ChannelId.VOLTAGE, new UnsignedWordElement(0x2100), //
								ElementToChannelConverter.SCALE_FACTOR_MINUS_1), //
						m(Battery.ChannelId.CURRENT, new SignedWordElement(0x2101), //
								ElementToChannelConverter.SCALE_FACTOR_MINUS_1), //
						m(SoltaroBattery.ChannelId.CHARGE_INDICATION, new UnsignedWordElement(0x2102)), //
						m(Battery.ChannelId.SOC, new UnsignedWordElement(0x2103)), //
						m(Battery.ChannelId.SOH, new UnsignedWordElement(0x2104)), //
						m(SingleRack.ChannelId.CLUSTER_1_MAX_CELL_VOLTAGE_ID, new UnsignedWordElement(0x2105)), //
						m(Battery.ChannelId.MAX_CELL_VOLTAGE, new UnsignedWordElement(0x2106)), //
						m(SingleRack.ChannelId.CLUSTER_1_MIN_CELL_VOLTAGE_ID, new UnsignedWordElement(0x2107)), //
						m(Battery.ChannelId.MIN_CELL_VOLTAGE, new UnsignedWordElement(0x2108)), //
						m(SingleRack.ChannelId.CLUSTER_1_MAX_CELL_TEMPERATURE_ID, new UnsignedWordElement(0x2109)), //
						m(Battery.ChannelId.MAX_CELL_TEMPERATURE, new UnsignedWordElement(0x210A),
								ElementToChannelConverter.SCALE_FACTOR_MINUS_1), //
						m(SingleRack.ChannelId.CLUSTER_1_MIN_CELL_TEMPERATURE_ID, new UnsignedWordElement(0x210B)), //
						m(Battery.ChannelId.MIN_CELL_TEMPERATURE, new UnsignedWordElement(0x210C),
								ElementToChannelConverter.SCALE_FACTOR_MINUS_1), //
						new DummyRegisterElement(0x210D, 0x2115), //
						m(SingleRack.ChannelId.SYSTEM_INSULATION, new UnsignedWordElement(0x2116)) //
				), //
				new FC3ReadRegistersTask(0x2160, Priority.HIGH, //
						m(Battery.ChannelId.CHARGE_MAX_CURRENT, new UnsignedWordElement(0x2160), //
								ElementToChannelConverter.SCALE_FACTOR_MINUS_1), //
						m(Battery.ChannelId.DISCHARGE_MAX_CURRENT, new UnsignedWordElement(0x2161), //
								ElementToChannelConverter.SCALE_FACTOR_MINUS_1) //
				), //
				new FC3ReadRegistersTask(0x2140, Priority.LOW, //
						m(new BitsWordElement(0x2140, this) //
								.bit(0, SingleRack.ChannelId.ALARM_LEVEL_2_CELL_VOLTAGE_HIGH) //
								.bit(1, SingleRack.ChannelId.ALARM_LEVEL_2_TOTAL_VOLTAGE_HIGH) //
								.bit(2, SingleRack.ChannelId.ALARM_LEVEL_2_CHA_CURRENT_HIGH) //
								.bit(3, SingleRack.ChannelId.ALARM_LEVEL_2_CELL_VOLTAGE_LOW) //
								.bit(4, SingleRack.ChannelId.ALARM_LEVEL_2_TOTAL_VOLTAGE_LOW) //
								.bit(5, SingleRack.ChannelId.ALARM_LEVEL_2_DISCHA_CURRENT_HIGH) //
								.bit(6, SingleRack.ChannelId.ALARM_LEVEL_2_CELL_CHA_TEMP_HIGH) //
								.bit(7, SingleRack.ChannelId.ALARM_LEVEL_2_CELL_CHA_TEMP_LOW) //
								.bit(12, SingleRack.ChannelId.ALARM_LEVEL_2_INSULATION_LOW) //
								.bit(14, SingleRack.ChannelId.ALARM_LEVEL_2_CELL_DISCHA_TEMP_HIGH) //
								.bit(15, SingleRack.ChannelId.ALARM_LEVEL_2_CELL_DISCHA_TEMP_LOW) //
						), //
						m(new BitsWordElement(0x214, this) //
								.bit(0, SingleRack.ChannelId.ALARM_LEVEL_1_CELL_VOLTAGE_HIGH) //
								.bit(1, SingleRack.ChannelId.ALARM_LEVEL_1_TOTAL_VOLTAGE_HIGH) //
								.bit(2, SingleRack.ChannelId.ALARM_LEVEL_1_CHA_CURRENT_HIGH) //
								.bit(3, SingleRack.ChannelId.ALARM_LEVEL_1_CELL_VOLTAGE_LOW) //
								.bit(4, SingleRack.ChannelId.ALARM_LEVEL_1_TOTAL_VOLTAGE_LOW) //
								.bit(5, SingleRack.ChannelId.ALARM_LEVEL_1_DISCHA_CURRENT_HIGH) //
								.bit(6, SingleRack.ChannelId.ALARM_LEVEL_1_CELL_CHA_TEMP_HIGH) //
								.bit(7, SingleRack.ChannelId.ALARM_LEVEL_1_CELL_CHA_TEMP_LOW) //
								.bit(8, SingleRack.ChannelId.ALARM_LEVEL_1_SOC_LOW) //
								.bit(9, SingleRack.ChannelId.ALARM_LEVEL_1_CELL_TEMP_DIFF_HIGH) //
								.bit(11, SingleRack.ChannelId.ALARM_LEVEL_1_CELL_VOLTAGE_DIFF_HIGH) //
								.bit(12, SingleRack.ChannelId.ALARM_LEVEL_1_INSULATION_LOW) //
								.bit(13, SingleRack.ChannelId.ALARM_LEVEL_1_TOTAL_VOLTAGE_DIFF_HIGH) //
								.bit(14, SingleRack.ChannelId.ALARM_LEVEL_1_CELL_DISCHA_TEMP_HIGH) //
								.bit(15, SingleRack.ChannelId.ALARM_LEVEL_1_CELL_DISCHA_TEMP_LOW) //
						), //
						m(SingleRack.ChannelId.CLUSTER_RUN_STATE, new UnsignedWordElement(0x2142)) //
				), //
				new FC3ReadRegistersTask(0x2185, Priority.LOW, //
						m(new BitsWordElement(0x2185, this) //
								.bit(0, SingleRack.ChannelId.FAILURE_SAMPLING_WIRE)//
								.bit(1, SingleRack.ChannelId.FAILURE_CONNECTOR_WIRE)//
								.bit(2, SingleRack.ChannelId.FAILURE_LTC6803)//
								.bit(3, SingleRack.ChannelId.FAILURE_VOLTAGE_SAMPLING)//
								.bit(4, SingleRack.ChannelId.FAILURE_TEMP_SAMPLING)//
								.bit(5, SingleRack.ChannelId.FAILURE_TEMP_SENSOR)//
								.bit(8, SingleRack.ChannelId.FAILURE_BALANCING_MODULE)//
								.bit(9, SingleRack.ChannelId.FAILURE_TEMP_SAMPLING_LINE)//
								.bit(10, SingleRack.ChannelId.FAILURE_INTRANET_COMMUNICATION)//
								.bit(11, SingleRack.ChannelId.FAILURE_EEPROM)//
								.bit(12, SingleRack.ChannelId.FAILURE_INITIALIZATION)//
						) //
				), //
				new FC3ReadRegistersTask(0x2800, Priority.LOW, //
						m(SingleRack.ChannelId.CLUSTER_1_BATTERY_000_VOLTAGE, new UnsignedWordElement(0x2800)), //
						m(SingleRack.ChannelId.CLUSTER_1_BATTERY_001_VOLTAGE, new UnsignedWordElement(0x2801)), //
						m(SingleRack.ChannelId.CLUSTER_1_BATTERY_002_VOLTAGE, new UnsignedWordElement(0x2802)), //
						m(SingleRack.ChannelId.CLUSTER_1_BATTERY_003_VOLTAGE, new UnsignedWordElement(0x2803)), //
						m(SingleRack.ChannelId.CLUSTER_1_BATTERY_004_VOLTAGE, new UnsignedWordElement(0x2804)), //
						m(SingleRack.ChannelId.CLUSTER_1_BATTERY_005_VOLTAGE, new UnsignedWordElement(0x2805)), //
						m(SingleRack.ChannelId.CLUSTER_1_BATTERY_006_VOLTAGE, new UnsignedWordElement(0x2806)), //
						m(SingleRack.ChannelId.CLUSTER_1_BATTERY_007_VOLTAGE, new UnsignedWordElement(0x2807)), //
						m(SingleRack.ChannelId.CLUSTER_1_BATTERY_008_VOLTAGE, new UnsignedWordElement(0x2808)), //
						m(SingleRack.ChannelId.CLUSTER_1_BATTERY_009_VOLTAGE, new UnsignedWordElement(0x2809)), //
						m(SingleRack.ChannelId.CLUSTER_1_BATTERY_010_VOLTAGE, new UnsignedWordElement(0x280A)), //
						m(SingleRack.ChannelId.CLUSTER_1_BATTERY_011_VOLTAGE, new UnsignedWordElement(0x280B)), //
						m(SingleRack.ChannelId.CLUSTER_1_BATTERY_012_VOLTAGE, new UnsignedWordElement(0x280C)), //
						m(SingleRack.ChannelId.CLUSTER_1_BATTERY_013_VOLTAGE, new UnsignedWordElement(0x280D)), //
						m(SingleRack.ChannelId.CLUSTER_1_BATTERY_014_VOLTAGE, new UnsignedWordElement(0x280E)), //
						m(SingleRack.ChannelId.CLUSTER_1_BATTERY_015_VOLTAGE, new UnsignedWordElement(0x280F)), //
						m(SingleRack.ChannelId.CLUSTER_1_BATTERY_016_VOLTAGE, new UnsignedWordElement(0x2810)), //
						m(SingleRack.ChannelId.CLUSTER_1_BATTERY_017_VOLTAGE, new UnsignedWordElement(0x2811)), //
						m(SingleRack.ChannelId.CLUSTER_1_BATTERY_018_VOLTAGE, new UnsignedWordElement(0x2812)), //
						m(SingleRack.ChannelId.CLUSTER_1_BATTERY_019_VOLTAGE, new UnsignedWordElement(0x2813)), //
						m(SingleRack.ChannelId.CLUSTER_1_BATTERY_020_VOLTAGE, new UnsignedWordElement(0x2814)), //
						m(SingleRack.ChannelId.CLUSTER_1_BATTERY_021_VOLTAGE, new UnsignedWordElement(0x2815)), //
						m(SingleRack.ChannelId.CLUSTER_1_BATTERY_022_VOLTAGE, new UnsignedWordElement(0x2816)), //
						m(SingleRack.ChannelId.CLUSTER_1_BATTERY_023_VOLTAGE, new UnsignedWordElement(0x2817)), //
						m(SingleRack.ChannelId.CLUSTER_1_BATTERY_024_VOLTAGE, new UnsignedWordElement(0x2818)), //
						m(SingleRack.ChannelId.CLUSTER_1_BATTERY_025_VOLTAGE, new UnsignedWordElement(0x2819)), //
						m(SingleRack.ChannelId.CLUSTER_1_BATTERY_026_VOLTAGE, new UnsignedWordElement(0x281A)), //
						m(SingleRack.ChannelId.CLUSTER_1_BATTERY_027_VOLTAGE, new UnsignedWordElement(0x281B)), //
						m(SingleRack.ChannelId.CLUSTER_1_BATTERY_028_VOLTAGE, new UnsignedWordElement(0x281C)), //
						m(SingleRack.ChannelId.CLUSTER_1_BATTERY_029_VOLTAGE, new UnsignedWordElement(0x281D)), //
						m(SingleRack.ChannelId.CLUSTER_1_BATTERY_030_VOLTAGE, new UnsignedWordElement(0x281E)), //
						m(SingleRack.ChannelId.CLUSTER_1_BATTERY_031_VOLTAGE, new UnsignedWordElement(0x281F)), //
						m(SingleRack.ChannelId.CLUSTER_1_BATTERY_032_VOLTAGE, new UnsignedWordElement(0x2820)), //
						m(SingleRack.ChannelId.CLUSTER_1_BATTERY_033_VOLTAGE, new UnsignedWordElement(0x2821)), //
						m(SingleRack.ChannelId.CLUSTER_1_BATTERY_034_VOLTAGE, new UnsignedWordElement(0x2822)), //
						m(SingleRack.ChannelId.CLUSTER_1_BATTERY_035_VOLTAGE, new UnsignedWordElement(0x2823)), //
						m(SingleRack.ChannelId.CLUSTER_1_BATTERY_036_VOLTAGE, new UnsignedWordElement(0x2824)), //
						m(SingleRack.ChannelId.CLUSTER_1_BATTERY_037_VOLTAGE, new UnsignedWordElement(0x2825)), //
						m(SingleRack.ChannelId.CLUSTER_1_BATTERY_038_VOLTAGE, new UnsignedWordElement(0x2826)), //
						m(SingleRack.ChannelId.CLUSTER_1_BATTERY_039_VOLTAGE, new UnsignedWordElement(0x2827)), //
						m(SingleRack.ChannelId.CLUSTER_1_BATTERY_040_VOLTAGE, new UnsignedWordElement(0x2828)), //
						m(SingleRack.ChannelId.CLUSTER_1_BATTERY_041_VOLTAGE, new UnsignedWordElement(0x2829)), //
						m(SingleRack.ChannelId.CLUSTER_1_BATTERY_042_VOLTAGE, new UnsignedWordElement(0x282A)), //
						m(SingleRack.ChannelId.CLUSTER_1_BATTERY_043_VOLTAGE, new UnsignedWordElement(0x282B)), //
						m(SingleRack.ChannelId.CLUSTER_1_BATTERY_044_VOLTAGE, new UnsignedWordElement(0x282C)), //
						m(SingleRack.ChannelId.CLUSTER_1_BATTERY_045_VOLTAGE, new UnsignedWordElement(0x282D)), //
						m(SingleRack.ChannelId.CLUSTER_1_BATTERY_046_VOLTAGE, new UnsignedWordElement(0x282E)), //
						m(SingleRack.ChannelId.CLUSTER_1_BATTERY_047_VOLTAGE, new UnsignedWordElement(0x282F)), //
						m(SingleRack.ChannelId.CLUSTER_1_BATTERY_048_VOLTAGE, new UnsignedWordElement(0x2830)), //
						m(SingleRack.ChannelId.CLUSTER_1_BATTERY_049_VOLTAGE, new UnsignedWordElement(0x2831)), //
						m(SingleRack.ChannelId.CLUSTER_1_BATTERY_050_VOLTAGE, new UnsignedWordElement(0x2832)), //
						m(SingleRack.ChannelId.CLUSTER_1_BATTERY_051_VOLTAGE, new UnsignedWordElement(0x2833)), //
						m(SingleRack.ChannelId.CLUSTER_1_BATTERY_052_VOLTAGE, new UnsignedWordElement(0x2834)), //
						m(SingleRack.ChannelId.CLUSTER_1_BATTERY_053_VOLTAGE, new UnsignedWordElement(0x2835)), //
						m(SingleRack.ChannelId.CLUSTER_1_BATTERY_054_VOLTAGE, new UnsignedWordElement(0x2836)), //
						m(SingleRack.ChannelId.CLUSTER_1_BATTERY_055_VOLTAGE, new UnsignedWordElement(0x2837)), //
						m(SingleRack.ChannelId.CLUSTER_1_BATTERY_056_VOLTAGE, new UnsignedWordElement(0x2838)), //
						m(SingleRack.ChannelId.CLUSTER_1_BATTERY_057_VOLTAGE, new UnsignedWordElement(0x2839)), //
						m(SingleRack.ChannelId.CLUSTER_1_BATTERY_058_VOLTAGE, new UnsignedWordElement(0x283A)), //
						m(SingleRack.ChannelId.CLUSTER_1_BATTERY_059_VOLTAGE, new UnsignedWordElement(0x283B)), //
						m(SingleRack.ChannelId.CLUSTER_1_BATTERY_060_VOLTAGE, new UnsignedWordElement(0x283C)), //
						m(SingleRack.ChannelId.CLUSTER_1_BATTERY_061_VOLTAGE, new UnsignedWordElement(0x283D)), //
						m(SingleRack.ChannelId.CLUSTER_1_BATTERY_062_VOLTAGE, new UnsignedWordElement(0x283E)), //
						m(SingleRack.ChannelId.CLUSTER_1_BATTERY_063_VOLTAGE, new UnsignedWordElement(0x283F)), //
						m(SingleRack.ChannelId.CLUSTER_1_BATTERY_064_VOLTAGE, new UnsignedWordElement(0x2840)), //
						m(SingleRack.ChannelId.CLUSTER_1_BATTERY_065_VOLTAGE, new UnsignedWordElement(0x2841)), //
						m(SingleRack.ChannelId.CLUSTER_1_BATTERY_066_VOLTAGE, new UnsignedWordElement(0x2842)), //
						m(SingleRack.ChannelId.CLUSTER_1_BATTERY_067_VOLTAGE, new UnsignedWordElement(0x2843)), //
						m(SingleRack.ChannelId.CLUSTER_1_BATTERY_068_VOLTAGE, new UnsignedWordElement(0x2844)), //
						m(SingleRack.ChannelId.CLUSTER_1_BATTERY_069_VOLTAGE, new UnsignedWordElement(0x2845)), //
						m(SingleRack.ChannelId.CLUSTER_1_BATTERY_070_VOLTAGE, new UnsignedWordElement(0x2846)), //
						m(SingleRack.ChannelId.CLUSTER_1_BATTERY_071_VOLTAGE, new UnsignedWordElement(0x2847)), //
						m(SingleRack.ChannelId.CLUSTER_1_BATTERY_072_VOLTAGE, new UnsignedWordElement(0x2848)), //
						m(SingleRack.ChannelId.CLUSTER_1_BATTERY_073_VOLTAGE, new UnsignedWordElement(0x2849)), //
						m(SingleRack.ChannelId.CLUSTER_1_BATTERY_074_VOLTAGE, new UnsignedWordElement(0x284A)), //
						m(SingleRack.ChannelId.CLUSTER_1_BATTERY_075_VOLTAGE, new UnsignedWordElement(0x284B)), //
						m(SingleRack.ChannelId.CLUSTER_1_BATTERY_076_VOLTAGE, new UnsignedWordElement(0x284C)), //
						m(SingleRack.ChannelId.CLUSTER_1_BATTERY_077_VOLTAGE, new UnsignedWordElement(0x284D)), //
						m(SingleRack.ChannelId.CLUSTER_1_BATTERY_078_VOLTAGE, new UnsignedWordElement(0x284E)), //
						m(SingleRack.ChannelId.CLUSTER_1_BATTERY_079_VOLTAGE, new UnsignedWordElement(0x284F)), //
						m(SingleRack.ChannelId.CLUSTER_1_BATTERY_080_VOLTAGE, new UnsignedWordElement(0x2850)), //
						m(SingleRack.ChannelId.CLUSTER_1_BATTERY_081_VOLTAGE, new UnsignedWordElement(0x2851)), //
						m(SingleRack.ChannelId.CLUSTER_1_BATTERY_082_VOLTAGE, new UnsignedWordElement(0x2852)), //
						m(SingleRack.ChannelId.CLUSTER_1_BATTERY_083_VOLTAGE, new UnsignedWordElement(0x2853)), //
						m(SingleRack.ChannelId.CLUSTER_1_BATTERY_084_VOLTAGE, new UnsignedWordElement(0x2854)), //
						m(SingleRack.ChannelId.CLUSTER_1_BATTERY_085_VOLTAGE, new UnsignedWordElement(0x2855)), //
						m(SingleRack.ChannelId.CLUSTER_1_BATTERY_086_VOLTAGE, new UnsignedWordElement(0x2856)), //
						m(SingleRack.ChannelId.CLUSTER_1_BATTERY_087_VOLTAGE, new UnsignedWordElement(0x2857)), //
						m(SingleRack.ChannelId.CLUSTER_1_BATTERY_088_VOLTAGE, new UnsignedWordElement(0x2858)), //
						m(SingleRack.ChannelId.CLUSTER_1_BATTERY_089_VOLTAGE, new UnsignedWordElement(0x2859)), //
						m(SingleRack.ChannelId.CLUSTER_1_BATTERY_090_VOLTAGE, new UnsignedWordElement(0x285A)), //
						m(SingleRack.ChannelId.CLUSTER_1_BATTERY_091_VOLTAGE, new UnsignedWordElement(0x285B)), //
						m(SingleRack.ChannelId.CLUSTER_1_BATTERY_092_VOLTAGE, new UnsignedWordElement(0x285C)), //
						m(SingleRack.ChannelId.CLUSTER_1_BATTERY_093_VOLTAGE, new UnsignedWordElement(0x285D)), //
						m(SingleRack.ChannelId.CLUSTER_1_BATTERY_094_VOLTAGE, new UnsignedWordElement(0x285E)), //
						m(SingleRack.ChannelId.CLUSTER_1_BATTERY_095_VOLTAGE, new UnsignedWordElement(0x285F)), //
						m(SingleRack.ChannelId.CLUSTER_1_BATTERY_096_VOLTAGE, new UnsignedWordElement(0x2860)), //
						m(SingleRack.ChannelId.CLUSTER_1_BATTERY_097_VOLTAGE, new UnsignedWordElement(0x2861)), //
						m(SingleRack.ChannelId.CLUSTER_1_BATTERY_098_VOLTAGE, new UnsignedWordElement(0x2862)), //
						m(SingleRack.ChannelId.CLUSTER_1_BATTERY_099_VOLTAGE, new UnsignedWordElement(0x2863)), //
						m(SingleRack.ChannelId.CLUSTER_1_BATTERY_100_VOLTAGE, new UnsignedWordElement(0x2864)), //
						m(SingleRack.ChannelId.CLUSTER_1_BATTERY_101_VOLTAGE, new UnsignedWordElement(0x2865)), //
						m(SingleRack.ChannelId.CLUSTER_1_BATTERY_102_VOLTAGE, new UnsignedWordElement(0x2866)), //
						m(SingleRack.ChannelId.CLUSTER_1_BATTERY_103_VOLTAGE, new UnsignedWordElement(0x2867)), //
						m(SingleRack.ChannelId.CLUSTER_1_BATTERY_104_VOLTAGE, new UnsignedWordElement(0x2868)), //
						m(SingleRack.ChannelId.CLUSTER_1_BATTERY_105_VOLTAGE, new UnsignedWordElement(0x2869)), //
						m(SingleRack.ChannelId.CLUSTER_1_BATTERY_106_VOLTAGE, new UnsignedWordElement(0x286A)), //
						m(SingleRack.ChannelId.CLUSTER_1_BATTERY_107_VOLTAGE, new UnsignedWordElement(0x286B)), //
						m(SingleRack.ChannelId.CLUSTER_1_BATTERY_108_VOLTAGE, new UnsignedWordElement(0x286C)), //
						m(SingleRack.ChannelId.CLUSTER_1_BATTERY_109_VOLTAGE, new UnsignedWordElement(0x286D)), //
						m(SingleRack.ChannelId.CLUSTER_1_BATTERY_110_VOLTAGE, new UnsignedWordElement(0x286E)), //
						m(SingleRack.ChannelId.CLUSTER_1_BATTERY_111_VOLTAGE, new UnsignedWordElement(0x286F)), //
						m(SingleRack.ChannelId.CLUSTER_1_BATTERY_112_VOLTAGE, new UnsignedWordElement(0x2870)), //
						m(SingleRack.ChannelId.CLUSTER_1_BATTERY_113_VOLTAGE, new UnsignedWordElement(0x2871)), //
						m(SingleRack.ChannelId.CLUSTER_1_BATTERY_114_VOLTAGE, new UnsignedWordElement(0x2872)), //
						m(SingleRack.ChannelId.CLUSTER_1_BATTERY_115_VOLTAGE, new UnsignedWordElement(0x2873)), //
						m(SingleRack.ChannelId.CLUSTER_1_BATTERY_116_VOLTAGE, new UnsignedWordElement(0x2874)), //
						m(SingleRack.ChannelId.CLUSTER_1_BATTERY_117_VOLTAGE, new UnsignedWordElement(0x2875)), //
						m(SingleRack.ChannelId.CLUSTER_1_BATTERY_118_VOLTAGE, new UnsignedWordElement(0x2876)), //
						m(SingleRack.ChannelId.CLUSTER_1_BATTERY_119_VOLTAGE, new UnsignedWordElement(0x2877)) //

				), //
				new FC3ReadRegistersTask(0x2878, Priority.LOW, //
						m(SingleRack.ChannelId.CLUSTER_1_BATTERY_120_VOLTAGE, new UnsignedWordElement(0x2878)), //
						m(SingleRack.ChannelId.CLUSTER_1_BATTERY_121_VOLTAGE, new UnsignedWordElement(0x2879)), //
						m(SingleRack.ChannelId.CLUSTER_1_BATTERY_122_VOLTAGE, new UnsignedWordElement(0x287A)), //
						m(SingleRack.ChannelId.CLUSTER_1_BATTERY_123_VOLTAGE, new UnsignedWordElement(0x287B)), //
						m(SingleRack.ChannelId.CLUSTER_1_BATTERY_124_VOLTAGE, new UnsignedWordElement(0x287C)), //
						m(SingleRack.ChannelId.CLUSTER_1_BATTERY_125_VOLTAGE, new UnsignedWordElement(0x287D)), //
						m(SingleRack.ChannelId.CLUSTER_1_BATTERY_126_VOLTAGE, new UnsignedWordElement(0x287E)), //
						m(SingleRack.ChannelId.CLUSTER_1_BATTERY_127_VOLTAGE, new UnsignedWordElement(0x287F)), //
						m(SingleRack.ChannelId.CLUSTER_1_BATTERY_128_VOLTAGE, new UnsignedWordElement(0x2880)), //
						m(SingleRack.ChannelId.CLUSTER_1_BATTERY_129_VOLTAGE, new UnsignedWordElement(0x2881)), //
						m(SingleRack.ChannelId.CLUSTER_1_BATTERY_130_VOLTAGE, new UnsignedWordElement(0x2882)), //
						m(SingleRack.ChannelId.CLUSTER_1_BATTERY_131_VOLTAGE, new UnsignedWordElement(0x2883)), //
						m(SingleRack.ChannelId.CLUSTER_1_BATTERY_132_VOLTAGE, new UnsignedWordElement(0x2884)), //
						m(SingleRack.ChannelId.CLUSTER_1_BATTERY_133_VOLTAGE, new UnsignedWordElement(0x2885)), //
						m(SingleRack.ChannelId.CLUSTER_1_BATTERY_134_VOLTAGE, new UnsignedWordElement(0x2886)), //
						m(SingleRack.ChannelId.CLUSTER_1_BATTERY_135_VOLTAGE, new UnsignedWordElement(0x2887)), //
						m(SingleRack.ChannelId.CLUSTER_1_BATTERY_136_VOLTAGE, new UnsignedWordElement(0x2888)), //
						m(SingleRack.ChannelId.CLUSTER_1_BATTERY_137_VOLTAGE, new UnsignedWordElement(0x2889)), //
						m(SingleRack.ChannelId.CLUSTER_1_BATTERY_138_VOLTAGE, new UnsignedWordElement(0x288A)), //
						m(SingleRack.ChannelId.CLUSTER_1_BATTERY_139_VOLTAGE, new UnsignedWordElement(0x288B)), //
						m(SingleRack.ChannelId.CLUSTER_1_BATTERY_140_VOLTAGE, new UnsignedWordElement(0x288C)), //
						m(SingleRack.ChannelId.CLUSTER_1_BATTERY_141_VOLTAGE, new UnsignedWordElement(0x288D)), //
						m(SingleRack.ChannelId.CLUSTER_1_BATTERY_142_VOLTAGE, new UnsignedWordElement(0x288E)), //
						m(SingleRack.ChannelId.CLUSTER_1_BATTERY_143_VOLTAGE, new UnsignedWordElement(0x288F)), //
						m(SingleRack.ChannelId.CLUSTER_1_BATTERY_144_VOLTAGE, new UnsignedWordElement(0x2890)), //
						m(SingleRack.ChannelId.CLUSTER_1_BATTERY_145_VOLTAGE, new UnsignedWordElement(0x2891)), //
						m(SingleRack.ChannelId.CLUSTER_1_BATTERY_146_VOLTAGE, new UnsignedWordElement(0x2892)), //
						m(SingleRack.ChannelId.CLUSTER_1_BATTERY_147_VOLTAGE, new UnsignedWordElement(0x2893)), //
						m(SingleRack.ChannelId.CLUSTER_1_BATTERY_148_VOLTAGE, new UnsignedWordElement(0x2894)), //
						m(SingleRack.ChannelId.CLUSTER_1_BATTERY_149_VOLTAGE, new UnsignedWordElement(0x2895)), //
						m(SingleRack.ChannelId.CLUSTER_1_BATTERY_150_VOLTAGE, new UnsignedWordElement(0x2896)), //
						m(SingleRack.ChannelId.CLUSTER_1_BATTERY_151_VOLTAGE, new UnsignedWordElement(0x2897)), //
						m(SingleRack.ChannelId.CLUSTER_1_BATTERY_152_VOLTAGE, new UnsignedWordElement(0x2898)), //
						m(SingleRack.ChannelId.CLUSTER_1_BATTERY_153_VOLTAGE, new UnsignedWordElement(0x2899)), //
						m(SingleRack.ChannelId.CLUSTER_1_BATTERY_154_VOLTAGE, new UnsignedWordElement(0x289A)), //
						m(SingleRack.ChannelId.CLUSTER_1_BATTERY_155_VOLTAGE, new UnsignedWordElement(0x289B)), //
						m(SingleRack.ChannelId.CLUSTER_1_BATTERY_156_VOLTAGE, new UnsignedWordElement(0x289C)), //
						m(SingleRack.ChannelId.CLUSTER_1_BATTERY_157_VOLTAGE, new UnsignedWordElement(0x289D)), //
						m(SingleRack.ChannelId.CLUSTER_1_BATTERY_158_VOLTAGE, new UnsignedWordElement(0x289E)), //
						m(SingleRack.ChannelId.CLUSTER_1_BATTERY_159_VOLTAGE, new UnsignedWordElement(0x289F)), //
						m(SingleRack.ChannelId.CLUSTER_1_BATTERY_160_VOLTAGE, new UnsignedWordElement(0x28A0)), //
						m(SingleRack.ChannelId.CLUSTER_1_BATTERY_161_VOLTAGE, new UnsignedWordElement(0x28A1)), //
						m(SingleRack.ChannelId.CLUSTER_1_BATTERY_162_VOLTAGE, new UnsignedWordElement(0x28A2)), //
						m(SingleRack.ChannelId.CLUSTER_1_BATTERY_163_VOLTAGE, new UnsignedWordElement(0x28A3)), //
						m(SingleRack.ChannelId.CLUSTER_1_BATTERY_164_VOLTAGE, new UnsignedWordElement(0x28A4)), //
						m(SingleRack.ChannelId.CLUSTER_1_BATTERY_165_VOLTAGE, new UnsignedWordElement(0x28A5)), //
						m(SingleRack.ChannelId.CLUSTER_1_BATTERY_166_VOLTAGE, new UnsignedWordElement(0x28A6)), //
						m(SingleRack.ChannelId.CLUSTER_1_BATTERY_167_VOLTAGE, new UnsignedWordElement(0x28A7)), //
						m(SingleRack.ChannelId.CLUSTER_1_BATTERY_168_VOLTAGE, new UnsignedWordElement(0x28A8)), //
						m(SingleRack.ChannelId.CLUSTER_1_BATTERY_169_VOLTAGE, new UnsignedWordElement(0x28A9)), //
						m(SingleRack.ChannelId.CLUSTER_1_BATTERY_170_VOLTAGE, new UnsignedWordElement(0x28AA)), //
						m(SingleRack.ChannelId.CLUSTER_1_BATTERY_171_VOLTAGE, new UnsignedWordElement(0x28AB)), //
						m(SingleRack.ChannelId.CLUSTER_1_BATTERY_172_VOLTAGE, new UnsignedWordElement(0x28AC)), //
						m(SingleRack.ChannelId.CLUSTER_1_BATTERY_173_VOLTAGE, new UnsignedWordElement(0x28AD)), //
						m(SingleRack.ChannelId.CLUSTER_1_BATTERY_174_VOLTAGE, new UnsignedWordElement(0x28AE)), //
						m(SingleRack.ChannelId.CLUSTER_1_BATTERY_175_VOLTAGE, new UnsignedWordElement(0x28AF)), //
						m(SingleRack.ChannelId.CLUSTER_1_BATTERY_176_VOLTAGE, new UnsignedWordElement(0x28B0)), //
						m(SingleRack.ChannelId.CLUSTER_1_BATTERY_177_VOLTAGE, new UnsignedWordElement(0x28B1)), //
						m(SingleRack.ChannelId.CLUSTER_1_BATTERY_178_VOLTAGE, new UnsignedWordElement(0x28B2)), //
						m(SingleRack.ChannelId.CLUSTER_1_BATTERY_179_VOLTAGE, new UnsignedWordElement(0x28B3)), //
						m(SingleRack.ChannelId.CLUSTER_1_BATTERY_180_VOLTAGE, new UnsignedWordElement(0x28B4)), //
						m(SingleRack.ChannelId.CLUSTER_1_BATTERY_181_VOLTAGE, new UnsignedWordElement(0x28B5)), //
						m(SingleRack.ChannelId.CLUSTER_1_BATTERY_182_VOLTAGE, new UnsignedWordElement(0x28B6)), //
						m(SingleRack.ChannelId.CLUSTER_1_BATTERY_183_VOLTAGE, new UnsignedWordElement(0x28B7)), //
						m(SingleRack.ChannelId.CLUSTER_1_BATTERY_184_VOLTAGE, new UnsignedWordElement(0x28B8)), //
						m(SingleRack.ChannelId.CLUSTER_1_BATTERY_185_VOLTAGE, new UnsignedWordElement(0x28B9)), //
						m(SingleRack.ChannelId.CLUSTER_1_BATTERY_186_VOLTAGE, new UnsignedWordElement(0x28BA)), //
						m(SingleRack.ChannelId.CLUSTER_1_BATTERY_187_VOLTAGE, new UnsignedWordElement(0x28BB)), //
						m(SingleRack.ChannelId.CLUSTER_1_BATTERY_188_VOLTAGE, new UnsignedWordElement(0x28BC)), //
						m(SingleRack.ChannelId.CLUSTER_1_BATTERY_189_VOLTAGE, new UnsignedWordElement(0x28BD)), //
						m(SingleRack.ChannelId.CLUSTER_1_BATTERY_190_VOLTAGE, new UnsignedWordElement(0x28BE)), //
						m(SingleRack.ChannelId.CLUSTER_1_BATTERY_191_VOLTAGE, new UnsignedWordElement(0x28BF)), //
						m(SingleRack.ChannelId.CLUSTER_1_BATTERY_192_VOLTAGE, new UnsignedWordElement(0x28C0)), //
						m(SingleRack.ChannelId.CLUSTER_1_BATTERY_193_VOLTAGE, new UnsignedWordElement(0x28C1)), //
						m(SingleRack.ChannelId.CLUSTER_1_BATTERY_194_VOLTAGE, new UnsignedWordElement(0x28C2)), //
						m(SingleRack.ChannelId.CLUSTER_1_BATTERY_195_VOLTAGE, new UnsignedWordElement(0x28C3)), //
						m(SingleRack.ChannelId.CLUSTER_1_BATTERY_196_VOLTAGE, new UnsignedWordElement(0x28C4)), //
						m(SingleRack.ChannelId.CLUSTER_1_BATTERY_197_VOLTAGE, new UnsignedWordElement(0x28C5)), //
						m(SingleRack.ChannelId.CLUSTER_1_BATTERY_198_VOLTAGE, new UnsignedWordElement(0x28C6)), //
						m(SingleRack.ChannelId.CLUSTER_1_BATTERY_199_VOLTAGE, new UnsignedWordElement(0x28C7)), //
						m(SingleRack.ChannelId.CLUSTER_1_BATTERY_200_VOLTAGE, new UnsignedWordElement(0x28C8)), //
						m(SingleRack.ChannelId.CLUSTER_1_BATTERY_201_VOLTAGE, new UnsignedWordElement(0x28C9)), //
						m(SingleRack.ChannelId.CLUSTER_1_BATTERY_202_VOLTAGE, new UnsignedWordElement(0x28CA)), //
						m(SingleRack.ChannelId.CLUSTER_1_BATTERY_203_VOLTAGE, new UnsignedWordElement(0x28CB)), //
						m(SingleRack.ChannelId.CLUSTER_1_BATTERY_204_VOLTAGE, new UnsignedWordElement(0x28CC)), //
						m(SingleRack.ChannelId.CLUSTER_1_BATTERY_205_VOLTAGE, new UnsignedWordElement(0x28CD)), //
						m(SingleRack.ChannelId.CLUSTER_1_BATTERY_206_VOLTAGE, new UnsignedWordElement(0x28CE)), //
						m(SingleRack.ChannelId.CLUSTER_1_BATTERY_207_VOLTAGE, new UnsignedWordElement(0x28CF)), //
						m(SingleRack.ChannelId.CLUSTER_1_BATTERY_208_VOLTAGE, new UnsignedWordElement(0x28D0)), //
						m(SingleRack.ChannelId.CLUSTER_1_BATTERY_209_VOLTAGE, new UnsignedWordElement(0x28D1)), //
						m(SingleRack.ChannelId.CLUSTER_1_BATTERY_210_VOLTAGE, new UnsignedWordElement(0x28D2)), //
						m(SingleRack.ChannelId.CLUSTER_1_BATTERY_211_VOLTAGE, new UnsignedWordElement(0x28D3)), //
						m(SingleRack.ChannelId.CLUSTER_1_BATTERY_212_VOLTAGE, new UnsignedWordElement(0x28D4)), //
						m(SingleRack.ChannelId.CLUSTER_1_BATTERY_213_VOLTAGE, new UnsignedWordElement(0x28D5)), //
						m(SingleRack.ChannelId.CLUSTER_1_BATTERY_214_VOLTAGE, new UnsignedWordElement(0x28D6)), //
						m(SingleRack.ChannelId.CLUSTER_1_BATTERY_215_VOLTAGE, new UnsignedWordElement(0x28D7)), //
						m(SingleRack.ChannelId.CLUSTER_1_BATTERY_216_VOLTAGE, new UnsignedWordElement(0x28D8)), //
						m(SingleRack.ChannelId.CLUSTER_1_BATTERY_217_VOLTAGE, new UnsignedWordElement(0x28D9)), //
						m(SingleRack.ChannelId.CLUSTER_1_BATTERY_218_VOLTAGE, new UnsignedWordElement(0x28DA)), //
						m(SingleRack.ChannelId.CLUSTER_1_BATTERY_219_VOLTAGE, new UnsignedWordElement(0x28DB)), //
						m(SingleRack.ChannelId.CLUSTER_1_BATTERY_220_VOLTAGE, new UnsignedWordElement(0x28DC)), //
						m(SingleRack.ChannelId.CLUSTER_1_BATTERY_221_VOLTAGE, new UnsignedWordElement(0x28DD)), //
						m(SingleRack.ChannelId.CLUSTER_1_BATTERY_222_VOLTAGE, new UnsignedWordElement(0x28DE)), //
						m(SingleRack.ChannelId.CLUSTER_1_BATTERY_223_VOLTAGE, new UnsignedWordElement(0x28DF)), //
						m(SingleRack.ChannelId.CLUSTER_1_BATTERY_224_VOLTAGE, new UnsignedWordElement(0x28E0)), //
						m(SingleRack.ChannelId.CLUSTER_1_BATTERY_225_VOLTAGE, new UnsignedWordElement(0x28E1)), //
						m(SingleRack.ChannelId.CLUSTER_1_BATTERY_226_VOLTAGE, new UnsignedWordElement(0x28E2)), //
						m(SingleRack.ChannelId.CLUSTER_1_BATTERY_227_VOLTAGE, new UnsignedWordElement(0x28E3)), //
						m(SingleRack.ChannelId.CLUSTER_1_BATTERY_228_VOLTAGE, new UnsignedWordElement(0x28E4)), //
						m(SingleRack.ChannelId.CLUSTER_1_BATTERY_229_VOLTAGE, new UnsignedWordElement(0x28E5)), //
						m(SingleRack.ChannelId.CLUSTER_1_BATTERY_230_VOLTAGE, new UnsignedWordElement(0x28E6)), //
						m(SingleRack.ChannelId.CLUSTER_1_BATTERY_231_VOLTAGE, new UnsignedWordElement(0x28E7)), //
						m(SingleRack.ChannelId.CLUSTER_1_BATTERY_232_VOLTAGE, new UnsignedWordElement(0x28E8)), //
						m(SingleRack.ChannelId.CLUSTER_1_BATTERY_233_VOLTAGE, new UnsignedWordElement(0x28E9)), //
						m(SingleRack.ChannelId.CLUSTER_1_BATTERY_234_VOLTAGE, new UnsignedWordElement(0x28EA)), //
						m(SingleRack.ChannelId.CLUSTER_1_BATTERY_235_VOLTAGE, new UnsignedWordElement(0x28EB)), //
						m(SingleRack.ChannelId.CLUSTER_1_BATTERY_236_VOLTAGE, new UnsignedWordElement(0x28EC)), //
						m(SingleRack.ChannelId.CLUSTER_1_BATTERY_237_VOLTAGE, new UnsignedWordElement(0x28ED)), //
						m(SingleRack.ChannelId.CLUSTER_1_BATTERY_238_VOLTAGE, new UnsignedWordElement(0x28EE)), //
						m(SingleRack.ChannelId.CLUSTER_1_BATTERY_239_VOLTAGE, new UnsignedWordElement(0x28EF)) //

				), //
				new FC3ReadRegistersTask(0x2C00, Priority.LOW, //
						m(SingleRack.ChannelId.CLUSTER_1_BATTERY_00_TEMPERATURE, new UnsignedWordElement(0x2C00)), //
						m(SingleRack.ChannelId.CLUSTER_1_BATTERY_01_TEMPERATURE, new UnsignedWordElement(0x2C01)), //
						m(SingleRack.ChannelId.CLUSTER_1_BATTERY_02_TEMPERATURE, new UnsignedWordElement(0x2C02)), //
						m(SingleRack.ChannelId.CLUSTER_1_BATTERY_03_TEMPERATURE, new UnsignedWordElement(0x2C03)), //
						m(SingleRack.ChannelId.CLUSTER_1_BATTERY_04_TEMPERATURE, new UnsignedWordElement(0x2C04)), //
						m(SingleRack.ChannelId.CLUSTER_1_BATTERY_05_TEMPERATURE, new UnsignedWordElement(0x2C05)), //
						m(SingleRack.ChannelId.CLUSTER_1_BATTERY_06_TEMPERATURE, new UnsignedWordElement(0x2C06)), //
						m(SingleRack.ChannelId.CLUSTER_1_BATTERY_07_TEMPERATURE, new UnsignedWordElement(0x2C07)), //
						m(SingleRack.ChannelId.CLUSTER_1_BATTERY_08_TEMPERATURE, new UnsignedWordElement(0x2C08)), //
						m(SingleRack.ChannelId.CLUSTER_1_BATTERY_09_TEMPERATURE, new UnsignedWordElement(0x2C09)), //
						m(SingleRack.ChannelId.CLUSTER_1_BATTERY_10_TEMPERATURE, new UnsignedWordElement(0x2C0A)), //
						m(SingleRack.ChannelId.CLUSTER_1_BATTERY_11_TEMPERATURE, new UnsignedWordElement(0x2C0B)), //
						m(SingleRack.ChannelId.CLUSTER_1_BATTERY_12_TEMPERATURE, new UnsignedWordElement(0x2C0C)), //
						m(SingleRack.ChannelId.CLUSTER_1_BATTERY_13_TEMPERATURE, new UnsignedWordElement(0x2C0D)), //
						m(SingleRack.ChannelId.CLUSTER_1_BATTERY_14_TEMPERATURE, new UnsignedWordElement(0x2C0E)), //
						m(SingleRack.ChannelId.CLUSTER_1_BATTERY_15_TEMPERATURE, new UnsignedWordElement(0x2C0F)), //
						m(SingleRack.ChannelId.CLUSTER_1_BATTERY_16_TEMPERATURE, new UnsignedWordElement(0x2C10)), //
						m(SingleRack.ChannelId.CLUSTER_1_BATTERY_17_TEMPERATURE, new UnsignedWordElement(0x2C11)), //
						m(SingleRack.ChannelId.CLUSTER_1_BATTERY_18_TEMPERATURE, new UnsignedWordElement(0x2C12)), //
						m(SingleRack.ChannelId.CLUSTER_1_BATTERY_19_TEMPERATURE, new UnsignedWordElement(0x2C13)), //
						m(SingleRack.ChannelId.CLUSTER_1_BATTERY_20_TEMPERATURE, new UnsignedWordElement(0x2C14)), //
						m(SingleRack.ChannelId.CLUSTER_1_BATTERY_21_TEMPERATURE, new UnsignedWordElement(0x2C15)), //
						m(SingleRack.ChannelId.CLUSTER_1_BATTERY_22_TEMPERATURE, new UnsignedWordElement(0x2C16)), //
						m(SingleRack.ChannelId.CLUSTER_1_BATTERY_23_TEMPERATURE, new UnsignedWordElement(0x2C17)), //
						m(SingleRack.ChannelId.CLUSTER_1_BATTERY_24_TEMPERATURE, new UnsignedWordElement(0x2C18)), //
						m(SingleRack.ChannelId.CLUSTER_1_BATTERY_25_TEMPERATURE, new UnsignedWordElement(0x2C19)), //
						m(SingleRack.ChannelId.CLUSTER_1_BATTERY_26_TEMPERATURE, new UnsignedWordElement(0x2C1A)), //
						m(SingleRack.ChannelId.CLUSTER_1_BATTERY_27_TEMPERATURE, new UnsignedWordElement(0x2C1B)), //
						m(SingleRack.ChannelId.CLUSTER_1_BATTERY_28_TEMPERATURE, new UnsignedWordElement(0x2C1C)), //
						m(SingleRack.ChannelId.CLUSTER_1_BATTERY_29_TEMPERATURE, new UnsignedWordElement(0x2C1D)), //
						m(SingleRack.ChannelId.CLUSTER_1_BATTERY_30_TEMPERATURE, new UnsignedWordElement(0x2C1E)), //
						m(SingleRack.ChannelId.CLUSTER_1_BATTERY_31_TEMPERATURE, new UnsignedWordElement(0x2C1F)), //
						m(SingleRack.ChannelId.CLUSTER_1_BATTERY_32_TEMPERATURE, new UnsignedWordElement(0x2C20)), //
						m(SingleRack.ChannelId.CLUSTER_1_BATTERY_33_TEMPERATURE, new UnsignedWordElement(0x2C21)), //
						m(SingleRack.ChannelId.CLUSTER_1_BATTERY_34_TEMPERATURE, new UnsignedWordElement(0x2C22)), //
						m(SingleRack.ChannelId.CLUSTER_1_BATTERY_35_TEMPERATURE, new UnsignedWordElement(0x2C23)), //
						m(SingleRack.ChannelId.CLUSTER_1_BATTERY_36_TEMPERATURE, new UnsignedWordElement(0x2C24)), //
						m(SingleRack.ChannelId.CLUSTER_1_BATTERY_37_TEMPERATURE, new UnsignedWordElement(0x2C25)), //
						m(SingleRack.ChannelId.CLUSTER_1_BATTERY_38_TEMPERATURE, new UnsignedWordElement(0x2C26)), //
						m(SingleRack.ChannelId.CLUSTER_1_BATTERY_39_TEMPERATURE, new UnsignedWordElement(0x2C27)), //
						m(SingleRack.ChannelId.CLUSTER_1_BATTERY_40_TEMPERATURE, new UnsignedWordElement(0x2C28)), //
						m(SingleRack.ChannelId.CLUSTER_1_BATTERY_41_TEMPERATURE, new UnsignedWordElement(0x2C29)), //
						m(SingleRack.ChannelId.CLUSTER_1_BATTERY_42_TEMPERATURE, new UnsignedWordElement(0x2C2A)), //
						m(SingleRack.ChannelId.CLUSTER_1_BATTERY_43_TEMPERATURE, new UnsignedWordElement(0x2C2B)), //
						m(SingleRack.ChannelId.CLUSTER_1_BATTERY_44_TEMPERATURE, new UnsignedWordElement(0x2C2C)), //
						m(SingleRack.ChannelId.CLUSTER_1_BATTERY_45_TEMPERATURE, new UnsignedWordElement(0x2C2D)), //
						m(SingleRack.ChannelId.CLUSTER_1_BATTERY_46_TEMPERATURE, new UnsignedWordElement(0x2C2E)), //
						m(SingleRack.ChannelId.CLUSTER_1_BATTERY_47_TEMPERATURE, new UnsignedWordElement(0x2C2F)) //
				)//
		); //
	}

	@Override
	public ModbusSlaveTable getModbusSlaveTable(AccessMode accessMode) {
		return new ModbusSlaveTable( //
				OpenemsComponent.getModbusSlaveNatureTable(accessMode), //
				Battery.getModbusSlaveNatureTable(accessMode));
	}
}<|MERGE_RESOLUTION|>--- conflicted
+++ resolved
@@ -284,14 +284,9 @@
 				}
 			}
 			break;
-<<<<<<< HEAD
-		default:
-			break;		
-=======
 		case ERROR_HANDLING:
 			// Cannot handle errors
 			break;
->>>>>>> 3d9ceecc
 		}
 
 		this.getReadyForWorking().setNextValue(readyForWorking);

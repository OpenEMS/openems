--- conflicted
+++ resolved
@@ -31,11 +31,7 @@
 import io.openems.edge.battery.api.SetAllowedCurrents;
 import io.openems.edge.battery.soltaro.BatteryState;
 import io.openems.edge.battery.soltaro.ChargeIndication;
-<<<<<<< HEAD
-import io.openems.edge.battery.soltaro.SetAllowedCurrents;
-=======
 import io.openems.edge.battery.soltaro.SoltaroCellCharacteristic;
->>>>>>> 070a2398
 import io.openems.edge.battery.soltaro.State;
 import io.openems.edge.battery.soltaro.single.SingleRackSettings;
 import io.openems.edge.bridge.modbus.api.AbstractOpenemsModbusComponent;
@@ -119,17 +115,11 @@
 		this._setDischargeMinVoltage(SingleRack.DISCHARGE_MIN_V);
 		
 		this.setAllowedCurrents = new SetAllowedCurrents(//
-<<<<<<< HEAD
-				this.channel(SingleRack.ChannelId.SYSTEM_ACCEPT_MAX_CHARGE_CURRENT), //
-				this.channel(SingleRack.ChannelId.SYSTEM_ACCEPT_MAX_DISCHARGE_CURRENT), //
-				this //
-=======
 				this, //
 				new SoltaroCellCharacteristic(), //
 				new SingleRackSettings(), //
 				this.channel(SingleRack.ChannelId.SYSTEM_ACCEPT_MAX_CHARGE_CURRENT), //
 				this.channel(SingleRack.ChannelId.SYSTEM_ACCEPT_MAX_DISCHARGE_CURRENT) //
->>>>>>> 070a2398
 			);
 	}
 
@@ -392,8 +382,11 @@
 	public String debugLog() {
 		return "SoC:" + this.getSoc() //
 				+ "|Discharge:" + this.getDischargeMinVoltage() + ";" + this.getDischargeMaxCurrent() //
-				+ "|Charge:" + this.getChargeMaxVoltage() + ";" + this.getChargeMaxCurrent() + "|Running: "
-				+ this.isSystemRunning() + "|U: " + this.getVoltage() + "|I: " + this.getCurrent();
+				+ "|Charge:" + this.getChargeMaxVoltage() + ";" + this.getChargeMaxCurrent()
+				+ "|Running: " + this.isSystemRunning()
+				+ "|U: " + this.getVoltage()
+				+ "|I: " + this.getCurrent()
+				;
 	}
 
 	private void startSystem() {

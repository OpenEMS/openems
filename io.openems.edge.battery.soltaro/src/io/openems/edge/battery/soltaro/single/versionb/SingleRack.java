package io.openems.edge.battery.soltaro.single.versionb;

import java.time.LocalDateTime;
import java.util.ArrayList;
import java.util.Collection;
import java.util.HashMap;
import java.util.Map;
import java.util.Optional;

import org.osgi.service.cm.ConfigurationAdmin;
import org.osgi.service.component.ComponentContext;
import org.osgi.service.component.annotations.Activate;
import org.osgi.service.component.annotations.Component;
import org.osgi.service.component.annotations.ConfigurationPolicy;
import org.osgi.service.component.annotations.Deactivate;
import org.osgi.service.component.annotations.Reference;
import org.osgi.service.component.annotations.ReferenceCardinality;
import org.osgi.service.component.annotations.ReferencePolicy;
import org.osgi.service.component.annotations.ReferencePolicyOption;
import org.osgi.service.event.Event;
import org.osgi.service.event.EventConstants;
import org.osgi.service.event.EventHandler;
import org.osgi.service.metatype.annotations.Designate;
import org.slf4j.Logger;
import org.slf4j.LoggerFactory;

import io.openems.common.channel.AccessMode;
import io.openems.common.channel.Unit;
import io.openems.common.exceptions.NotImplementedException;
import io.openems.common.exceptions.OpenemsError.OpenemsNamedException;
import io.openems.edge.battery.api.Battery;
import io.openems.edge.battery.soltaro.ChannelIdImpl;
import io.openems.edge.battery.soltaro.ModuleParameters;
import io.openems.edge.battery.soltaro.ResetState;
import io.openems.edge.battery.soltaro.SoltaroBattery;
import io.openems.edge.battery.soltaro.State;
import io.openems.edge.battery.soltaro.single.versionb.Enums.AutoSetFunction;
import io.openems.edge.battery.soltaro.single.versionb.Enums.ContactorControl;
import io.openems.edge.bridge.modbus.api.AbstractOpenemsModbusComponent;
import io.openems.edge.bridge.modbus.api.BridgeModbus;
import io.openems.edge.bridge.modbus.api.ElementToChannelConverter;
import io.openems.edge.bridge.modbus.api.ModbusProtocol;
import io.openems.edge.bridge.modbus.api.element.AbstractModbusElement;
import io.openems.edge.bridge.modbus.api.element.BitsWordElement;
import io.openems.edge.bridge.modbus.api.element.DummyRegisterElement;
import io.openems.edge.bridge.modbus.api.element.SignedWordElement;
import io.openems.edge.bridge.modbus.api.element.UnsignedWordElement;
import io.openems.edge.bridge.modbus.api.task.FC16WriteRegistersTask;
import io.openems.edge.bridge.modbus.api.task.FC3ReadRegistersTask;
import io.openems.edge.bridge.modbus.api.task.FC6WriteRegisterTask;
import io.openems.edge.bridge.modbus.api.task.Task;
import io.openems.edge.common.channel.Channel;
import io.openems.edge.common.channel.EnumReadChannel;
import io.openems.edge.common.channel.EnumWriteChannel;
import io.openems.edge.common.channel.IntegerDoc;
import io.openems.edge.common.channel.IntegerReadChannel;
import io.openems.edge.common.channel.IntegerWriteChannel;
import io.openems.edge.common.channel.StateChannel;
import io.openems.edge.common.channel.value.Value;
import io.openems.edge.common.component.OpenemsComponent;
import io.openems.edge.common.event.EdgeEventConstants;
import io.openems.edge.common.modbusslave.ModbusSlave;
import io.openems.edge.common.modbusslave.ModbusSlaveTable;
import io.openems.edge.common.startstop.StartStop;
import io.openems.edge.common.startstop.StartStoppable;
import io.openems.edge.common.taskmanager.Priority;

@Designate(ocd = Config.class, factory = true)
@Component(//
		name = "Bms.Soltaro.SingleRack.VersionB", //
		immediate = true, //
		configurationPolicy = ConfigurationPolicy.REQUIRE, //
		property = { EventConstants.EVENT_TOPIC + "=" + EdgeEventConstants.TOPIC_CYCLE_AFTER_PROCESS_IMAGE, //
				EventConstants.EVENT_TOPIC + "=" + EdgeEventConstants.TOPIC_CYCLE_BEFORE_PROCESS_IMAGE //
		})
public class SingleRack extends AbstractOpenemsModbusComponent
		implements SoltaroBattery, Battery, OpenemsComponent, EventHandler, ModbusSlave, StartStoppable {

	protected static final int SYSTEM_ON = 1;
	protected static final int SYSTEM_OFF = 0;

	private static final String KEY_TEMPERATURE = "_TEMPERATURE";
	private static final String KEY_VOLTAGE = "_VOLTAGE";
	private static final Integer SYSTEM_RESET = 0x1;
	private static final String NUMBER_FORMAT = "%03d"; // creates string number with leading zeros

	@Reference
	protected ConfigurationAdmin cm;

	private final Logger log = LoggerFactory.getLogger(SingleRack.class);
	private String modbusBridgeId;
	private State state = State.UNDEFINED;
	// if configuring is needed this is used to go through the necessary steps
	private ConfiguringProcess nextConfiguringProcess = ConfiguringProcess.NONE;
	private Config config;
	private Map<String, Channel<?>> channelMap;
	// If an error has occurred, this indicates the time when next action could be
	// done
	private LocalDateTime errorDelayIsOver = null;
	private int unsuccessfulStarts = 0;
	private LocalDateTime startAttemptTime = null;

	private LocalDateTime timeAfterAutoId = null;
	private LocalDateTime configuringFinished = null;
	private int delayAutoIdSeconds = 5;
	private int delayAfterConfiguringFinished = 5;

	private ResetState resetState = ResetState.NONE;
	private boolean resetDone;

	private LocalDateTime pendingTimestamp;

	public SingleRack() {
		super(//
				OpenemsComponent.ChannelId.values(), //
				Battery.ChannelId.values(), //
				StartStoppable.ChannelId.values(), //
				SoltaroBattery.ChannelId.values(), //
				SingleRackChannelId.values() //
		);
	}

	@Reference(policy = ReferencePolicy.STATIC, policyOption = ReferencePolicyOption.GREEDY, cardinality = ReferenceCardinality.MANDATORY)
	protected void setModbus(BridgeModbus modbus) {
		super.setModbus(modbus);
	}

	@Activate
	void activate(ComponentContext context, Config config) {
		this.config = config;

		// adds dynamically created channels and save them into a map to access them
		// when modbus tasks are created
		channelMap = createDynamicChannels();

		super.activate(context, config.id(), config.alias(), config.enabled(), config.modbusUnitId(), this.cm, "Modbus",
				config.modbus_id());
		this.modbusBridgeId = config.modbus_id();

		setWatchdog(config.watchdog());
		setSoCLowAlarm(config.SoCLowAlarm());
		setCapacity();
	}

	private void setCapacity() {
		int capacity = this.config.numberOfSlaves() * this.config.moduleType().getCapacity_Wh();
		this._setCapacity(capacity);
	}

	private void handleStateMachine() {
		boolean readyForWorking = false;
		switch (this.getStateMachineState()) {
		case ERROR:
			// handle errors with resetting the system
			this.stopSystem();

			errorDelayIsOver = LocalDateTime.now().plusSeconds(config.errorLevel2Delay());
			setStateMachineState(State.ERRORDELAY);
			break;

		case ERRORDELAY:
			// If we are in the error delay time, the system is resetted, this can help
			// handling the rrors
			if (LocalDateTime.now().isAfter(errorDelayIsOver)) {
				errorDelayIsOver = null;
				resetDone = false;
				if (this.isError()) {
					this.setStateMachineState(State.ERROR);
				} else {
					this.setStateMachineState(State.UNDEFINED);
				}
			} else if (!resetDone) {
				this.handleErrorsWithReset();
			}
			break;
		case INIT:
			if (this.isSystemRunning()) {
				this.setStateMachineState(State.RUNNING);
				unsuccessfulStarts = 0;
				startAttemptTime = null;
			} else {
				if (startAttemptTime.plusSeconds(config.maxStartTime()).isBefore(LocalDateTime.now())) {
					startAttemptTime = null;
					unsuccessfulStarts++;
					this.stopSystem();
					this.setStateMachineState(State.STOPPING);
					if (unsuccessfulStarts >= config.maxStartAppempts()) {
						errorDelayIsOver = LocalDateTime.now().plusSeconds(config.startUnsuccessfulDelay());
						this.setStateMachineState(State.ERRORDELAY);
						unsuccessfulStarts = 0;
					}
				}
			}
			break;
		case OFF:
			log.debug("in case 'OFF'; try to start the system");
			this.startSystem();
			log.debug("set state to 'INIT'");
			this.setStateMachineState(State.INIT);
			startAttemptTime = LocalDateTime.now();
			break;
		case RUNNING:
			if (this.isError()) {
				this.setStateMachineState(State.ERROR);
			} else if (!this.isSystemRunning()) {
				this.setStateMachineState(State.UNDEFINED);
			} else {
				this.setStateMachineState(State.RUNNING);
				this.checkAllowedCurrent();
				readyForWorking = true;
			}
			break;
		case STOPPING:
			if (this.isError()) {
				this.setStateMachineState(State.ERROR);
			} else {
				if (this.isSystemStopped()) {
					this.setStateMachineState(State.OFF);
				}
			}
			break;
		case UNDEFINED:
			if (this.isError()) {
				this.setStateMachineState(State.ERROR);
			} else if (this.isSystemStopped()) {
				this.setStateMachineState(State.OFF);
			} else if (this.isSystemRunning()) {
				this.setStateMachineState(State.RUNNING);
			} else if (this.isSystemStatePending()) {
				this.setStateMachineState(State.PENDING);
			}
			break;
		case PENDING:
			if (this.pendingTimestamp == null) {
				this.pendingTimestamp = LocalDateTime.now();
			}
			if (this.pendingTimestamp.plusSeconds(this.config.pendingTolerance()).isBefore(LocalDateTime.now())) {
				// System state could not be determined, stop and start it
				this.pendingTimestamp = null;
				this.stopSystem();
				this.setStateMachineState(State.OFF);
			} else {
				if (this.isError()) {
					this.setStateMachineState(State.ERROR);
					this.pendingTimestamp = null;
				} else if (this.isSystemStopped()) {
					this.setStateMachineState(State.OFF);
					this.pendingTimestamp = null;
				} else if (this.isSystemRunning()) {
					this.setStateMachineState(State.RUNNING);
					this.pendingTimestamp = null;
				}
			}
			break;
		case ERROR_HANDLING:
			this.handleErrorsWithReset();
			break;
		}

		// TODO start stop is not implemented; mark as started if 'readyForWorking'
		this._setStartStop(readyForWorking ? StartStop.START : StartStop.UNDEFINED);
	}

	private void checkAllowedCurrent() {
		if (isPoleTemperatureTooHot()) {
			this.limitMaxCurrent();
		}

	}

	private void limitMaxCurrent() {
		// TODO limit current
	}

	private boolean isPoleTemperatureTooHot() {
		@SuppressWarnings("unchecked")
		Optional<Boolean> poleTempTooHighOpt = (Optional<Boolean>) this
				.channel(SingleRackChannelId.ALARM_LEVEL_1_POLE_TEMPERATURE_TOO_HIGH).value().asOptional();

		if (!poleTempTooHighOpt.isPresent()) {
			return false;
		} else {
			boolean poleTempTooHot = poleTempTooHighOpt.get();
			return poleTempTooHot;
		}
	}

	private void handleErrorsWithReset() {
		// To reset , first sleep and then reset the system
		switch (this.resetState) {
		case NONE:
			this.resetState = ResetState.SLEEP;
			break;
		case SLEEP:
			this.sleepSystem();
			this.resetState = ResetState.RESET;
			break;
		case RESET:
			this.resetSystem();
			this.resetState = ResetState.FINISHED;
			break;
		case FINISHED:
			this.resetState = ResetState.NONE;
			this.setStateMachineState(State.ERRORDELAY);
			resetDone = true;
			break;
		}
	}

	private void resetSystem() {

		IntegerWriteChannel resetChannel = this.channel(SingleRackChannelId.SYSTEM_RESET);
		try {
			resetChannel.setNextWriteValue(SYSTEM_RESET);
		} catch (OpenemsNamedException e) {
			System.out.println("Error while trying to reset the system!");
		}
	}

	private void sleepSystem() {

		IntegerWriteChannel sleepChannel = this.channel(SingleRackChannelId.SLEEP);
		try {
			sleepChannel.setNextWriteValue(0x1);
		} catch (OpenemsNamedException e) {
			System.out.println("Error while trying to sleep the system!");
		}

	}

	/*
	 * creates a map containing channels for voltage and temperature depending on
	 * the number of modules
	 */
	private Map<String, Channel<?>> createDynamicChannels() {
		Map<String, Channel<?>> map = new HashMap<>();

		int voltSensors = ModuleParameters.VOLTAGE_SENSORS_PER_MODULE.getValue();
		for (int i = 0; i < this.config.numberOfSlaves(); i++) {
			for (int j = i * voltSensors; j < (i + 1) * voltSensors; j++) {
				String key = getSingleCellPrefix(j) + KEY_VOLTAGE;
				IntegerDoc doc = new IntegerDoc();
				io.openems.edge.common.channel.ChannelId channelId = new ChannelIdImpl(key, doc.unit(Unit.MILLIVOLT));
				IntegerReadChannel integerReadChannel = (IntegerReadChannel) this.addChannel(channelId);
				map.put(key, integerReadChannel);
			}
		}

		int tempSensors = ModuleParameters.TEMPERATURE_SENSORS_PER_MODULE.getValue();
		for (int i = 0; i < this.config.numberOfSlaves(); i++) {
			for (int j = i * tempSensors; j < (i + 1) * tempSensors; j++) {
				String key = getSingleCellPrefix(j) + KEY_TEMPERATURE;

				IntegerDoc doc = new IntegerDoc();
				io.openems.edge.common.channel.ChannelId channelId = new ChannelIdImpl(key,
						doc.unit(Unit.DEZIDEGREE_CELSIUS));
				IntegerReadChannel integerReadChannel = (IntegerReadChannel) this.addChannel(channelId);
				map.put(key, integerReadChannel);
			}
		}
		return map;
	}

	private String getSingleCellPrefix(int num) {
		return "CLUSTER_1_BATTERY_" + String.format(NUMBER_FORMAT, num);
	}

	private void setWatchdog(int time_seconds) {
		try {
			IntegerWriteChannel c = this.channel(SingleRackChannelId.EMS_COMMUNICATION_TIMEOUT);
			c.setNextWriteValue(time_seconds);
		} catch (OpenemsNamedException e) {
			log.error("Error while setting ems timeout!\n" + e.getMessage());
		}
	}

	@Deactivate
	protected void deactivate() {
		// Remove dynamically created channels when component is deactivated
		for (Channel<?> c : this.channelMap.values()) {
			this.removeChannel(c);
		}
		super.deactivate();
	}

	private void writeValuesInApiChannels() {
<<<<<<< HEAD
		//Battery operating data
		writeApiValue(SingleRackChannelId.CLUSTER_1_VOLTAGE, 0.001, Battery.ChannelId.VOLTAGE);
		writeApiValue(SingleRackChannelId.CLUSTER_1_CURRENT, 0.001, Battery.ChannelId.CURRENT);
		
		writeApiValue(SingleRackChannelId.CLUSTER_1_MIN_CELL_VOLTAGE, 1, Battery.ChannelId.MIN_CELL_VOLTAGE);
		writeApiValue(SingleRackChannelId.CLUSTER_1_MAX_CELL_VOLTAGE, 1, Battery.ChannelId.MAX_CELL_VOLTAGE);
		writeApiValue(SingleRackChannelId.CLUSTER_1_MIN_CELL_TEMPERATURE, 0.1, Battery.ChannelId.MIN_CELL_TEMPERATURE);
		writeApiValue(SingleRackChannelId.CLUSTER_1_MAX_CELL_TEMPERATURE, 0.1, Battery.ChannelId.MAX_CELL_TEMPERATURE);
		
		//Battery ranges
		writeApiValue(SingleRackChannelId.WARN_PARAMETER_SYSTEM_OVER_VOLTAGE_ALARM, 0.001, Battery.ChannelId.CHARGE_MAX_VOLTAGE); // MAX_VOLTAGE x2082
		writeApiValue(SingleRackChannelId.WARN_PARAMETER_SYSTEM_UNDER_VOLTAGE_ALARM, 0.001, Battery.ChannelId.DISCHARGE_MIN_VOLTAGE); // DISCHARGE_MIN_VOLTAGE 0x2088
		writeApiValue(SingleRackChannelId.SYSTEM_MAX_CHARGE_CURRENT, 0.001, Battery.ChannelId.CHARGE_MAX_CURRENT); // CHARGE_MAX_CURRENT 0x2160
		writeApiValue(SingleRackChannelId.SYSTEM_MAX_DISCHARGE_CURRENT, 0.001, Battery.ChannelId.DISCHARGE_MAX_CURRENT); // DISCHARGE_MAX_CURRENT 0x2161
	}
	
	// Helper function that writes a value from source channel to a target channel
	private void writeApiValue(SingleRackChannelId sourceChannelId, double factor, io.openems.edge.battery.api.Battery.ChannelId targetApiChannelId) {
		IntegerReadChannel sourceChannel = this.channel(sourceChannelId);
		Value<Integer> value = sourceChannel.value();
		if (value.isDefined()) {
			int number = (int) (value.get() * factor);
			this.channel(targetApiChannelId).setNextValue(number);
=======

		@SuppressWarnings("unchecked")
		Optional<Integer> clusterVoltageOpt = (Optional<Integer>) this.channel(SingleRackChannelId.CLUSTER_1_VOLTAGE)
				.value().asOptional();
		if (clusterVoltageOpt.isPresent()) {
			int voltageVolt = (int) (clusterVoltageOpt.get() * 0.001);
			this._setVoltage(voltageVolt);
		}

		@SuppressWarnings("unchecked")
		Optional<Integer> minCellVoltageOpt = (Optional<Integer>) this
				.channel(SingleRackChannelId.CLUSTER_1_MIN_CELL_VOLTAGE).value().asOptional();
		if (minCellVoltageOpt.isPresent()) {
			int voltageMillivolt = minCellVoltageOpt.get();
			this._setMinCellVoltage(voltageMillivolt);
		}

		// write battery ranges to according channels in battery api
		// MAX_VOLTAGE x2082
		@SuppressWarnings("unchecked")
		Optional<Integer> overVoltAlarmOpt = (Optional<Integer>) this
				.channel(SingleRackChannelId.WARN_PARAMETER_SYSTEM_OVER_VOLTAGE_ALARM).value().asOptional();
		if (overVoltAlarmOpt.isPresent()) {
			int maxChargeVoltage = (int) (overVoltAlarmOpt.get() * 0.001);
			this._setChargeMaxVoltage(maxChargeVoltage);
		}

		// DISCHARGE_MIN_VOLTAGE 0x2088
		@SuppressWarnings("unchecked")
		Optional<Integer> underVoltAlarmOpt = (Optional<Integer>) this
				.channel(SingleRackChannelId.WARN_PARAMETER_SYSTEM_UNDER_VOLTAGE_ALARM).value().asOptional();
		if (underVoltAlarmOpt.isPresent()) {
			int minDischargeVoltage = (int) (underVoltAlarmOpt.get() * 0.001);
			this._setDischargeMinVoltage(minDischargeVoltage);
		}

		// CHARGE_MAX_CURRENT 0x2160
		@SuppressWarnings("unchecked")
		Optional<Integer> maxChargeCurrentOpt = (Optional<Integer>) this
				.channel(SingleRackChannelId.SYSTEM_MAX_CHARGE_CURRENT).value().asOptional();
		if (maxChargeCurrentOpt.isPresent()) {
			int maxCurrent = (int) (maxChargeCurrentOpt.get() * 0.001);
			this._setChargeMaxCurrent(maxCurrent);
		}

		// DISCHARGE_MAX_CURRENT 0x2161
		@SuppressWarnings("unchecked")
		Optional<Integer> maxDischargeCurrentOpt = (Optional<Integer>) this
				.channel(SingleRackChannelId.SYSTEM_MAX_DISCHARGE_CURRENT).value().asOptional();
		if (maxDischargeCurrentOpt.isPresent()) {
			int maxCurrent = (int) (maxDischargeCurrentOpt.get() * 0.001);
			this._setDischargeMaxCurrent(maxCurrent);
>>>>>>> 4e46a16c
		}
	}

	@Override
	public void handleEvent(Event event) {
		if (!this.isEnabled()) {
			return;
		}
		switch (event.getTopic()) {

		case EdgeEventConstants.TOPIC_CYCLE_BEFORE_PROCESS_IMAGE:
			this.writeValuesInApiChannels();
			break;

		case EdgeEventConstants.TOPIC_CYCLE_AFTER_PROCESS_IMAGE:
			this.handleBatteryState();
			break;
		}
	}

	private void handleBatteryState() {
		switch (config.batteryState()) {
		case DEFAULT:
			handleStateMachine();
			break;
		case OFF:
			stopSystem();
			break;
		case ON:
			startSystem();
			break;
		case CONFIGURE:
			configureSlaves();
			break;

		}
	}

	private void configureSlaves() {
		if (nextConfiguringProcess == ConfiguringProcess.NONE) {
			nextConfiguringProcess = ConfiguringProcess.CONFIGURING_STARTED;
		}

		switch (nextConfiguringProcess) {
		case CONFIGURING_STARTED:
			System.out.println(" ===> CONFIGURING STARTED: setNumberOfModules() <===");
			setNumberOfModules();
			break;
		case SET_ID_AUTO_CONFIGURING:
			System.out.println(" ===> SET_ID_AUTO_CONFIGURING: setIdAutoConfiguring() <===");
			setIdAutoConfiguring();
			break;
		case CHECK_ID_AUTO_CONFIGURING:
			if (timeAfterAutoId != null) {
				if (timeAfterAutoId.plusSeconds(delayAutoIdSeconds).isAfter(LocalDateTime.now())) {
					break;
				} else {
					timeAfterAutoId = null;
				}
			}
			System.out.println(" ===> CHECK_ID_AUTO_CONFIGURING: checkIdAutoConfiguring() <===");
			checkIdAutoConfiguring();
			break;
		case SET_TEMPERATURE_ID_AUTO_CONFIGURING:
			System.out.println(" ===> SET_TEMPERATURE_ID_AUTO_CONFIGURING: setTemperatureIdAutoConfiguring() <===");
			setTemperatureIdAutoConfiguring();
			break;
		case CHECK_TEMPERATURE_ID_AUTO_CONFIGURING:
			if (timeAfterAutoId != null) {
				if (timeAfterAutoId.plusSeconds(delayAutoIdSeconds).isAfter(LocalDateTime.now())) {
					break;
				} else {
					timeAfterAutoId = null;
				}
			}
			System.out.println(" ===> CHECK_TEMPERATURE_ID_AUTO_CONFIGURING: checkTemperatureIdAutoConfiguring() <===");
			checkTemperatureIdAutoConfiguring();
			break;
		case SET_VOLTAGE_RANGES:
			System.out.println(" ===> SET_VOLTAGE_RANGES: setVoltageRanges() <===");
			setVoltageRanges();

			break;
		case CONFIGURING_FINISHED:
			System.out.println("====>>> Configuring successful! <<<====");

			if (configuringFinished == null) {
				nextConfiguringProcess = ConfiguringProcess.RESTART_AFTER_SETTING;
			} else {
				if (configuringFinished.plusSeconds(delayAfterConfiguringFinished).isAfter(LocalDateTime.now())) {
					System.out.println(">>> Delay time after configuring!");
				} else {
					System.out.println("Delay time after configuring is over, reset system");
					IntegerWriteChannel resetChannel = this.channel(SingleRackChannelId.SYSTEM_RESET);
					try {
						resetChannel.setNextWriteValue(SYSTEM_RESET);
						configuringFinished = null;
					} catch (OpenemsNamedException e) {
						System.out.println("Error while trying to reset the system!");
					}
				}
			}
			break;
		case RESTART_AFTER_SETTING:
			// A manual restart is needed
			System.out.println("====>>>  Please restart system manually!");
			break;
		case NONE:
			break;
		}
	}

	private void setVoltageRanges() {

		try {
			IntegerWriteChannel level1OverVoltageChannel = this
					.channel(SingleRackChannelId.WARN_PARAMETER_SYSTEM_OVER_VOLTAGE_ALARM);
			level1OverVoltageChannel.setNextWriteValue(
					this.config.numberOfSlaves() * ModuleParameters.LEVEL_1_TOTAL_OVER_VOLTAGE_MILLIVOLT.getValue());

			IntegerWriteChannel level1OverVoltageChannelRecover = this
					.channel(SingleRackChannelId.WARN_PARAMETER_SYSTEM_OVER_VOLTAGE_RECOVER);
			level1OverVoltageChannelRecover.setNextWriteValue(this.config.numberOfSlaves()
					* ModuleParameters.LEVEL_1_TOTAL_OVER_VOLTAGE_RECOVER_MILLIVOLT.getValue());

			IntegerWriteChannel level1LowVoltageChannel = this
					.channel(SingleRackChannelId.WARN_PARAMETER_SYSTEM_UNDER_VOLTAGE_ALARM);
			level1LowVoltageChannel.setNextWriteValue(
					this.config.numberOfSlaves() * ModuleParameters.LEVEL_1_TOTAL_LOW_VOLTAGE_MILLIVOLT.getValue());

			IntegerWriteChannel level1LowVoltageChannelRecover = this
					.channel(SingleRackChannelId.WARN_PARAMETER_SYSTEM_UNDER_VOLTAGE_RECOVER);
			level1LowVoltageChannelRecover.setNextWriteValue(this.config.numberOfSlaves()
					* ModuleParameters.LEVEL_1_TOTAL_LOW_VOLTAGE_RECOVER_MILLIVOLT.getValue());

			IntegerWriteChannel level2OverVoltageChannel = this
					.channel(SingleRackChannelId.STOP_PARAMETER_SYSTEM_OVER_VOLTAGE_PROTECTION);
			level2OverVoltageChannel.setNextWriteValue(
					this.config.numberOfSlaves() * ModuleParameters.LEVEL_2_TOTAL_OVER_VOLTAGE_MILLIVOLT.getValue());

			IntegerWriteChannel level2OverVoltageChannelRecover = this
					.channel(SingleRackChannelId.STOP_PARAMETER_SYSTEM_OVER_VOLTAGE_RECOVER);
			level2OverVoltageChannelRecover.setNextWriteValue(this.config.numberOfSlaves()
					* ModuleParameters.LEVEL_2_TOTAL_OVER_VOLTAGE_RECOVER_MILLIVOLT.getValue());

			IntegerWriteChannel level2LowVoltageChannel = this
					.channel(SingleRackChannelId.STOP_PARAMETER_SYSTEM_UNDER_VOLTAGE_PROTECTION);
			level2LowVoltageChannel.setNextWriteValue(
					this.config.numberOfSlaves() * ModuleParameters.LEVEL_2_TOTAL_LOW_VOLTAGE_MILLIVOLT.getValue());

			IntegerWriteChannel level2LowVoltageChannelRecover = this
					.channel(SingleRackChannelId.STOP_PARAMETER_SYSTEM_UNDER_VOLTAGE_RECOVER);
			level2LowVoltageChannelRecover.setNextWriteValue(this.config.numberOfSlaves()
					* ModuleParameters.LEVEL_2_TOTAL_LOW_VOLTAGE_RECOVER_MILLIVOLT.getValue());

			nextConfiguringProcess = ConfiguringProcess.CONFIGURING_FINISHED;
			configuringFinished = LocalDateTime.now();

		} catch (OpenemsNamedException e) {
			log.error("Setting voltage ranges not successful!");
		}

	}

	private void checkTemperatureIdAutoConfiguring() {
		IntegerReadChannel autoSetTemperatureSlavesIdChannel = this
				.channel(SingleRackChannelId.AUTO_SET_SLAVES_TEMPERATURE_ID);
		Optional<Integer> autoSetTemperatureSlavesIdOpt = autoSetTemperatureSlavesIdChannel.value().asOptional();
		if (!autoSetTemperatureSlavesIdOpt.isPresent()) {
			return;
		}
		int autoSetTemperatureSlaves = autoSetTemperatureSlavesIdOpt.get();
		if (autoSetTemperatureSlaves == Enums.AutoSetFunction.FAILURE.getValue()) {
			log.error("Auto set temperature slaves id failed! Start configuring process again!");
			// Auto set failed, try again
			nextConfiguringProcess = ConfiguringProcess.CONFIGURING_STARTED;
		} else if (autoSetTemperatureSlaves == Enums.AutoSetFunction.SUCCES.getValue()) {
			log.info("Auto set temperature slaves id succeeded!");
			nextConfiguringProcess = ConfiguringProcess.SET_VOLTAGE_RANGES;
		}
	}

	private void setTemperatureIdAutoConfiguring() {

		IntegerWriteChannel autoSetSlavesTemperatureIdChannel = this
				.channel(SingleRackChannelId.AUTO_SET_SLAVES_TEMPERATURE_ID);
		try {
			autoSetSlavesTemperatureIdChannel.setNextWriteValue(AutoSetFunction.START_AUTO_SETTING.getValue());
			timeAfterAutoId = LocalDateTime.now();
			nextConfiguringProcess = ConfiguringProcess.CHECK_TEMPERATURE_ID_AUTO_CONFIGURING;
		} catch (OpenemsNamedException e) {
			log.error("Setting temperature id auto set not successful"); // Set was not successful, it will be tried
																			// until it succeeded
		}
	}

	private void checkIdAutoConfiguring() {
		IntegerReadChannel autoSetSlavesIdChannel = this.channel(SingleRackChannelId.AUTO_SET_SLAVES_ID);
		Optional<Integer> autoSetSlavesIdOpt = autoSetSlavesIdChannel.value().asOptional();
		if (!autoSetSlavesIdOpt.isPresent()) {
			return;
		}
		int autoSetSlaves = autoSetSlavesIdOpt.get();
		if (autoSetSlaves == Enums.AutoSetFunction.FAILURE.getValue()) {
			log.error("Auto set slaves id failed! Start configuring process again!");
			// Auto set failed, try again
			nextConfiguringProcess = ConfiguringProcess.CONFIGURING_STARTED;
		} else if (autoSetSlaves == Enums.AutoSetFunction.SUCCES.getValue()) {
			log.info("Auto set slaves id succeeded!");
			nextConfiguringProcess = ConfiguringProcess.SET_TEMPERATURE_ID_AUTO_CONFIGURING;
		}
	}

	private void setIdAutoConfiguring() {
		// Set number of modules
		IntegerWriteChannel autoSetSlavesIdChannel = this.channel(SingleRackChannelId.AUTO_SET_SLAVES_ID);
		try {
			autoSetSlavesIdChannel.setNextWriteValue(AutoSetFunction.START_AUTO_SETTING.getValue());
			timeAfterAutoId = LocalDateTime.now();
			nextConfiguringProcess = ConfiguringProcess.CHECK_ID_AUTO_CONFIGURING;
		} catch (OpenemsNamedException e) {
			// Set was not successful, it will be tried until it succeeded
			log.error("Setting slave numbers not successful");
		}
	}

	private void setNumberOfModules() {
		// Set number of modules
		IntegerWriteChannel numberOfSlavesChannel = this
				.channel(SingleRackChannelId.WORK_PARAMETER_PCS_COMMUNICATION_RATE);
		try {
			numberOfSlavesChannel.setNextWriteValue(this.config.numberOfSlaves());
			nextConfiguringProcess = ConfiguringProcess.SET_ID_AUTO_CONFIGURING;
		} catch (OpenemsNamedException e) {
			// Set was not successful, it will be tried until it succeeded
			log.error("Setting slave numbers not successful");
		}
	}

	private enum ConfiguringProcess {
		NONE, CONFIGURING_STARTED, SET_ID_AUTO_CONFIGURING, CHECK_ID_AUTO_CONFIGURING,
		SET_TEMPERATURE_ID_AUTO_CONFIGURING, CHECK_TEMPERATURE_ID_AUTO_CONFIGURING, SET_VOLTAGE_RANGES,
		CONFIGURING_FINISHED, RESTART_AFTER_SETTING
	}

	private boolean isSystemRunning() {
		EnumReadChannel contactorControlChannel = this.channel(SingleRackChannelId.BMS_CONTACTOR_CONTROL);
		ContactorControl cc = contactorControlChannel.value().asEnum();
		return cc == ContactorControl.ON_GRID;
	}

	private boolean isSystemStopped() {
		EnumReadChannel contactorControlChannel = this.channel(SingleRackChannelId.BMS_CONTACTOR_CONTROL);
		ContactorControl cc = contactorControlChannel.value().asEnum();
		return cc == ContactorControl.CUT_OFF;
	}

	/**
	 * Checks whether system has an undefined state, e.g. rack 1 & 2 are configured,
	 * but only rack 1 is running. This state can only be reached at startup coming
	 * from state undefined
	 * 
	 * @return boolean
	 */
	private boolean isSystemStatePending() {
		return !isSystemRunning() && !isSystemStopped();
	}

	private boolean isAlarmLevel2Error() {
		return (readValueFromBooleanChannel(SingleRackChannelId.ALARM_LEVEL_2_CELL_VOLTAGE_HIGH)
				|| readValueFromBooleanChannel(SingleRackChannelId.ALARM_LEVEL_2_TOTAL_VOLTAGE_HIGH)
				|| readValueFromBooleanChannel(SingleRackChannelId.ALARM_LEVEL_2_CHA_CURRENT_HIGH)
				|| readValueFromBooleanChannel(SingleRackChannelId.ALARM_LEVEL_2_CELL_VOLTAGE_LOW)
				|| readValueFromBooleanChannel(SingleRackChannelId.ALARM_LEVEL_2_TOTAL_VOLTAGE_LOW)
				|| readValueFromBooleanChannel(SingleRackChannelId.ALARM_LEVEL_2_DISCHA_CURRENT_HIGH)
				|| readValueFromBooleanChannel(SingleRackChannelId.ALARM_LEVEL_2_CELL_CHA_TEMP_HIGH)
				|| readValueFromBooleanChannel(SingleRackChannelId.ALARM_LEVEL_2_CELL_CHA_TEMP_LOW)
				|| readValueFromBooleanChannel(SingleRackChannelId.ALARM_LEVEL_2_SOC_LOW)
				|| readValueFromBooleanChannel(SingleRackChannelId.ALARM_LEVEL_2_TEMPERATURE_DIFFERENCE_HIGH)
				|| readValueFromBooleanChannel(SingleRackChannelId.ALARM_LEVEL_2_POLES_TEMPERATURE_DIFFERENCE_HIGH)
				|| readValueFromBooleanChannel(SingleRackChannelId.ALARM_LEVEL_2_CELL_VOLTAGE_DIFFERENCE_HIGH)
				|| readValueFromBooleanChannel(SingleRackChannelId.ALARM_LEVEL_2_INSULATION_LOW)
				|| readValueFromBooleanChannel(SingleRackChannelId.ALARM_LEVEL_2_TOTAL_VOLTAGE_DIFFERENCE_HIGH)
				|| readValueFromBooleanChannel(SingleRackChannelId.ALARM_LEVEL_2_CELL_DISCHA_TEMP_HIGH)
				|| readValueFromBooleanChannel(SingleRackChannelId.ALARM_LEVEL_2_CELL_DISCHA_TEMP_LOW));
	}

	private boolean isSlaveCommunicationError() {
		boolean b = false;
		switch (this.config.numberOfSlaves()) {
		case 20:
			b = b || readValueFromBooleanChannel(SingleRackChannelId.SLAVE_20_COMMUNICATION_ERROR);
		case 19:
			b = b || readValueFromBooleanChannel(SingleRackChannelId.SLAVE_19_COMMUNICATION_ERROR);
		case 18:
			b = b || readValueFromBooleanChannel(SingleRackChannelId.SLAVE_18_COMMUNICATION_ERROR);
		case 17:
			b = b || readValueFromBooleanChannel(SingleRackChannelId.SLAVE_17_COMMUNICATION_ERROR);
		case 16:
			b = b || readValueFromBooleanChannel(SingleRackChannelId.SLAVE_16_COMMUNICATION_ERROR);
		case 15:
			b = b || readValueFromBooleanChannel(SingleRackChannelId.SLAVE_15_COMMUNICATION_ERROR);
		case 14:
			b = b || readValueFromBooleanChannel(SingleRackChannelId.SLAVE_14_COMMUNICATION_ERROR);
		case 13:
			b = b || readValueFromBooleanChannel(SingleRackChannelId.SLAVE_13_COMMUNICATION_ERROR);
		case 12:
			b = b || readValueFromBooleanChannel(SingleRackChannelId.SLAVE_12_COMMUNICATION_ERROR);
		case 11:
			b = b || readValueFromBooleanChannel(SingleRackChannelId.SLAVE_11_COMMUNICATION_ERROR);
		case 10:
			b = b || readValueFromBooleanChannel(SingleRackChannelId.SLAVE_10_COMMUNICATION_ERROR);
		case 9:
			b = b || readValueFromBooleanChannel(SingleRackChannelId.SLAVE_9_COMMUNICATION_ERROR);
		case 8:
			b = b || readValueFromBooleanChannel(SingleRackChannelId.SLAVE_8_COMMUNICATION_ERROR);
		case 7:
			b = b || readValueFromBooleanChannel(SingleRackChannelId.SLAVE_7_COMMUNICATION_ERROR);
		case 6:
			b = b || readValueFromBooleanChannel(SingleRackChannelId.SLAVE_6_COMMUNICATION_ERROR);
		case 5:
			b = b || readValueFromBooleanChannel(SingleRackChannelId.SLAVE_5_COMMUNICATION_ERROR);
		case 4:
			b = b || readValueFromBooleanChannel(SingleRackChannelId.SLAVE_4_COMMUNICATION_ERROR);
		case 3:
			b = b || readValueFromBooleanChannel(SingleRackChannelId.SLAVE_3_COMMUNICATION_ERROR);
		case 2:
			b = b || readValueFromBooleanChannel(SingleRackChannelId.SLAVE_2_COMMUNICATION_ERROR);
		case 1:
			b = b || readValueFromBooleanChannel(SingleRackChannelId.SLAVE_1_COMMUNICATION_ERROR);
		}

		return b;
	}

	private boolean isError() {
		return isAlarmLevel2Error() || isSlaveCommunicationError();
	}

	private boolean readValueFromBooleanChannel(SingleRackChannelId singleRackChannelId) {
		StateChannel r = this.channel(singleRackChannelId);
		Optional<Boolean> bOpt = r.value().asOptional();
		return bOpt.isPresent() && bOpt.get();
	}

	public String getModbusBridgeId() {
		return modbusBridgeId;
	}

	@Override
	public String debugLog() {
		return "SoC:" + this.getSoc() //
				+ "|Discharge:" + this.getDischargeMinVoltage() + ";" + this.getDischargeMaxCurrent() //
				+ "|Charge:" + this.getChargeMaxVoltage() + ";" + this.getChargeMaxCurrent() //
				+ "|State:" + this.getStateMachineState();
	}

	private void startSystem() {
		EnumWriteChannel contactorControlChannel = this.channel(SingleRackChannelId.BMS_CONTACTOR_CONTROL);
		ContactorControl cc = contactorControlChannel.value().asEnum();
		// To avoid hardware damages do not send start command if system has already
		// started
		if (cc == ContactorControl.ON_GRID || cc == ContactorControl.CONNECTION_INITIATING) {
			return;
		}

		try {
			log.debug("write value to contactor control channel: value: " + SYSTEM_ON);
			contactorControlChannel.setNextWriteValue(SYSTEM_ON);
		} catch (OpenemsNamedException e) {
			log.error("Error while trying to start system\n" + e.getMessage());
		}
	}

	private void stopSystem() {
		EnumWriteChannel contactorControlChannel = this.channel(SingleRackChannelId.BMS_CONTACTOR_CONTROL);
		ContactorControl cc = contactorControlChannel.value().asEnum();
		// To avoid hardware damages do not send stop command if system has already
		// stopped
		if (cc == ContactorControl.CUT_OFF) {
			return;
		}

		try {
			log.debug("write value to contactor control channel: value: " + SYSTEM_OFF);
			contactorControlChannel.setNextWriteValue(SYSTEM_OFF);
		} catch (OpenemsNamedException e) {
			log.error("Error while trying to stop system\n" + e.getMessage());
		}
	}

	public State getStateMachineState() {
		return state;
	}

	public void setStateMachineState(State state) {
		this.state = state;
		this.channel(SingleRackChannelId.STATE_MACHINE).setNextValue(this.state);
	}

	private void setSoCLowAlarm(int soCLowAlarm) {
		try {
			((IntegerWriteChannel) this.channel(SingleRackChannelId.STOP_PARAMETER_SOC_LOW_PROTECTION))
					.setNextWriteValue(soCLowAlarm);
			((IntegerWriteChannel) this.channel(SingleRackChannelId.STOP_PARAMETER_SOC_LOW_PROTECTION_RECOVER))
					.setNextWriteValue(soCLowAlarm);
		} catch (OpenemsNamedException e) {
			log.error("Error while setting parameter for soc low protection!" + e.getMessage());
		}
	}

	@Override
	protected ModbusProtocol defineModbusProtocol() {

		ModbusProtocol protocol = new ModbusProtocol(this, //
				// Main switch
				new FC6WriteRegisterTask(0x2010,
						m(SingleRackChannelId.BMS_CONTACTOR_CONTROL, new UnsignedWordElement(0x2010)) //
				),

				// System reset
				new FC6WriteRegisterTask(0x2004, //
						m(SingleRackChannelId.SYSTEM_RESET, new UnsignedWordElement(0x2004)) //
				),

				// EMS timeout --> Watchdog
				new FC6WriteRegisterTask(0x201C,
						m(SingleRackChannelId.EMS_COMMUNICATION_TIMEOUT, new UnsignedWordElement(0x201C)) //
				),
				// Sleep
				new FC6WriteRegisterTask(0x201D, m(SingleRackChannelId.SLEEP, new UnsignedWordElement(0x201D)) //
				),

				// Work parameter
				new FC6WriteRegisterTask(0x20C1,
						m(SingleRackChannelId.WORK_PARAMETER_PCS_COMMUNICATION_RATE, new UnsignedWordElement(0x20C1)) //
				),

				// Paramaeters for configuring
				new FC6WriteRegisterTask(0x2014,
						m(SingleRackChannelId.AUTO_SET_SLAVES_ID, new UnsignedWordElement(0x2014))),
				new FC6WriteRegisterTask(0x2019,
						m(SingleRackChannelId.AUTO_SET_SLAVES_TEMPERATURE_ID, new UnsignedWordElement(0x2019))),

				// Control registers
				new FC3ReadRegistersTask(0x2000, Priority.HIGH, //
						m(SingleRackChannelId.FAN_STATUS, new UnsignedWordElement(0x2000)), //
						m(SingleRackChannelId.MAIN_CONTACTOR_STATE, new UnsignedWordElement(0x2001)), //
						m(SingleRackChannelId.DRY_CONTACT_1_EXPORT, new UnsignedWordElement(0x2002)), //
						m(SingleRackChannelId.DRY_CONTACT_2_EXPORT, new UnsignedWordElement(0x2003)), //
						m(SingleRackChannelId.SYSTEM_RESET, new UnsignedWordElement(0x2004)), //
						m(SingleRackChannelId.SYSTEM_RUN_MODE, new UnsignedWordElement(0x2005)), //
						m(SingleRackChannelId.PRE_CONTACTOR_STATUS, new UnsignedWordElement(0x2006)), //
						m(new BitsWordElement(0x2007, this) //
								.bit(15, SingleRackChannelId.ALARM_FLAG_STATUS_DISCHARGE_TEMPERATURE_LOW) //
								.bit(14, SingleRackChannelId.ALARM_FLAG_STATUS_DISCHARGE_TEMPERATURE_HIGH) //
								.bit(13, SingleRackChannelId.ALARM_FLAG_STATUS_VOLTAGE_DIFFERENCE) //
								.bit(12, SingleRackChannelId.ALARM_FLAG_STATUS_INSULATION_LOW) //
								.bit(11, SingleRackChannelId.ALARM_FLAG_STATUS_CELL_VOLTAGE_DIFFERENCE) //
								.bit(10, SingleRackChannelId.ALARM_FLAG_STATUS_ELECTRODE_TEMPERATURE_HIGH) //
								.bit(9, SingleRackChannelId.ALARM_FLAG_STATUS_TEMPERATURE_DIFFERENCE) //
								.bit(8, SingleRackChannelId.ALARM_FLAG_STATUS_SOC_LOW) //
								.bit(7, SingleRackChannelId.ALARM_FLAG_STATUS_CELL_OVER_TEMPERATURE) //
								.bit(6, SingleRackChannelId.ALARM_FLAG_STATUS_CELL_LOW_TEMPERATURE) //
								.bit(5, SingleRackChannelId.ALARM_FLAG_STATUS_DISCHARGE_OVER_CURRENT) //
								.bit(4, SingleRackChannelId.ALARM_FLAG_STATUS_SYSTEM_LOW_VOLTAGE) //
								.bit(3, SingleRackChannelId.ALARM_FLAG_STATUS_CELL_LOW_VOLTAGE) //
								.bit(2, SingleRackChannelId.ALARM_FLAG_STATUS_CHARGE_OVER_CURRENT) //
								.bit(1, SingleRackChannelId.ALARM_FLAG_STATUS_SYSTEM_OVER_VOLTAGE) //
								.bit(0, SingleRackChannelId.ALARM_FLAG_STATUS_CELL_OVER_VOLTAGE) //
						), //
						m(new BitsWordElement(0x2008, this) //
								.bit(15, SingleRackChannelId.PROTECT_FLAG_STATUS_DISCHARGE_TEMPERATURE_LOW) //
								.bit(14, SingleRackChannelId.PROTECT_FLAG_STATUS_DISCHARGE_TEMPERATURE_HIGH) //
								.bit(13, SingleRackChannelId.PROTECT_FLAG_STATUS_VOLTAGE_DIFFERENCE) //
								.bit(12, SingleRackChannelId.PROTECT_FLAG_STATUS_INSULATION_LOW) //
								.bit(11, SingleRackChannelId.PROTECT_FLAG_STATUS_CELL_VOLTAGE_DIFFERENCE) //
								.bit(10, SingleRackChannelId.PROTECT_FLAG_STATUS_ELECTRODE_TEMPERATURE_HIGH) //
								.bit(9, SingleRackChannelId.PROTECT_FLAG_STATUS_TEMPERATURE_DIFFERENCE) //
								.bit(8, SingleRackChannelId.PROTECT_FLAG_STATUS_SOC_LOW) //
								.bit(7, SingleRackChannelId.PROTECT_FLAG_STATUS_CELL_OVER_TEMPERATURE) //
								.bit(6, SingleRackChannelId.PROTECT_FLAG_STATUS_CELL_LOW_TEMPERATURE) //
								.bit(5, SingleRackChannelId.PROTECT_FLAG_STATUS_DISCHARGE_OVER_CURRENT) //
								.bit(4, SingleRackChannelId.PROTECT_FLAG_STATUS_SYSTEM_LOW_VOLTAGE) //
								.bit(3, SingleRackChannelId.PROTECT_FLAG_STATUS_CELL_LOW_VOLTAGE) //
								.bit(2, SingleRackChannelId.PROTECT_FLAG_STATUS_CHARGE_OVER_CURRENT) //
								.bit(1, SingleRackChannelId.PROTECT_FLAG_STATUS_SYSTEM_OVER_VOLTAGE) //
								.bit(0, SingleRackChannelId.PROTECT_FLAG_STATUS_CELL_OVER_VOLTAGE) //
						), //
						m(SingleRackChannelId.ALARM_FLAG_REGISTER_1, new UnsignedWordElement(0x2009)), //
						m(SingleRackChannelId.ALARM_FLAG_REGISTER_2, new UnsignedWordElement(0x200A)), //
						m(SingleRackChannelId.PROTECT_FLAG_REGISTER_1, new UnsignedWordElement(0x200B)), //
						m(SingleRackChannelId.PROTECT_FLAG_REGISTER_2, new UnsignedWordElement(0x200C)), //
						m(SingleRackChannelId.SHORT_CIRCUIT_FUNCTION, new UnsignedWordElement(0x200D)), //
						m(SingleRackChannelId.TESTING_IO, new UnsignedWordElement(0x200E)), //
						m(SingleRackChannelId.SOFT_SHUTDOWN, new UnsignedWordElement(0x200F)), //
						m(SingleRackChannelId.BMS_CONTACTOR_CONTROL, new UnsignedWordElement(0x2010)), //
						m(SingleRackChannelId.CURRENT_BOX_SELF_CALIBRATION, new UnsignedWordElement(0x2011)), //
						m(SingleRackChannelId.PCS_ALARM_RESET, new UnsignedWordElement(0x2012)), //
						m(SingleRackChannelId.INSULATION_SENSOR_FUNCTION, new UnsignedWordElement(0x2013)), //
						m(SingleRackChannelId.AUTO_SET_SLAVES_ID, new UnsignedWordElement(0x2014)), //
						new DummyRegisterElement(0x2015, 0x2018), //
						m(SingleRackChannelId.AUTO_SET_SLAVES_TEMPERATURE_ID, new UnsignedWordElement(0x2019)), //
						m(SingleRackChannelId.TRANSPARENT_MASTER, new UnsignedWordElement(0x201A)), //
						m(SingleRackChannelId.SET_EMS_ADDRESS, new UnsignedWordElement(0x201B)), //
						m(SingleRackChannelId.EMS_COMMUNICATION_TIMEOUT, new UnsignedWordElement(0x201C)), //
						m(SingleRackChannelId.SLEEP, new UnsignedWordElement(0x201D)), //
						m(SingleRackChannelId.VOLTAGE_LOW_PROTECTION, new UnsignedWordElement(0x201E)) //
				), //

				// Voltage ranges
				new FC3ReadRegistersTask(0x2082, Priority.LOW, //
						m(SingleRackChannelId.WARN_PARAMETER_SYSTEM_OVER_VOLTAGE_ALARM, new UnsignedWordElement(0x2082),
								ElementToChannelConverter.SCALE_FACTOR_2), //
						new DummyRegisterElement(0x2083, 0x2087),
						m(SingleRackChannelId.WARN_PARAMETER_SYSTEM_UNDER_VOLTAGE_ALARM,
								new UnsignedWordElement(0x2088), ElementToChannelConverter.SCALE_FACTOR_2) //
				),

				// Summary state
				new FC3ReadRegistersTask(0x2100, Priority.LOW,
						m(SingleRackChannelId.CLUSTER_1_VOLTAGE, new UnsignedWordElement(0x2100),
								ElementToChannelConverter.SCALE_FACTOR_2), //
						m(SingleRackChannelId.CLUSTER_1_CURRENT, new SignedWordElement(0x2101),
								ElementToChannelConverter.SCALE_FACTOR_2), //
						m(SoltaroBattery.ChannelId.CHARGE_INDICATION, new UnsignedWordElement(0x2102)),
						m(Battery.ChannelId.SOC, new UnsignedWordElement(0x2103)),
						m(SingleRackChannelId.CLUSTER_1_SOH, new UnsignedWordElement(0x2104)),
						m(SingleRackChannelId.CLUSTER_1_MAX_CELL_VOLTAGE_ID, new UnsignedWordElement(0x2105)), //
						m(SingleRackChannelId.CLUSTER_1_MAX_CELL_VOLTAGE, new UnsignedWordElement(0x2106)), //
						m(SingleRackChannelId.CLUSTER_1_MIN_CELL_VOLTAGE_ID, new UnsignedWordElement(0x2107)), //
						m(SingleRackChannelId.CLUSTER_1_MIN_CELL_VOLTAGE, new UnsignedWordElement(0x2108)), //
						m(SingleRackChannelId.CLUSTER_1_MAX_CELL_TEMPERATURE_ID, new UnsignedWordElement(0x2109)), //
						m(SingleRackChannelId.CLUSTER_1_MAX_CELL_TEMPERATURE, new UnsignedWordElement(0x210A)), //
						m(SingleRackChannelId.CLUSTER_1_MIN_CELL_TEMPERATURE_ID, new UnsignedWordElement(0x210B)), //
						m(SingleRackChannelId.CLUSTER_1_MIN_CELL_TEMPERATURE, new UnsignedWordElement(0x210C)), //
						m(SingleRackChannelId.MAX_CELL_RESISTANCE_ID, new UnsignedWordElement(0x210D)), //
						m(SingleRackChannelId.MAX_CELL_RESISTANCE, new UnsignedWordElement(0x210E),
								ElementToChannelConverter.SCALE_FACTOR_1), //
						m(SingleRackChannelId.MIN_CELL_RESISTANCE_ID, new UnsignedWordElement(0x210F)), //
						m(SingleRackChannelId.MIN_CELL_RESISTANCE, new UnsignedWordElement(0x2110),
								ElementToChannelConverter.SCALE_FACTOR_1), //
						m(SingleRackChannelId.POSITIVE_INSULATION, new UnsignedWordElement(0x2111)), //
						m(SingleRackChannelId.NEGATIVE_INSULATION, new UnsignedWordElement(0x2112)), //
						m(SingleRackChannelId.MAIN_CONTACTOR_FLAG, new UnsignedWordElement(0x2113)), //
						new DummyRegisterElement(0x2114),
						m(SingleRackChannelId.ENVIRONMENT_TEMPERATURE, new UnsignedWordElement(0x2115)), //
						m(SingleRackChannelId.SYSTEM_INSULATION, new UnsignedWordElement(0x2116)), //
						m(SingleRackChannelId.CELL_VOLTAGE_DIFFERENCE, new UnsignedWordElement(0x2117)), //
						m(SingleRackChannelId.TOTAL_VOLTAGE_DIFFERENCE, new UnsignedWordElement(0x2118),
								ElementToChannelConverter.SCALE_FACTOR_2), //
						m(SingleRackChannelId.POWER_TEMPERATURE, new UnsignedWordElement(0x2119)), //
						m(SingleRackChannelId.POWER_SUPPLY_VOLTAGE, new UnsignedWordElement(0x211A)) //
				),

				// Critical state
				new FC3ReadRegistersTask(0x2140, Priority.HIGH, //
						m(new BitsWordElement(0x2140, this) //
								.bit(0, SingleRackChannelId.ALARM_LEVEL_2_CELL_VOLTAGE_HIGH) //
								.bit(1, SingleRackChannelId.ALARM_LEVEL_2_TOTAL_VOLTAGE_HIGH) //
								.bit(2, SingleRackChannelId.ALARM_LEVEL_2_CHA_CURRENT_HIGH) //
								.bit(3, SingleRackChannelId.ALARM_LEVEL_2_CELL_VOLTAGE_LOW) //
								.bit(4, SingleRackChannelId.ALARM_LEVEL_2_TOTAL_VOLTAGE_LOW) //
								.bit(5, SingleRackChannelId.ALARM_LEVEL_2_DISCHA_CURRENT_HIGH) //
								.bit(6, SingleRackChannelId.ALARM_LEVEL_2_CELL_CHA_TEMP_HIGH) //
								.bit(7, SingleRackChannelId.ALARM_LEVEL_2_CELL_CHA_TEMP_LOW) //
								.bit(8, SingleRackChannelId.ALARM_LEVEL_2_SOC_LOW) //
								.bit(9, SingleRackChannelId.ALARM_LEVEL_2_TEMPERATURE_DIFFERENCE_HIGH) //
								.bit(10, SingleRackChannelId.ALARM_LEVEL_2_POLES_TEMPERATURE_DIFFERENCE_HIGH) //
								.bit(11, SingleRackChannelId.ALARM_LEVEL_2_CELL_VOLTAGE_DIFFERENCE_HIGH) //
								.bit(12, SingleRackChannelId.ALARM_LEVEL_2_INSULATION_LOW) //
								.bit(13, SingleRackChannelId.ALARM_LEVEL_2_TOTAL_VOLTAGE_DIFFERENCE_HIGH) //
								.bit(14, SingleRackChannelId.ALARM_LEVEL_2_CELL_DISCHA_TEMP_HIGH) //
								.bit(15, SingleRackChannelId.ALARM_LEVEL_2_CELL_DISCHA_TEMP_LOW) //
						), //
						m(new BitsWordElement(0x2141, this) //
								.bit(0, SingleRackChannelId.ALARM_LEVEL_1_CELL_VOLTAGE_HIGH) //
								.bit(1, SingleRackChannelId.ALARM_LEVEL_1_TOTAL_VOLTAGE_HIGH) //
								.bit(2, SingleRackChannelId.ALARM_LEVEL_1_CHA_CURRENT_HIGH) //
								.bit(3, SingleRackChannelId.ALARM_LEVEL_1_CELL_VOLTAGE_LOW) //
								.bit(4, SingleRackChannelId.ALARM_LEVEL_1_TOTAL_VOLTAGE_LOW) //
								.bit(5, SingleRackChannelId.ALARM_LEVEL_1_DISCHA_CURRENT_HIGH) //
								.bit(6, SingleRackChannelId.ALARM_LEVEL_1_CELL_CHA_TEMP_HIGH) //
								.bit(7, SingleRackChannelId.ALARM_LEVEL_1_CELL_CHA_TEMP_LOW) //
								.bit(8, SingleRackChannelId.ALARM_LEVEL_1_SOC_LOW) //
								.bit(9, SingleRackChannelId.ALARM_LEVEL_1_CELL_TEMP_DIFF_HIGH) //
								.bit(10, SingleRackChannelId.ALARM_LEVEL_1_POLE_TEMPERATURE_TOO_HIGH) //
								.bit(11, SingleRackChannelId.ALARM_LEVEL_1_CELL_VOLTAGE_DIFF_HIGH) //
								.bit(12, SingleRackChannelId.ALARM_LEVEL_1_INSULATION_LOW) //
								.bit(13, SingleRackChannelId.ALARM_LEVEL_1_TOTAL_VOLTAGE_DIFF_HIGH) //
								.bit(14, SingleRackChannelId.ALARM_LEVEL_1_CELL_DISCHA_TEMP_HIGH) //
								.bit(15, SingleRackChannelId.ALARM_LEVEL_1_CELL_DISCHA_TEMP_LOW) //
						), //
						m(SingleRackChannelId.CLUSTER_RUN_STATE, new UnsignedWordElement(0x2142)), //

						m(SingleRackChannelId.MAXIMUM_CELL_VOLTAGE_NUMBER_WHEN_ALARM, new UnsignedWordElement(0x2143)), //
						m(SingleRackChannelId.MAXIMUM_CELL_VOLTAGE_WHEN_ALARM, new UnsignedWordElement(0x2144)), //
						m(SingleRackChannelId.MAXIMUM_CELL_VOLTAGE_NUMBER_WHEN_STOPPED,
								new UnsignedWordElement(0x2145)), //
						m(SingleRackChannelId.MAXIMUM_CELL_VOLTAGE_WHEN_STOPPED, new UnsignedWordElement(0x2146)), //
						m(SingleRackChannelId.MINIMUM_CELL_VOLTAGE_NUMBER_WHEN_ALARM, new UnsignedWordElement(0x2147)), //
						m(SingleRackChannelId.MINIMUM_CELL_VOLTAGE_WHEN_ALARM, new UnsignedWordElement(0x2148)), //
						m(SingleRackChannelId.MINIMUM_CELL_VOLTAGE_NUMBER_WHEN_STOPPED,
								new UnsignedWordElement(0x2149)), //
						m(SingleRackChannelId.MINIMUM_CELL_VOLTAGE_WHEN_STOPPED, new UnsignedWordElement(0x214A)), //
						m(SingleRackChannelId.OVER_VOLTAGE_VALUE_WHEN_ALARM, new UnsignedWordElement(0x214B)), //
						m(SingleRackChannelId.OVER_VOLTAGE_VALUE_WHEN_STOPPED, new UnsignedWordElement(0x214C)), //
						m(SingleRackChannelId.UNDER_VOLTAGE_VALUE_WHEN_ALARM, new UnsignedWordElement(0x214D)), //
						m(SingleRackChannelId.UNDER_VOLTAGE_VALUE_WHEN_STOPPED, new UnsignedWordElement(0x214E)), //
						m(SingleRackChannelId.OVER_CHARGE_CURRENT_WHEN_ALARM, new UnsignedWordElement(0x214F)), //
						m(SingleRackChannelId.OVER_CHARGE_CURRENT_WHEN_STOPPED, new UnsignedWordElement(0x2150)), //
						m(SingleRackChannelId.OVER_DISCHARGE_CURRENT_WHEN_ALARM, new UnsignedWordElement(0x2151)), //
						m(SingleRackChannelId.OVER_DISCHARGE_CURRENT_WHEN_STOPPED, new UnsignedWordElement(0x2152)), //
						m(SingleRackChannelId.NUMBER_OF_TEMPERATURE_WHEN_ALARM, new UnsignedWordElement(0x2153)), //
						new DummyRegisterElement(0x2154, 0x215A), //
						m(SingleRackChannelId.OTHER_ALARM_EQUIPMENT_FAILURE, new UnsignedWordElement(0x215B)), //
						new DummyRegisterElement(0x215C, 0x215F), //
						m(SingleRackChannelId.SYSTEM_MAX_CHARGE_CURRENT, new UnsignedWordElement(0x2160),
								ElementToChannelConverter.SCALE_FACTOR_2), // TODO Check if correct!
						m(SingleRackChannelId.SYSTEM_MAX_DISCHARGE_CURRENT, new UnsignedWordElement(0x2161),
								ElementToChannelConverter.SCALE_FACTOR_2) // TODO Check if correct!
				), //

				// Cluster info
				new FC3ReadRegistersTask(0x2180, Priority.LOW, //
						m(SingleRackChannelId.CYCLE_TIME, new UnsignedWordElement(0x2180)), //
						m(SingleRackChannelId.TOTAL_CAPACITY_HIGH_BITS, new UnsignedWordElement(0x2181)), //
						m(SingleRackChannelId.TOTAL_CAPACITY_LOW_BITS, new UnsignedWordElement(0x2182)), //
						m(new BitsWordElement(0x2183, this) //
								.bit(3, SingleRackChannelId.SLAVE_20_COMMUNICATION_ERROR)//
								.bit(2, SingleRackChannelId.SLAVE_19_COMMUNICATION_ERROR)//
								.bit(1, SingleRackChannelId.SLAVE_18_COMMUNICATION_ERROR)//
								.bit(0, SingleRackChannelId.SLAVE_17_COMMUNICATION_ERROR)//
						), //
						m(new BitsWordElement(0x2184, this) //
								.bit(15, SingleRackChannelId.SLAVE_16_COMMUNICATION_ERROR)//
								.bit(14, SingleRackChannelId.SLAVE_15_COMMUNICATION_ERROR)//
								.bit(13, SingleRackChannelId.SLAVE_14_COMMUNICATION_ERROR)//
								.bit(12, SingleRackChannelId.SLAVE_13_COMMUNICATION_ERROR)//
								.bit(11, SingleRackChannelId.SLAVE_12_COMMUNICATION_ERROR)//
								.bit(10, SingleRackChannelId.SLAVE_11_COMMUNICATION_ERROR)//
								.bit(9, SingleRackChannelId.SLAVE_10_COMMUNICATION_ERROR)//
								.bit(8, SingleRackChannelId.SLAVE_9_COMMUNICATION_ERROR)//
								.bit(7, SingleRackChannelId.SLAVE_8_COMMUNICATION_ERROR)//
								.bit(6, SingleRackChannelId.SLAVE_7_COMMUNICATION_ERROR)//
								.bit(5, SingleRackChannelId.SLAVE_6_COMMUNICATION_ERROR)//
								.bit(4, SingleRackChannelId.SLAVE_5_COMMUNICATION_ERROR)//
								.bit(3, SingleRackChannelId.SLAVE_4_COMMUNICATION_ERROR)//
								.bit(2, SingleRackChannelId.SLAVE_3_COMMUNICATION_ERROR)//
								.bit(1, SingleRackChannelId.SLAVE_2_COMMUNICATION_ERROR)//
								.bit(0, SingleRackChannelId.SLAVE_1_COMMUNICATION_ERROR)//
						), //
						m(new BitsWordElement(0x2185, this) //
								.bit(0, SingleRackChannelId.FAILURE_SAMPLING_WIRE)//
								.bit(1, SingleRackChannelId.FAILURE_CONNECTOR_WIRE)//
								.bit(2, SingleRackChannelId.FAILURE_LTC6803)//
								.bit(3, SingleRackChannelId.FAILURE_VOLTAGE_SAMPLING)//
								.bit(4, SingleRackChannelId.FAILURE_TEMP_SAMPLING)//
								.bit(5, SingleRackChannelId.FAILURE_TEMP_SENSOR)//
								.bit(6, SingleRackChannelId.FAILURE_GR_T)//
								.bit(7, SingleRackChannelId.FAILURE_PCB)//
								.bit(8, SingleRackChannelId.FAILURE_BALANCING_MODULE)//
								.bit(9, SingleRackChannelId.FAILURE_TEMP_SAMPLING_LINE)//
								.bit(10, SingleRackChannelId.FAILURE_INTRANET_COMMUNICATION)//
								.bit(11, SingleRackChannelId.FAILURE_EEPROM)//
								.bit(12, SingleRackChannelId.FAILURE_INITIALIZATION)//
						), //
						m(SingleRackChannelId.SYSTEM_TIME_HIGH, new UnsignedWordElement(0x2186)), //
						m(SingleRackChannelId.SYSTEM_TIME_LOW, new UnsignedWordElement(0x2187)), //
						new DummyRegisterElement(0x2188, 0x218E), //
						m(SingleRackChannelId.LAST_TIME_CHARGE_CAPACITY_LOW_BITS, new UnsignedWordElement(0x218F),
								ElementToChannelConverter.SCALE_FACTOR_1), //
						m(SingleRackChannelId.LAST_TIME_CHARGE_END_TIME_HIGH_BITS, new UnsignedWordElement(0x2190)), //
						m(SingleRackChannelId.LAST_TIME_CHARGE_END_TIME_LOW_BITS, new UnsignedWordElement(0x2191)), //
						new DummyRegisterElement(0x2192), //
						m(SingleRackChannelId.LAST_TIME_DISCHARGE_CAPACITY_LOW_BITS, new UnsignedWordElement(0x2193),
								ElementToChannelConverter.SCALE_FACTOR_1), //
						m(SingleRackChannelId.LAST_TIME_DISCHARGE_END_TIME_HIGH_BITS, new UnsignedWordElement(0x2194)), //
						m(SingleRackChannelId.LAST_TIME_DISCHARGE_END_TIME_LOW_BITS, new UnsignedWordElement(0x2195)), //
						m(SingleRackChannelId.CELL_OVER_VOLTAGE_STOP_TIMES, new UnsignedWordElement(0x2196)), //
						m(SingleRackChannelId.BATTERY_OVER_VOLTAGE_STOP_TIMES, new UnsignedWordElement(0x2197)), //
						m(SingleRackChannelId.BATTERY_CHARGE_OVER_CURRENT_STOP_TIMES, new UnsignedWordElement(0x2198)), //
						m(SingleRackChannelId.CELL_VOLTAGE_LOW_STOP_TIMES, new UnsignedWordElement(0x2199)), //
						m(SingleRackChannelId.BATTERY_VOLTAGE_LOW_STOP_TIMES, new UnsignedWordElement(0x219A)), //
						m(SingleRackChannelId.BATTERY_DISCHARGE_OVER_CURRENT_STOP_TIMES,
								new UnsignedWordElement(0x219B)), //
						m(SingleRackChannelId.BATTERY_OVER_TEMPERATURE_STOP_TIMES, new UnsignedWordElement(0x219C)), //
						m(SingleRackChannelId.BATTERY_TEMPERATURE_LOW_STOP_TIMES, new UnsignedWordElement(0x219D)), //
						m(SingleRackChannelId.CELL_OVER_VOLTAGE_ALARM_TIMES, new UnsignedWordElement(0x219E)), //
						m(SingleRackChannelId.BATTERY_OVER_VOLTAGE_ALARM_TIMES, new UnsignedWordElement(0x219F)), //
						m(SingleRackChannelId.BATTERY_CHARGE_OVER_CURRENT_ALARM_TIMES, new UnsignedWordElement(0x21A0)), //
						m(SingleRackChannelId.CELL_VOLTAGE_LOW_ALARM_TIMES, new UnsignedWordElement(0x21A1)), //
						m(SingleRackChannelId.BATTERY_VOLTAGE_LOW_ALARM_TIMES, new UnsignedWordElement(0x21A2)), //
						m(SingleRackChannelId.BATTERY_DISCHARGE_OVER_CURRENT_ALARM_TIMES,
								new UnsignedWordElement(0x21A3)), //
						m(SingleRackChannelId.BATTERY_OVER_TEMPERATURE_ALARM_TIMES, new UnsignedWordElement(0x21A4)), //
						m(SingleRackChannelId.BATTERY_TEMPERATURE_LOW_ALARM_TIMES, new UnsignedWordElement(0x21A5)), //
						m(SingleRackChannelId.SYSTEM_SHORT_CIRCUIT_PROTECTION_TIMES, new UnsignedWordElement(0x21A6)), //
						m(SingleRackChannelId.SYSTEM_GR_OVER_TEMPERATURE_STOP_TIMES, new UnsignedWordElement(0x21A7)), //
						new DummyRegisterElement(0x21A8), //
						m(SingleRackChannelId.SYSTEM_GR_OVER_TEMPERATURE_ALARM_TIMES, new UnsignedWordElement(0x21A9)), //
						new DummyRegisterElement(0x21AA), //
						m(SingleRackChannelId.BATTERY_VOLTAGE_DIFFERENCE_ALARM_TIMES, new UnsignedWordElement(0x21AB)), //
						m(SingleRackChannelId.BATTERY_VOLTAGE_DIFFERENCE_STOP_TIMES, new UnsignedWordElement(0x21AC)), //
						new DummyRegisterElement(0x21AD, 0x21B3), //
						m(SingleRackChannelId.SLAVE_TEMPERATURE_COMMUNICATION_ERROR_HIGH,
								new UnsignedWordElement(0x21B4)), //
						m(SingleRackChannelId.SLAVE_TEMPERATURE_COMMUNICATION_ERROR_LOW,
								new UnsignedWordElement(0x21B5)) //
				) //
		); //

		if (!config.ReduceTasks()) {

			// Add tasks to read/write work and warn parameters
			// Stop parameter
			Task writeStopParameters = new FC16WriteRegistersTask(0x2040, //
					m(SingleRackChannelId.STOP_PARAMETER_CELL_OVER_VOLTAGE_PROTECTION, new UnsignedWordElement(0x2040)), //
					m(SingleRackChannelId.STOP_PARAMETER_CELL_OVER_VOLTAGE_RECOVER, new UnsignedWordElement(0x2041)), //
					m(SingleRackChannelId.STOP_PARAMETER_SYSTEM_OVER_VOLTAGE_PROTECTION,
							new UnsignedWordElement(0x2042), ElementToChannelConverter.SCALE_FACTOR_2),
					m(SingleRackChannelId.STOP_PARAMETER_SYSTEM_OVER_VOLTAGE_RECOVER, new UnsignedWordElement(0x2043),
							ElementToChannelConverter.SCALE_FACTOR_2), //
					m(SingleRackChannelId.STOP_PARAMETER_SYSTEM_CHARGE_OVER_CURRENT_PROTECTION,
							new UnsignedWordElement(0x2044), ElementToChannelConverter.SCALE_FACTOR_2), //
					m(SingleRackChannelId.STOP_PARAMETER_SYSTEM_CHARGE_OVER_CURRENT_RECOVER,
							new UnsignedWordElement(0x2045), ElementToChannelConverter.SCALE_FACTOR_2), //
					m(SingleRackChannelId.STOP_PARAMETER_CELL_UNDER_VOLTAGE_PROTECTION,
							new UnsignedWordElement(0x2046)), //
					m(SingleRackChannelId.STOP_PARAMETER_CELL_UNDER_VOLTAGE_RECOVER, new UnsignedWordElement(0x2047)), //
					m(SingleRackChannelId.STOP_PARAMETER_SYSTEM_UNDER_VOLTAGE_PROTECTION,
							new UnsignedWordElement(0x2048), ElementToChannelConverter.SCALE_FACTOR_2), //
					m(SingleRackChannelId.STOP_PARAMETER_SYSTEM_UNDER_VOLTAGE_RECOVER, new UnsignedWordElement(0x2049),
							ElementToChannelConverter.SCALE_FACTOR_2), //
					m(SingleRackChannelId.STOP_PARAMETER_SYSTEM_DISCHARGE_OVER_CURRENT_PROTECTION,
							new UnsignedWordElement(0x204A), ElementToChannelConverter.SCALE_FACTOR_2), //
					m(SingleRackChannelId.STOP_PARAMETER_SYSTEM_DISCHARGE_OVER_CURRENT_RECOVER,
							new UnsignedWordElement(0x204B), ElementToChannelConverter.SCALE_FACTOR_2), //
					m(SingleRackChannelId.STOP_PARAMETER_CELL_OVER_TEMPERATURE_PROTECTION,
							new UnsignedWordElement(0x204C)), //
					m(SingleRackChannelId.STOP_PARAMETER_CELL_OVER_TEMPERATURE_RECOVER,
							new UnsignedWordElement(0x204D)), //
					m(SingleRackChannelId.STOP_PARAMETER_CELL_UNDER_TEMPERATURE_PROTECTION,
							new UnsignedWordElement(0x204E)), //
					m(SingleRackChannelId.STOP_PARAMETER_CELL_UNDER_TEMPERATURE_RECOVER,
							new UnsignedWordElement(0x204F)), //
					m(SingleRackChannelId.STOP_PARAMETER_SOC_LOW_PROTECTION, new UnsignedWordElement(0x2050)), //
					m(SingleRackChannelId.STOP_PARAMETER_SOC_LOW_PROTECTION_RECOVER, new UnsignedWordElement(0x2051)), //
					m(SingleRackChannelId.STOP_PARAMETER_SOC_HIGH_PROTECTION, new UnsignedWordElement(0x2052)), //
					m(SingleRackChannelId.STOP_PARAMETER_SOC_HIGH_PROTECTION_RECOVER, new UnsignedWordElement(0x2053)), //
					m(SingleRackChannelId.STOP_PARAMETER_CONNECTOR_TEMPERATURE_HIGH_PROTECTION,
							new UnsignedWordElement(0x2054)), //
					m(SingleRackChannelId.STOP_PARAMETER_CONNECTOR_TEMPERATURE_HIGH_PROTECTION_RECOVER,
							new UnsignedWordElement(0x2055)), //
					m(SingleRackChannelId.STOP_PARAMETER_INSULATION_PROTECTION, new UnsignedWordElement(0x2056)), //
					m(SingleRackChannelId.STOP_PARAMETER_INSULATION_PROTECTION_RECOVER,
							new UnsignedWordElement(0x2057)), //
					m(SingleRackChannelId.STOP_PARAMETER_CELL_VOLTAGE_DIFFERENCE_PROTECTION,
							new UnsignedWordElement(0x2058)), //
					m(SingleRackChannelId.STOP_PARAMETER_CELL_VOLTAGE_DIFFERENCE_PROTECTION_RECOVER,
							new UnsignedWordElement(0x2059)), //
					m(SingleRackChannelId.STOP_PARAMETER_TOTAL_VOLTAGE_DIFFERENCE_PROTECTION,
							new UnsignedWordElement(0x205A), ElementToChannelConverter.SCALE_FACTOR_2), //
					m(SingleRackChannelId.STOP_PARAMETER_TOTAL_VOLTAGE_DIFFERENCE_PROTECTION_RECOVER,
							new UnsignedWordElement(0x205B), ElementToChannelConverter.SCALE_FACTOR_2), //
					m(SingleRackChannelId.STOP_PARAMETER_DISCHARGE_TEMPERATURE_HIGH_PROTECTION,
							new UnsignedWordElement(0x205C)), //
					m(SingleRackChannelId.STOP_PARAMETER_DISCHARGE_TEMPERATURE_HIGH_PROTECTION_RECOVER,
							new UnsignedWordElement(0x205D)), //
					m(SingleRackChannelId.STOP_PARAMETER_DISCHARGE_TEMPERATURE_LOW_PROTECTION,
							new UnsignedWordElement(0x205E)), //
					m(SingleRackChannelId.STOP_PARAMETER_DISCHARGE_TEMPERATURE_LOW_PROTECTION_RECOVER,
							new UnsignedWordElement(0x205F)), //
					m(SingleRackChannelId.STOP_PARAMETER_TEMPERATURE_DIFFERENCE_PROTECTION,
							new UnsignedWordElement(0x2060)), //
					m(SingleRackChannelId.STOP_PARAMETER_TEMPERATURE_DIFFERENCE_PROTECTION_RECOVER,
							new UnsignedWordElement(0x2061)) //
			);

			// Warn parameter
			Task writeWarnParameters = new FC16WriteRegistersTask(0x2080, //
					m(SingleRackChannelId.WARN_PARAMETER_CELL_OVER_VOLTAGE_ALARM, new UnsignedWordElement(0x2080)), //
					m(SingleRackChannelId.WARN_PARAMETER_CELL_OVER_VOLTAGE_RECOVER, new UnsignedWordElement(0x2081)), //
					m(SingleRackChannelId.WARN_PARAMETER_SYSTEM_OVER_VOLTAGE_ALARM, new UnsignedWordElement(0x2082),
							ElementToChannelConverter.SCALE_FACTOR_2), //
					m(SingleRackChannelId.WARN_PARAMETER_SYSTEM_OVER_VOLTAGE_RECOVER, new UnsignedWordElement(0x2083),
							ElementToChannelConverter.SCALE_FACTOR_2), //
					m(SingleRackChannelId.WARN_PARAMETER_SYSTEM_CHARGE_OVER_CURRENT_ALARM,
							new UnsignedWordElement(0x2084), ElementToChannelConverter.SCALE_FACTOR_2), //
					m(SingleRackChannelId.WARN_PARAMETER_SYSTEM_CHARGE_OVER_CURRENT_RECOVER,
							new UnsignedWordElement(0x2085), ElementToChannelConverter.SCALE_FACTOR_2), //
					m(SingleRackChannelId.WARN_PARAMETER_CELL_UNDER_VOLTAGE_ALARM, new UnsignedWordElement(0x2086)), //
					m(SingleRackChannelId.WARN_PARAMETER_CELL_UNDER_VOLTAGE_RECOVER, new UnsignedWordElement(0x2087)), //
					m(SingleRackChannelId.WARN_PARAMETER_SYSTEM_UNDER_VOLTAGE_ALARM, new UnsignedWordElement(0x2088),
							ElementToChannelConverter.SCALE_FACTOR_2), //
					m(SingleRackChannelId.WARN_PARAMETER_SYSTEM_UNDER_VOLTAGE_RECOVER, new UnsignedWordElement(0x2089),
							ElementToChannelConverter.SCALE_FACTOR_2), //
					m(SingleRackChannelId.WARN_PARAMETER_SYSTEM_DISCHARGE_OVER_CURRENT_ALARM,
							new UnsignedWordElement(0x208A), ElementToChannelConverter.SCALE_FACTOR_2), //
					m(SingleRackChannelId.WARN_PARAMETER_SYSTEM_DISCHARGE_OVER_CURRENT_RECOVER,
							new UnsignedWordElement(0x208B), ElementToChannelConverter.SCALE_FACTOR_2), //
					m(SingleRackChannelId.WARN_PARAMETER_CELL_OVER_TEMPERATURE_ALARM, new UnsignedWordElement(0x208C)), //
					m(SingleRackChannelId.WARN_PARAMETER_CELL_OVER_TEMPERATURE_RECOVER,
							new UnsignedWordElement(0x208D)), //
					m(SingleRackChannelId.WARN_PARAMETER_CELL_UNDER_TEMPERATURE_ALARM, new UnsignedWordElement(0x208E)), //
					m(SingleRackChannelId.WARN_PARAMETER_CELL_UNDER_TEMPERATURE_RECOVER,
							new UnsignedWordElement(0x208F)), //
					m(SingleRackChannelId.WARN_PARAMETER_SOC_LOW_ALARM, new UnsignedWordElement(0x2090)), //
					m(SingleRackChannelId.WARN_PARAMETER_SOC_LOW_ALARM_RECOVER, new UnsignedWordElement(0x2091)), //
					m(SingleRackChannelId.WARN_PARAMETER_SOC_HIGH_ALARM, new UnsignedWordElement(0x2092)), //
					m(SingleRackChannelId.WARN_PARAMETER_SOC_HIGH_ALARM_RECOVER, new UnsignedWordElement(0x2093)), //
					m(SingleRackChannelId.WARN_PARAMETER_CONNECTOR_TEMPERATURE_HIGH_ALARM,
							new UnsignedWordElement(0x2094)), //
					m(SingleRackChannelId.WARN_PARAMETER_CONNECTOR_TEMPERATURE_HIGH_ALARM_RECOVER,
							new UnsignedWordElement(0x2095)), //
					m(SingleRackChannelId.WARN_PARAMETER_INSULATION_ALARM, new UnsignedWordElement(0x2096)), //
					m(SingleRackChannelId.WARN_PARAMETER_INSULATION_ALARM_RECOVER, new UnsignedWordElement(0x2097)), //
					m(SingleRackChannelId.WARN_PARAMETER_CELL_VOLTAGE_DIFFERENCE_ALARM,
							new UnsignedWordElement(0x2098)), //
					m(SingleRackChannelId.WARN_PARAMETER_CELL_VOLTAGE_DIFFERENCE_ALARM_RECOVER,
							new UnsignedWordElement(0x2099)), //
					m(SingleRackChannelId.WARN_PARAMETER_TOTAL_VOLTAGE_DIFFERENCE_ALARM,
							new UnsignedWordElement(0x209A), ElementToChannelConverter.SCALE_FACTOR_2), //
					m(SingleRackChannelId.WARN_PARAMETER_TOTAL_VOLTAGE_DIFFERENCE_ALARM_RECOVER,
							new UnsignedWordElement(0x209B), ElementToChannelConverter.SCALE_FACTOR_2), //
					m(SingleRackChannelId.WARN_PARAMETER_DISCHARGE_TEMPERATURE_HIGH_ALARM,
							new UnsignedWordElement(0x209C)), //
					m(SingleRackChannelId.WARN_PARAMETER_DISCHARGE_TEMPERATURE_HIGH_ALARM_RECOVER,
							new UnsignedWordElement(0x209D)), //
					new DummyRegisterElement(0x209E),
					m(SingleRackChannelId.WARN_PARAMETER_DISCHARGE_TEMPERATURE_LOW_ALARM,
							new UnsignedWordElement(0x209F)), //
					m(SingleRackChannelId.WARN_PARAMETER_DISCHARGE_TEMPERATURE_LOW_ALARM_RECOVER,
							new UnsignedWordElement(0x20A0)), //
					m(SingleRackChannelId.WARN_PARAMETER_TEMPERATURE_DIFFERENCE_ALARM, new UnsignedWordElement(0x20A1)), //
					m(SingleRackChannelId.WARN_PARAMETER_TEMPERATURE_DIFFERENCE_ALARM_RECOVER,
							new UnsignedWordElement(0x20A2)) //
			);

			// Stop parameter
			Task readStopParameters = new FC3ReadRegistersTask(0x2040, Priority.LOW, //
					m(SingleRackChannelId.STOP_PARAMETER_CELL_OVER_VOLTAGE_PROTECTION, new UnsignedWordElement(0x2040)), //
					m(SingleRackChannelId.STOP_PARAMETER_CELL_OVER_VOLTAGE_RECOVER, new UnsignedWordElement(0x2041)), //
					m(SingleRackChannelId.STOP_PARAMETER_SYSTEM_OVER_VOLTAGE_PROTECTION,
							new UnsignedWordElement(0x2042), ElementToChannelConverter.SCALE_FACTOR_2),
					m(SingleRackChannelId.STOP_PARAMETER_SYSTEM_OVER_VOLTAGE_RECOVER, new UnsignedWordElement(0x2043),
							ElementToChannelConverter.SCALE_FACTOR_2), //
					m(SingleRackChannelId.STOP_PARAMETER_SYSTEM_CHARGE_OVER_CURRENT_PROTECTION,
							new UnsignedWordElement(0x2044), ElementToChannelConverter.SCALE_FACTOR_2), //
					m(SingleRackChannelId.STOP_PARAMETER_SYSTEM_CHARGE_OVER_CURRENT_RECOVER,
							new UnsignedWordElement(0x2045), ElementToChannelConverter.SCALE_FACTOR_2), //
					m(SingleRackChannelId.STOP_PARAMETER_CELL_UNDER_VOLTAGE_PROTECTION,
							new UnsignedWordElement(0x2046)), //
					m(SingleRackChannelId.STOP_PARAMETER_CELL_UNDER_VOLTAGE_RECOVER, new UnsignedWordElement(0x2047)), //
					m(SingleRackChannelId.STOP_PARAMETER_SYSTEM_UNDER_VOLTAGE_PROTECTION,
							new UnsignedWordElement(0x2048), ElementToChannelConverter.SCALE_FACTOR_2), //
					m(SingleRackChannelId.STOP_PARAMETER_SYSTEM_UNDER_VOLTAGE_RECOVER, new UnsignedWordElement(0x2049),
							ElementToChannelConverter.SCALE_FACTOR_2), //
					m(SingleRackChannelId.STOP_PARAMETER_SYSTEM_DISCHARGE_OVER_CURRENT_PROTECTION,
							new UnsignedWordElement(0x204A), ElementToChannelConverter.SCALE_FACTOR_2), //
					m(SingleRackChannelId.STOP_PARAMETER_SYSTEM_DISCHARGE_OVER_CURRENT_RECOVER,
							new UnsignedWordElement(0x204B), ElementToChannelConverter.SCALE_FACTOR_2), //
					m(SingleRackChannelId.STOP_PARAMETER_CELL_OVER_TEMPERATURE_PROTECTION,
							new UnsignedWordElement(0x204C)), //
					m(SingleRackChannelId.STOP_PARAMETER_CELL_OVER_TEMPERATURE_RECOVER,
							new UnsignedWordElement(0x204D)), //
					m(SingleRackChannelId.STOP_PARAMETER_CELL_UNDER_TEMPERATURE_PROTECTION,
							new UnsignedWordElement(0x204E)), //
					m(SingleRackChannelId.STOP_PARAMETER_CELL_UNDER_TEMPERATURE_RECOVER,
							new UnsignedWordElement(0x204F)), //
					m(SingleRackChannelId.STOP_PARAMETER_SOC_LOW_PROTECTION, new UnsignedWordElement(0x2050)), //
					m(SingleRackChannelId.STOP_PARAMETER_SOC_LOW_PROTECTION_RECOVER, new UnsignedWordElement(0x2051)), //
					m(SingleRackChannelId.STOP_PARAMETER_SOC_HIGH_PROTECTION, new UnsignedWordElement(0x2052)), //
					m(SingleRackChannelId.STOP_PARAMETER_SOC_HIGH_PROTECTION_RECOVER, new UnsignedWordElement(0x2053)), //
					m(SingleRackChannelId.STOP_PARAMETER_CONNECTOR_TEMPERATURE_HIGH_PROTECTION,
							new UnsignedWordElement(0x2054)), //
					m(SingleRackChannelId.STOP_PARAMETER_CONNECTOR_TEMPERATURE_HIGH_PROTECTION_RECOVER,
							new UnsignedWordElement(0x2055)), //
					m(SingleRackChannelId.STOP_PARAMETER_INSULATION_PROTECTION, new UnsignedWordElement(0x2056)), //
					m(SingleRackChannelId.STOP_PARAMETER_INSULATION_PROTECTION_RECOVER,
							new UnsignedWordElement(0x2057)), //
					m(SingleRackChannelId.STOP_PARAMETER_CELL_VOLTAGE_DIFFERENCE_PROTECTION,
							new UnsignedWordElement(0x2058)), //
					m(SingleRackChannelId.STOP_PARAMETER_CELL_VOLTAGE_DIFFERENCE_PROTECTION_RECOVER,
							new UnsignedWordElement(0x2059)), //
					m(SingleRackChannelId.STOP_PARAMETER_TOTAL_VOLTAGE_DIFFERENCE_PROTECTION,
							new UnsignedWordElement(0x205A), ElementToChannelConverter.SCALE_FACTOR_2), //
					m(SingleRackChannelId.STOP_PARAMETER_TOTAL_VOLTAGE_DIFFERENCE_PROTECTION_RECOVER,
							new UnsignedWordElement(0x205B), ElementToChannelConverter.SCALE_FACTOR_2), //
					m(SingleRackChannelId.STOP_PARAMETER_DISCHARGE_TEMPERATURE_HIGH_PROTECTION,
							new UnsignedWordElement(0x205C)), //
					m(SingleRackChannelId.STOP_PARAMETER_DISCHARGE_TEMPERATURE_HIGH_PROTECTION_RECOVER,
							new UnsignedWordElement(0x205D)), //
					m(SingleRackChannelId.STOP_PARAMETER_DISCHARGE_TEMPERATURE_LOW_PROTECTION,
							new UnsignedWordElement(0x205E)), //
					m(SingleRackChannelId.STOP_PARAMETER_DISCHARGE_TEMPERATURE_LOW_PROTECTION_RECOVER,
							new UnsignedWordElement(0x205F)), //
					m(SingleRackChannelId.STOP_PARAMETER_TEMPERATURE_DIFFERENCE_PROTECTION,
							new UnsignedWordElement(0x2060)), //
					m(SingleRackChannelId.STOP_PARAMETER_TEMPERATURE_DIFFERENCE_PROTECTION_RECOVER,
							new UnsignedWordElement(0x2061)) //
			);

			// Warn parameter
			Task readWarnParameters = new FC3ReadRegistersTask(0x2080, Priority.LOW, //
					m(SingleRackChannelId.WARN_PARAMETER_CELL_OVER_VOLTAGE_ALARM, new UnsignedWordElement(0x2080)), //
					m(SingleRackChannelId.WARN_PARAMETER_CELL_OVER_VOLTAGE_RECOVER, new UnsignedWordElement(0x2081)), //
					new DummyRegisterElement(0x2082),
					m(SingleRackChannelId.WARN_PARAMETER_SYSTEM_OVER_VOLTAGE_RECOVER, new UnsignedWordElement(0x2083),
							ElementToChannelConverter.SCALE_FACTOR_2), //
					m(SingleRackChannelId.WARN_PARAMETER_SYSTEM_CHARGE_OVER_CURRENT_ALARM,
							new UnsignedWordElement(0x2084), ElementToChannelConverter.SCALE_FACTOR_2), //
					m(SingleRackChannelId.WARN_PARAMETER_SYSTEM_CHARGE_OVER_CURRENT_RECOVER,
							new UnsignedWordElement(0x2085), ElementToChannelConverter.SCALE_FACTOR_2), //
					m(SingleRackChannelId.WARN_PARAMETER_CELL_UNDER_VOLTAGE_ALARM, new UnsignedWordElement(0x2086)), //
					m(SingleRackChannelId.WARN_PARAMETER_CELL_UNDER_VOLTAGE_RECOVER, new UnsignedWordElement(0x2087)), //
					new DummyRegisterElement(0x2088),
					m(SingleRackChannelId.WARN_PARAMETER_SYSTEM_UNDER_VOLTAGE_RECOVER, new UnsignedWordElement(0x2089),
							ElementToChannelConverter.SCALE_FACTOR_2), //
					m(SingleRackChannelId.WARN_PARAMETER_SYSTEM_DISCHARGE_OVER_CURRENT_ALARM,
							new UnsignedWordElement(0x208A), ElementToChannelConverter.SCALE_FACTOR_2), //
					m(SingleRackChannelId.WARN_PARAMETER_SYSTEM_DISCHARGE_OVER_CURRENT_RECOVER,
							new UnsignedWordElement(0x208B), ElementToChannelConverter.SCALE_FACTOR_2), //
					m(SingleRackChannelId.WARN_PARAMETER_CELL_OVER_TEMPERATURE_ALARM, new UnsignedWordElement(0x208C)), //
					m(SingleRackChannelId.WARN_PARAMETER_CELL_OVER_TEMPERATURE_RECOVER,
							new UnsignedWordElement(0x208D)), //
					m(SingleRackChannelId.WARN_PARAMETER_CELL_UNDER_TEMPERATURE_ALARM, new UnsignedWordElement(0x208E)), //
					m(SingleRackChannelId.WARN_PARAMETER_CELL_UNDER_TEMPERATURE_RECOVER,
							new UnsignedWordElement(0x208F)), //
					m(SingleRackChannelId.WARN_PARAMETER_SOC_LOW_ALARM, new UnsignedWordElement(0x2090)), //
					m(SingleRackChannelId.WARN_PARAMETER_SOC_LOW_ALARM_RECOVER, new UnsignedWordElement(0x2091)), //
					m(SingleRackChannelId.WARN_PARAMETER_SOC_HIGH_ALARM, new UnsignedWordElement(0x2092)), //
					m(SingleRackChannelId.WARN_PARAMETER_SOC_HIGH_ALARM_RECOVER, new UnsignedWordElement(0x2093)), //
					m(SingleRackChannelId.WARN_PARAMETER_CONNECTOR_TEMPERATURE_HIGH_ALARM,
							new UnsignedWordElement(0x2094)), //
					m(SingleRackChannelId.WARN_PARAMETER_CONNECTOR_TEMPERATURE_HIGH_ALARM_RECOVER,
							new UnsignedWordElement(0x2095)), //
					m(SingleRackChannelId.WARN_PARAMETER_INSULATION_ALARM, new UnsignedWordElement(0x2096)), //
					m(SingleRackChannelId.WARN_PARAMETER_INSULATION_ALARM_RECOVER, new UnsignedWordElement(0x2097)), //
					m(SingleRackChannelId.WARN_PARAMETER_CELL_VOLTAGE_DIFFERENCE_ALARM,
							new UnsignedWordElement(0x2098)), //
					m(SingleRackChannelId.WARN_PARAMETER_CELL_VOLTAGE_DIFFERENCE_ALARM_RECOVER,
							new UnsignedWordElement(0x2099)), //
					m(SingleRackChannelId.WARN_PARAMETER_TOTAL_VOLTAGE_DIFFERENCE_ALARM,
							new UnsignedWordElement(0x209A), ElementToChannelConverter.SCALE_FACTOR_2), //
					m(SingleRackChannelId.WARN_PARAMETER_TOTAL_VOLTAGE_DIFFERENCE_ALARM_RECOVER,
							new UnsignedWordElement(0x209B), ElementToChannelConverter.SCALE_FACTOR_2), //
					m(SingleRackChannelId.WARN_PARAMETER_DISCHARGE_TEMPERATURE_HIGH_ALARM,
							new UnsignedWordElement(0x209C)), //
					m(SingleRackChannelId.WARN_PARAMETER_DISCHARGE_TEMPERATURE_HIGH_ALARM_RECOVER,
							new UnsignedWordElement(0x209D)), //
					new DummyRegisterElement(0x209E),
					m(SingleRackChannelId.WARN_PARAMETER_DISCHARGE_TEMPERATURE_LOW_ALARM,
							new UnsignedWordElement(0x209F)), //
					m(SingleRackChannelId.WARN_PARAMETER_DISCHARGE_TEMPERATURE_LOW_ALARM_RECOVER,
							new UnsignedWordElement(0x20A0)), //
					m(SingleRackChannelId.WARN_PARAMETER_TEMPERATURE_DIFFERENCE_ALARM, new UnsignedWordElement(0x20A1)), //
					m(SingleRackChannelId.WARN_PARAMETER_TEMPERATURE_DIFFERENCE_ALARM_RECOVER,
							new UnsignedWordElement(0x20A2)) //
			);

			protocol.addTask(readStopParameters);
			protocol.addTask(readWarnParameters);
			protocol.addTask(writeStopParameters);
			protocol.addTask(writeWarnParameters);

			// Add tasks for cell voltages and temperatures according to the number of
			// slaves, one task per module is created
			// Cell voltages
			int offset = ModuleParameters.ADDRESS_OFFSET.getValue();
			int voltOffset = ModuleParameters.VOLTAGE_ADDRESS_OFFSET.getValue();
			int voltSensors = ModuleParameters.VOLTAGE_SENSORS_PER_MODULE.getValue();
			for (int i = 0; i < this.config.numberOfSlaves(); i++) {
				Collection<AbstractModbusElement<?>> elements = new ArrayList<>();
				for (int j = i * voltSensors; j < (i + 1) * voltSensors; j++) {
					String key = getSingleCellPrefix(j) + KEY_VOLTAGE;
					UnsignedWordElement uwe = new UnsignedWordElement(offset + voltOffset + j);
					AbstractModbusElement<?> ame = m(channelMap.get(key).channelId(), uwe);
					elements.add(ame);
				}
				protocol.addTask(new FC3ReadRegistersTask(offset + voltOffset + i * voltSensors, Priority.LOW,
						elements.toArray(new AbstractModbusElement<?>[0])));
			}

			// Cell temperatures
			int tempOffset = ModuleParameters.TEMPERATURE_ADDRESS_OFFSET.getValue();
			int tempSensors = ModuleParameters.TEMPERATURE_SENSORS_PER_MODULE.getValue();
			for (int i = 0; i < this.config.numberOfSlaves(); i++) {
				Collection<AbstractModbusElement<?>> elements = new ArrayList<>();
				for (int j = i * tempSensors; j < (i + 1) * tempSensors; j++) {
					String key = getSingleCellPrefix(j) + KEY_TEMPERATURE;
					SignedWordElement swe = new SignedWordElement(offset + tempOffset + j);
					AbstractModbusElement<?> ame = m(channelMap.get(key).channelId(), swe);
					elements.add(ame);
				}
				protocol.addTask(new FC3ReadRegistersTask(offset + tempOffset + i * tempSensors, Priority.LOW,
						elements.toArray(new AbstractModbusElement<?>[0])));
			}
		}

		return protocol;
	}

	@Override
	public ModbusSlaveTable getModbusSlaveTable(AccessMode accessMode) {
		return new ModbusSlaveTable( //
				OpenemsComponent.getModbusSlaveNatureTable(accessMode), //
				Battery.getModbusSlaveNatureTable(accessMode) //
		);
	}

	@Override
	public void setStartStop(StartStop value) throws OpenemsNamedException {
		// TODO start stop is not implemented
		throw new NotImplementedException("Start Stop is not implemented for Soltaro SingleRack Version B");
	}

}<|MERGE_RESOLUTION|>--- conflicted
+++ resolved
@@ -384,7 +384,6 @@
 	}
 
 	private void writeValuesInApiChannels() {
-<<<<<<< HEAD
 		//Battery operating data
 		writeApiValue(SingleRackChannelId.CLUSTER_1_VOLTAGE, 0.001, Battery.ChannelId.VOLTAGE);
 		writeApiValue(SingleRackChannelId.CLUSTER_1_CURRENT, 0.001, Battery.ChannelId.CURRENT);
@@ -408,60 +407,6 @@
 		if (value.isDefined()) {
 			int number = (int) (value.get() * factor);
 			this.channel(targetApiChannelId).setNextValue(number);
-=======
-
-		@SuppressWarnings("unchecked")
-		Optional<Integer> clusterVoltageOpt = (Optional<Integer>) this.channel(SingleRackChannelId.CLUSTER_1_VOLTAGE)
-				.value().asOptional();
-		if (clusterVoltageOpt.isPresent()) {
-			int voltageVolt = (int) (clusterVoltageOpt.get() * 0.001);
-			this._setVoltage(voltageVolt);
-		}
-
-		@SuppressWarnings("unchecked")
-		Optional<Integer> minCellVoltageOpt = (Optional<Integer>) this
-				.channel(SingleRackChannelId.CLUSTER_1_MIN_CELL_VOLTAGE).value().asOptional();
-		if (minCellVoltageOpt.isPresent()) {
-			int voltageMillivolt = minCellVoltageOpt.get();
-			this._setMinCellVoltage(voltageMillivolt);
-		}
-
-		// write battery ranges to according channels in battery api
-		// MAX_VOLTAGE x2082
-		@SuppressWarnings("unchecked")
-		Optional<Integer> overVoltAlarmOpt = (Optional<Integer>) this
-				.channel(SingleRackChannelId.WARN_PARAMETER_SYSTEM_OVER_VOLTAGE_ALARM).value().asOptional();
-		if (overVoltAlarmOpt.isPresent()) {
-			int maxChargeVoltage = (int) (overVoltAlarmOpt.get() * 0.001);
-			this._setChargeMaxVoltage(maxChargeVoltage);
-		}
-
-		// DISCHARGE_MIN_VOLTAGE 0x2088
-		@SuppressWarnings("unchecked")
-		Optional<Integer> underVoltAlarmOpt = (Optional<Integer>) this
-				.channel(SingleRackChannelId.WARN_PARAMETER_SYSTEM_UNDER_VOLTAGE_ALARM).value().asOptional();
-		if (underVoltAlarmOpt.isPresent()) {
-			int minDischargeVoltage = (int) (underVoltAlarmOpt.get() * 0.001);
-			this._setDischargeMinVoltage(minDischargeVoltage);
-		}
-
-		// CHARGE_MAX_CURRENT 0x2160
-		@SuppressWarnings("unchecked")
-		Optional<Integer> maxChargeCurrentOpt = (Optional<Integer>) this
-				.channel(SingleRackChannelId.SYSTEM_MAX_CHARGE_CURRENT).value().asOptional();
-		if (maxChargeCurrentOpt.isPresent()) {
-			int maxCurrent = (int) (maxChargeCurrentOpt.get() * 0.001);
-			this._setChargeMaxCurrent(maxCurrent);
-		}
-
-		// DISCHARGE_MAX_CURRENT 0x2161
-		@SuppressWarnings("unchecked")
-		Optional<Integer> maxDischargeCurrentOpt = (Optional<Integer>) this
-				.channel(SingleRackChannelId.SYSTEM_MAX_DISCHARGE_CURRENT).value().asOptional();
-		if (maxDischargeCurrentOpt.isPresent()) {
-			int maxCurrent = (int) (maxDischargeCurrentOpt.get() * 0.001);
-			this._setDischargeMaxCurrent(maxCurrent);
->>>>>>> 4e46a16c
 		}
 	}
 

package io.openems.common;

import org.osgi.framework.Constants;

import io.openems.common.types.SemanticVersion;

public class OpenemsConstants {

	/**
	 * The major version of OpenEMS.
	 * 
	 * This is usually the year of the release
	 */
	public final static short VERSION_MAJOR = 2019;

	/**
	 * The minor version of OpenEMS.
	 * 
	 * This is usually the number of the sprint within the year
	 */
<<<<<<< HEAD
	public final static short VERSION_MINOR = 14;
=======
	public final static short VERSION_MINOR = 13;
>>>>>>> d6dfad56

	/**
	 * The patch version of OpenEMS.
	 * 
	 * This is the number of the bugfix release
	 */
	public final static short VERSION_PATCH = 0;

	/**
	 * The additional version string
	 */
	// public final static String VERSION_STRING = "";
	public final static String VERSION_STRING = "dev.0.90+20191125T145817Z";

	/**
	 * The complete version as a SemanticVersion.
	 * 
	 * <p>
	 * Use toString()-method to get something like "2019.6.0-SNAPSHOT"
	 */
	public final static SemanticVersion VERSION = new SemanticVersion(VERSION_MAJOR, VERSION_MINOR, VERSION_PATCH,
			VERSION_STRING);
	/**
	 * The manufacturer of the device that is running OpenEMS
	 * 
	 * Note: this should be max. 32 ASCII characters long
	 */
	public final static String MANUFACTURER = "OpenEMS Association e.V.";

	/**
	 * The model identifier of the device
	 * 
	 * Note: this should be max. 32 ASCII characters long
	 */
	public final static String MANUFACTURER_MODEL = "";

	/**
	 * The options of the device
	 * 
	 * Note: this should be max. 32 ASCII characters long
	 */
	public final static String MANUFACTURER_OPTIONS = "";

	/**
	 * The version of the device
	 * 
	 * Note: this should be max. 32 ASCII characters long
	 */
	public final static String MANUFACTURER_VERSION = "";

	/**
	 * The serial number of the device
	 * 
	 * Note: this should be max. 32 ASCII characters long
	 */
	public final static String MANUFACTURER_SERIAL_NUMBER = "";

	/**
	 * The Energy-Management-System serial number of the device
	 * 
	 * Note: this should be max. 32 ASCII characters long
	 */
	public final static String MANUFACTURER_EMS_SERIAL_NUMBER = "";

	/*
	 * Static OpenEMS Component-IDs
	 */
	public final static String CYCLE_ID = "_cycle";
	public final static String COMPONENT_MANAGER_ID = "_componentManager";
	public final static String META_ID = "_meta";
	public final static String SUM_ID = "_sum";
	public final static String HOST_ID = "_host";

	public final static String POWER_DOC_TEXT = "Negative values for Consumption; positive for Production";

	/*
	 * Constants for Component properties
	 */
	public final static String PROPERTY_COMPONENT_ID = "id";
	public final static String PROPERTY_OSGI_COMPONENT_ID = "component.id";
	public final static String PROPERTY_OSGI_COMPONENT_NAME = "component.name";
	public final static String PROPERTY_PID = Constants.SERVICE_PID;
	public final static String PROPERTY_FACTORY_PID = "service.factoryPid";
	public final static String PROPERTY_LAST_CHANGE_BY = "_lastChangeBy";
	public final static String PROPERTY_LAST_CHANGE_AT = "_lastChangeAt";
}<|MERGE_RESOLUTION|>--- conflicted
+++ resolved
@@ -18,11 +18,7 @@
 	 * 
 	 * This is usually the number of the sprint within the year
 	 */
-<<<<<<< HEAD
 	public final static short VERSION_MINOR = 14;
-=======
-	public final static short VERSION_MINOR = 13;
->>>>>>> d6dfad56
 
 	/**
 	 * The patch version of OpenEMS.

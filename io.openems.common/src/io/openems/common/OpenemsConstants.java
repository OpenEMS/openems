--- conflicted
+++ resolved
@@ -20,18 +20,14 @@
 	 * 
 	 * This is usually the number of the sprint within the year
 	 */
-<<<<<<< HEAD
-	public final static short VERSION_MINOR = 22;
-=======
-	public final static short VERSION_MINOR = 24;
->>>>>>> e1fe4d05
+	public final static short VERSION_MINOR = 23;
 
 	/**
 	 * The patch version of OpenEMS.
 	 * 
 	 * This is the number of the bugfix release
 	 */
-	public final static short VERSION_PATCH = 3;
+	public final static short VERSION_PATCH = 1;
 
 	/**
 	 * The additional version string

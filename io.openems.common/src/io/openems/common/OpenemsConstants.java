--- conflicted
+++ resolved
@@ -22,11 +22,7 @@
 	 * <p>
 	 * This is the month of the release.
 	 */
-<<<<<<< HEAD
-	public final static short VERSION_MINOR = 3;
-=======
-	public final static short VERSION_MINOR = 5;
->>>>>>> 1a5d2793
+	public final static short VERSION_MINOR = 4;
 
 	/**
 	 * The patch version of OpenEMS.
@@ -35,7 +31,7 @@
 	 * This is always `0` for OpenEMS open source releases and reserved for private
 	 * distributions.
 	 */
-	public final static short VERSION_PATCH = 7;
+	public final static short VERSION_PATCH = 1;
 
 	/**
 	 * The additional version string.

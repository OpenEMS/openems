package io.openems.common;

import java.util.Optional;

import org.osgi.framework.Constants;

import io.openems.common.types.SemanticVersion;

public class OpenemsConstants {

	/**
	 * The major version of OpenEMS.
	 *
	 * <p>
	 * This is the year of the release.
	 */
	public static final short VERSION_MAJOR = 2022;

	/**
	 * The minor version of OpenEMS.
	 *
	 * <p>
	 * This is the month of the release.
	 */
<<<<<<< HEAD
	public final static short VERSION_MINOR = 1;
=======
	public static final short VERSION_MINOR = 2;
>>>>>>> 55502a59

	/**
	 * The patch version of OpenEMS.
	 *
	 * <p>
	 * This is always `0` for OpenEMS open source releases and reserved for private
	 * distributions.
	 */
<<<<<<< HEAD
	public final static short VERSION_PATCH = 1;
=======
	public static final short VERSION_PATCH = 0;
>>>>>>> 55502a59

	/**
	 * The additional version string.
	 */
	public static final String VERSION_STRING = "SNAPSHOT";

	/**
	 * The complete version as a SemanticVersion.
	 *
	 * <p>
	 * Use toString()-method to get something like "2022.1.0-SNAPSHOT"
	 */
	public static final SemanticVersion VERSION = new SemanticVersion(//
			OpenemsConstants.VERSION_MAJOR, //
			OpenemsConstants.VERSION_MINOR, //
			OpenemsConstants.VERSION_PATCH, //
			OpenemsConstants.VERSION_STRING);

	/**
	 * The manufacturer of the device that is running OpenEMS.
	 *
	 * <p>
	 * Note: this should be max. 32 ASCII characters long
	 */
	public static final String MANUFACTURER = OpenemsOEM.MANUFACTURER;

	/**
	 * The model identifier of the device.
	 *
	 * <p>
	 * Note: this should be max. 32 ASCII characters long
	 */
	public static final String MANUFACTURER_MODEL = "OpenEMS";

	/**
	 * The options of the device.
	 *
	 * <p>
	 * Note: this should be max. 32 ASCII characters long
	 */
	public static final String MANUFACTURER_OPTIONS = "";

	/**
	 * The version of the device.
	 *
	 * <p>
	 * Note: this should be max. 32 ASCII characters long
	 */
	public static final String MANUFACTURER_VERSION = "";

	/**
	 * The serial number of the device.
	 *
	 * <p>
	 * Note: this should be max. 32 ASCII characters long
	 */
	public static final String MANUFACTURER_SERIAL_NUMBER = "";

	/**
	 * The Energy-Management-System serial number of the device.
	 *
	 * <p>
	 * Note: this should be max. 32 ASCII characters long
	 */
	public static final String MANUFACTURER_EMS_SERIAL_NUMBER = "";

	public static final String POWER_DOC_TEXT = "Negative values for Consumption; positive for Production";

	/*
	 * Constants for Component properties
	 */
	public static final String PROPERTY_COMPONENT_ID = "id";
	public static final String PROPERTY_OSGI_COMPONENT_ID = "component.id";
	public static final String PROPERTY_OSGI_COMPONENT_NAME = "component.name";
	public static final String PROPERTY_PID = Constants.SERVICE_PID;
	public static final String PROPERTY_FACTORY_PID = "service.factoryPid";
	public static final String PROPERTY_LAST_CHANGE_BY = "_lastChangeBy";
	public static final String PROPERTY_LAST_CHANGE_AT = "_lastChangeAt";

	private static final String OPENEMS_DATA_DIR = "openems.data.dir";

	/**
	 * Gets the path of the OpenEMS Data Directory, configured by "openems.data.dir"
	 * command line parameter.
	 *
	 * @return the path of the OpenEMS Data Directory
	 */
	public static final String getOpenemsDataDir() {
		return Optional.ofNullable(System.getProperty(OpenemsConstants.OPENEMS_DATA_DIR)).orElse("");
	}

}<|MERGE_RESOLUTION|>--- conflicted
+++ resolved
@@ -22,11 +22,7 @@
 	 * <p>
 	 * This is the month of the release.
 	 */
-<<<<<<< HEAD
 	public final static short VERSION_MINOR = 1;
-=======
-	public static final short VERSION_MINOR = 2;
->>>>>>> 55502a59
 
 	/**
 	 * The patch version of OpenEMS.
@@ -35,11 +31,7 @@
 	 * This is always `0` for OpenEMS open source releases and reserved for private
 	 * distributions.
 	 */
-<<<<<<< HEAD
 	public final static short VERSION_PATCH = 1;
-=======
-	public static final short VERSION_PATCH = 0;
->>>>>>> 55502a59
 
 	/**
 	 * The additional version string.

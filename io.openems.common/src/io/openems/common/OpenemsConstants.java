--- conflicted
+++ resolved
@@ -29,11 +29,7 @@
 	 * <p>
 	 * This is the month of the release.
 	 */
-<<<<<<< HEAD
-	public static final short VERSION_MINOR = 10;
-=======
-	public static final short VERSION_MINOR = 12;
->>>>>>> 08dfc3fa
+	public static final short VERSION_MINOR = 11;
 
 	/**
 	 * The patch version of OpenEMS.

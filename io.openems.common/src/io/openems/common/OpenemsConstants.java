package io.openems.common;

import java.util.Optional;

import org.osgi.framework.Constants;

import io.openems.common.types.SemanticVersion;

public class OpenemsConstants {

	/**
	 * The major version of OpenEMS.
	 * 
	 * This is usually the year of the release
	 */
	public final static short VERSION_MAJOR = 2020;

	/**
	 * The minor version of OpenEMS.
	 * 
	 * This is usually the number of the sprint within the year
	 */
<<<<<<< HEAD
	public final static short VERSION_MINOR = 3;
=======
	public final static short VERSION_MINOR = 4;
>>>>>>> fd63edbc

	/**
	 * The patch version of OpenEMS.
	 * 
	 * This is the number of the bugfix release
	 */
	public final static short VERSION_PATCH = 0;

	/**
	 * The additional version string
	 */
	public final static String VERSION_STRING = "SNAPSHOT";

	/**
	 * The complete version as a SemanticVersion.
	 * 
	 * <p>
	 * Use toString()-method to get something like "2019.6.0-SNAPSHOT"
	 */
	public final static SemanticVersion VERSION = new SemanticVersion(VERSION_MAJOR, VERSION_MINOR, VERSION_PATCH,
			VERSION_STRING);
	/**
	 * The manufacturer of the device that is running OpenEMS
	 * 
	 * Note: this should be max. 32 ASCII characters long
	 */
	public final static String MANUFACTURER = "OpenEMS Association e.V.";

	/**
	 * The model identifier of the device
	 * 
	 * Note: this should be max. 32 ASCII characters long
	 */
	public final static String MANUFACTURER_MODEL = "";

	/**
	 * The options of the device
	 * 
	 * Note: this should be max. 32 ASCII characters long
	 */
	public final static String MANUFACTURER_OPTIONS = "";

	/**
	 * The version of the device
	 * 
	 * Note: this should be max. 32 ASCII characters long
	 */
	public final static String MANUFACTURER_VERSION = "";

	/**
	 * The serial number of the device
	 * 
	 * Note: this should be max. 32 ASCII characters long
	 */
	public final static String MANUFACTURER_SERIAL_NUMBER = "";

	/**
	 * The Energy-Management-System serial number of the device
	 * 
	 * Note: this should be max. 32 ASCII characters long
	 */
	public final static String MANUFACTURER_EMS_SERIAL_NUMBER = "";

	/*
	 * Static OpenEMS Component-IDs
	 */
	public final static String CYCLE_ID = "_cycle";
	public final static String COMPONENT_MANAGER_ID = "_componentManager";
	public final static String META_ID = "_meta";
	public final static String SUM_ID = "_sum";
	public final static String HOST_ID = "_host";

	public final static String POWER_DOC_TEXT = "Negative values for Consumption; positive for Production";

	/*
	 * Constants for Component properties
	 */
	public final static String PROPERTY_COMPONENT_ID = "id";
	public final static String PROPERTY_OSGI_COMPONENT_ID = "component.id";
	public final static String PROPERTY_OSGI_COMPONENT_NAME = "component.name";
	public final static String PROPERTY_PID = Constants.SERVICE_PID;
	public final static String PROPERTY_FACTORY_PID = "service.factoryPid";
	public final static String PROPERTY_LAST_CHANGE_BY = "_lastChangeBy";
	public final static String PROPERTY_LAST_CHANGE_AT = "_lastChangeAt";

	private static final String OPENEMS_DATA_DIR = "openems.data.dir";

	/**
	 * Gets the path of the OpenEMS Data Directory, configured by "openems.data.dir"
	 * command line parameter.
	 * 
	 * @return the path of the OpenEMS Data Directory
	 */
	public final static String getOpenemsDataDir() {
		return Optional.ofNullable(System.getProperty(OPENEMS_DATA_DIR)).orElse("");
	}

}<|MERGE_RESOLUTION|>--- conflicted
+++ resolved
@@ -20,11 +20,7 @@
 	 * 
 	 * This is usually the number of the sprint within the year
 	 */
-<<<<<<< HEAD
-	public final static short VERSION_MINOR = 3;
-=======
 	public final static short VERSION_MINOR = 4;
->>>>>>> fd63edbc
 
 	/**
 	 * The patch version of OpenEMS.

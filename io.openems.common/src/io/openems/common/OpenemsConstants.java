--- conflicted
+++ resolved
@@ -21,7 +21,7 @@
 	 * <p>
 	 * This is the year of the release.
 	 */
-	public static final short VERSION_MAJOR = 2022;
+	public static final short VERSION_MAJOR = 2023;
 
 	/**
 	 * The minor version of OpenEMS.
@@ -29,11 +29,7 @@
 	 * <p>
 	 * This is the month of the release.
 	 */
-<<<<<<< HEAD
-	public static final short VERSION_MINOR = 12;
-=======
-	public static final short VERSION_MINOR = 2;
->>>>>>> fb169b48
+	public static final short VERSION_MINOR = 1;
 
 	/**
 	 * The patch version of OpenEMS.
@@ -42,7 +38,7 @@
 	 * This is always `0` for OpenEMS open source releases and reserved for private
 	 * distributions.
 	 */
-	public static final short VERSION_PATCH = 8;
+	public static final short VERSION_PATCH = 1;
 
 	/**
 	 * The additional version string.

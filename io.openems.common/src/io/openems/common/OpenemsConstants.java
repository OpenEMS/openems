--- conflicted
+++ resolved
@@ -29,11 +29,7 @@
 	 * <p>
 	 * This is the month of the release.
 	 */
-<<<<<<< HEAD
-	public static final short VERSION_MINOR = 3;
-=======
-	public static final short VERSION_MINOR = 5;
->>>>>>> 709cfad0
+	public static final short VERSION_MINOR = 4;
 
 	/**
 	 * The patch version of OpenEMS.
@@ -42,7 +38,7 @@
 	 * This is always `0` for OpenEMS open source releases and reserved for private
 	 * distributions.
 	 */
-	public static final short VERSION_PATCH = 9;
+	public static final short VERSION_PATCH = 1;
 
 	/**
 	 * The additional version string.

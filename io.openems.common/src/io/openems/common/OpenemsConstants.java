package io.openems.common;

import org.osgi.framework.Constants;

import io.openems.common.types.SemanticVersion;

public class OpenemsConstants {

	/**
	 * The major version of OpenEMS.
	 * 
	 * This is usually the year of the release
	 */
	public final static short VERSION_MAJOR = 2019;

	/**
	 * The minor version of OpenEMS.
	 * 
	 * This is usually the number of the sprint within the year
	 */
	public final static short VERSION_MINOR = 12;

	/**
	 * The patch version of OpenEMS.
	 * 
	 * This is the number of the bugfix release
	 */
	public final static short VERSION_PATCH = 0;

	/**
	 * The additional version string
	 */
	// public final static String VERSION_STRING = "";
<<<<<<< HEAD
	public final static String VERSION_STRING = "dev.0.81+20191120T144306Z";
=======
	public final static String VERSION_STRING = "dev.0.76+20191121T152320Z";
>>>>>>> efabbfda

	/**
	 * The complete version as a SemanticVersion.
	 * 
	 * <p>
	 * Use toString()-method to get something like "2019.6.0-SNAPSHOT"
	 */
	public final static SemanticVersion VERSION = new SemanticVersion(VERSION_MAJOR, VERSION_MINOR, VERSION_PATCH,
			VERSION_STRING);
	/**
	 * The manufacturer of the device that is running OpenEMS
	 * 
	 * Note: this should be max. 32 ASCII characters long
	 */
	public final static String MANUFACTURER = "OpenEMS Association e.V.";

	/**
	 * The model identifier of the device
	 * 
	 * Note: this should be max. 32 ASCII characters long
	 */
	public final static String MANUFACTURER_MODEL = "";

	/**
	 * The options of the device
	 * 
	 * Note: this should be max. 32 ASCII characters long
	 */
	public final static String MANUFACTURER_OPTIONS = "";

	/**
	 * The version of the device
	 * 
	 * Note: this should be max. 32 ASCII characters long
	 */
	public final static String MANUFACTURER_VERSION = "";

	/**
	 * The serial number of the device
	 * 
	 * Note: this should be max. 32 ASCII characters long
	 */
	public final static String MANUFACTURER_SERIAL_NUMBER = "";

	/**
	 * The Energy-Management-System serial number of the device
	 * 
	 * Note: this should be max. 32 ASCII characters long
	 */
	public final static String MANUFACTURER_EMS_SERIAL_NUMBER = "";

	/*
	 * Static OpenEMS Component-IDs
	 */
	public final static String CYCLE_ID = "_cycle";
	public final static String COMPONENT_MANAGER_ID = "_componentManager";
	public final static String META_ID = "_meta";
	public final static String SUM_ID = "_sum";
	public final static String HOST_ID = "_host";

	public final static String POWER_DOC_TEXT = "Negative values for Consumption; positive for Production";

	/*
	 * Constants for Component properties
	 */
	public final static String PROPERTY_COMPONENT_ID = "id";
	public final static String PROPERTY_OSGI_COMPONENT_ID = "component.id";
	public final static String PROPERTY_OSGI_COMPONENT_NAME = "component.name";
	public final static String PROPERTY_PID = Constants.SERVICE_PID;
	public final static String PROPERTY_FACTORY_PID = "service.factoryPid";
	public final static String PROPERTY_LAST_CHANGE_BY = "_lastChangeBy";
	public final static String PROPERTY_LAST_CHANGE_AT = "_lastChangeAt";
}<|MERGE_RESOLUTION|>--- conflicted
+++ resolved
@@ -31,11 +31,7 @@
 	 * The additional version string
 	 */
 	// public final static String VERSION_STRING = "";
-<<<<<<< HEAD
-	public final static String VERSION_STRING = "dev.0.81+20191120T144306Z";
-=======
 	public final static String VERSION_STRING = "dev.0.76+20191121T152320Z";
->>>>>>> efabbfda
 
 	/**
 	 * The complete version as a SemanticVersion.

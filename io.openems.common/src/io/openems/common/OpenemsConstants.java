package io.openems.common;

import java.util.Optional;

import org.osgi.framework.Constants;

import io.openems.common.types.SemanticVersion;

public class OpenemsConstants {

	/**
	 * The major version of OpenEMS.
	 *
	 * <p>
	 * This is the year of the release.
	 */
	public static final short VERSION_MAJOR = 2024;

	/**
	 * The minor version of OpenEMS.
	 *
	 * <p>
	 * This is the month of the release.
	 */
<<<<<<< HEAD
	public static final short VERSION_MINOR = 1;
=======
	public static final short VERSION_MINOR = 3;
>>>>>>> 3aec496d

	/**
	 * The patch version of OpenEMS.
	 *
	 * <p>
	 * This is always `0` for OpenEMS open source releases and reserved for private
	 * distributions.
	 */
	public static final short VERSION_PATCH = 2;

	/**
	 * The additional version string.
	 */
	public static final String VERSION_STRING = "SNAPSHOT";

	/**
	 * The complete version as a SemanticVersion.
	 *
	 * <p>
	 * Use toString()-method to get something like "2022.1.0-SNAPSHOT"
	 */
	public static final SemanticVersion VERSION = new SemanticVersion(//
			OpenemsConstants.VERSION_MAJOR, //
			OpenemsConstants.VERSION_MINOR, //
			OpenemsConstants.VERSION_PATCH, //
			OpenemsConstants.VERSION_STRING);

	/**
	 * The version development branch.
	 */
	public static final String VERSION_DEV_BRANCH = "";

	/**
	 * The version development commit hash.
	 */
	public static final String VERSION_DEV_COMMIT = "";

	/**
	 * The version development build time.
	 */
	public static final String VERSION_DEV_BUILD_TIME = "";

	/*
	 * Constants for Component properties
	 */
	public static final String PROPERTY_COMPONENT_ID = "id";
	public static final String PROPERTY_OSGI_COMPONENT_ID = "component.id";
	public static final String PROPERTY_OSGI_COMPONENT_NAME = "component.name";
	public static final String PROPERTY_PID = Constants.SERVICE_PID;
	public static final String PROPERTY_FACTORY_PID = "service.factoryPid";
	public static final String PROPERTY_LAST_CHANGE_BY = "_lastChangeBy";
	public static final String PROPERTY_LAST_CHANGE_AT = "_lastChangeAt";

	private static final String OPENEMS_DATA_DIR = "openems.data.dir";

	/**
	 * Gets the path of the OpenEMS Data Directory, configured by "openems.data.dir"
	 * command line parameter.
	 *
	 * @return the path of the OpenEMS Data Directory
	 */
	public static final String getOpenemsDataDir() {
		return Optional.ofNullable(System.getProperty(OpenemsConstants.OPENEMS_DATA_DIR)).orElse("");
	}

}<|MERGE_RESOLUTION|>--- conflicted
+++ resolved
@@ -22,11 +22,7 @@
 	 * <p>
 	 * This is the month of the release.
 	 */
-<<<<<<< HEAD
-	public static final short VERSION_MINOR = 1;
-=======
-	public static final short VERSION_MINOR = 3;
->>>>>>> 3aec496d
+	public static final short VERSION_MINOR = 2;
 
 	/**
 	 * The patch version of OpenEMS.
@@ -35,7 +31,7 @@
 	 * This is always `0` for OpenEMS open source releases and reserved for private
 	 * distributions.
 	 */
-	public static final short VERSION_PATCH = 2;
+	public static final short VERSION_PATCH = 1;
 
 	/**
 	 * The additional version string.

--- conflicted
+++ resolved
@@ -13,18 +13,14 @@
 	 * 
 	 * This is usually the year of the release
 	 */
-	public final static short VERSION_MAJOR = 2019;
+	public final static short VERSION_MAJOR = 2020;
 
 	/**
 	 * The minor version of OpenEMS.
 	 * 
 	 * This is usually the number of the sprint within the year
 	 */
-<<<<<<< HEAD
-	public final static short VERSION_MINOR = 18;
-=======
 	public final static short VERSION_MINOR = 3;
->>>>>>> f1432b7c
 
 	/**
 	 * The patch version of OpenEMS.

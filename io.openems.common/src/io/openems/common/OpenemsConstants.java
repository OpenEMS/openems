package io.openems.common;

import java.util.Optional;

import org.osgi.framework.Constants;

import io.openems.common.types.SemanticVersion;

public class OpenemsConstants {

	/**
	 * The major version of OpenEMS.
	 *
	 * <p>
	 * This is the year of the release.
	 */
	public static final short VERSION_MAJOR = 2023;

	/**
	 * The minor version of OpenEMS.
	 *
	 * <p>
	 * This is the month of the release.
	 */
<<<<<<< HEAD
	public static final short VERSION_MINOR = 12;
=======
	public static final short VERSION_MINOR = 2;
>>>>>>> dceb81dd

	/**
	 * The patch version of OpenEMS.
	 *
	 * <p>
	 * This is always `0` for OpenEMS open source releases and reserved for private
	 * distributions.
	 */
	public static final short VERSION_PATCH = 3;

	/**
	 * The additional version string.
	 */
	public static final String VERSION_STRING = "SNAPSHOT";

	/**
	 * The complete version as a SemanticVersion.
	 *
	 * <p>
	 * Use toString()-method to get something like "2022.1.0-SNAPSHOT"
	 */
	public static final SemanticVersion VERSION = new SemanticVersion(//
			OpenemsConstants.VERSION_MAJOR, //
			OpenemsConstants.VERSION_MINOR, //
			OpenemsConstants.VERSION_PATCH, //
			OpenemsConstants.VERSION_STRING);

	/**
	 * The version development branch.
	 */
	public static final String VERSION_DEV_BRANCH = "";

	/**
	 * The version development commit hash.
	 */
	public static final String VERSION_DEV_COMMIT = "";

	/**
	 * The version development build time.
	 */
	public static final String VERSION_DEV_BUILD_TIME = "";

	/*
	 * Constants for Component properties
	 */
	public static final String PROPERTY_COMPONENT_ID = "id";
	public static final String PROPERTY_OSGI_COMPONENT_ID = "component.id";
	public static final String PROPERTY_OSGI_COMPONENT_NAME = "component.name";
	public static final String PROPERTY_PID = Constants.SERVICE_PID;
	public static final String PROPERTY_FACTORY_PID = "service.factoryPid";
	public static final String PROPERTY_LAST_CHANGE_BY = "_lastChangeBy";
	public static final String PROPERTY_LAST_CHANGE_AT = "_lastChangeAt";

	private static final String OPENEMS_DATA_DIR = "openems.data.dir";

	/**
	 * Gets the path of the OpenEMS Data Directory, configured by "openems.data.dir"
	 * command line parameter.
	 *
	 * @return the path of the OpenEMS Data Directory
	 */
	public static final String getOpenemsDataDir() {
		return Optional.ofNullable(System.getProperty(OpenemsConstants.OPENEMS_DATA_DIR)).orElse("");
	}

}<|MERGE_RESOLUTION|>--- conflicted
+++ resolved
@@ -14,7 +14,7 @@
 	 * <p>
 	 * This is the year of the release.
 	 */
-	public static final short VERSION_MAJOR = 2023;
+	public static final short VERSION_MAJOR = 2024;
 
 	/**
 	 * The minor version of OpenEMS.
@@ -22,11 +22,7 @@
 	 * <p>
 	 * This is the month of the release.
 	 */
-<<<<<<< HEAD
-	public static final short VERSION_MINOR = 12;
-=======
-	public static final short VERSION_MINOR = 2;
->>>>>>> dceb81dd
+	public static final short VERSION_MINOR = 1;
 
 	/**
 	 * The patch version of OpenEMS.
@@ -35,7 +31,7 @@
 	 * This is always `0` for OpenEMS open source releases and reserved for private
 	 * distributions.
 	 */
-	public static final short VERSION_PATCH = 3;
+	public static final short VERSION_PATCH = 1;
 
 	/**
 	 * The additional version string.

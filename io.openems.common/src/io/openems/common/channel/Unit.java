package io.openems.common.channel;

import java.util.HashSet;
import java.util.OptionalDouble;
import java.util.function.Function;
import java.util.stream.DoubleStream;
import java.util.stream.Stream;

import com.google.common.base.CaseFormat;

import io.openems.common.types.OpenemsType;

/**
 * Units of measurement used in OpenEMS.
 * 
 * <p>
 * Units marked as 'cumulated' are per definition steadily increasing, i.e.
 * {@code Value(t + 1) >= Value(t)}. This applies e.g. to consumed energy in
 * [Wh_Σ]. To calculate the 'discrete' consumed energy in [Wh] for a certain
 * period, subtract first cumulated value from last cumulated value.
 */
public enum Unit {
	// ##########
	// Generic
	// ##########

	/**
	 * No Unit.
	 */
	NONE(""),

	/**
	 * Percentage [%], 0-100.
	 */
	PERCENT("%"),

	/**
	 * Thousandth [‰], 0-1000.
	 */
	THOUSANDTH("‰"),

	/**
	 * On or Off.
	 */
	ON_OFF("On/Off"), // Symbol is ignored in #format()

	// ##########
	// Power
	// ##########

	/**
	 * Unit of Active Power [W].
	 */
	WATT("W"),

	/**
	 * Unit of Active Power [mW].
	 */
	MILLIWATT("mW", WATT, -3),

	/**
	 * Unit of Active Power [kW].
	 */
	KILOWATT("kW", WATT, 3),

	/**
	 * Unit of Reactive Power [var].
	 */
	VOLT_AMPERE_REACTIVE("var"),

	/**
	 * Unit of Reactive Power [kvar].
	 */
	KILOVOLT_AMPERE_REACTIVE("kvar", VOLT_AMPERE_REACTIVE, 3),

	/**
	 * Unit of Apparent Power [VA].
	 */
	VOLT_AMPERE("VA"),

	/**
	 * Unit of Apparent Power [kVA].
	 */
	KILOVOLT_AMPERE("kVA", VOLT_AMPERE, 3),

	// ##########
	// Voltage
	// ##########

	/**
	 * Unit of Voltage [V].
	 */
	VOLT("V"),

	/**
	 * Unit of Voltage [mV].
	 */
	MILLIVOLT("mV", VOLT, -3),

	/**
	 * Unit of Voltage [uV].
	 */
	MICROVOLT("uV", VOLT, -6),

	// ##########
	// Current
	// ##########

	/**
	 * Unit of Current [A].
	 */
	AMPERE("A"),

	/**
	 * Unit of Current [mA].
	 */
	MILLIAMPERE("mA", AMPERE, -3),

	/**
	 * Unit of Current [uA].
	 */
	MICROAMPERE("uA", AMPERE, -6),

	// ##########
	// Electric Charge
	// ##########

	/**
	 * Unit of Electric Charge.
	 */
	AMPERE_HOURS("Ah"),

	/**
	 * Unit of Electric Charge.
	 */
	MILLIAMPERE_HOURS("mAh", AMPERE_HOURS, -3),

	/**
	 * Unit of Electric Charge.
	 */
	KILOAMPERE_HOURS("kAh", AMPERE_HOURS, 3),

	// ##########
	// Energy
	// ##########

	/**
	 * Unit of Energy [Wh].
	 */
	WATT_HOURS("Wh"),

	/**
	 * Unit of Energy [kWh].
	 */
	KILOWATT_HOURS("kWh", WATT_HOURS, 3),

	/**
	 * Unit of Reactive Energy [varh].
	 */
	VOLT_AMPERE_REACTIVE_HOURS("varh"),

	/**
	 * Unit of Reactive Energy [kVArh].
	 */
	KILOVOLT_AMPERE_REACTIVE_HOURS("kvarh", VOLT_AMPERE_REACTIVE_HOURS, 3),

	/**
	 * Unit of Energy [Wh/Wp].
	 */
	WATT_HOURS_BY_WATT_PEAK("Wh/Wp"),

	/**
	 * Unit of Apparent Energy [VAh].
	 */
	VOLT_AMPERE_HOURS("VAh"),

	// ##########
	// Cumulated Energy
	// ##########

	/**
	 * Unit of cumulated Energy [Wh_Σ].
	 */
	CUMULATED_WATT_HOURS("Wh_Σ", WATT_HOURS),

	// ##########
	// Energy Tariff
	// ##########

	/**
	 * Unit of Energy Price [€/MWh].
	 */
	EUROS_PER_MEGAWATT_HOUR("€/MWh"),

	// ##########
	// Frequency
	// ##########

	/**
	 * Unit of Frequency [Hz].
	 */
	HERTZ("Hz"),

	/**
	 * Unit of Frequency [mHz].
	 */
	MILLIHERTZ("mHz", HERTZ, -3),

	// ##########
	// Temperature
	// ##########

	/**
	 * Unit of Temperature [C].
	 */
	DEGREE_CELSIUS("C"),

	/**
	 * Unit of Temperature [dC].
	 */
	DEZIDEGREE_CELSIUS("dC", DEGREE_CELSIUS, -1),

	// ##########
	// Time
	// ##########

	/**
	 * Unit of Time [s].
	 */
	SECONDS("sec"),

	/**
	 * Unit of Time [ms].
	 */
	MILLISECONDS("ms", SECONDS, -3),

	/**
	 * Unit of Time.
	 */
	MINUTE("min"),

	/**
	 * Unit of Time.
	 */
	HOUR("h"),

	// ##########
	// Cumulated Time
	// ##########

	/**
	 * Unit of cumulated time [s].
	 */
	CUMULATED_SECONDS("sec_Σ", SECONDS),

	// ##########
	// Resistance
	// ##########

	/**
	 * Unit of Resistance [Ohm].
	 */
	OHM("Ohm"),

	/**
	 * Unit of Resistance [kOhm].
	 */
	KILOOHM("kOhm", OHM, 3),

	/**
	 * Unit of Resistance [mOhm].
	 */
	MILLIOHM("mOhm", OHM, -3),

	/**
	 * Unit of Resistance [uOhm].
	 */
	MICROOHM("uOhm", OHM, -6);

	public final String symbol;
	public final Unit baseUnit;
	public final int scaleFactor;
	public final Unit discreteUnit;

	/**
	 * Use this constructor for discrete Base-Units.
	 * 
	 * @param symbol the unit symbol
	 */
	private Unit(String symbol) {
		this.symbol = symbol;
		this.baseUnit = null;
		this.scaleFactor = 0;
		this.discreteUnit = null;
	}

	/**
	 * Use this constructor for cumulated Units.
	 * 
	 * @param symbol       the unit symbol
	 * @param discreteUnit the discrete unit that is derived by subtracting first
	 *                     cumulated value from last cumulated value.
	 */
	private Unit(String symbol, Unit discreteUnit) {
		this.symbol = symbol;
		this.baseUnit = null;
		this.scaleFactor = 0;
		this.discreteUnit = discreteUnit;
	}

	/**
	 * Use this constructor for discrete derived units.
	 * 
	 * @param symbol      the unit symbol
	 * @param baseUnit    the discrete Base-Unit of this Unit
	 * @param scaleFactor the scale factor to convert between this Unit and its
	 *                    Base-Unit.
	 */
	private Unit(String symbol, Unit baseUnit, int scaleFactor) {
		this.symbol = symbol;
		this.baseUnit = baseUnit;
		this.scaleFactor = scaleFactor;
		this.discreteUnit = null;
	}

	/**
	 * Gets the value in its base unit, e.g. converts [kW] to [W].
	 *
	 * @param value the value
	 * @return the converted value
	 */
	public int getAsBaseUnit(int value) {
		return (int) (value * Math.pow(10, this.scaleFactor));
	}

	/**
	 * Formats the value in the given type.
	 *
	 * <p>
	 * For most cases this adds the unit symbol to the value, like "123 kW".
	 * Booleans are converted to "ON" or "OFF".
	 *
	 * @param value the value {@link Object}
	 * @param type  the {@link OpenemsType}
	 * @return the formatted value as String
	 */
	public String format(Object value, OpenemsType type) {
		return switch (this) {
<<<<<<< HEAD
			case NONE ->
				value.toString();
			 
			case AMPERE, DEGREE_CELSIUS, DEZIDEGREE_CELSIUS, EUROS_PER_MEGAWATT_HOUR, HERTZ, MILLIAMPERE, MICROAMPERE, MILLIHERTZ, MILLIVOLT,
			     MICROVOLT, PERCENT, VOLT, VOLT_AMPERE, VOLT_AMPERE_REACTIVE, WATT, KILOWATT, MILLIWATT, WATT_HOURS, OHM, KILOOHM, SECONDS, 
				 AMPERE_HOURS, HOUR, CUMULATED_SECONDS, KILOAMPERE_HOURS, KILOVOLT_AMPERE, KILOVOLT_AMPERE_REACTIVE, KILOVOLT_AMPERE_REACTIVE_HOURS,
				 KILOWATT_HOURS, MICROOHM, MILLIAMPERE_HOURS, MILLIOHM, MILLISECONDS, MINUTE, THOUSANDTH, VOLT_AMPERE_HOURS, VOLT_AMPERE_REACTIVE_HOURS,
				 WATT_HOURS_BY_WATT_PEAK -> 
				value + " " + this.symbol;
			
		    case ON_OFF -> {
		    	boolean booleanValue = (Boolean) value;			
		    	yield booleanValue ? "ON" : "OFF";
				}
		    default ->
		    	"FORMAT_ERROR";// should never happen, if all possible cases are covered 
		};
		
=======
		case NONE -> //
			value.toString();

		case AMPERE, DEGREE_CELSIUS, DEZIDEGREE_CELSIUS, EUROS_PER_MEGAWATT_HOUR, HERTZ, MILLIAMPERE, MICROAMPERE,
				MILLIHERTZ, MILLIVOLT, MICROVOLT, PERCENT, VOLT, VOLT_AMPERE, VOLT_AMPERE_REACTIVE, WATT, KILOWATT,
				MILLIWATT, WATT_HOURS, OHM, KILOOHM, SECONDS, AMPERE_HOURS, HOUR, CUMULATED_SECONDS, KILOAMPERE_HOURS,
				KILOVOLT_AMPERE, KILOVOLT_AMPERE_REACTIVE, KILOVOLT_AMPERE_REACTIVE_HOURS, KILOWATT_HOURS, MICROOHM,
				MILLIAMPERE_HOURS, MILLIOHM, MILLISECONDS, MINUTE, THOUSANDTH, VOLT_AMPERE_HOURS,
				VOLT_AMPERE_REACTIVE_HOURS, WATT_HOURS_BY_WATT_PEAK, CUMULATED_WATT_HOURS -> //
			value + " " + this.symbol;

		case ON_OFF -> //
			value == null ? "UNDEFINED" : ((Boolean) value).booleanValue() ? "ON" : "OFF";
		};
>>>>>>> 2c36e41d
	}

	@Override
	public String toString() {
		return CaseFormat.UPPER_UNDERSCORE.to(CaseFormat.UPPER_CAMEL, this.name())
				+ (this.symbol.isEmpty() ? "" : " [" + this.symbol + "]");
	}

	/**
	 * Finds a Unit by its Symbol.
	 * 
	 * @param symbol      the Symbol
	 * @param defaultUnit the defaultUnit; this value is returned if no Unit with
	 *                    the given Symbol exists
	 * @return the Unit; or the defaultUnit if it was not found
	 */
	public static Unit fromSymbolOrElse(String symbol, Unit defaultUnit) {
		return Stream.of(Unit.values()) //
				.filter(u -> u.symbol == symbol) //
				.findFirst() //
				.orElse(defaultUnit);
	}

	/**
	 * Get the corresponding aggregate function of current {@link Unit}.
	 * 
	 * @return corresponding aggregate function
	 */
	public Function<DoubleStream, OptionalDouble> getChannelAggregateFunction() {
		if (this.isCumulated()) {
			return DoubleStream::max;
		} else {
			return DoubleStream::average;
		}
	}

	/**
	 * Returns true if this is a cumulated unit.
	 * 
	 * @return true if this {@link Unit} is cumulated, otherwise false
	 */
	public boolean isCumulated() {
		return this.discreteUnit != null;
	}

	/*
	 * Static check for non-duplicated Symbols.
	 */
	static {
		if (!Stream.of(Unit.values())//
				.map(u -> u.symbol) //
				.allMatch(new HashSet<>()::add)) {
			throw new IllegalArgumentException("Symbols in Unit must be unique!");
		}
	}
}<|MERGE_RESOLUTION|>--- conflicted
+++ resolved
@@ -346,26 +346,6 @@
 	 */
 	public String format(Object value, OpenemsType type) {
 		return switch (this) {
-<<<<<<< HEAD
-			case NONE ->
-				value.toString();
-			 
-			case AMPERE, DEGREE_CELSIUS, DEZIDEGREE_CELSIUS, EUROS_PER_MEGAWATT_HOUR, HERTZ, MILLIAMPERE, MICROAMPERE, MILLIHERTZ, MILLIVOLT,
-			     MICROVOLT, PERCENT, VOLT, VOLT_AMPERE, VOLT_AMPERE_REACTIVE, WATT, KILOWATT, MILLIWATT, WATT_HOURS, OHM, KILOOHM, SECONDS, 
-				 AMPERE_HOURS, HOUR, CUMULATED_SECONDS, KILOAMPERE_HOURS, KILOVOLT_AMPERE, KILOVOLT_AMPERE_REACTIVE, KILOVOLT_AMPERE_REACTIVE_HOURS,
-				 KILOWATT_HOURS, MICROOHM, MILLIAMPERE_HOURS, MILLIOHM, MILLISECONDS, MINUTE, THOUSANDTH, VOLT_AMPERE_HOURS, VOLT_AMPERE_REACTIVE_HOURS,
-				 WATT_HOURS_BY_WATT_PEAK -> 
-				value + " " + this.symbol;
-			
-		    case ON_OFF -> {
-		    	boolean booleanValue = (Boolean) value;			
-		    	yield booleanValue ? "ON" : "OFF";
-				}
-		    default ->
-		    	"FORMAT_ERROR";// should never happen, if all possible cases are covered 
-		};
-		
-=======
 		case NONE -> //
 			value.toString();
 
@@ -380,7 +360,6 @@
 		case ON_OFF -> //
 			value == null ? "UNDEFINED" : ((Boolean) value).booleanValue() ? "ON" : "OFF";
 		};
->>>>>>> 2c36e41d
 	}
 
 	@Override

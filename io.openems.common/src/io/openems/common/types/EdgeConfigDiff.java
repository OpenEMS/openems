--- conflicted
+++ resolved
@@ -263,26 +263,6 @@
 	public String getAsText() {
 		StringBuilder b = new StringBuilder();
 		for (Entry<String, ComponentDiff> componentEntry : this.components.entrySet()) {
-<<<<<<< HEAD
-			String componentId = componentEntry.getKey();
-			ComponentDiff component = componentEntry.getValue();
-			b.append(String.format("%s (%s): ", componentId, component.component.getFactoryId()));
-			b.append(//
-					component.properties.entrySet().stream() //
-							.filter(e -> {
-								switch (e.getKey()) {
-								case "_lastChangeAt":
-								case "_lastChangeBy":
-								case "org.ops4j.pax.logging.appender.name":
-									// ignore
-									return false;
-								default:
-									return true;
-								}
-							}) //
-							.map(e -> e.getKey()) //
-							.collect(Collectors.joining(", ")));
-=======
 			ComponentDiff component = componentEntry.getValue();
 			String change = component.properties.entrySet().stream() //
 					.filter(e -> {
@@ -322,7 +302,6 @@
 				b.append(String.format(" (%s): ", factoryId));
 			}
 			b.append(change);
->>>>>>> 724fd6b6
 			b.append("\n");
 		}
 		return b.toString();

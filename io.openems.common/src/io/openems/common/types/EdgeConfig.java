--- conflicted
+++ resolved
@@ -244,26 +244,16 @@
 
 		private final String id;
 		private final String alias;
-<<<<<<< HEAD
-=======
 		private final boolean isEnabled;
->>>>>>> b8c8c057
 		private final String factoryId;
 		private final TreeMap<String, JsonElement> properties;
 		private final TreeMap<String, Channel> channels;
 
-<<<<<<< HEAD
-		public Component(String id, String alias, String factoryId, TreeMap<String, JsonElement> properties,
-				TreeMap<String, Channel> channels) {
-			this.id = id;
-			this.alias = alias;
-=======
 		public Component(String id, String alias, boolean isEnabled, String factoryId,
 				TreeMap<String, JsonElement> properties, TreeMap<String, Channel> channels) {
 			this.id = id;
 			this.alias = alias;
 			this.isEnabled = isEnabled;
->>>>>>> b8c8c057
 			this.factoryId = factoryId;
 			this.properties = properties;
 			this.channels = channels;
@@ -275,13 +265,10 @@
 
 		public String getAlias() {
 			return alias;
-<<<<<<< HEAD
-=======
 		}
 
 		public boolean isEnabled() {
 			return isEnabled;
->>>>>>> b8c8c057
 		}
 
 		public String getFactoryId() {
@@ -331,10 +318,7 @@
 			}
 			JsonObjectBuilder result = JsonUtils.buildJsonObject() //
 					.addProperty("alias", this.getAlias()) //
-<<<<<<< HEAD
-=======
 					.addProperty("isEnabled", this.isEnabled()) //
->>>>>>> b8c8c057
 					.addProperty("factoryId", this.getFactoryId()) //
 					.add("properties", properties); //
 			switch (jsonFormat) {
@@ -365,10 +349,7 @@
 		 */
 		public static Component fromJson(String componentId, JsonElement json) throws OpenemsNamedException {
 			String alias = JsonUtils.getAsOptionalString(json, "alias").orElse(componentId);
-<<<<<<< HEAD
-=======
 			boolean isEnabled = JsonUtils.getAsOptionalBoolean(json, "isEnabled").orElse(false);
->>>>>>> b8c8c057
 			String factoryId = JsonUtils.getAsOptionalString(json, "factoryId").orElse("NO_FACTORY_ID");
 			TreeMap<String, JsonElement> properties = new TreeMap<>();
 			Optional<JsonObject> jPropertiesOpt = JsonUtils.getAsOptionalJsonObject(json, "properties");
@@ -387,10 +368,7 @@
 			return new Component(//
 					componentId, //
 					alias, //
-<<<<<<< HEAD
-=======
 					isEnabled, //
->>>>>>> b8c8c057
 					factoryId, //
 					properties, //
 					channels);
@@ -900,11 +878,7 @@
 				}
 			}
 			TreeMap<String, Component.Channel> channels = new TreeMap<>();
-<<<<<<< HEAD
-			result.addComponent(id, new EdgeConfig.Component(id, alias, clazz, properties, channels));
-=======
 			result.addComponent(id, new EdgeConfig.Component(id, alias, true, clazz, properties, channels));
->>>>>>> b8c8c057
 		}
 
 		JsonObject metas = JsonUtils.getAsJsonObject(json, "meta");

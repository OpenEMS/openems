package io.openems.common.jsonrpc.response;

import java.util.Collection;
import java.util.List;
import java.util.UUID;

import com.google.gson.JsonArray;
import com.google.gson.JsonObject;

import io.openems.common.jsonrpc.base.JsonrpcResponseSuccess;
import io.openems.common.session.AbstractUser;
import io.openems.common.session.Role;
import io.openems.common.types.SemanticVersion;
import io.openems.common.utils.JsonUtils;

/**
 * Represents a JSON-RPC Response for 'authenticateWithPassword'.
 * 
 * <pre>
 * {
 *   "jsonrpc": "2.0",
 *   "id": "UUID",
 *   "result": {
 *     "token": String,
<<<<<<< HEAD
=======
 *     "user": {@link AbstractUser#toJsonObject()}
>>>>>>> 2c53e205
 *     "edges": {@link EdgeMetadata#toJson(java.util.Collection)}
 *   }
 * }
 * </pre>
 */
public class AuthenticateWithPasswordResponse extends JsonrpcResponseSuccess {

<<<<<<< HEAD
	private final String token;
	private final List<EdgeMetadata> metadatas;

	public AuthenticateWithPasswordResponse(UUID id, String token, List<EdgeMetadata> metadatas) {
		super(id);
		this.token = token;
		this.metadatas = metadatas;
	}

	public String getToken() {
		return this.token;
	}

	public List<EdgeMetadata> getMetadatas() {
		return this.metadatas;
=======
	public static class EdgeMetadata {

		/**
		 * Converts a collection of EdgeMetadatas to a JsonArray.
		 * 
		 * <pre>
		 * [{
		 *   "id": String,
		 *   "comment": String,
		 *   "producttype: String,
		 *   "version: String,
		 *   "role: "admin" | "installer" | "owner" | "guest",
		 *   "isOnline: boolean
		 * }]
		 * </pre>
		 * 
		 * @param metadatas the EdgeMetadatas
		 * @return a JsonArray
		 */
		public static JsonArray toJson(Collection<EdgeMetadata> metadatas) {
			JsonArray result = new JsonArray();
			for (EdgeMetadata metadata : metadatas) {
				result.add(metadata.toJsonObject());
			}
			return result;
		}

		private final String id;
		private final String comment;
		private final String producttype;
		private final SemanticVersion version;
		private final Role role;
		private final boolean isOnline;

		public EdgeMetadata(String id, String comment, String producttype, SemanticVersion version, Role role,
				boolean isOnline) {
			this.id = id;
			this.comment = comment;
			this.producttype = producttype;
			this.version = version;
			this.role = role;
			this.isOnline = isOnline;
		}

		public JsonObject toJsonObject() {
			return JsonUtils.buildJsonObject() //
					.addProperty("id", this.id) //
					.addProperty("comment", this.comment) //
					.addProperty("producttype", this.producttype) //
					.addProperty("version", this.version.toString()) //
					.add("role", this.role.asJson()) //
					.addProperty("isOnline", this.isOnline) //
					.build();
		}
	}

	private final String token;
	private final AbstractUser user;
	private final List<EdgeMetadata> edges;

	public AuthenticateWithPasswordResponse(UUID id, String token, AbstractUser user, List<EdgeMetadata> edges) {
		super(id);
		this.token = token;
		this.user = user;
		this.edges = edges;
>>>>>>> 2c53e205
	}

	/**
	 * This method formats the {@link AuthenticateWithPasswordResponse} so that it
	 * contains the required information for OpenEMS UI.
	 */
	@Override
	public JsonObject getResult() {
		return JsonUtils.buildJsonObject() //
				.addProperty("token", this.token) //
<<<<<<< HEAD
				.add("edges", EdgeMetadata.toJson(this.metadatas)) //
=======
				.add("user", JsonUtils.buildJsonObject() //
						.addProperty("id", this.user.getId()) //
						.addProperty("name", this.user.getName()) //
						.add("globalRole", this.user.getGlobalRole().asJson()) //
						.build()) //
				.add("edges", EdgeMetadata.toJson(this.edges)) //
>>>>>>> 2c53e205
				.build();
	}

}<|MERGE_RESOLUTION|>--- conflicted
+++ resolved
@@ -22,10 +22,7 @@
  *   "id": "UUID",
  *   "result": {
  *     "token": String,
-<<<<<<< HEAD
-=======
  *     "user": {@link AbstractUser#toJsonObject()}
->>>>>>> 2c53e205
  *     "edges": {@link EdgeMetadata#toJson(java.util.Collection)}
  *   }
  * }
@@ -33,23 +30,6 @@
  */
 public class AuthenticateWithPasswordResponse extends JsonrpcResponseSuccess {
 
-<<<<<<< HEAD
-	private final String token;
-	private final List<EdgeMetadata> metadatas;
-
-	public AuthenticateWithPasswordResponse(UUID id, String token, List<EdgeMetadata> metadatas) {
-		super(id);
-		this.token = token;
-		this.metadatas = metadatas;
-	}
-
-	public String getToken() {
-		return this.token;
-	}
-
-	public List<EdgeMetadata> getMetadatas() {
-		return this.metadatas;
-=======
 	public static class EdgeMetadata {
 
 		/**
@@ -115,7 +95,6 @@
 		this.token = token;
 		this.user = user;
 		this.edges = edges;
->>>>>>> 2c53e205
 	}
 
 	/**
@@ -126,16 +105,12 @@
 	public JsonObject getResult() {
 		return JsonUtils.buildJsonObject() //
 				.addProperty("token", this.token) //
-<<<<<<< HEAD
-				.add("edges", EdgeMetadata.toJson(this.metadatas)) //
-=======
 				.add("user", JsonUtils.buildJsonObject() //
 						.addProperty("id", this.user.getId()) //
 						.addProperty("name", this.user.getName()) //
 						.add("globalRole", this.user.getGlobalRole().asJson()) //
 						.build()) //
 				.add("edges", EdgeMetadata.toJson(this.edges)) //
->>>>>>> 2c53e205
 				.build();
 	}
 

package io.openems.common.jsonrpc.notification;

import java.util.List;

import com.google.gson.JsonObject;

import io.openems.common.jsonrpc.base.JsonrpcNotification;
import io.openems.common.jsonrpc.response.AuthenticateWithPasswordResponse.EdgeMetadata;
import io.openems.common.session.AbstractUser;
import io.openems.common.utils.JsonUtils;

/**
 * Represents a JSON-RPC Notification for UI authentication with a `session_id`
 * or `token`.
 * 
 * <pre>
 * {
 *   "jsonrpc": "2.0",
 *   "method": "authenticatedWithSessionId",
 *   "params": {
 *     "token": String,
<<<<<<< HEAD
=======
 *     "user": {@link AbstractUser#toJsonObject()}
>>>>>>> 2c53e205
 *     "edges": {@link EdgeMetadata#toJson(java.util.Collection)}
 *   }
 * }
 * </pre>
 */
public class AuthenticateWithSessionIdNotification extends JsonrpcNotification {

	public final static String METHOD = "authenticatedWithSessionId";

	private final String token;
<<<<<<< HEAD
	private final List<EdgeMetadata> metadatas;

	public AuthenticateWithSessionIdNotification(String token, List<EdgeMetadata> metadatas) {
=======
	private final AbstractUser user;
	private final List<EdgeMetadata> edges;

	public AuthenticateWithSessionIdNotification(String token, AbstractUser user, List<EdgeMetadata> edges) {
>>>>>>> 2c53e205
		super(METHOD);
		this.token = token;
		this.user = user;
		this.edges = edges;
	}

	/**
	 * This method formats the {@link AuthenticateWithSessionIdNotification} so that
	 * it contains the required information for OpenEMS UI.
	 */
	@Override
	public JsonObject getParams() {
		return JsonUtils.buildJsonObject() //
				.addProperty("token", this.token) //
<<<<<<< HEAD
				.add("edges", EdgeMetadata.toJson(this.metadatas)) //
				.build();
	}

	public String getToken() {
		return this.token;
	}

	public List<EdgeMetadata> getMetadatas() {
		return this.metadatas;
	}

=======
				.add("user", JsonUtils.buildJsonObject() //
						.addProperty("id", this.user.getId()) //
						.addProperty("name", this.user.getName()) //
						.add("globalRole", this.user.getGlobalRole().asJson()) //
						.build()) //
				.add("edges", EdgeMetadata.toJson(this.edges)) //
				.build();
	}

>>>>>>> 2c53e205
}<|MERGE_RESOLUTION|>--- conflicted
+++ resolved
@@ -19,10 +19,7 @@
  *   "method": "authenticatedWithSessionId",
  *   "params": {
  *     "token": String,
-<<<<<<< HEAD
-=======
  *     "user": {@link AbstractUser#toJsonObject()}
->>>>>>> 2c53e205
  *     "edges": {@link EdgeMetadata#toJson(java.util.Collection)}
  *   }
  * }
@@ -33,16 +30,10 @@
 	public final static String METHOD = "authenticatedWithSessionId";
 
 	private final String token;
-<<<<<<< HEAD
-	private final List<EdgeMetadata> metadatas;
-
-	public AuthenticateWithSessionIdNotification(String token, List<EdgeMetadata> metadatas) {
-=======
 	private final AbstractUser user;
 	private final List<EdgeMetadata> edges;
 
 	public AuthenticateWithSessionIdNotification(String token, AbstractUser user, List<EdgeMetadata> edges) {
->>>>>>> 2c53e205
 		super(METHOD);
 		this.token = token;
 		this.user = user;
@@ -57,20 +48,6 @@
 	public JsonObject getParams() {
 		return JsonUtils.buildJsonObject() //
 				.addProperty("token", this.token) //
-<<<<<<< HEAD
-				.add("edges", EdgeMetadata.toJson(this.metadatas)) //
-				.build();
-	}
-
-	public String getToken() {
-		return this.token;
-	}
-
-	public List<EdgeMetadata> getMetadatas() {
-		return this.metadatas;
-	}
-
-=======
 				.add("user", JsonUtils.buildJsonObject() //
 						.addProperty("id", this.user.getId()) //
 						.addProperty("name", this.user.getName()) //
@@ -80,5 +57,4 @@
 				.build();
 	}
 
->>>>>>> 2c53e205
 }
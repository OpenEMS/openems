package io.openems.common;

/**
 * Adjustments for OpenEMS OEM distributions.
 */
// CHECKSTYLE:OFF
public class OpenemsOEM {
	// CHECKSTYLE:ON

	/*
	 * General.
	 */
<<<<<<< HEAD
	public final static String MANUFACTURER = "FENECON GmbH";
=======
	public static final String MANUFACTURER = "OpenEMS Association e.V.";
>>>>>>> 55502a59

	/*
	 * Backend-Api Controller
	 */
<<<<<<< HEAD
	public final static String BACKEND_API_URI = "wss://www1.fenecon.de:443/openems-backend2";
=======
	public static final String BACKEND_API_URI = "ws://localhost:8081";
>>>>>>> 55502a59

	/*
	 * System-Update.
	 */
	/**
	 * Name of the Debian package.
	 */
	public static final String SYSTEM_UPDATE_PACKAGE = "fems";
	public static final String SYSTEM_UPDATE_LATEST_VERSION_URL = "https://fenecon.de/fems-download/"
			+ SYSTEM_UPDATE_PACKAGE + "-latest.version";
	public static final String SYSTEM_UPDATE_SCRIPT_URL = "https://fenecon.de/fems-download/update-fems.sh";

	/*
	 * Backend InfluxDB.
	 */
	public static final String INFLUXDB_TAG = "fems";

}<|MERGE_RESOLUTION|>--- conflicted
+++ resolved
@@ -10,20 +10,12 @@
 	/*
 	 * General.
 	 */
-<<<<<<< HEAD
 	public final static String MANUFACTURER = "FENECON GmbH";
-=======
-	public static final String MANUFACTURER = "OpenEMS Association e.V.";
->>>>>>> 55502a59
 
 	/*
 	 * Backend-Api Controller
 	 */
-<<<<<<< HEAD
 	public final static String BACKEND_API_URI = "wss://www1.fenecon.de:443/openems-backend2";
-=======
-	public static final String BACKEND_API_URI = "ws://localhost:8081";
->>>>>>> 55502a59
 
 	/*
 	 * System-Update.

package io.openems.common.timedata;

import java.time.Period;
import java.time.ZonedDateTime;
import java.util.Map;
import java.util.Set;

import com.google.common.collect.TreeBasedTable;
import com.google.gson.JsonElement;

import io.openems.common.exceptions.OpenemsError.OpenemsNamedException;
import io.openems.common.types.ChannelAddress;

public interface CommonTimedataService {

	/**
	 * Queries historic data. The 'resolution' of the query is calculated
	 * dynamically according to the length of the period.
	 * 
	 * @param edgeId   the Edge-ID
	 * @param fromDate the From-Date
	 * @param toDate   the To-Date
	 * @param channels the Channels
	 */
	public default TreeBasedTable<ZonedDateTime, ChannelAddress, JsonElement> queryHistoricData(String edgeId,
			ZonedDateTime fromDate, ZonedDateTime toDate, Set<ChannelAddress> channels) throws OpenemsNamedException {
		// calculate resolution based on the length of the period
		int days = Period.between(fromDate.toLocalDate(), toDate.toLocalDate()).getDays();
		int resolution = 10 * 60; // default: 10 Minutes
		if (days > 25) {
			resolution = 24 * 60 * 60; // 1 Day
		} else if (days > 6) {
			resolution = 3 * 60 * 60; // 3 Hours
		} else if (days > 2) {
			resolution = 60 * 60; // 60 Minutes
		}

		return this.queryHistoricData(edgeId, fromDate, toDate, channels, resolution);
	}

	/**
	 * Queries historic data.
	 * 
	 * @param edgeId     the Edge-ID; or null query all
	 * @param fromDate   the From-Date
	 * @param toDate     the To-Date
	 * @param channels   the Channels
	 * @param resolution the Resolution in seconds
	 */

	public TreeBasedTable<ZonedDateTime, ChannelAddress, JsonElement> queryHistoricData(String edgeId,
			ZonedDateTime fromDate, ZonedDateTime toDate, Set<ChannelAddress> channels, int resolution)
			throws OpenemsNamedException;

<<<<<<< HEAD
	JsonArray queryHistoricData(ZonedDateTime fromDate, ZonedDateTime toDate, JsonObject channels, int resolution,
			boolean cumulative, Tag[] tags) throws OpenemsException;

=======
	/**
	 * Queries historic energy.
	 * 
	 * @param edgeId   the Edge-ID; or null query all
	 * @param fromDate the From-Date
	 * @param toDate   the To-Date
	 * @param channels the Channels
	 */

	public Map<ChannelAddress, JsonElement> queryHistoricEnergy(String edgeId, ZonedDateTime fromDate,
			ZonedDateTime toDate, Set<ChannelAddress> channels) throws OpenemsNamedException;
>>>>>>> db7db097
}<|MERGE_RESOLUTION|>--- conflicted
+++ resolved
@@ -52,11 +52,6 @@
 			ZonedDateTime fromDate, ZonedDateTime toDate, Set<ChannelAddress> channels, int resolution)
 			throws OpenemsNamedException;
 
-<<<<<<< HEAD
-	JsonArray queryHistoricData(ZonedDateTime fromDate, ZonedDateTime toDate, JsonObject channels, int resolution,
-			boolean cumulative, Tag[] tags) throws OpenemsException;
-
-=======
 	/**
 	 * Queries historic energy.
 	 * 
@@ -68,5 +63,4 @@
 
 	public Map<ChannelAddress, JsonElement> queryHistoricEnergy(String edgeId, ZonedDateTime fromDate,
 			ZonedDateTime toDate, Set<ChannelAddress> channels) throws OpenemsNamedException;
->>>>>>> db7db097
 }
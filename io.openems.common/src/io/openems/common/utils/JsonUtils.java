package io.openems.common.utils;

import java.net.Inet4Address;
import java.net.UnknownHostException;
import java.time.ZoneId;
import java.time.ZonedDateTime;
import java.util.Optional;
import java.util.UUID;

import org.slf4j.Logger;
import org.slf4j.LoggerFactory;

import com.google.gson.Gson;
import com.google.gson.GsonBuilder;
import com.google.gson.JsonArray;
import com.google.gson.JsonElement;
import com.google.gson.JsonNull;
import com.google.gson.JsonObject;
import com.google.gson.JsonParseException;
import com.google.gson.JsonParser;
import com.google.gson.JsonPrimitive;

import io.openems.common.exceptions.NotImplementedException;
import io.openems.common.exceptions.OpenemsError;
import io.openems.common.exceptions.OpenemsError.OpenemsNamedException;
import io.openems.common.exceptions.OpenemsException;
import io.openems.common.types.OpenemsType;

public class JsonUtils {

	/**
	 * A temporary builder class for JsonArrays.
	 */
	public static class JsonArrayBuilder {

		private final JsonArray j;

		protected JsonArrayBuilder() {
			this(new JsonArray());
		}

		protected JsonArrayBuilder(JsonArray j) {
			this.j = j;
		}

		/**
		 * Add a boolean value to the {@link JsonArray}.
		 * 
		 * @param value the value
		 * @return the {@link JsonArrayBuilder}
		 */
		public JsonArrayBuilder add(boolean value) {
			this.j.add(value);
			return this;
		}

		/**
		 * Add a int value to the {@link JsonArray}.
		 * 
		 * @param value the value
		 * @return the {@link JsonArrayBuilder}
		 */
		public JsonArrayBuilder add(int value) {
			this.j.add(value);
			return this;
		}

		/**
		 * Add a {@link JsonElement} value to the {@link JsonArray}.
		 * 
		 * @param value the value
		 * @return the {@link JsonArrayBuilder}
		 */
		public JsonArrayBuilder add(JsonElement value) {
			this.j.add(value);
			return this;
		}

		/**
		 * Add a long value to the {@link JsonArray}.
		 * 
		 * @param value the value
		 * @return the {@link JsonArrayBuilder}
		 */
		public JsonArrayBuilder add(long value) {
			this.j.add(value);
			return this;
		}

		/**
		 * Add a String value to the {@link JsonArray}.
		 * 
		 * @param value the value
		 * @return the {@link JsonArrayBuilder}
		 */
		public JsonArrayBuilder add(String value) {
			this.j.add(value);
			return this;
		}

		/**
		 * Return the built {@link JsonArray}.
		 * 
		 * @return the {@link JsonArray}
		 */
		public JsonArray build() {
			return this.j;
		}

	}

	/**
	 * A temporary builder class for JsonObjects.
	 */
	public static class JsonObjectBuilder {

		private final JsonObject j;

		protected JsonObjectBuilder() {
			this(new JsonObject());
		}

		protected JsonObjectBuilder(JsonObject j) {
			this.j = j;
		}

		/**
		 * Add a {@link JsonElement} value to the {@link JsonObject}.
		 * 
		 * @param property the key
		 * @param value    the value
		 * @return the {@link JsonObjectBuilder}
		 */
		public JsonObjectBuilder add(String property, JsonElement value) {
			this.j.add(property, value);
			return this;
		}

		/**
		 * Add a boolean value to the {@link JsonObject}.
		 * 
		 * @param property the key
		 * @param value    the value
		 * @return the {@link JsonObjectBuilder}
		 */
		public JsonObjectBuilder addProperty(String property, boolean value) {
			this.j.addProperty(property, value);
			return this;
		}

		/**
		 * Add a double value to the {@link JsonObject}.
		 * 
		 * @param property the key
		 * @param value    the value
		 * @return the {@link JsonObjectBuilder}
		 */
		public JsonObjectBuilder addProperty(String property, double value) {
			this.j.addProperty(property, value);
			return this;
		}

		/**
		 * Add a int value to the {@link JsonObject}.
		 * 
		 * @param property the key
		 * @param value    the value
		 * @return the {@link JsonObjectBuilder}
		 */
		public JsonObjectBuilder addProperty(String property, int value) {
			this.j.addProperty(property, value);
			return this;
		}

		/**
		 * Add a long value to the {@link JsonObject}.
		 * 
		 * @param property the key
		 * @param value    the value
		 * @return the {@link JsonObjectBuilder}
		 */
		public JsonObjectBuilder addProperty(String property, long value) {
			this.j.addProperty(property, value);
			return this;
		}

		/**
		 * Add a String value to the {@link JsonObject}.
		 * 
		 * @param property the key
		 * @param value    the value
		 * @return the {@link JsonObjectBuilder}
		 */
		public JsonObjectBuilder addProperty(String property, String value) {
			this.j.addProperty(property, value);
			return this;
		}

		/**
		 * Add a {@link Boolean} value to the {@link JsonObject}.
		 * 
		 * @param property the key
		 * @param value    the value
		 * @return the {@link JsonObjectBuilder}
		 */
		public JsonObjectBuilder addPropertyIfNotNull(String property, Boolean value) {
			if (value != null) {
				this.j.addProperty(property, value);
			}
			return this;
		}

		/**
		 * Add a {@link Double} value to the {@link JsonObject} if it is not null.
		 * 
		 * @param property the key
		 * @param value    the value
		 * @return the {@link JsonObjectBuilder}
		 */
		public JsonObjectBuilder addPropertyIfNotNull(String property, Double value) {
			if (value != null) {
				this.j.addProperty(property, value);
			}
			return this;
		}

		/**
		 * Add an {@link Integer} value to the {@link JsonObject} if it is not null.
		 * 
		 * @param property the key
		 * @param value    the value
		 * @return the {@link JsonObjectBuilder}
		 */
		public JsonObjectBuilder addPropertyIfNotNull(String property, Integer value) {
			if (value != null) {
				this.j.addProperty(property, value);
			}
			return this;
		}

		/**
		 * Add a {@link Long} value to the {@link JsonObject} if it is not null.
		 * 
		 * @param property the key
		 * @param value    the value
		 * @return the {@link JsonObjectBuilder}
		 */
		public JsonObjectBuilder addPropertyIfNotNull(String property, Long value) {
			if (value != null) {
				this.j.addProperty(property, value);
			}
			return this;
		}

		/**
		 * Add a {@link String} value to the {@link JsonObject} if it is not null.
		 * 
		 * @param property the key
		 * @param value    the value
		 * @return the {@link JsonObjectBuilder}
		 */
		public JsonObjectBuilder addPropertyIfNotNull(String property, String value) {
			if (value != null) {
				this.j.addProperty(property, value);
			}
			return this;
		}

		/**
		 * Return the built {@link JsonObject}.
		 * 
		 * @return the {@link JsonObject}
		 */
		public JsonObject build() {
			return this.j;
		}

	}

	private static final Logger LOG = LoggerFactory.getLogger(JsonUtils.class);

	/**
	 * Creates a JsonArray using a Builder.
	 * 
	 * @return the Builder
	 */
	public static JsonArrayBuilder buildJsonArray() {
		return new JsonArrayBuilder();
	}

	/**
	 * Creates a JsonArray using a Builder. Initialized from an existing JsonArray.
	 * 
	 * @param j the initial JsonArray
	 * @return the Builder
	 */
	public static JsonArrayBuilder buildJsonArray(JsonArray j) {
		return new JsonArrayBuilder(j);
	}

	/**
	 * Creates a JsonObject using a Builder.
	 * 
	 * @return the Builder
	 */
	public static JsonObjectBuilder buildJsonObject() {
		return new JsonObjectBuilder();
	}

	/**
	 * Creates a JsonObject using a Builder. Initialized from an existing
	 * JsonObject.
	 * 
	 * @param j the initial JsonObject
	 * @return the Builder
	 */
	public static JsonObjectBuilder buildJsonObject(JsonObject j) {
		return new JsonObjectBuilder(j);
	}

	/**
	 * Gets the {@link JsonElement} as {@link JsonPrimitive}.
	 * 
	 * @param jElement the {@link JsonElement}
	 * @return the {@link JsonPrimitive} value
	 * @throws OpenemsNamedException on error
	 */
	public static JsonPrimitive getAsPrimitive(JsonElement jElement) throws OpenemsNamedException {
		if (!jElement.isJsonPrimitive()) {
			throw OpenemsError.JSON_NO_PRIMITIVE.exception(jElement.toString().replaceAll("%", "%%"));
		}
		return jElement.getAsJsonPrimitive();
	}

	/**
	 * Gets the member of the {@link JsonElement} as {@link JsonPrimitive}.
	 * 
	 * @param jElement   the {@link JsonElement}
	 * @param memberName the name of the member
	 * @return the {@link JsonPrimitive} value
	 * @throws OpenemsNamedException on error
	 */
	public static JsonPrimitive getAsPrimitive(JsonElement jElement, String memberName) throws OpenemsNamedException {
		JsonElement jSubElement = getSubElement(jElement, memberName);
		return getAsPrimitive(jSubElement);
	}

	/**
	 * Gets the member of the {@link JsonElement} as {@link Optional}
	 * {@link JsonElement}.
	 * 
	 * @param jElement   the {@link JsonElement}
	 * @param memberName the name of the member
	 * @return the {@link Optional} {@link JsonElement} value
	 * @throws OpenemsNamedException on error
	 */
	public static Optional<JsonElement> getOptionalSubElement(JsonElement jElement, String memberName) {
		try {
			return Optional.of(getSubElement(jElement, memberName));
		} catch (OpenemsNamedException e) {
			return Optional.empty();
		}
	}

	/**
	 * Gets the member of the {@link JsonElement} as {@link JsonElement}.
	 * 
	 * @param jElement   the {@link JsonElement}
	 * @param memberName the name of the member
	 * @return the {@link JsonElement} value
	 * @throws OpenemsNamedException on error
	 */
	public static JsonElement getSubElement(JsonElement jElement, String memberName) throws OpenemsNamedException {
		JsonObject jObject = getAsJsonObject(jElement);
		if (!jObject.has(memberName)) {
			throw OpenemsError.JSON_HAS_NO_MEMBER.exception(memberName,
					StringUtils.toShortString(jElement, 100).replaceAll("%", "%%"));
		}
		return jObject.get(memberName);
	}

	/**
	 * Gets the {@link JsonElement} as {@link JsonObject}.
	 * 
	 * @param jElement the {@link JsonElement}
	 * @return the {@link JsonObject} value
	 * @throws OpenemsNamedException on error
	 */
	public static JsonObject getAsJsonObject(JsonElement jElement) throws OpenemsNamedException {
		if (!jElement.isJsonObject()) {
			throw OpenemsError.JSON_NO_OBJECT.exception(jElement.toString().replaceAll("%", "%%"));
		}
		return jElement.getAsJsonObject();
	}

	/**
	 * Gets the member of the {@link JsonElement} as {@link JsonObject}.
	 * 
	 * @param jElement   the {@link JsonElement}
	 * @param memberName the name of the member
	 * @return the {@link JsonObject} value
	 * @throws OpenemsNamedException on error
	 */
	public static JsonObject getAsJsonObject(JsonElement jElement, String memberName) throws OpenemsNamedException {
		JsonElement subElement = getSubElement(jElement, memberName);
		if (!subElement.isJsonObject()) {
			throw OpenemsError.JSON_NO_OBJECT_MEMBER.exception(memberName,
					StringUtils.toShortString(subElement, 100).replaceAll("%", "%%"));
		}
		return subElement.getAsJsonObject();
	}

	/**
	 * Gets the {@link JsonElement} as {@link Optional} {@link JsonObject}.
	 * 
	 * @param jElement the {@link JsonElement}
	 * @return the {@link Optional} {@link JsonObject} value
	 * @throws OpenemsNamedException on error
	 */
	public static Optional<JsonObject> getAsOptionalJsonObject(JsonElement jElement) {
		try {
			return Optional.of(getAsJsonObject(jElement));
		} catch (OpenemsNamedException e) {
			return Optional.empty();
		}
	}

	/**
	 * Gets the member of the {@link JsonElement} as {@link Optional}
	 * {@link JsonObject}.
	 * 
	 * @param jElement   the {@link JsonElement}
	 * @param memberName the name of the member
	 * @return the {@link Optional} {@link JsonObject} value
	 * @throws OpenemsNamedException on error
	 */
	public static Optional<JsonObject> getAsOptionalJsonObject(JsonElement jElement, String memberName) {
		try {
			return Optional.of(getAsJsonObject(jElement, memberName));
		} catch (OpenemsNamedException e) {
			return Optional.empty();
		}
	}

	/**
	 * Gets the {@link JsonElement} as {@link JsonArray}.
	 * 
	 * @param jElement the {@link JsonElement}
	 * @return the {@link JsonArray} value
	 * @throws OpenemsNamedException on error
	 */
	public static JsonArray getAsJsonArray(JsonElement jElement) throws OpenemsNamedException {
		if (!jElement.isJsonArray()) {
			throw OpenemsError.JSON_NO_ARRAY.exception(jElement.toString().replaceAll("%", "%%"));
		}
		return jElement.getAsJsonArray();
	}

	/**
	 * Gets the member of the {@link JsonElement} as {@link JsonArray}.
	 * 
	 * @param jElement   the {@link JsonElement}
	 * @param memberName the name of the member
	 * @return the {@link JsonArray} value
	 * @throws OpenemsNamedException on error
	 */
	public static JsonArray getAsJsonArray(JsonElement jElement, String memberName) throws OpenemsNamedException {
		JsonElement jSubElement = getSubElement(jElement, memberName);
		if (!jSubElement.isJsonArray()) {
			throw OpenemsError.JSON_NO_ARRAY_MEMBER.exception(memberName, jSubElement.toString().replaceAll("%", "%%"));
		}
		return jSubElement.getAsJsonArray();
	}

	/**
	 * Gets the member of the {@link JsonElement} as {@link Optional}
	 * {@link JsonArray}.
	 * 
	 * @param jElement   the {@link JsonElement}
	 * @param memberName the name of the member
	 * @return the {@link Optional} {@link JsonArray} value
	 * @throws OpenemsNamedException on error
	 */
	public static Optional<JsonArray> getAsOptionalJsonArray(JsonElement jElement, String memberName) {
		try {
			return Optional.of(getAsJsonArray(jElement, memberName));
		} catch (OpenemsNamedException e) {
			return Optional.empty();
		}
	}

	/**
	 * Gets the {@link JsonElement} as {@link String}.
	 * 
	 * @param jElement the {@link JsonElement}
	 * @return the {@link String} value
	 * @throws OpenemsNamedException on error
	 */

	public static String getAsString(JsonElement jElement) throws OpenemsNamedException {
		JsonPrimitive jPrimitive = getAsPrimitive(jElement);
		if (!jPrimitive.isString()) {
			throw OpenemsError.JSON_NO_STRING.exception(jPrimitive.toString().replaceAll("%", "%%"));
		}
		return jPrimitive.getAsString();
	}

	/**
	 * Gets the member of the {@link JsonElement} as {@link String}.
	 * 
	 * @param jElement   the {@link JsonElement}
	 * @param memberName the name of the member
	 * @return the {@link String} value
	 * @throws OpenemsNamedException on error
	 */
	public static String getAsString(JsonElement jElement, String memberName) throws OpenemsNamedException {
		JsonPrimitive jPrimitive = getAsPrimitive(jElement, memberName);
		if (!jPrimitive.isString()) {
			throw OpenemsError.JSON_NO_STRING_MEMBER.exception(memberName, jPrimitive.toString().replaceAll("%", "%%"));
		}
		return jPrimitive.getAsString();
	}

	/**
	 * Gets the {@link JsonElement} as {@link Optional} {@link String}.
	 * 
	 * @param jElement the {@link JsonElement}
	 * @return the {@link Optional} {@link String} value
	 * @throws OpenemsNamedException on error
	 */
	public static Optional<String> getAsOptionalString(JsonElement jElement) {
		try {
			return Optional.of(getAsString(jElement));
		} catch (OpenemsNamedException e) {
			return Optional.empty();
		}
	}

	/**
	 * Gets the member of the {@link JsonElement} as {@link Optional}
	 * {@link String}.
	 * 
	 * @param jElement   the {@link JsonElement}
	 * @param memberName the name of the member
	 * @return the {@link Optional} {@link String} value
	 * @throws OpenemsNamedException on error
	 */
	public static Optional<String> getAsOptionalString(JsonElement jElement, String memberName) {
		try {
			return Optional.of(getAsString(jElement, memberName));
		} catch (OpenemsNamedException e) {
			return Optional.empty();
		}
	}

	/**
	 * Converts a {@link JsonArray} to a String Array.
	 * 
	 * @param json the {@link JsonArray}
	 * @return a String Array
	 * @throws OpenemsNamedException on error
	 */
	public static String[] getAsStringArray(JsonArray json) throws OpenemsNamedException {
		String[] result = new String[json.size()];
		int i = 0;
		for (JsonElement element : json) {
			result[i++] = JsonUtils.getAsString(element);
		}
		return result;
	}

	/**
	 * Gets the {@link JsonElement} as {@link Boolean}.
	 * 
	 * @param jElement the {@link JsonElement}
	 * @return the {@link Boolean} value
	 * @throws OpenemsNamedException on error
	 */
	public static boolean getAsBoolean(JsonElement jElement) throws OpenemsNamedException {
		JsonPrimitive jPrimitive = getAsPrimitive(jElement);
		if (jPrimitive.isBoolean()) {
			return jPrimitive.getAsBoolean();
		}
		if (jPrimitive.isString()) {
			String element = jPrimitive.getAsString();
			if (element.equalsIgnoreCase("false")) {
				return false;
			} else if (element.equalsIgnoreCase("true")) {
				return true;
			}
		}
		throw OpenemsError.JSON_NO_BOOLEAN.exception(jPrimitive.toString().replaceAll("%", "%%"));
	}

	/**
	 * Gets the member of the {@link JsonElement} as {@link Boolean}.
	 * 
	 * @param jElement   the {@link JsonElement}
	 * @param memberName the name of the member
	 * @return the {@link Boolean} value
	 * @throws OpenemsNamedException on error
	 */
	public static boolean getAsBoolean(JsonElement jElement, String memberName) throws OpenemsNamedException {
		JsonPrimitive jPrimitive = getAsPrimitive(jElement, memberName);
		if (!jPrimitive.isBoolean()) {
			throw OpenemsError.JSON_NO_BOOLEAN_MEMBER.exception(memberName,
					jPrimitive.toString().replaceAll("%", "%%"));
		}
		return jPrimitive.getAsBoolean();
	}

	/**
	 * Gets the member of the {@link JsonElement} as an {@link Optional}
	 * {@link Boolean}.
	 * 
	 * @param jElement   the {@link JsonElement}
	 * @param memberName the name of the member
	 * @return the {@link Optional} {@link Boolean} value
	 * @throws OpenemsNamedException on error
	 */
	public static Optional<Boolean> getAsOptionalBoolean(JsonElement jElement, String memberName) {
		try {
			return Optional.of(getAsBoolean(jElement, memberName));
		} catch (OpenemsNamedException e) {
			return Optional.empty();
		}
	}

	/**
	 * Gets the {@link JsonElement} as short.
	 * 
	 * @param jElement the {@link JsonElement}
	 * @return the short value
	 * @throws OpenemsNamedException on error
	 */
	public static short getAsShort(JsonElement jElement) throws OpenemsNamedException {
		JsonPrimitive jPrimitive = getAsPrimitive(jElement);
		if (jPrimitive.isNumber()) {
			return jPrimitive.getAsShort();
		} else if (jPrimitive.isString()) {
			String string = jPrimitive.getAsString();
			return Short.parseShort(string);
		}
		throw OpenemsError.JSON_NO_INTEGER.exception(jPrimitive.toString().replaceAll("%", "%%"));
	}

	/**
	 * Gets the member of the {@link JsonElement} as short.
	 * 
	 * @param jElement   the {@link JsonElement}
	 * @param memberName the name of the member
	 * @return the short value
	 * @throws OpenemsNamedException on error
	 */
	public static short getAsShort(JsonElement jElement, String memberName) throws OpenemsNamedException {
		JsonPrimitive jPrimitive = getAsPrimitive(jElement, memberName);
		if (jPrimitive.isNumber()) {
			return jPrimitive.getAsShort();
		} else if (jPrimitive.isString()) {
			String string = jPrimitive.getAsString();
			return Short.parseShort(string);
		}
		throw OpenemsError.JSON_NO_INTEGER_MEMBER.exception(memberName, jPrimitive.toString().replaceAll("%", "%%"));
	}

	/**
	 * Gets the {@link JsonElement} as int.
	 * 
	 * @param jElement the {@link JsonElement}
	 * @return the int value
	 * @throws OpenemsNamedException on error
	 */
	public static int getAsInt(JsonElement jElement) throws OpenemsNamedException {
		JsonPrimitive jPrimitive = getAsPrimitive(jElement);
		if (jPrimitive.isNumber()) {
			return jPrimitive.getAsInt();
		} else if (jPrimitive.isString()) {
			String string = jPrimitive.getAsString();
			return Integer.parseInt(string);
		}
		throw OpenemsError.JSON_NO_INTEGER.exception(jPrimitive.toString().replaceAll("%", "%%"));
	}

	/**
	 * Gets the member of the {@link JsonElement} as int.
	 * 
	 * @param jElement   the {@link JsonElement}
	 * @param memberName the name of the member
	 * @return the int value
	 * @throws OpenemsNamedException on error
	 */
	public static int getAsInt(JsonElement jElement, String memberName) throws OpenemsNamedException {
		JsonPrimitive jPrimitive = getAsPrimitive(jElement, memberName);
		if (jPrimitive.isNumber()) {
			return jPrimitive.getAsInt();
		} else if (jPrimitive.isString()) {
			String string = jPrimitive.getAsString();
			return Integer.parseInt(string);
		}
		throw OpenemsError.JSON_NO_INTEGER_MEMBER.exception(memberName, jPrimitive.toString().replaceAll("%", "%%"));
	}

	/**
	 * Gets the member with given index of the {@link JsonArray} as int.
	 * 
	 * @param jArray the {@link JsonArray}
	 * @param index  the index of the member
	 * @return the int value
	 * @throws OpenemsNamedException on error
	 */
	public static int getAsInt(JsonArray jArray, int index) throws OpenemsNamedException {
		if (index < 0 || jArray.size() <= index) {
			throw OpenemsError.JSON_NO_INTEGER_MEMBER.exception(index, jArray.toString().replaceAll("%", "%%"));
		}
		return JsonUtils.getAsInt(jArray.get(index));
	}

	/**
	 * Gets the {@link JsonElement} as {@link Optional} {@link Integer}.
	 * 
	 * @param jElement the {@link JsonElement}
	 * @return the {@link Optional} {@link Integer} value
	 * @throws OpenemsNamedException on error
	 */
	public static Optional<Integer> getAsOptionalInt(JsonElement jElement) {
		try {
			return Optional.of(getAsInt(jElement));
		} catch (OpenemsNamedException e) {
			return Optional.empty();
		}
	}

	/**
	 * Gets the member of the {@link JsonElement} as {@link Optional}
	 * {@link Integer}.
	 * 
	 * @param jElement   the {@link JsonElement}
	 * @param memberName the name of the member
	 * @return the {@link Optional} {@link Integer} value
	 * @throws OpenemsNamedException on error
	 */
	public static Optional<Integer> getAsOptionalInt(JsonElement jElement, String memberName) {
		try {
			return Optional.of(getAsInt(jElement, memberName));
		} catch (OpenemsNamedException e) {
			return Optional.empty();
		}
	}

	/**
	 * Gets the {@link JsonElement} as long.
	 * 
	 * @param jElement the {@link JsonElement}
	 * @return the long value
	 * @throws OpenemsNamedException on error
	 */
	public static long getAsLong(JsonElement jElement) throws OpenemsNamedException {
		JsonPrimitive jPrimitive = getAsPrimitive(jElement);
		if (jPrimitive.isNumber()) {
			return jPrimitive.getAsLong();
		} else if (jPrimitive.isString()) {
			String string = jPrimitive.getAsString();
			return Integer.parseInt(string);
		}
		throw OpenemsError.JSON_NO_NUMBER.exception(jPrimitive.toString().replaceAll("%", "%%"));
	}

	/**
	 * Gets the member of the {@link JsonElement} as long.
	 * 
	 * @param jElement   the {@link JsonElement}
	 * @param memberName the name of the member
	 * @return the long value
	 * @throws OpenemsNamedException on error
	 */
	public static long getAsLong(JsonElement jElement, String memberName) throws OpenemsNamedException {
		JsonPrimitive jPrimitive = getAsPrimitive(jElement, memberName);
		if (jPrimitive.isNumber()) {
			return jPrimitive.getAsLong();
		} else if (jPrimitive.isString()) {
			String string = jPrimitive.getAsString();
			return Long.parseLong(string);
		}
		throw OpenemsError.JSON_NO_NUMBER.exception(jPrimitive.toString().replaceAll("%", "%%"));
	}

	/**
	 * Gets the member of the {@link JsonElement} as {@link Optional} {@link Long}.
	 * 
	 * @param jElement   the {@link JsonElement}
	 * @param memberName the name of the member
	 * @return the {@link Optional} {@link Long} value
	 * @throws OpenemsNamedException on error
	 */
	public static Optional<Long> getAsOptionalLong(JsonElement jElement, String memberName) {
		try {
			return Optional.of(getAsLong(jElement, memberName));
		} catch (OpenemsNamedException e) {
			return Optional.empty();
		}
	}

	/**
	 * Gets the {@link JsonElement} as {@link Float}.
	 * 
	 * @param jElement the {@link JsonElement}
	 * @return the {@link Float} value
	 * @throws OpenemsNamedException on error
	 */
	public static float getAsFloat(JsonElement jElement) throws OpenemsNamedException {
		JsonPrimitive jPrimitive = getAsPrimitive(jElement);
		if (jPrimitive.isNumber()) {
			return jPrimitive.getAsFloat();
		} else if (jPrimitive.isString()) {
			String string = jPrimitive.getAsString();
			return Float.parseFloat(string);
		}
		throw OpenemsError.JSON_NO_FLOAT.exception(jPrimitive.toString().replaceAll("%", "%%"));
	}

	/**
	 * Gets the member of the {@link JsonElement} as {@link Float}.
	 * 
	 * @param jElement   the {@link JsonElement}
	 * @param memberName the name of the member
	 * @return the {@link Float} value
	 * @throws OpenemsNamedException on error
	 */
	public static float getAsFloat(JsonElement jElement, String memberName) throws OpenemsNamedException {
		JsonPrimitive jPrimitive = getAsPrimitive(jElement, memberName);
		if (jPrimitive.isNumber()) {
			return jPrimitive.getAsFloat();
		} else if (jPrimitive.isString()) {
			String string = jPrimitive.getAsString();
			return Float.parseFloat(string);
		}
		throw OpenemsError.JSON_NO_FLOAT_MEMBER.exception(memberName, jPrimitive.toString().replaceAll("%", "%%"));
	}

	/**
	 * Gets the {@link JsonElement} as {@link Double}.
	 * 
	 * @param jElement the {@link JsonElement}
	 * @return the {@link Double} value
	 * @throws OpenemsNamedException on error
	 */
	public static double getAsDouble(JsonElement jElement) throws OpenemsNamedException {
		JsonPrimitive jPrimitive = getAsPrimitive(jElement);
		if (jPrimitive.isNumber()) {
			return jPrimitive.getAsDouble();
		} else if (jPrimitive.isString()) {
			String string = jPrimitive.getAsString();
			return Double.parseDouble(string);
		}
		throw OpenemsError.JSON_NO_INTEGER.exception(jPrimitive.toString().replaceAll("%", "%%"));
	}

	/**
	 * Gets the member of the {@link JsonElement} as {@link Double}.
	 * 
	 * @param jElement   the {@link JsonElement}
	 * @param memberName the name of the member
	 * @return the {@link Double} value
	 * @throws OpenemsNamedException on error
	 */
	public static double getAsDouble(JsonElement jElement, String memberName) throws OpenemsNamedException {
		JsonPrimitive jPrimitive = getAsPrimitive(jElement, memberName);
		if (jPrimitive.isNumber()) {
			return jPrimitive.getAsDouble();
		} else if (jPrimitive.isString()) {
			String string = jPrimitive.getAsString();
			return Double.parseDouble(string);
		}
		throw OpenemsError.JSON_NO_INTEGER_MEMBER.exception(memberName, jPrimitive.toString().replaceAll("%", "%%"));
	}

	/**
	 * Gets the {@link JsonElement} as {@link Enum}.
	 * 
	 * @param <E>      the {@link Enum} type
	 * @param enumType the class of the {@link Enum}
	 * @param jElement the {@link JsonElement}
	 * @return the {@link Enum} value
	 * @throws OpenemsNamedException on error
	 */
	public static <E extends Enum<E>> E getAsEnum(Class<E> enumType, JsonElement jElement)
			throws OpenemsNamedException {
		String element = getAsString(jElement);
		try {
			return (E) Enum.valueOf(enumType, element);
		} catch (IllegalArgumentException e) {
			throw OpenemsError.JSON_NO_ENUM.exception(element);
		}
	}

	/**
	 * Gets the member of the {@link JsonElement} as {@link Enum}.
	 * 
	 * @param <E>        the {@link Enum} type
	 * @param enumType   the class of the {@link Enum}
	 * @param jElement   the {@link JsonElement}
	 * @param memberName the name of the member
	 * @return the {@link Enum} value
	 * @throws OpenemsNamedException on error
	 */
	public static <E extends Enum<E>> E getAsEnum(Class<E> enumType, JsonElement jElement, String memberName)
			throws OpenemsNamedException {
		String element = getAsString(jElement, memberName);
		try {
			return (E) Enum.valueOf(enumType, element);
		} catch (IllegalArgumentException e) {
			throw OpenemsError.JSON_NO_ENUM_MEMBER.exception(memberName, element);
		}
	}

	/**
	 * Gets the member of the {@link JsonElement} as {@link Optional} {@link Enum}.
	 * 
	 * @param <E>        the {@link Enum} type
	 * @param enumType   the class of the {@link Enum}
	 * @param jElement   the {@link JsonElement}
	 * @param memberName the name of the member
	 * @return the {@link Optional} {@link Enum} value
	 * @throws OpenemsNamedException on error
	 */
	public static <E extends Enum<E>> Optional<E> getAsOptionalEnum(Class<E> enumType, JsonElement jElement,
			String memberName) {
		Optional<String> elementOpt = getAsOptionalString(jElement, memberName);
		if (!elementOpt.isPresent()) {
			return Optional.empty();
		}
		try {
			return Optional.ofNullable((E) Enum.valueOf(enumType, elementOpt.get()));
		} catch (IllegalArgumentException e) {
			return Optional.empty();
		}
	}

	/**
	 * Gets the {@link JsonElement} as {@link Inet4Address}.
	 * 
	 * @param jElement the {@link JsonElement}
	 * @return the {@link Inet4Address} value
	 * @throws OpenemsNamedException on error
	 */
	public static Inet4Address getAsInet4Address(JsonElement jElement) throws OpenemsNamedException {
		try {
			return (Inet4Address) Inet4Address.getByName(getAsString(jElement));
		} catch (UnknownHostException e) {
			throw OpenemsError.JSON_NO_INET4ADDRESS.exception(jElement.toString().replaceAll("%", "%%"));
		}
	}

	/**
	 * Gets the member of the {@link JsonElement} as {@link Optional}
	 * {@link Inet4Address}.
	 * 
	 * @param jElement   the {@link JsonElement}
	 * @param memberName the name of the member
	 * @return the {@link Optional} {@link Inet4Address} value
	 * @throws OpenemsNamedException on error
	 */
	public static Optional<Inet4Address> getAsOptionalInet4Address(JsonElement jElement, String memberName) {
		try {
			return Optional.ofNullable((Inet4Address) Inet4Address.getByName(getAsString(jElement, memberName)));
		} catch (OpenemsNamedException | UnknownHostException e) {
			return Optional.empty();
		}
	}

	/**
	 * Gets the member of the {@link JsonElement} as {@link UUID}.
	 * 
	 * @param jElement   the {@link JsonElement}
	 * @param memberName the name of the member
	 * @return the {@link UUID} value
	 * @throws OpenemsNamedException on error
	 */
	// CHECKSTYLE:OFF
	public static UUID getAsUUID(JsonElement jElement, String memberName) throws OpenemsNamedException {
		// CHECKSTYLE:ON
		try {
			return UUID.fromString(getAsString(jElement, memberName));
		} catch (IllegalArgumentException e) {
			throw new OpenemsException("Unable to parse UUID: " + e.getMessage());
		}
	}

	/**
	 * Gets the member of the {@link JsonElement} as {@link Optional} {@link UUID}.
	 * 
	 * @param jElement   the {@link JsonElement}
	 * @param memberName the name of the member
	 * @return the {@link Optional} {@link UUID} value
	 * @throws OpenemsNamedException on error
	 */
	// CHECKSTYLE:OFF
	public static Optional<UUID> getAsOptionalUUID(JsonElement jElement, String memberName) {
		// CHECKSTYLE:ON
		Optional<String> uuid = getAsOptionalString(jElement, memberName);
		if (uuid.isPresent()) {
			return Optional.ofNullable(UUID.fromString(uuid.get()));
		} else {
			return Optional.empty();
		}
	}

	/**
	 * Tries to find the best matching Object representation of the given
	 * {@link JsonElement}.
	 * 
	 * @param j the {@link JsonElement}
	 * @return the Object
	 * @throws OpenemsNamedException on error
	 */
	public static Object getAsBestType(JsonElement j) throws OpenemsNamedException {
		try {
			if (j.isJsonArray()) {
				JsonArray jA = (JsonArray) j;
				if (jA.size() == 0) {
					return new Object[0];
				}
				// identify the array type (boolean, int or String)
				boolean isBoolean = true;
				boolean isInt = true;
				for (JsonElement jE : jA) {
					if (jE.isJsonPrimitive()) {
						JsonPrimitive jP = jE.getAsJsonPrimitive();
						if (isBoolean && !jP.isBoolean()) {
							isBoolean = false;
						}
						if (isInt && !jP.isNumber()) {
							isInt = false;
						}
					} else {
						isBoolean = false;
						isInt = false;
						break;
					}
				}
				if (isBoolean) {
					// convert to boolean array
					boolean[] result = new boolean[jA.size()];
					for (int i = 0; i < jA.size(); i++) {
						result[i] = jA.get(i).getAsBoolean();
					}
					return result;
				} else if (isInt) {
					// convert to int array
					int[] result = new int[jA.size()];
					for (int i = 0; i < jA.size(); i++) {
						result[i] = jA.get(i).getAsInt();
					}
					return result;
				} else {
					// convert to string array
					String[] result = new String[jA.size()];
					for (int i = 0; i < jA.size(); i++) {
						JsonElement jE = jA.get(i);
						if (!jE.isJsonPrimitive()) {
							result[i] = jE.toString();
						} else {
							result[i] = jE.getAsString();
						}
					}
					return result;
				}
			}
			if (!j.isJsonPrimitive()) {
				return j.toString();
			}
			JsonPrimitive jP = j.getAsJsonPrimitive();
			if (jP.isBoolean()) {
				return jP.getAsBoolean();
			}
			if (jP.isNumber()) {
				Number n = jP.getAsNumber();
				return n.intValue();
			}
			return j.getAsString();
		} catch (Exception e) {
			throw OpenemsError.JSON_PARSE_ELEMENT_FAILED.exception(j.toString().replaceAll("%", "%%"),
					e.getClass().getSimpleName(), e.getMessage());
		}
	}

	/**
	 * Gets a {@link JsonElement} representing the Object value.
	 * 
	 * @param value the {@link Object} value
	 * @return the {@link JsonElement}
	 */
	public static JsonElement getAsJsonElement(Object value) {
		// null
		if (value == null) {
			return JsonNull.INSTANCE;
		}
		// optional
		if (value instanceof Optional<?>) {
			if (!((Optional<?>) value).isPresent()) {
				return JsonNull.INSTANCE;
			} else {
				value = ((Optional<?>) value).get();
			}
		}
		if (value instanceof Number) {
			/*
			 * Number
			 */
			return new JsonPrimitive((Number) value);
		} else if (value instanceof String) {
			/*
			 * String
			 */
			return new JsonPrimitive((String) value);
		} else if (value instanceof Boolean) {
			/*
			 * Boolean
			 */
			return new JsonPrimitive((Boolean) value);
		} else if (value instanceof Inet4Address) {
			/*
			 * Inet4Address
			 */
			return new JsonPrimitive(((Inet4Address) value).getHostAddress());
		} else if (value instanceof JsonElement) {
			/*
			 * JsonElement
			 */
			return (JsonElement) value;
		} else if (value instanceof boolean[]) {
			/*
			 * boolean-Array
			 */
			JsonArray js = new JsonArray();
			for (boolean b : (boolean[]) value) {
				js.add(new JsonPrimitive(b));
			}
			return js;
		} else if (value instanceof short[]) {
			/*
			 * short-Array
			 */
			JsonArray js = new JsonArray();
			for (short s : (short[]) value) {
				js.add(new JsonPrimitive(s));
			}
			return js;
		} else if (value instanceof int[]) {
			/*
			 * int-Array
			 */
			JsonArray js = new JsonArray();
			for (int i : (int[]) value) {
				js.add(new JsonPrimitive(i));
			}
			return js;
		} else if (value instanceof long[]) {
			/*
			 * long-Array
			 */
			JsonArray js = new JsonArray();
			for (long l : (long[]) value) {
				js.add(new JsonPrimitive(l));
			}
			return js;
		} else if (value instanceof float[]) {
			/*
			 * float-Array
			 */
			JsonArray js = new JsonArray();
			for (float f : (float[]) value) {
				js.add(new JsonPrimitive(f));
			}
			return js;
		} else if (value instanceof double[]) {
			/*
			 * double-Array
			 */
			JsonArray js = new JsonArray();
			for (double d : (double[]) value) {
				js.add(new JsonPrimitive(d));
			}
			return js;
		} else if (value instanceof String[]) {
			/*
			 * String-Array
			 */
			JsonArray js = new JsonArray();
			String[] v = (String[]) value;
			if (v.length == 1 && v[0].isEmpty()) {
				// special case: String-Array with one entry which is an empty String. Return an
				// empty JsonArray.
				return js;
			}
			for (String s : v) {
				js.add(new JsonPrimitive((String) s));
			}
			return js;
		} else if (value instanceof Object[]) {
			/*
			 * Object-Array
			 */
			JsonArray js = new JsonArray();
			for (Object o : (Object[]) value) {
				js.add(JsonUtils.getAsJsonElement(o));
			}
			return js;
		} else {
			/*
			 * Use toString()-method
			 */
			LOG.warn("Converter for [" + value + "]" + " of type [" + value.getClass().getSimpleName()
					+ "] to JSON is not implemented.");
			return new JsonPrimitive(value.toString());
		}
	}

	/**
	 * Gets a {@link JsonElement} as the given type.
	 * 
	 * @param type the class of the type
	 * @param j    the {@link JsonElement}
	 * @return an Object of the given type
	 */
	public static Object getAsType(Class<?> type, JsonElement j) throws NotImplementedException {
		try {
			if (Integer.class.isAssignableFrom(type)) {
				/*
				 * Asking for an Integer
				 */
				return j.getAsInt();

			} else if (Long.class.isAssignableFrom(type)) {
				/*
				 * Asking for an Long
				 */
				return j.getAsLong();
			} else if (Boolean.class.isAssignableFrom(type)) {
				/*
				 * Asking for an Boolean
				 */
				return j.getAsBoolean();
			} else if (Double.class.isAssignableFrom(type)) {
				/*
				 * Asking for an Double
				 */
				return j.getAsDouble();
			} else if (String.class.isAssignableFrom(type)) {
				/*
				 * Asking for a String
				 */
				return j.getAsString();
			} else if (JsonObject.class.isAssignableFrom(type)) {
				/*
				 * Asking for a JsonObject
				 */
				return j.getAsJsonObject();
			} else if (JsonArray.class.isAssignableFrom(type)) {
				/*
				 * Asking for a JsonArray
				 */
				return j.getAsJsonArray();
			} else if (type.isArray()) {
				/**
				 * Asking for Array
				 */
				if (Long.class.isAssignableFrom(type.getComponentType())) {
					/**
					 * Asking for ArrayOfLong
					 */
					if (j.isJsonArray()) {
						JsonArray js = j.getAsJsonArray();
						Long[] la = new Long[js.size()];
						for (int i = 0; i < js.size(); i++) {
							la[i] = js.get(i).getAsLong();
						}
						return la;
					}

				}
			}
		} catch (IllegalStateException e) {
			throw new IllegalStateException("Failed to parse JsonElement [" + j + "]", e);
		}
		throw new NotImplementedException(
				"Converter for value [" + j + "] to class type [" + type + "] is not implemented.");
	}

	/**
	 * Gets a {@link JsonElement} as the given {@link OpenemsType}.
	 * 
	 * @param type the {@link OpenemsType}
	 * @param j    the {@link JsonElement}
	 * @return an Object of the given type
	 */
	public static Object getAsType(OpenemsType type, JsonElement j) throws OpenemsNamedException {
		if (j.isJsonNull()) {
			return null;
		}
		switch (type) {
		case BOOLEAN:
			return JsonUtils.getAsBoolean(j);
		case DOUBLE:
			return JsonUtils.getAsDouble(j);
		case FLOAT:
			return JsonUtils.getAsFloat(j);
		case INTEGER:
			return JsonUtils.getAsInt(j);
		case LONG:
			return JsonUtils.getAsLong(j);
		case SHORT:
			return JsonUtils.getAsShort(j);
		case STRING:
			return JsonUtils.getAsString(j);
		}
		throw new NotImplementedException(
				"Converter for value [" + j + "] to class type [" + type + "] is not implemented.");
	}

	/**
	 * Gets a {@link JsonElement} as the given type.
	 * 
	 * @param typeOptional the class of the type
	 * @param j            the {@link JsonElement}
	 * @return an Object of the given type
	 */
	public static Object getAsType(Optional<Class<?>> typeOptional, JsonElement j) throws NotImplementedException {
		if (!typeOptional.isPresent()) {
			throw new NotImplementedException("Type of Channel was not set: " + j.getAsString());
		}
		Class<?> type = typeOptional.get();
		return getAsType(type, j);
	}

	/**
	 * Takes a JSON in the form 'YYYY-MM-DD' and converts it to a
	 * {@link ZonedDateTime} with hour, minute and second set to zero.
	 * 
	 * @param element    the {@link JsonElement}
	 * @param memberName the name of the member of the JsonObject
	 * @param timezone   the timezone as {@link ZoneId}
	 * @return the {@link ZonedDateTime}
	 * @throws OpenemsNamedException on parse error
	 */
	public static ZonedDateTime getAsZonedDateTime(JsonElement element, String memberName, ZoneId timezone)
			throws OpenemsNamedException {
		String[] date = JsonUtils.getAsString(element, memberName).split("-");
		try {
			int year = Integer.valueOf(date[0]);
			int month = Integer.valueOf(date[1]);
			int day = Integer.valueOf(date[2]);
			return ZonedDateTime.of(year, month, day, 0, 0, 0, 0, timezone);
		} catch (ArrayIndexOutOfBoundsException e) {
			throw OpenemsError.JSON_NO_DATE_MEMBER.exception(memberName, element.toString(), e.getMessage());
		}
	}

	/**
	 * Parses a string to a {@link JsonElement}.
	 * 
	 * @param string to be parsed
	 * @return the {@link JsonElement}
	 * @throws OpenemsNamedException on error
	 */
	public static JsonElement parse(String string) throws OpenemsNamedException {
		try {
			return JsonParser.parseString(string);
		} catch (JsonParseException e) {
			throw OpenemsError.JSON_PARSE_FAILED.exception(e.getMessage(), string);
		}
	}

	/**
	 * Parses a string to a {@link JsonObject}.
	 * 
	 * @param string the String
	 * @return the {@link JsonObject}
	 * @throws OpenemsNamedException on error
	 */
	public static JsonObject parseToJsonObject(String string) throws OpenemsNamedException {
		return JsonUtils.getAsJsonObject(JsonUtils.parse(string));
	}

	/**
	 * Pretty print a {@link JsonElement}.
	 *
	 * @param j the {@link JsonElement}
	 */
	public static void prettyPrint(JsonElement j) {
		Gson gson = new GsonBuilder().setPrettyPrinting().create();
		String json = gson.toJson(j);
		System.out.println(json);
	}

<<<<<<< HEAD
	/**
	 * Check if the given {@link JsonElement} is an empty JsonObject {}.
	 * 
	 * @param j the {@link JsonElement} to check
	 * @return true if is empty, otherwise false
	 */
	public static boolean isEmptyJsonObject(JsonElement j) {
		if (j != null && j.isJsonObject()) {
			JsonObject object = j.getAsJsonObject();
			return object.size() == 0;
		}

		return false;
	}

	/**
	 * Check if the given {@link JsonElement} is an empty JsonArray [].
	 * 
	 * @param j the {@link JsonElement} to check
	 * @return true if is empty, otherwise false
	 */
	public static boolean isEmptyJsonArray(JsonElement j) {
		if (j != null && j.isJsonArray()) {
			JsonArray array = j.getAsJsonArray();
			return array.size() == 0;
		}

		return false;
	}

=======
>>>>>>> dd963678
}<|MERGE_RESOLUTION|>--- conflicted
+++ resolved
@@ -1393,7 +1393,6 @@
 		System.out.println(json);
 	}
 
-<<<<<<< HEAD
 	/**
 	 * Check if the given {@link JsonElement} is an empty JsonObject {}.
 	 * 
@@ -1424,6 +1423,4 @@
 		return false;
 	}
 
-=======
->>>>>>> dd963678
 }
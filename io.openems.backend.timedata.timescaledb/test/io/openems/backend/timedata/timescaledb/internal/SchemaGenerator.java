--- conflicted
+++ resolved
@@ -42,7 +42,6 @@
 				""";
 	}
 
-<<<<<<< HEAD
 	private String createChannelTable() {
 		return "CREATE TABLE IF NOT EXISTS channel (\n" //
 				+ "  id SERIAL primary key,\n" //
@@ -60,40 +59,6 @@
 				+ "  available_since TIMESTAMPTZ,\n" //
 				+ "  UNIQUE(edge_id, channel_id)\n" //
 				+ ");\n\n";
-=======
-	private String createComponentTable() {
-		return """
-				CREATE TABLE IF NOT EXISTS component (
-				  id SERIAL primary key,
-				  name text NOT NULL,
-				  UNIQUE(name)
-				);
-				""";
-	}
-
-	private String createChannelTable() {
-		return """
-				CREATE TABLE IF NOT EXISTS channel (
-				  id SERIAL primary key,
-				  component_id INTEGER NOT NULL REFERENCES component,
-				  name text NOT NULL,
-				  priority INTEGER NOT NULL,
-				  UNIQUE(component_id, name)
-				);
-				""";
-	}
-
-	private String createEdgeChannelTable() {
-		return """
-				CREATE TABLE IF NOT EXISTS edge_channel (
-				  id SERIAL primary key,
-				  edge_id INTEGER NOT NULL REFERENCES edge,
-				  channel_id INTEGER NOT NULL REFERENCES channel,
-				  type INTEGER NOT NULL,
-				  available_since TIMESTAMPTZ
-				);
-				""";
->>>>>>> 4f85b740
 	}
 
 	private String createEdgeChannelIndex() {
@@ -220,7 +185,6 @@
 				""";
 	}
 
-<<<<<<< HEAD
 	private String createFunctionGetOrCreateChannelId() {
 		return "CREATE OR REPLACE FUNCTION openems_get_or_create_channel_id(\n" //
 				+ "  _channelAddress text,\n" //
@@ -288,114 +252,5 @@
 				+ "  END LOOP;\n" //
 				+ "END;\n" //
 				+ "$$;\n\n";
-=======
-	private String createFunctionGetOrCreateComponentId() {
-		return """
-				CREATE OR REPLACE FUNCTION openems_get_or_create_component_id(
-				  _component text,
-				  OUT _component_id int
-				) LANGUAGE plpgsql AS\
-				$$
-				BEGIN
-				  loop
-				    SELECT component.id
-				      FROM component
-				      WHERE component.name = _component
-				      INTO _component_id;
-
-				      EXIT WHEN FOUND;
-
-				    INSERT INTO component (name)
-				    VALUES (_component)
-				      ON CONFLICT DO nothing
-				      RETURNING id INTO _component_id;
-
-				    EXIT WHEN FOUND;
-				  END LOOP;
-				END;
-				$$;
-				""";
-	}
-
-	private String createFunctionGetOrCreateChannelId() {
-		return """
-				CREATE OR REPLACE FUNCTION openems_get_or_create_channel_id(
-				  _component text,
-				  _channel text,
-				  OUT _channel_id int,
-				  OUT _priority int
-				) LANGUAGE plpgsql AS
-				$$
-				BEGIN
-				  LOOP
-				    SELECT channel.id, channel.priority
-				    FROM channel
-				    LEFT JOIN component
-				    ON channel.component_id = component.id
-				    WHERE component.name = _component AND channel.name = _channel
-				    INTO _channel_id, _priority;
-
-				    EXIT WHEN FOUND;
-
-				    INSERT INTO channel (component_id, name, priority)
-				    VALUES ((SELECT _component_id FROM openems_get_or_create_component_id(_component)), _channel,
-				""" + Priority.LOW.getId() + "" + ")" + """
-				ON CONFLICT DO NOTHING
-				    RETURNING id, priority
-				    INTO _channel_id, _priority;
-				    EXIT WHEN FOUND;
-				  END LOOP;
-				END;
-				$$;
-				""";
-	}
-
-	private String createFunctionGetOrCreateEdgeChannelId() {
-		return """
-				CREATE OR REPLACE FUNCTION openems_get_or_create_edge_channel_id(
-				  _edge text,
-				  _component text,
-				  _channel text,
-				  _type int,
-				  OUT _channel_id int,
-				  OUT _channel_type int,
-				  OUT _priority int,
-				  OUT _available_since TIMESTAMPTZ
-				) LANGUAGE plpgsql AS\s
-				$$\s
-				BEGIN
-				  LOOP
-				    SELECT edge_channel.id, edge_channel.type, channel.priority, edge_channel.available_since
-				    FROM edge_channel
-				    LEFT JOIN edge
-				    ON edge_channel.edge_id = edge.id\s
-				    LEFT JOIN channel
-				    ON edge_channel.channel_id = channel.id
-				    LEFT JOIN component
-				    ON channel.component_id = component.id\s
-				    WHERE edge.name = _edge AND component.name = _component AND channel.name = _channel
-				    INTO _channel_id, _channel_type, _priority, _available_since;
-
-				    EXIT WHEN FOUND;
-
-				    SELECT c._channel_id, c._priority
-				    FROM openems_get_or_create_channel_id(_component, _channel) c
-				    INTO _channel_id, _priority;
-
-				    INSERT INTO edge_channel (edge_id, channel_id, type, available_since)
-				    VALUES ((SELECT _edge_id FROM openems_get_or_create_edge_id(_edge)),
-				      _channel_id,
-				      _type,
-				      now())
-				    ON CONFLICT DO NOTHING
-				    RETURNING id, type
-				    INTO _channel_id, _channel_type;
-
-				    EXIT WHEN FOUND;
-				  END LOOP;
-				END;
-				$$;
-				""";
->>>>>>> 4f85b740
 	}
 }
--- conflicted
+++ resolved
@@ -2,17 +2,9 @@
 Bundle-Vendor: FENECON GmbH
 Bundle-License: https://opensource.org/licenses/EPL-2.0
 Bundle-Version:	1.0.0.${tstamp}
-<<<<<<< HEAD
-Export-Package:\
-	io.openems.backend.core.jsonrpcrequesthandler
+Bundle-Description: Supportive services that are used throughout OpenEMS Backend
 
--includeresource:\
-	{readme.md}
-=======
-Bundle-Description: Supportive services that are used throughout OpenEMS Backend
->>>>>>> acd741cc
-
--buildpath:\
+-buildpath: \
 	${buildpath},\
 	com.google.gson,\
 	com.google.guava,\
@@ -23,9 +15,5 @@
 	io.openems.common,\
 	slf4j.api
 
-<<<<<<< HEAD
--testpath:\
-=======
 -testpath: \
->>>>>>> acd741cc
 	${testpath}
package io.openems.edge.bridge.modbus.sunspec;

import java.util.ArrayList;
import java.util.List;
import java.util.Map;
import java.util.Map.Entry;
import java.util.Optional;
import java.util.concurrent.CompletableFuture;
import java.util.stream.Collectors;
import java.util.stream.Stream;

import org.osgi.service.cm.ConfigurationAdmin;
import org.osgi.service.component.ComponentContext;
import org.slf4j.Logger;
import org.slf4j.LoggerFactory;

import io.openems.common.exceptions.OpenemsException;
import io.openems.edge.bridge.modbus.api.AbstractOpenemsModbusComponent;
import io.openems.edge.bridge.modbus.api.ElementToChannelConverter;
import io.openems.edge.bridge.modbus.api.ElementToChannelScaleFactorConverter;
import io.openems.edge.bridge.modbus.api.ModbusProtocol;
import io.openems.edge.bridge.modbus.api.element.AbstractModbusElement;
import io.openems.edge.bridge.modbus.api.element.DummyRegisterElement;
import io.openems.edge.bridge.modbus.api.element.UnsignedDoublewordElement;
import io.openems.edge.bridge.modbus.api.element.UnsignedWordElement;
import io.openems.edge.bridge.modbus.api.task.FC16WriteRegistersTask;
import io.openems.edge.bridge.modbus.api.task.FC3ReadRegistersTask;
import io.openems.edge.bridge.modbus.api.task.Task;
import io.openems.edge.common.channel.Channel;
import io.openems.edge.common.taskmanager.Priority;

/**
 * This class provides a generic implementation of SunSpec ModBus protocols.
 */
public abstract class AbstractOpenemsSunSpecComponent extends AbstractOpenemsModbusComponent {

	private final Logger log = LoggerFactory.getLogger(AbstractOpenemsSunSpecComponent.class);

	// The active SunSpec-Models and their reading-priority
<<<<<<< HEAD
	private final Map<ISunSpecModel, Priority> activeModels;
=======
	private final Map<SunSpecModel, Priority> activeModels;
>>>>>>> f67c2c42
	private final ModbusProtocol modbusProtocol;

	private int readFromCommonBlockNo = 1;
	private int commonBlockCounter = 0;

	private boolean isSunSpecInitializationCompleted = false;

	/**
	 * Constructs a AbstractOpenemsSunSpecComponent.
	 * 
	 * @param activeModels             the active SunSpec Models (i.e.
	 *                                 {@link SunSpecModel}) that should be
	 *                                 considered and their reading-priority
	 * @param firstInitialChannelIds   forwarded to
	 *                                 {@link AbstractOpenemsModbusComponent}
	 * @param furtherInitialChannelIds forwarded to
	 *                                 {@link AbstractOpenemsModbusComponent}
	 */
<<<<<<< HEAD
	public AbstractOpenemsSunSpecComponent(Map<ISunSpecModel, Priority> activeModels,
=======
	public AbstractOpenemsSunSpecComponent(Map<SunSpecModel, Priority> activeModels,
>>>>>>> f67c2c42
			io.openems.edge.common.channel.ChannelId[] firstInitialChannelIds,
			io.openems.edge.common.channel.ChannelId[]... furtherInitialChannelIds) {
		super(firstInitialChannelIds, furtherInitialChannelIds);
		this.activeModels = activeModels;
		this.modbusProtocol = new ModbusProtocol(this);
	}

	@Override
	protected boolean activate(ComponentContext context, String id, String alias, boolean enabled, int unitId,
			ConfigurationAdmin cm, String modbusReference, String modbusId) {
		throw new IllegalArgumentException("Use the other activate() method.");
	}

	protected boolean activate(ComponentContext context, String id, String alias, boolean enabled, int unitId,
			ConfigurationAdmin cm, String modbusReference, String modbusId, int readFromCommonBlockNo) {
		this.readFromCommonBlockNo = readFromCommonBlockNo;

		// Start the SunSpec read procedure...
		this.isSunSpec().thenAccept(isSunSpec -> {
			if (!isSunSpec) {
				throw new IllegalArgumentException("This modbus device is not SunSpec!");
			}

			this.readNextBlock(40_002).thenRun(() -> {
				this.isSunSpecInitializationCompleted = true;
				this.onSunSpecInitializationCompleted();
			});
		});
		return super.activate(context, id, alias, enabled, unitId, cm, modbusReference, modbusId);
	}

	@Override
	protected final ModbusProtocol defineModbusProtocol() {
		return this.modbusProtocol;
	}

	/**
	 * Validates that this device complies to SunSpec specification.
	 * 
	 * <p>
	 * Tests if first registers are 0x53756e53 ("SunS").
	 * 
	 * @return a future true if it is SunSpec; otherwise false
	 */
	private CompletableFuture<Boolean> isSunSpec() {
		final CompletableFuture<Boolean> result = new CompletableFuture<Boolean>();
		this.readELementOnce(new UnsignedDoublewordElement(40_000)).thenAccept(value -> {
			if (value == 0x53756e53) {
				result.complete(true);
			} else {
				result.complete(false);
			}
		});
		return result;
	}

	/**
	 * Reads the next SunSpec block.
	 * 
	 * @param startAddress the startAddress
	 * @return a future that completes once reading the block finished
	 */
	private CompletableFuture<Void> readNextBlock(int startAddress) {
		final CompletableFuture<Void> finished = new CompletableFuture<Void>();
		this.readElementsOnceTyped(new UnsignedWordElement(startAddress), new UnsignedWordElement(startAddress + 1))
				.thenAccept(values -> {
					int blockId = values.get(0);

					// END_OF_MAP
					if (blockId == 0xFFFF) {
						finished.complete(null);
						return;
					}

					// Handle SunSpec Block
					int length = values.get(1);

					if (blockId == 1 /* SunSpecModel.S_1 */) {
						this.commonBlockCounter++;
					}

					if (this.commonBlockCounter != this.readFromCommonBlockNo) {
						// ignore all SunSpec blocks before 'startFromCommonBlockNo' was passed

					} else {

						// Should this Block be considered?
<<<<<<< HEAD
						Entry<ISunSpecModel, Priority> activeEntry = this.getActiveModelForId(blockId);
						if (activeEntry != null) {
							ISunSpecModel sunSpecModel = activeEntry.getKey();
							Priority priority = activeEntry.getValue();

							// Read block
							readBlockFuture = this.addBlock(startAddress, sunSpecModel, priority);
=======
						Entry<SunSpecModel, Priority> activeEntry = this.getActiveModelForId(blockId);
						if (activeEntry != null) {
							SunSpecModel sunSpecModel = activeEntry.getKey();
							Priority priority = activeEntry.getValue();
							this.addBlock(startAddress, sunSpecModel, priority);
>>>>>>> f67c2c42

						} else {
							// This block is not considered, because the Model is not active
							this.logInfo(this.log,
									"Ignoring SunSpec-Model [" + blockId + "] starting at [" + startAddress + "]");
<<<<<<< HEAD
							readBlockFuture = CompletableFuture.completedFuture(null);
=======
>>>>>>> f67c2c42
						}
					}

					// Read next block recursively
					int nextBlockStartAddress = startAddress + 2 + length;
					final CompletableFuture<Void> readNextBlockFuture = this.readNextBlock(nextBlockStartAddress);

					// Announce finished when next block (recursively) is finished
					readNextBlockFuture.thenRun(() -> {
						finished.complete(null);
					});
				});
		return finished;
	}

	/**
	 * Gets the Model and its reading priority; or null if the Model is not
	 * 'active', i.e. not used by this implementation.
	 * 
	 * @param blockId the SunSpec Block-ID
	 * @return the entry with Model and priority
	 */
<<<<<<< HEAD
	private Entry<ISunSpecModel, Priority> getActiveModelForId(int blockId) {
		for (Entry<ISunSpecModel, Priority> entry : this.activeModels.entrySet()) {
=======
	private Entry<SunSpecModel, Priority> getActiveModelForId(int blockId) {
		for (Entry<SunSpecModel, Priority> entry : this.activeModels.entrySet()) {
>>>>>>> f67c2c42
			if (entry.getKey().getBlockId() == blockId) {
				return entry;
			}
		}
		return null;
	}

	/**
	 * Overwrite to provide custom SunSpecModel.
	 * 
	 * @param blockId the Block-Id
<<<<<<< HEAD
	 * @return the {@link ISunSpecModel}
	 * @throws IllegalArgumentException on error
	 */
	protected ISunSpecModel getSunSpecModel(int blockId) throws IllegalArgumentException {
=======
	 * @return the {@link SunSpecModel}
	 * @throws IllegalArgumentException on error
	 */
	protected SunSpecModel getSunSpecModel(int blockId) throws IllegalArgumentException {
>>>>>>> f67c2c42
		return null;
	}

	/**
	 * Is the SunSpec initialization completed?.
	 * 
	 * <p>
	 * If this returns true, all Channels are available.
	 * 
	 * @return true if initialization is completed
	 */
	public boolean isSunSpecInitializationCompleted() {
		return this.isSunSpecInitializationCompleted;
	}

	/**
	 * This method is called after the SunSpec initialization was completed.
	 * 
	 * <p>
	 * The purpose of this method is to add mappings between SunSpec Channel-Points
	 * to OpenEMS Nature Channels.
	 */
	protected abstract void onSunSpecInitializationCompleted();

	/**
	 * Adds the block starting from startAddress.
	 * 
	 * @param startAddress the address to start reading from
	 * @param model        the SunSpecModel
	 * @param priority     the reading priority
	 * @return future that gets completed when the Block elements are read
	 */
<<<<<<< HEAD
	private CompletableFuture<Void> addBlock(int startAddress, ISunSpecModel model, Priority priority) {
		this.logInfo(this.log, "Adding SunSpec-Model [" + model.getBlockId() + ":" + model.label() + "] starting at ["
				+ startAddress + "]");

		final CompletableFuture<Void> finished = new CompletableFuture<Void>();
=======
	private void addBlock(int startAddress, SunSpecModel model, Priority priority) {
		this.logInfo(this.log, "Adding SunSpec-Model [" + model.getBlockId() + ":" + model.label() + "] starting at ["
				+ startAddress + "]");
>>>>>>> f67c2c42
		AbstractModbusElement<?>[] elements = new AbstractModbusElement[model.points().length];
		startAddress += 2;
		for (int i = 0; i < model.points().length; i++) {
			SunSpecPoint point = model.points()[i];
			AbstractModbusElement<?> element = point.get().generateModbusElement(startAddress);
			startAddress += element.getLength();
			elements[i] = element;

<<<<<<< HEAD
		this.readElementsOnce(elements).thenAccept(values -> {
			/*
			 * Use results to prepare final Modbus Task
			 * 
			 * -> register Channels to defined SunSpec points
			 * 
			 * -> ignore non-defined SunSpec points with DummyElement
			 */
			for (int i = 0; i < values.size(); i++) {
				SunSpecPoint point = model.points()[i];
				Object value = values.get(i);
				AbstractModbusElement<?> element = elements[i];

				if (point.isDefined(value)) {
					// Point is available -> create Channel
					SunSChannelId<?> channelId = point.getChannelId();
					this.addChannel(channelId);

					if (point.get().scaleFactor.isPresent()) {
						// This Point needs a ScaleFactor
						// - find the ScaleFactor-Point
						String scaleFactorName = SunSpecCodeGenerator.toUpperUnderscore(point.get().scaleFactor.get());
						SunSpecPoint scaleFactorPoint = null;
						for (SunSpecPoint sfPoint : model.points()) {
							if (sfPoint.name().equals(scaleFactorName)) {
								scaleFactorPoint = sfPoint;
								continue;
							}
						}
						if (scaleFactorPoint == null) {
							// Unable to find ScaleFactor-Point
							this.logError(this.log, "Unable to find ScaleFactor [" + scaleFactorName + "] for Point ["
									+ point.name() + "]");
						}

						// Add a scale-factor mapping between Element and Channel
						element = m(channelId, element,
								new ElementToChannelScaleFactorConverter(this, scaleFactorPoint.getChannelId()));

					} else {
						// Add a direct mapping between Element and Channel
						element = m(channelId, element);
					}

					// Evaluate Access-Mode of the Channel
					switch (point.get().accessMode) {
					case READ_ONLY:
						// Read-Only -> replace element with dummy
						element = new DummyRegisterElement(element.getStartAddress(),
								element.getStartAddress() + point.get().type.length - 1);
						break;
					case READ_WRITE:
					case WRITE_ONLY:
						// Add a Write-Task
						final Task writeTask = new FC16WriteRegistersTask(element.getStartAddress(), element);
						this.modbusProtocol.addTask(writeTask);
=======
			SunSChannelId<?> channelId = point.getChannelId();
			this.addChannel(channelId);

			if (point.get().scaleFactor.isPresent()) {
				// This Point needs a ScaleFactor
				// - find the ScaleFactor-Point
				String scaleFactorName = SunSpecCodeGenerator.toUpperUnderscore(point.get().scaleFactor.get());
				SunSpecPoint scaleFactorPoint = null;
				for (SunSpecPoint sfPoint : model.points()) {
					if (sfPoint.name().equals(scaleFactorName)) {
						scaleFactorPoint = sfPoint;
>>>>>>> f67c2c42
						break;
					}
				}
				if (scaleFactorPoint == null) {
					// Unable to find ScaleFactor-Point
					this.logError(this.log,
							"Unable to find ScaleFactor [" + scaleFactorName + "] for Point [" + point.name() + "]");
				}

				// Add a scale-factor mapping between Element and Channel
				element = m(channelId, element,
						new ElementToChannelScaleFactorConverter(this, point, scaleFactorPoint.getChannelId()));

			} else {
				// Add a direct mapping between Element and Channel
				element = m(channelId, element, new ElementToChannelConverter(
						// Element -> Channel
						(value) -> {
							if (!point.isDefined(value)) {
								// This value is set to be 'UNDEFINED' for the given type by SunSpec
								return null;
							} else {
								return value;
							}
						},
						// Channel -> Element
						value -> value));
				;
			}
<<<<<<< HEAD
			final Task readTask = new FC3ReadRegistersTask(elements[0].getStartAddress(), priority, elements);
			this.modbusProtocol.addTask(readTask);
=======
>>>>>>> f67c2c42

			// Evaluate Access-Mode of the Channel
			switch (point.get().accessMode) {
			case READ_ONLY:
				// Read-Only -> replace element with dummy
				element = new DummyRegisterElement(element.getStartAddress(),
						element.getStartAddress() + point.get().type.length - 1);
				break;
			case READ_WRITE:
			case WRITE_ONLY:
				// Add a Write-Task
				final Task writeTask = new FC16WriteRegistersTask(element.getStartAddress(), element);
				this.modbusProtocol.addTask(writeTask);
				break;
			}
		}

		final Task readTask = new FC3ReadRegistersTask(elements[0].getStartAddress(), priority, elements);
		this.modbusProtocol.addTask(readTask);
	}

	/**
	 * Reads given Element once from Modbus.
	 * 
	 * @param <T>     the Type of the element
	 * @param element the element
	 * @return a future value, e.g. a integer
	 */
	private <T> CompletableFuture<T> readELementOnce(AbstractModbusElement<T> element) {
		// Prepare result
		final CompletableFuture<T> result = new CompletableFuture<T>();

		// Activate task
		final Task task = new FC3ReadRegistersTask(element.getStartAddress(), Priority.HIGH, element);
		this.modbusProtocol.addTask(task);

		// Register listener for element
		element.onUpdateCallback(value -> {
			if (value == null) {
				// try again
				return;
			}
			// do not try again
			this.modbusProtocol.removeTask(task);
			result.complete(value);
		});

		return result;
	}

	/**
	 * Reads given Elements once from Modbus.
	 * 
	 * @param <T>      the Type of the elements
	 * @param elements the elements
	 * @return a future list with the values, e.g. a list of integers
	 */
	@SafeVarargs
	private final <T> CompletableFuture<List<T>> readElementsOnceTyped(AbstractModbusElement<T>... elements) {
		// Register listeners for elements
		@SuppressWarnings("unchecked")
		final CompletableFuture<T>[] subResults = (CompletableFuture<T>[]) new CompletableFuture<?>[elements.length];
		for (int i = 0; i < elements.length; i++) {
			CompletableFuture<T> subResult = new CompletableFuture<T>();
			subResults[i] = subResult;

			AbstractModbusElement<T> element = elements[i];
			element.onUpdateCallback(value -> {
				if (value == null) {
					// try again
					return;
				}
				subResult.complete(value);
			});
		}

		// Activate task
		final Task task = new FC3ReadRegistersTask(elements[0].getStartAddress(), Priority.HIGH, elements);
		this.modbusProtocol.addTask(task);

		// Prepare result
		final CompletableFuture<List<T>> result = new CompletableFuture<List<T>>();
		CompletableFuture.allOf(subResults).thenRun(() -> {
			// do not try again
			this.modbusProtocol.removeTask(task);

			// get all results and complete result
			List<T> values = Stream.of(subResults) //
					.map(future -> future.join()) //
					.collect(Collectors.toCollection(ArrayList::new));
			result.complete(values);
		});

		return result;
	}

	/**
	 * Get the Channel for the given Point.
	 * 
	 * @param <T>   the Channel type
	 * @param point the SunSpec Point
	 * @return the optional Channel
	 */
	protected <T extends Channel<?>> Optional<T> getSunSpecChannel(SunSpecPoint point) {
		try {
			return Optional.ofNullable(this.channel(point.getChannelId()));
		} catch (IllegalArgumentException e) {
			return Optional.empty();
		}
	}

	/**
	 * Get the Channel for the given Point or throw an error if it is not available.
	 * 
	 * @param <T>   the Channel type
	 * @param point the SunSpec Point
	 * @return the optional Channel
	 * @throws OpenemsException if Channel is not available
	 */
	@SuppressWarnings("unchecked")
	protected <T extends Channel<?>> T getSunSpecChannelOrError(SunSpecPoint point) throws OpenemsException {
		Optional<Channel<?>> channelOpt = this.getSunSpecChannel(point);
		if (!channelOpt.isPresent()) {
			throw new OpenemsException("SunSpec Channel for Point [" + point.getClass().getSimpleName() + "."
					+ point.name() + "] is not available");
		}
		return (T) channelOpt.get();
	}

	/**
	 * Maps the first available SunSpec {@link SunSpecPoint} to the targetChannel.
	 *
	 * <p>
	 * The logic checks in order if a point is defined and uses that point.
	 * 
	 * <p>
	 * Call this method only after all SunSpec models were completely read - i.e.
	 * onSunSpecInitializationCompleted()
	 * 
	 * @param targetChannel the targetChannel
	 * @param converter     convert from Point value to the Unit of the Channel
	 * @param points        the points.
	 */
	protected void mapFirstPointToChannel(io.openems.edge.common.channel.ChannelId targetChannel,
			ElementToChannelConverter converter, SunSpecPoint... points) {
		for (SunSpecPoint point : points) {
			Optional<Channel<?>> c = this.getSunSpecChannel(point);
			if (c.isPresent()) {
				c.get().onUpdate(value -> {
					this.channel(targetChannel).setNextValue(converter.elementToChannel(value.get()));
				});
				return;
			}
		}
	}
}<|MERGE_RESOLUTION|>--- conflicted
+++ resolved
@@ -37,11 +37,7 @@
 	private final Logger log = LoggerFactory.getLogger(AbstractOpenemsSunSpecComponent.class);
 
 	// The active SunSpec-Models and their reading-priority
-<<<<<<< HEAD
-	private final Map<ISunSpecModel, Priority> activeModels;
-=======
 	private final Map<SunSpecModel, Priority> activeModels;
->>>>>>> f67c2c42
 	private final ModbusProtocol modbusProtocol;
 
 	private int readFromCommonBlockNo = 1;
@@ -60,11 +56,7 @@
 	 * @param furtherInitialChannelIds forwarded to
 	 *                                 {@link AbstractOpenemsModbusComponent}
 	 */
-<<<<<<< HEAD
-	public AbstractOpenemsSunSpecComponent(Map<ISunSpecModel, Priority> activeModels,
-=======
 	public AbstractOpenemsSunSpecComponent(Map<SunSpecModel, Priority> activeModels,
->>>>>>> f67c2c42
 			io.openems.edge.common.channel.ChannelId[] firstInitialChannelIds,
 			io.openems.edge.common.channel.ChannelId[]... furtherInitialChannelIds) {
 		super(firstInitialChannelIds, furtherInitialChannelIds);
@@ -152,30 +144,16 @@
 					} else {
 
 						// Should this Block be considered?
-<<<<<<< HEAD
-						Entry<ISunSpecModel, Priority> activeEntry = this.getActiveModelForId(blockId);
-						if (activeEntry != null) {
-							ISunSpecModel sunSpecModel = activeEntry.getKey();
-							Priority priority = activeEntry.getValue();
-
-							// Read block
-							readBlockFuture = this.addBlock(startAddress, sunSpecModel, priority);
-=======
 						Entry<SunSpecModel, Priority> activeEntry = this.getActiveModelForId(blockId);
 						if (activeEntry != null) {
 							SunSpecModel sunSpecModel = activeEntry.getKey();
 							Priority priority = activeEntry.getValue();
 							this.addBlock(startAddress, sunSpecModel, priority);
->>>>>>> f67c2c42
 
 						} else {
 							// This block is not considered, because the Model is not active
 							this.logInfo(this.log,
 									"Ignoring SunSpec-Model [" + blockId + "] starting at [" + startAddress + "]");
-<<<<<<< HEAD
-							readBlockFuture = CompletableFuture.completedFuture(null);
-=======
->>>>>>> f67c2c42
 						}
 					}
 
@@ -198,13 +176,8 @@
 	 * @param blockId the SunSpec Block-ID
 	 * @return the entry with Model and priority
 	 */
-<<<<<<< HEAD
-	private Entry<ISunSpecModel, Priority> getActiveModelForId(int blockId) {
-		for (Entry<ISunSpecModel, Priority> entry : this.activeModels.entrySet()) {
-=======
 	private Entry<SunSpecModel, Priority> getActiveModelForId(int blockId) {
 		for (Entry<SunSpecModel, Priority> entry : this.activeModels.entrySet()) {
->>>>>>> f67c2c42
 			if (entry.getKey().getBlockId() == blockId) {
 				return entry;
 			}
@@ -216,17 +189,10 @@
 	 * Overwrite to provide custom SunSpecModel.
 	 * 
 	 * @param blockId the Block-Id
-<<<<<<< HEAD
-	 * @return the {@link ISunSpecModel}
-	 * @throws IllegalArgumentException on error
-	 */
-	protected ISunSpecModel getSunSpecModel(int blockId) throws IllegalArgumentException {
-=======
 	 * @return the {@link SunSpecModel}
 	 * @throws IllegalArgumentException on error
 	 */
 	protected SunSpecModel getSunSpecModel(int blockId) throws IllegalArgumentException {
->>>>>>> f67c2c42
 		return null;
 	}
 
@@ -259,17 +225,9 @@
 	 * @param priority     the reading priority
 	 * @return future that gets completed when the Block elements are read
 	 */
-<<<<<<< HEAD
-	private CompletableFuture<Void> addBlock(int startAddress, ISunSpecModel model, Priority priority) {
-		this.logInfo(this.log, "Adding SunSpec-Model [" + model.getBlockId() + ":" + model.label() + "] starting at ["
-				+ startAddress + "]");
-
-		final CompletableFuture<Void> finished = new CompletableFuture<Void>();
-=======
 	private void addBlock(int startAddress, SunSpecModel model, Priority priority) {
 		this.logInfo(this.log, "Adding SunSpec-Model [" + model.getBlockId() + ":" + model.label() + "] starting at ["
 				+ startAddress + "]");
->>>>>>> f67c2c42
 		AbstractModbusElement<?>[] elements = new AbstractModbusElement[model.points().length];
 		startAddress += 2;
 		for (int i = 0; i < model.points().length; i++) {
@@ -278,64 +236,6 @@
 			startAddress += element.getLength();
 			elements[i] = element;
 
-<<<<<<< HEAD
-		this.readElementsOnce(elements).thenAccept(values -> {
-			/*
-			 * Use results to prepare final Modbus Task
-			 * 
-			 * -> register Channels to defined SunSpec points
-			 * 
-			 * -> ignore non-defined SunSpec points with DummyElement
-			 */
-			for (int i = 0; i < values.size(); i++) {
-				SunSpecPoint point = model.points()[i];
-				Object value = values.get(i);
-				AbstractModbusElement<?> element = elements[i];
-
-				if (point.isDefined(value)) {
-					// Point is available -> create Channel
-					SunSChannelId<?> channelId = point.getChannelId();
-					this.addChannel(channelId);
-
-					if (point.get().scaleFactor.isPresent()) {
-						// This Point needs a ScaleFactor
-						// - find the ScaleFactor-Point
-						String scaleFactorName = SunSpecCodeGenerator.toUpperUnderscore(point.get().scaleFactor.get());
-						SunSpecPoint scaleFactorPoint = null;
-						for (SunSpecPoint sfPoint : model.points()) {
-							if (sfPoint.name().equals(scaleFactorName)) {
-								scaleFactorPoint = sfPoint;
-								continue;
-							}
-						}
-						if (scaleFactorPoint == null) {
-							// Unable to find ScaleFactor-Point
-							this.logError(this.log, "Unable to find ScaleFactor [" + scaleFactorName + "] for Point ["
-									+ point.name() + "]");
-						}
-
-						// Add a scale-factor mapping between Element and Channel
-						element = m(channelId, element,
-								new ElementToChannelScaleFactorConverter(this, scaleFactorPoint.getChannelId()));
-
-					} else {
-						// Add a direct mapping between Element and Channel
-						element = m(channelId, element);
-					}
-
-					// Evaluate Access-Mode of the Channel
-					switch (point.get().accessMode) {
-					case READ_ONLY:
-						// Read-Only -> replace element with dummy
-						element = new DummyRegisterElement(element.getStartAddress(),
-								element.getStartAddress() + point.get().type.length - 1);
-						break;
-					case READ_WRITE:
-					case WRITE_ONLY:
-						// Add a Write-Task
-						final Task writeTask = new FC16WriteRegistersTask(element.getStartAddress(), element);
-						this.modbusProtocol.addTask(writeTask);
-=======
 			SunSChannelId<?> channelId = point.getChannelId();
 			this.addChannel(channelId);
 
@@ -347,7 +247,6 @@
 				for (SunSpecPoint sfPoint : model.points()) {
 					if (sfPoint.name().equals(scaleFactorName)) {
 						scaleFactorPoint = sfPoint;
->>>>>>> f67c2c42
 						break;
 					}
 				}
@@ -377,11 +276,6 @@
 						value -> value));
 				;
 			}
-<<<<<<< HEAD
-			final Task readTask = new FC3ReadRegistersTask(elements[0].getStartAddress(), priority, elements);
-			this.modbusProtocol.addTask(readTask);
-=======
->>>>>>> f67c2c42
 
 			// Evaluate Access-Mode of the Channel
 			switch (point.get().accessMode) {

package io.openems.edge.bridge.modbus.sunspec;

/**
 * Represents a SunSpec Model
 */
<<<<<<< HEAD
public enum SunSpecModel implements ISunSpecModel {
	S_1(//
			"Common", //
			"All SunSpec compliant devices must include this as the first model", //
			"", //
			66, //
			SunSpecModel.S1.values(), //
			SunSpecModelType.COMMON //
	), //
	S_2(//
			"Basic Aggregator", //
			"Aggregates a collection of models for a given model id", //
			"", //
			14, //
			SunSpecModel.S2.values(), //
			SunSpecModelType.AGGREGATOR //
	), //
	S_15(//
			"Interface Counters Model", //
			"Interface counters", //
			"", //
			24, //
			SunSpecModel.S15.values(), //
			SunSpecModelType.NETWORK_CONFIGURATION //
	), //
	S_18(//
			"Cellular Link", //
			"Include this model to support a cellular interface link", //
			"", //
			22, //
			SunSpecModel.S18.values(), //
			SunSpecModelType.NETWORK_CONFIGURATION //
	), //
	S_101(//
			"Inverter (Single Phase)", //
			"Include this model for single phase inverter monitoring", //
			"", //
			50, //
			SunSpecModel.S101.values(), //
			SunSpecModelType.INVERTER //
	), //
	S_102(//
			"Inverter (Split-Phase)", //
			"Include this model for split phase inverter monitoring", //
			"", //
			50, //
			SunSpecModel.S102.values(), //
			SunSpecModelType.INVERTER //
	), //
	S_103(//
			"Inverter (Three Phase)", //
			"Include this model for three phase inverter monitoring", //
			"", //
			50, //
			SunSpecModel.S103.values(), //
			SunSpecModelType.INVERTER //
	), //
	S_111(//
			"Inverter (Single Phase) FLOAT", //
			"Include this model for single phase inverter monitoring using float values", //
			"", //
			60, //
			SunSpecModel.S111.values(), //
			SunSpecModelType.INVERTER //
	), //
	S_112(//
			"Inverter (Split Phase) FLOAT", //
			"Include this model for split phase inverter monitoring using float values", //
			"", //
			60, //
			SunSpecModel.S112.values(), //
			SunSpecModelType.INVERTER //
	), //
	S_113(//
			"Inverter (Three Phase) FLOAT", //
			"Include this model for three phase inverter monitoring using float values", //
			"", //
			60, //
			SunSpecModel.S113.values(), //
			SunSpecModelType.INVERTER //
	), //
	S_120(//
			"Nameplate", //
			"Inverter Controls Nameplate Ratings", //
			"Ref 3: 8.14.3.2, Ref 4: 17", //
			26, //
			SunSpecModel.S120.values(), //
			SunSpecModelType.INVERTER //
	), //
	S_121(//
			"Basic Settings", //
			"Inverter Controls Basic Settings", //
			"Ref 3: 8.4.2.1, Ref 4: 17", //
			30, //
			SunSpecModel.S121.values(), //
			SunSpecModelType.INVERTER //
	), //
	S_122(//
			"Measurements_Status", //
			"Inverter Controls Extended Measurements and Status", //
			"Ref 3: 8.14.3.2, Ref 4: 17", //
			44, //
			SunSpecModel.S122.values(), //
			SunSpecModelType.INVERTER //
	), //
	S_123(//
			"Immediate Controls", //
			"Immediate Inverter Controls", //
			"Ref 3: 8.7.1.2, 8.7.2.2, 8.7.3.2", //
			24, //
			SunSpecModel.S123.values(), //
			SunSpecModelType.INVERTER //
	), //
	S_124(//
			"Storage", //
			"Basic Storage Controls", //
			"Ref 3: 8.7.4.2", //
			24, //
			SunSpecModel.S124.values(), //
			SunSpecModelType.INVERTER //
	), //
	S_125(//
			"Pricing", //
			"Pricing Signal", //
			"Ref 3: 8.7.5.1; Ref 4: 6", //
			8, //
			SunSpecModel.S125.values(), //
			SunSpecModelType.INVERTER //
	), //
	S_127(//
			"Freq-Watt Param", //
			"Parameterized Frequency-Watt", //
			"Ref 3: 8.9.1.2, 8.9.4.2", //
			10, //
			SunSpecModel.S127.values(), //
			SunSpecModelType.INVERTER //
	), //
	S_128(//
			"Dynamic Reactive Current", //
			"Dynamic Reactive Current", //
			"Ref 3: 8.10.1.2; Ref 4: 12", //
			14, //
			SunSpecModel.S128.values(), //
			SunSpecModelType.INVERTER //
	), //
	S_145(//
			"Extended Settings", //
			"Inverter controls extended settings", //
			"", //
			8, //
			SunSpecModel.S145.values(), //
			SunSpecModelType.INVERTER //
	), //
	S_201(//
			"Meter (Single Phase)single phase (AN or AB) meter", //
			"Include this model for single phase (AN or AB) metering", //
			"", //
			105, //
			SunSpecModel.S201.values(), //
			SunSpecModelType.METER //
	), //
	S_202(//
			"split single phase (ABN) meter", //
			"", //
			"", //
			105, //
			SunSpecModel.S202.values(), //
			SunSpecModelType.METER //
	), //
	S_203(//
			"wye-connect three phase (abcn) meter", //
			"", //
			"", //
			105, //
			SunSpecModel.S203.values(), //
			SunSpecModelType.METER //
	), //
	S_204(//
			"delta-connect three phase (abc) meter", //
			"", //
			"", //
			105, //
			SunSpecModel.S204.values(), //
			SunSpecModelType.METER //
	), //
	S_302(//
			"Irradiance Model", //
			"Include to support various irradiance measurements", //
			"", //
			5, //
			SunSpecModel.S302.values(), //
			SunSpecModelType.ENVIRONMENTAL //
	), //
	S_303(//
			"Back of Module Temperature Model", //
			"Include to support variable number of  back of module temperature measurements", //
			"", //
			2, //
			SunSpecModel.S303.values(), //
			SunSpecModelType.ENVIRONMENTAL //
	), //
	S_304(//
			"Inclinometer Model", //
			"Include to support orienation measurements", //
			"", //
			6, //
			SunSpecModel.S304.values(), //
			SunSpecModelType.ENVIRONMENTAL //
	), //
	S_305(//
			"GPS", //
			"Include to support location measurements", //
			"", //
			36, //
			SunSpecModel.S305.values(), //
			SunSpecModelType.ENVIRONMENTAL //
	), //
	S_306(//
			"Reference Point Model", //
			"Include to support a standard reference point", //
			"", //
			4, //
			SunSpecModel.S306.values(), //
			SunSpecModelType.ENVIRONMENTAL //
	), //
	S_307(//
			"Base Met", //
			"Base Meteorolgical Model", //
			"This model supersedes model 301", //
			11, //
			SunSpecModel.S307.values(), //
			SunSpecModelType.ENVIRONMENTAL //
	), //
	S_308(//
			"Mini Met Model", //
			"Include to support a few basic measurements", //
			"", //
			4, //
			SunSpecModel.S308.values(), //
			SunSpecModelType.ENVIRONMENTAL //
	), //
	S_801(//
			"Energy Storage Base Model (DEPRECATED)", //
			"This model has been deprecated.", //
			"", //
			1, //
			SunSpecModel.S801.values(), //
			SunSpecModelType.STORAGE //
	), //
	S_802(//
			"Battery Base Model", //
			"", //
			"", //
			62, //
			SunSpecModel.S802.values(), //
			SunSpecModelType.STORAGE //
	), //
	S_64001(//
			"Veris Status and Configuration", //
			"", //
			"", //
			71, //
			SunSpecModel.S64001.values(), //
			SunSpecModelType.VENDOR_SPECIFIC //
	), //
	S_64101(//
			"Eltek Inverter Extension", //
			"", //
			"", //
			7, //
			SunSpecModel.S64101.values(), //
			SunSpecModelType.VENDOR_SPECIFIC //
	), //
	S_64110(//
			"OutBack AXS device", //
			"", //
			"", //
			282, //
			SunSpecModel.S64110.values(), //
			SunSpecModelType.VENDOR_SPECIFIC //
	), //
	S_64111(//
			"Basic Charge Controller", //
			"", //
			"", //
			23, //
			SunSpecModel.S64111.values(), //
			SunSpecModelType.VENDOR_SPECIFIC //
	), //
	S_64112(//
			"OutBack FM Charge Controller", //
			"", //
			"", //
			64, //
			SunSpecModel.S64112.values(), //
			SunSpecModelType.VENDOR_SPECIFIC //
	); //

	public static enum S1 implements SunSpecPoint {
		VERSION(new PointImpl(//
				"S1_VERSION", //
				"Version", //
				"Major Version of model", //
				"", //
				PointType.UINT16, //
				true, //
				AccessMode.READ_ONLY, //
				Unit.NONE, //
				null, //
				new OptionsEnum[0])), //
		MD(new PointImpl(//
				"S1_MD", //
				"Model", //
				"Manufacturer specific value (32 chars)", //
				"", //
				PointType.STRING16, //
				true, //
				AccessMode.READ_ONLY, //
				Unit.NONE, //
				null, //
				new OptionsEnum[0])), //
		OPT(new PointImpl(//
				"S1_OPT", //
				"Options", //
				"Manufacturer specific value (16 chars)", //
				"", //
				PointType.STRING8, //
				false, //
				AccessMode.READ_ONLY, //
				Unit.NONE, //
				null, //
				new OptionsEnum[0])), //
		VR(new PointImpl(//
				"S1_VR", //
				"Version", //
				"Manufacturer specific value (16 chars)", //
				"", //
				PointType.STRING8, //
				false, //
				AccessMode.READ_ONLY, //
				Unit.NONE, //
				null, //
				new OptionsEnum[0])), //
		SN(new PointImpl(//
				"S1_SN", //
				"Serial Number", //
				"Manufacturer specific value (32 chars)", //
				"", //
				PointType.STRING16, //
				true, //
				AccessMode.READ_ONLY, //
				Unit.NONE, //
				null, //
				new OptionsEnum[0])), //
		DA(new PointImpl(//
				"S1_DA", //
				"Device Address", //
				"Modbus device address", //
				"", //
				PointType.UINT16, //
				false, //
				AccessMode.READ_WRITE, //
				Unit.NONE, //
				null, //
				new OptionsEnum[0])), //
		PAD(new PointImpl(//
				"S1_PAD", //
				"", //
				"", //
				"", //
				PointType.PAD, //
				false, //
				AccessMode.READ_ONLY, //
				Unit.NONE, //
				null, //
				new OptionsEnum[0])); //

		protected final PointImpl impl;

		private S1(PointImpl impl) {
			this.impl = impl;
		}

		@Override
		public PointImpl get() {
			return this.impl;
		}
	}

	public static enum S2 implements SunSpecPoint {
		AID(new PointImpl(//
				"S2_AID", //
				"AID", //
				"Aggregated model id", //
				"", //
				PointType.UINT16, //
				true, //
				AccessMode.READ_ONLY, //
				Unit.NONE, //
				null, //
				new OptionsEnum[0])), //
		N(new PointImpl(//
				"S2_N", //
				"N", //
				"Number of aggregated models", //
				"", //
				PointType.UINT16, //
				true, //
				AccessMode.READ_ONLY, //
				Unit.NONE, //
				null, //
				new OptionsEnum[0])), //
		UN(new PointImpl(//
				"S2_UN", //
				"UN", //
				"Update Number.  Incrementing nunber each time the mappping is changed.  If the number is not changed from thelast reading the direct access to a specific offset will result in reading the same logical model as before.  Otherwise the entire model must be read to refresh the changes", //
				"", //
				PointType.UINT16, //
				true, //
				AccessMode.READ_ONLY, //
				Unit.NONE, //
				null, //
				new OptionsEnum[0])), //
		ST(new PointImpl(//
				"S2_ST", //
				"Status", //
				"Enumerated status code", //
				"", //
				PointType.ENUM16, //
				true, //
				AccessMode.READ_ONLY, //
				Unit.NONE, //
				null, //
				S2_St.values())), //
		ST_VND(new PointImpl(//
				"S2_ST_VND", //
				"Vendor Status", //
				"Vendor specific status code", //
				"", //
				PointType.ENUM16, //
				false, //
				AccessMode.READ_ONLY, //
				Unit.NONE, //
				null, //
				new OptionsEnum[0])), //
		EVT(new PointImpl(//
				"S2_EVT", //
				"Event Code", //
				"Bitmask event code", //
				"", //
				PointType.BITFIELD32, //
				true, //
				AccessMode.READ_ONLY, //
				Unit.NONE, //
				null, //
				S2_Evt.values())), //
		EVT_VND(new PointImpl(//
				"S2_EVT_VND", //
				"Vendor Event Code", //
				"Vendor specific event code", //
				"", //
				PointType.BITFIELD32, //
				false, //
				AccessMode.READ_ONLY, //
				Unit.NONE, //
				null, //
				new OptionsEnum[0])), //
		CTL(new PointImpl(//
				"S2_CTL", //
				"Control", //
				"Control register for all aggregated devices", //
				"", //
				PointType.ENUM16, //
				false, //
				AccessMode.READ_ONLY, //
				Unit.NONE, //
				null, //
				S2_Ctl.values())), //
		CTL_VND(new PointImpl(//
				"S2_CTL_VND", //
				"Vendor Control", //
				"Vendor control register for all aggregated devices", //
				"", //
				PointType.ENUM32, //
				false, //
				AccessMode.READ_ONLY, //
				Unit.NONE, //
				null, //
				new OptionsEnum[0])), //
		CTL_VL(new PointImpl(//
				"S2_CTL_VL", //
				"Control Value", //
				"Numerical value used as a parameter to the control", //
				"", //
				PointType.ENUM32, //
				false, //
				AccessMode.READ_ONLY, //
				Unit.NONE, //
				null, //
				new OptionsEnum[0])); //

		protected final PointImpl impl;

		private S2(PointImpl impl) {
			this.impl = impl;
		}

		@Override
		public PointImpl get() {
			return this.impl;
		}
	}

	public static enum S2_St implements OptionsEnum {
		UNDEFINED(-1, "Undefined"), //
		OFF(1, "OFF"), //
		ON(2, "ON"), //
		FULL(3, "FULL"), //
		FAULT(4, "FAULT"); //

		private final int value;
		private final String name;

		private S2_St(int value, String name) {
			this.value = value;
			this.name = name;
		}

		@Override
		public int getValue() {
			return value;
		}

		@Override
		public String getName() {
			return name;
		}

		@Override
		public OptionsEnum getUndefined() {
			return UNDEFINED;
		}
	}

	public static enum S2_Evt implements OptionsEnum {
		UNDEFINED(-1, "Undefined"), //
		GROUND_FAULT(0, "GROUND_FAULT"), //
		INPUT_OVER_VOLTAGE(1, "INPUT_OVER_VOLTAGE"), //
		RESERVED_2(2, "RESERVED_2"), //
		DC_DISCONNECT(3, "DC_DISCONNECT"), //
		RESERVED_4(4, "RESERVED_4"), //
		RESERVED_5(5, "RESERVED_5"), //
		MANUAL_SHUTDOWN(6, "MANUAL_SHUTDOWN"), //
		OVER_TEMPERATURE(7, "OVER_TEMPERATURE"), //
		RESERVED_8(8, "RESERVED_8"), //
		RESERVED_9(9, "RESERVED_9"), //
		RESERVED_10(10, "RESERVED_10"), //
		RESERVED_11(11, "RESERVED_11"), //
		BLOWN_FUSE(12, "BLOWN_FUSE"), //
		UNDER_TEMPERATURE(13, "UNDER_TEMPERATURE"), //
		MEMORY_LOSS(14, "MEMORY_LOSS"), //
		ARC_DETECTION(15, "ARC_DETECTION"), //
		THEFT_DETECTION(16, "THEFT_DETECTION"), //
		OUTPUT_OVER_CURRENT(17, "OUTPUT_OVER_CURRENT"), //
		OUTPUT_OVER_VOLTAGE(18, "OUTPUT_OVER_VOLTAGE"), //
		OUTPUT_UNDER_VOLTAGE(19, "OUTPUT_UNDER_VOLTAGE"), //
		TEST_FAILED(20, "TEST_FAILED"); //

		private final int value;
		private final String name;

		private S2_Evt(int value, String name) {
			this.value = value;
			this.name = name;
		}

		@Override
		public int getValue() {
			return value;
		}

		@Override
		public String getName() {
			return name;
		}

		@Override
		public OptionsEnum getUndefined() {
			return UNDEFINED;
		}
	}

	public static enum S2_Ctl implements OptionsEnum {
		UNDEFINED(-1, "Undefined"), //
		NONE(0, "NONE"), //
		AUTOMATIC(1, "AUTOMATIC"), //
		FORCE_OFF(2, "FORCE_OFF"), //
		TEST(3, "TEST"), //
		THROTTLE(4, "THROTTLE"); //

		private final int value;
		private final String name;

		private S2_Ctl(int value, String name) {
			this.value = value;
			this.name = name;
		}

		@Override
		public int getValue() {
			return value;
		}

		@Override
		public String getName() {
			return name;
		}

		@Override
		public OptionsEnum getUndefined() {
			return UNDEFINED;
		}
	}

	public static enum S15 implements SunSpecPoint {
		CLR(new PointImpl(//
				"S15_CLR", //
				"Clear", //
				"Write a \"1\" to clear all counters", //
				"", //
				PointType.UINT16, //
				false, //
				AccessMode.READ_WRITE, //
				Unit.NONE, //
				null, //
				new OptionsEnum[0])), //
		IN_CNT(new PointImpl(//
				"S15_IN_CNT", //
				"Input Count", //
				"Number of bytes received", //
				"", //
				PointType.ACC32, //
				false, //
				AccessMode.READ_ONLY, //
				Unit.NONE, //
				null, //
				new OptionsEnum[0])), //
		IN_UC_CNT(new PointImpl(//
				"S15_IN_UC_CNT", //
				"Input Unicast Count", //
				"Number of Unicast packets received", //
				"", //
				PointType.ACC32, //
				false, //
				AccessMode.READ_ONLY, //
				Unit.NONE, //
				null, //
				new OptionsEnum[0])), //
		IN_N_UC_CNT(new PointImpl(//
				"S15_IN_N_UC_CNT", //
				"Input Non-Unicast Count", //
				"Number of non-Unicast packets received", //
				"", //
				PointType.ACC32, //
				false, //
				AccessMode.READ_ONLY, //
				Unit.NONE, //
				null, //
				new OptionsEnum[0])), //
		IN_DSC_CNT(new PointImpl(//
				"S15_IN_DSC_CNT", //
				"Input Discarded Count", //
				"Number of inbound packets received on the interface but discarded", //
				"", //
				PointType.ACC32, //
				false, //
				AccessMode.READ_ONLY, //
				Unit.NONE, //
				null, //
				new OptionsEnum[0])), //
		IN_ERR_CNT(new PointImpl(//
				"S15_IN_ERR_CNT", //
				"Input Error Count", //
				"Number of inbound packets that contain errors (excluding discards)", //
				"", //
				PointType.ACC32, //
				false, //
				AccessMode.READ_ONLY, //
				Unit.NONE, //
				null, //
				new OptionsEnum[0])), //
		IN_UNK_CNT(new PointImpl(//
				"S15_IN_UNK_CNT", //
				"Input Unknown Count", //
				"Number of inbound packets with unknown protocol", //
				"", //
				PointType.ACC32, //
				false, //
				AccessMode.READ_ONLY, //
				Unit.NONE, //
				null, //
				new OptionsEnum[0])), //
		OUT_CNT(new PointImpl(//
				"S15_OUT_CNT", //
				"Output Count", //
				"Total number of bytes transmitted on this interface", //
				"", //
				PointType.ACC32, //
				false, //
				AccessMode.READ_ONLY, //
				Unit.NONE, //
				null, //
				new OptionsEnum[0])), //
		OUT_UC_CNT(new PointImpl(//
				"S15_OUT_UC_CNT", //
				"Output Unicast Count", //
				"Number of Unicast packets transmitted", //
				"", //
				PointType.ACC32, //
				false, //
				AccessMode.READ_ONLY, //
				Unit.NONE, //
				null, //
				new OptionsEnum[0])), //
		OUT_N_UC_CNT(new PointImpl(//
				"S15_OUT_N_UC_CNT", //
				"Output Non-Unicast Count", //
				"Number of Non-Unicast packets transmitted", //
				"", //
				PointType.ACC32, //
				false, //
				AccessMode.READ_ONLY, //
				Unit.NONE, //
				null, //
				new OptionsEnum[0])), //
		OUT_DSC_CNT(new PointImpl(//
				"S15_OUT_DSC_CNT", //
				"Output Discarded Count", //
				"Number of Discarded output packets", //
				"", //
				PointType.ACC32, //
				false, //
				AccessMode.READ_ONLY, //
				Unit.NONE, //
				null, //
				new OptionsEnum[0])), //
		OUT_ERR_CNT(new PointImpl(//
				"S15_OUT_ERR_CNT", //
				"Output Error Count", //
				"Number of outbound error packets", //
				"", //
				PointType.ACC32, //
				false, //
				AccessMode.READ_ONLY, //
				Unit.NONE, //
				null, //
				new OptionsEnum[0])), //
		PAD(new PointImpl(//
				"S15_PAD", //
				"", //
				"", //
				"", //
				PointType.PAD, //
				false, //
				AccessMode.READ_ONLY, //
				Unit.NONE, //
				null, //
				new OptionsEnum[0])); //

		protected final PointImpl impl;

		private S15(PointImpl impl) {
			this.impl = impl;
		}

		@Override
		public PointImpl get() {
			return this.impl;
		}
	}

	public static enum S18 implements SunSpecPoint {
		NAM(new PointImpl(//
				"S18_NAM", //
				"Name", //
				"Interface name", //
				"", //
				PointType.STRING4, //
				false, //
				AccessMode.READ_WRITE, //
				Unit.NONE, //
				null, //
				new OptionsEnum[0])), //
		IMEI(new PointImpl(//
				"S18_IMEI", //
				"IMEI", //
				"International Mobile Equipment Identifier for the interface", //
				"", //
				PointType.UINT32, //
				false, //
				AccessMode.READ_WRITE, //
				Unit.NONE, //
				null, //
				new OptionsEnum[0])), //
		APN(new PointImpl(//
				"S18_APN", //
				"APN", //
				"Access Point Name for the interface", //
				"", //
				PointType.STRING4, //
				false, //
				AccessMode.READ_WRITE, //
				Unit.NONE, //
				null, //
				new OptionsEnum[0])), //
		NUM(new PointImpl(//
				"S18_NUM", //
				"Number", //
				"Phone number for the interface", //
				"", //
				PointType.STRING6, //
				false, //
				AccessMode.READ_WRITE, //
				Unit.NONE, //
				null, //
				new OptionsEnum[0])), //
		PIN(new PointImpl(//
				"S18_PIN", //
				"PIN", //
				"Personal Identification Number for the interface", //
				"", //
				PointType.STRING6, //
				false, //
				AccessMode.READ_WRITE, //
				Unit.NONE, //
				null, //
				new OptionsEnum[0])); //

		protected final PointImpl impl;

		private S18(PointImpl impl) {
			this.impl = impl;
		}

		@Override
		public PointImpl get() {
			return this.impl;
		}
	}

	public static enum S101 implements SunSpecPoint {
		A(new PointImpl(//
				"S101_A", //
				"Amps", //
				"AC Current", //
				"", //
				PointType.UINT16, //
				true, //
				AccessMode.READ_ONLY, //
				Unit.AMPERE, //
				"A_SF", //
				new OptionsEnum[0])), //
		APH_A(new PointImpl(//
				"S101_APH_A", //
				"Amps PhaseA", //
				"Phase A Current", //
				"Connected Phase", //
				PointType.UINT16, //
				true, //
				AccessMode.READ_ONLY, //
				Unit.AMPERE, //
				"A_SF", //
				new OptionsEnum[0])), //
		APH_B(new PointImpl(//
				"S101_APH_B", //
				"Amps PhaseB", //
				"Phase B Current", //
				"", //
				PointType.UINT16, //
				false, //
				AccessMode.READ_ONLY, //
				Unit.AMPERE, //
				"A_SF", //
				new OptionsEnum[0])), //
		APH_C(new PointImpl(//
				"S101_APH_C", //
				"Amps PhaseC", //
				"Phase C Current", //
				"", //
				PointType.UINT16, //
				false, //
				AccessMode.READ_ONLY, //
				Unit.AMPERE, //
				"A_SF", //
				new OptionsEnum[0])), //
		A_SF(new PointImpl(//
				"S101_A_SF", //
				"", //
				"", //
				"", //
				PointType.SUNSSF, //
				true, //
				AccessMode.READ_ONLY, //
				Unit.NONE, //
				null, //
				new OptionsEnum[0])), //
		P_P_VPH_A_B(new PointImpl(//
				"S101_P_P_VPH_A_B", //
				"", //
				"", //
				"", //
				PointType.UINT16, //
				false, //
				AccessMode.READ_ONLY, //
				Unit.VOLT, //
				"V_SF", //
				new OptionsEnum[0])), //
		P_P_VPH_B_C(new PointImpl(//
				"S101_P_P_VPH_B_C", //
				"", //
				"", //
				"", //
				PointType.UINT16, //
				false, //
				AccessMode.READ_ONLY, //
				Unit.VOLT, //
				"V_SF", //
				new OptionsEnum[0])), //
		P_P_VPH_C_A(new PointImpl(//
				"S101_P_P_VPH_C_A", //
				"", //
				"", //
				"", //
				PointType.UINT16, //
				false, //
				AccessMode.READ_ONLY, //
				Unit.VOLT, //
				"V_SF", //
				new OptionsEnum[0])), //
		PH_VPH_A(new PointImpl(//
				"S101_PH_VPH_A", //
				"Phase Voltage AN", //
				"Phase Voltage AN", //
				"", //
				PointType.UINT16, //
				true, //
				AccessMode.READ_ONLY, //
				Unit.VOLT, //
				"V_SF", //
				new OptionsEnum[0])), //
		PH_VPH_B(new PointImpl(//
				"S101_PH_VPH_B", //
				"Phase Voltage BN", //
				"Phase Voltage BN", //
				"", //
				PointType.UINT16, //
				false, //
				AccessMode.READ_ONLY, //
				Unit.VOLT, //
				"V_SF", //
				new OptionsEnum[0])), //
		PH_VPH_C(new PointImpl(//
				"S101_PH_VPH_C", //
				"Phase Voltage CN", //
				"Phase Voltage CN", //
				"", //
				PointType.UINT16, //
				false, //
				AccessMode.READ_ONLY, //
				Unit.VOLT, //
				"V_SF", //
				new OptionsEnum[0])), //
		V_SF(new PointImpl(//
				"S101_V_SF", //
				"", //
				"", //
				"", //
				PointType.SUNSSF, //
				true, //
				AccessMode.READ_ONLY, //
				Unit.NONE, //
				null, //
				new OptionsEnum[0])), //
		W(new PointImpl(//
				"S101_W", //
				"Watts", //
				"AC Power", //
				"", //
				PointType.INT16, //
				true, //
				AccessMode.READ_ONLY, //
				Unit.WATT, //
				"W_SF", //
				new OptionsEnum[0])), //
		W_SF(new PointImpl(//
				"S101_W_SF", //
				"", //
				"", //
				"", //
				PointType.SUNSSF, //
				true, //
				AccessMode.READ_ONLY, //
				Unit.NONE, //
				null, //
				new OptionsEnum[0])), //
		HZ(new PointImpl(//
				"S101_HZ", //
				"Hz", //
				"Line Frequency", //
				"", //
				PointType.UINT16, //
				true, //
				AccessMode.READ_ONLY, //
				Unit.HERTZ, //
				"Hz_SF", //
				new OptionsEnum[0])), //
		HZ_S_F(new PointImpl(//
				"S101_HZ_S_F", //
				"", //
				"", //
				"", //
				PointType.SUNSSF, //
				true, //
				AccessMode.READ_ONLY, //
				Unit.NONE, //
				null, //
				new OptionsEnum[0])), //
		VA(new PointImpl(//
				"S101_VA", //
				"VA", //
				"AC Apparent Power", //
				"", //
				PointType.INT16, //
				false, //
				AccessMode.READ_ONLY, //
				Unit.VOLT_AMPERE, //
				"VA_SF", //
				new OptionsEnum[0])), //
		VA_SF(new PointImpl(//
				"S101_VA_SF", //
				"", //
				"", //
				"", //
				PointType.SUNSSF, //
				false, //
				AccessMode.READ_ONLY, //
				Unit.NONE, //
				null, //
				new OptionsEnum[0])), //
		V_AR(new PointImpl(//
				"S101_V_AR", //
				"VAr", //
				"AC Reactive Power", //
				"", //
				PointType.INT16, //
				false, //
				AccessMode.READ_ONLY, //
				Unit.VOLT_AMPERE_REACTIVE, //
				"VAr_SF", //
				new OptionsEnum[0])), //
		V_AR_S_F(new PointImpl(//
				"S101_V_AR_S_F", //
				"", //
				"", //
				"", //
				PointType.SUNSSF, //
				false, //
				AccessMode.READ_ONLY, //
				Unit.NONE, //
				null, //
				new OptionsEnum[0])), //
		PF(new PointImpl(//
				"S101_PF", //
				"PF", //
				"AC Power Factor", //
				"", //
				PointType.INT16, //
				false, //
				AccessMode.READ_ONLY, //
				Unit.NONE, //
				"PF_SF", //
				new OptionsEnum[0])), //
		PF_SF(new PointImpl(//
				"S101_PF_SF", //
				"", //
				"", //
				"", //
				PointType.SUNSSF, //
				false, //
				AccessMode.READ_ONLY, //
				Unit.NONE, //
				null, //
				new OptionsEnum[0])), //
		WH(new PointImpl(//
				"S101_WH", //
				"WattHours", //
				"AC Energy", //
				"", //
				PointType.ACC32, //
				true, //
				AccessMode.READ_ONLY, //
				Unit.WATT_HOURS, //
				"WH_SF", //
				new OptionsEnum[0])), //
		WH_SF(new PointImpl(//
				"S101_WH_SF", //
				"", //
				"", //
				"", //
				PointType.SUNSSF, //
				true, //
				AccessMode.READ_ONLY, //
				Unit.NONE, //
				null, //
				new OptionsEnum[0])), //
		DCA(new PointImpl(//
				"S101_DCA", //
				"DC Amps", //
				"DC Current", //
				"", //
				PointType.UINT16, //
				false, //
				AccessMode.READ_ONLY, //
				Unit.AMPERE, //
				"DCA_SF", //
				new OptionsEnum[0])), //
		DCA_SF(new PointImpl(//
				"S101_DCA_SF", //
				"", //
				"", //
				"", //
				PointType.SUNSSF, //
				false, //
				AccessMode.READ_ONLY, //
				Unit.NONE, //
				null, //
				new OptionsEnum[0])), //
		DCV(new PointImpl(//
				"S101_DCV", //
				"DC Voltage", //
				"DC Voltage", //
				"", //
				PointType.UINT16, //
				false, //
				AccessMode.READ_ONLY, //
				Unit.VOLT, //
				"DCV_SF", //
				new OptionsEnum[0])), //
		DCV_SF(new PointImpl(//
				"S101_DCV_SF", //
				"", //
				"", //
				"", //
				PointType.SUNSSF, //
				false, //
				AccessMode.READ_ONLY, //
				Unit.NONE, //
				null, //
				new OptionsEnum[0])), //
		DCW(new PointImpl(//
				"S101_DCW", //
				"DC Watts", //
				"DC Power", //
				"", //
				PointType.INT16, //
				false, //
				AccessMode.READ_ONLY, //
				Unit.WATT, //
				"DCW_SF", //
				new OptionsEnum[0])), //
		DCW_SF(new PointImpl(//
				"S101_DCW_SF", //
				"", //
				"", //
				"", //
				PointType.SUNSSF, //
				false, //
				AccessMode.READ_ONLY, //
				Unit.NONE, //
				null, //
				new OptionsEnum[0])), //
		TMP_CAB(new PointImpl(//
				"S101_TMP_CAB", //
				"Cabinet Temperature", //
				"Cabinet Temperature", //
				"", //
				PointType.INT16, //
				true, //
				AccessMode.READ_ONLY, //
				Unit.DEGREE_CELSIUS, //
				"Tmp_SF", //
				new OptionsEnum[0])), //
		TMP_SNK(new PointImpl(//
				"S101_TMP_SNK", //
				"Heat Sink Temperature", //
				"Heat Sink Temperature", //
				"", //
				PointType.INT16, //
				false, //
				AccessMode.READ_ONLY, //
				Unit.DEGREE_CELSIUS, //
				"Tmp_SF", //
				new OptionsEnum[0])), //
		TMP_TRNS(new PointImpl(//
				"S101_TMP_TRNS", //
				"Transformer Temperature", //
				"Transformer Temperature", //
				"", //
				PointType.INT16, //
				false, //
				AccessMode.READ_ONLY, //
				Unit.DEGREE_CELSIUS, //
				"Tmp_SF", //
				new OptionsEnum[0])), //
		TMP_OT(new PointImpl(//
				"S101_TMP_OT", //
				"Other Temperature", //
				"Other Temperature", //
				"", //
				PointType.INT16, //
				false, //
				AccessMode.READ_ONLY, //
				Unit.DEGREE_CELSIUS, //
				"Tmp_SF", //
				new OptionsEnum[0])), //
		TMP_S_F(new PointImpl(//
				"S101_TMP_S_F", //
				"", //
				"", //
				"", //
				PointType.SUNSSF, //
				true, //
				AccessMode.READ_ONLY, //
				Unit.NONE, //
				null, //
				new OptionsEnum[0])), //
		ST(new PointImpl(//
				"S101_ST", //
				"Operating State", //
				"Enumerated value.  Operating state", //
				"", //
				PointType.ENUM16, //
				true, //
				AccessMode.READ_ONLY, //
				Unit.NONE, //
				null, //
				S101_St.values())), //
		ST_VND(new PointImpl(//
				"S101_ST_VND", //
				"Vendor Operating State", //
				"Vendor specific operating state code", //
				"", //
				PointType.ENUM16, //
				false, //
				AccessMode.READ_ONLY, //
				Unit.NONE, //
				null, //
				new OptionsEnum[0])), //
		EVT1(new PointImpl(//
				"S101_EVT1", //
				"Event1", //
				"Bitmask value. Event fields", //
				"", //
				PointType.BITFIELD32, //
				true, //
				AccessMode.READ_ONLY, //
				Unit.NONE, //
				null, //
				S101_Evt1.values())), //
		EVT2(new PointImpl(//
				"S101_EVT2", //
				"Event Bitfield 2", //
				"Reserved for future use", //
				"", //
				PointType.BITFIELD32, //
				true, //
				AccessMode.READ_ONLY, //
				Unit.NONE, //
				null, //
				new OptionsEnum[0])), //
		EVT_VND1(new PointImpl(//
				"S101_EVT_VND1", //
				"Vendor Event Bitfield 1", //
				"Vendor defined events", //
				"", //
				PointType.BITFIELD32, //
				false, //
				AccessMode.READ_ONLY, //
				Unit.NONE, //
				null, //
				new OptionsEnum[0])), //
		EVT_VND2(new PointImpl(//
				"S101_EVT_VND2", //
				"Vendor Event Bitfield 2", //
				"Vendor defined events", //
				"", //
				PointType.BITFIELD32, //
				false, //
				AccessMode.READ_ONLY, //
				Unit.NONE, //
				null, //
				new OptionsEnum[0])), //
		EVT_VND3(new PointImpl(//
				"S101_EVT_VND3", //
				"Vendor Event Bitfield 3", //
				"Vendor defined events", //
				"", //
				PointType.BITFIELD32, //
				false, //
				AccessMode.READ_ONLY, //
				Unit.NONE, //
				null, //
				new OptionsEnum[0])), //
		EVT_VND4(new PointImpl(//
				"S101_EVT_VND4", //
				"Vendor Event Bitfield 4", //
				"Vendor defined events", //
				"", //
				PointType.BITFIELD32, //
				false, //
				AccessMode.READ_ONLY, //
				Unit.NONE, //
				null, //
				new OptionsEnum[0])); //

		protected final PointImpl impl;

		private S101(PointImpl impl) {
			this.impl = impl;
		}

		@Override
		public PointImpl get() {
			return this.impl;
		}
	}

	public static enum S101_St implements OptionsEnum {
		UNDEFINED(-1, "Undefined"), //
		OFF(1, "OFF"), //
		SLEEPING(2, "SLEEPING"), //
		STARTING(3, "STARTING"), //
		MPPT(4, "MPPT"), //
		THROTTLED(5, "THROTTLED"), //
		SHUTTING_DOWN(6, "SHUTTING_DOWN"), //
		FAULT(7, "FAULT"), //
		STANDBY(8, "STANDBY"); //

		private final int value;
		private final String name;

		private S101_St(int value, String name) {
			this.value = value;
			this.name = name;
		}

		@Override
		public int getValue() {
			return value;
		}

		@Override
		public String getName() {
			return name;
		}

		@Override
		public OptionsEnum getUndefined() {
			return UNDEFINED;
		}
	}

	public static enum S101_Evt1 implements OptionsEnum {
		UNDEFINED(-1, "Undefined"), //
		GROUND_FAULT(0, "GROUND_FAULT"), //
		DC_OVER_VOLT(1, "DC_OVER_VOLT"), //
		AC_DISCONNECT(2, "AC_DISCONNECT"), //
		DC_DISCONNECT(3, "DC_DISCONNECT"), //
		GRID_DISCONNECT(4, "GRID_DISCONNECT"), //
		CABINET_OPEN(5, "CABINET_OPEN"), //
		MANUAL_SHUTDOWN(6, "MANUAL_SHUTDOWN"), //
		OVER_TEMP(7, "OVER_TEMP"), //
		OVER_FREQUENCY(8, "OVER_FREQUENCY"), //
		UNDER_FREQUENCY(9, "UNDER_FREQUENCY"), //
		AC_OVER_VOLT(10, "AC_OVER_VOLT"), //
		AC_UNDER_VOLT(11, "AC_UNDER_VOLT"), //
		BLOWN_STRING_FUSE(12, "BLOWN_STRING_FUSE"), //
		UNDER_TEMP(13, "UNDER_TEMP"), //
		MEMORY_LOSS(14, "MEMORY_LOSS"), //
		HW_TEST_FAILURE(15, "HW_TEST_FAILURE"); //

		private final int value;
		private final String name;

		private S101_Evt1(int value, String name) {
			this.value = value;
			this.name = name;
		}

		@Override
		public int getValue() {
			return value;
		}

		@Override
		public String getName() {
			return name;
		}

		@Override
		public OptionsEnum getUndefined() {
			return UNDEFINED;
		}
	}

	public static enum S102 implements SunSpecPoint {
		A(new PointImpl(//
				"S102_A", //
				"Amps", //
				"AC Current", //
				"Sum of active phases", //
				PointType.UINT16, //
				true, //
				AccessMode.READ_ONLY, //
				Unit.AMPERE, //
				"A_SF", //
				new OptionsEnum[0])), //
		APH_A(new PointImpl(//
				"S102_APH_A", //
				"Amps PhaseA", //
				"Phase A Current", //
				"Connected Phase", //
				PointType.UINT16, //
				true, //
				AccessMode.READ_ONLY, //
				Unit.AMPERE, //
				"A_SF", //
				new OptionsEnum[0])), //
		APH_B(new PointImpl(//
				"S102_APH_B", //
				"Amps PhaseB", //
				"Phase B Current", //
				"Connected Phase", //
				PointType.UINT16, //
				true, //
				AccessMode.READ_ONLY, //
				Unit.AMPERE, //
				"A_SF", //
				new OptionsEnum[0])), //
		APH_C(new PointImpl(//
				"S102_APH_C", //
				"Amps PhaseC", //
				"Phase C Current", //
				"", //
				PointType.UINT16, //
				false, //
				AccessMode.READ_ONLY, //
				Unit.AMPERE, //
				"A_SF", //
				new OptionsEnum[0])), //
		A_SF(new PointImpl(//
				"S102_A_SF", //
				"", //
				"", //
				"", //
				PointType.SUNSSF, //
				true, //
				AccessMode.READ_ONLY, //
				Unit.NONE, //
				null, //
				new OptionsEnum[0])), //
		P_P_VPH_A_B(new PointImpl(//
				"S102_P_P_VPH_A_B", //
				"", //
				"", //
				"", //
				PointType.UINT16, //
				false, //
				AccessMode.READ_ONLY, //
				Unit.VOLT, //
				"V_SF", //
				new OptionsEnum[0])), //
		P_P_VPH_B_C(new PointImpl(//
				"S102_P_P_VPH_B_C", //
				"", //
				"", //
				"", //
				PointType.UINT16, //
				false, //
				AccessMode.READ_ONLY, //
				Unit.VOLT, //
				"V_SF", //
				new OptionsEnum[0])), //
		P_P_VPH_C_A(new PointImpl(//
				"S102_P_P_VPH_C_A", //
				"", //
				"", //
				"", //
				PointType.UINT16, //
				false, //
				AccessMode.READ_ONLY, //
				Unit.VOLT, //
				"V_SF", //
				new OptionsEnum[0])), //
		PH_VPH_A(new PointImpl(//
				"S102_PH_VPH_A", //
				"Phase Voltage AN", //
				"Phase Voltage AN", //
				"", //
				PointType.UINT16, //
				true, //
				AccessMode.READ_ONLY, //
				Unit.VOLT, //
				"V_SF", //
				new OptionsEnum[0])), //
		PH_VPH_B(new PointImpl(//
				"S102_PH_VPH_B", //
				"Phase Voltage BN", //
				"Phase Voltage BN", //
				"", //
				PointType.UINT16, //
				true, //
				AccessMode.READ_ONLY, //
				Unit.VOLT, //
				"V_SF", //
				new OptionsEnum[0])), //
		PH_VPH_C(new PointImpl(//
				"S102_PH_VPH_C", //
				"Phase Voltage CN", //
				"Phase Voltage CN", //
				"", //
				PointType.UINT16, //
				false, //
				AccessMode.READ_ONLY, //
				Unit.VOLT, //
				"V_SF", //
				new OptionsEnum[0])), //
		V_SF(new PointImpl(//
				"S102_V_SF", //
				"", //
				"", //
				"", //
				PointType.SUNSSF, //
				true, //
				AccessMode.READ_ONLY, //
				Unit.NONE, //
				null, //
				new OptionsEnum[0])), //
		W(new PointImpl(//
				"S102_W", //
				"Watts", //
				"AC Power", //
				"", //
				PointType.INT16, //
				true, //
				AccessMode.READ_ONLY, //
				Unit.WATT, //
				"W_SF", //
				new OptionsEnum[0])), //
		W_SF(new PointImpl(//
				"S102_W_SF", //
				"", //
				"", //
				"", //
				PointType.SUNSSF, //
				true, //
				AccessMode.READ_ONLY, //
				Unit.NONE, //
				null, //
				new OptionsEnum[0])), //
		HZ(new PointImpl(//
				"S102_HZ", //
				"Hz", //
				"Line Frequency", //
				"", //
				PointType.UINT16, //
				true, //
				AccessMode.READ_ONLY, //
				Unit.HERTZ, //
				"Hz_SF", //
				new OptionsEnum[0])), //
		HZ_S_F(new PointImpl(//
				"S102_HZ_S_F", //
				"", //
				"", //
				"", //
				PointType.SUNSSF, //
				true, //
				AccessMode.READ_ONLY, //
				Unit.NONE, //
				null, //
				new OptionsEnum[0])), //
		VA(new PointImpl(//
				"S102_VA", //
				"VA", //
				"AC Apparent Power", //
				"", //
				PointType.INT16, //
				false, //
				AccessMode.READ_ONLY, //
				Unit.VOLT_AMPERE, //
				"VA_SF", //
				new OptionsEnum[0])), //
		VA_SF(new PointImpl(//
				"S102_VA_SF", //
				"", //
				"", //
				"", //
				PointType.SUNSSF, //
				false, //
				AccessMode.READ_ONLY, //
				Unit.NONE, //
				null, //
				new OptionsEnum[0])), //
		V_AR(new PointImpl(//
				"S102_V_AR", //
				"VAr", //
				"AC Reactive Power", //
				"", //
				PointType.INT16, //
				false, //
				AccessMode.READ_ONLY, //
				Unit.VOLT_AMPERE_REACTIVE, //
				"VAr_SF", //
				new OptionsEnum[0])), //
		V_AR_S_F(new PointImpl(//
				"S102_V_AR_S_F", //
				"", //
				"", //
				"", //
				PointType.SUNSSF, //
				false, //
				AccessMode.READ_ONLY, //
				Unit.NONE, //
				null, //
				new OptionsEnum[0])), //
		PF(new PointImpl(//
				"S102_PF", //
				"PF", //
				"AC Power Factor", //
				"", //
				PointType.INT16, //
				false, //
				AccessMode.READ_ONLY, //
				Unit.NONE, //
				"PF_SF", //
				new OptionsEnum[0])), //
		PF_SF(new PointImpl(//
				"S102_PF_SF", //
				"", //
				"", //
				"", //
				PointType.SUNSSF, //
				false, //
				AccessMode.READ_ONLY, //
				Unit.NONE, //
				null, //
				new OptionsEnum[0])), //
		WH(new PointImpl(//
				"S102_WH", //
				"WattHours", //
				"AC Energy", //
				"", //
				PointType.ACC32, //
				true, //
				AccessMode.READ_ONLY, //
				Unit.WATT_HOURS, //
				"WH_SF", //
				new OptionsEnum[0])), //
		WH_SF(new PointImpl(//
				"S102_WH_SF", //
				"", //
				"", //
				"", //
				PointType.SUNSSF, //
				true, //
				AccessMode.READ_ONLY, //
				Unit.NONE, //
				null, //
				new OptionsEnum[0])), //
		DCA(new PointImpl(//
				"S102_DCA", //
				"DC Amps", //
				"DC Current", //
				"", //
				PointType.UINT16, //
				false, //
				AccessMode.READ_ONLY, //
				Unit.AMPERE, //
				"DCA_SF", //
				new OptionsEnum[0])), //
		DCA_SF(new PointImpl(//
				"S102_DCA_SF", //
				"", //
				"", //
				"", //
				PointType.SUNSSF, //
				false, //
				AccessMode.READ_ONLY, //
				Unit.NONE, //
				null, //
				new OptionsEnum[0])), //
		DCV(new PointImpl(//
				"S102_DCV", //
				"DC Voltage", //
				"DC Voltage", //
				"", //
				PointType.UINT16, //
				false, //
				AccessMode.READ_ONLY, //
				Unit.VOLT, //
				"DCV_SF", //
				new OptionsEnum[0])), //
		DCV_SF(new PointImpl(//
				"S102_DCV_SF", //
				"", //
				"", //
				"", //
				PointType.SUNSSF, //
				false, //
				AccessMode.READ_ONLY, //
				Unit.NONE, //
				null, //
				new OptionsEnum[0])), //
		DCW(new PointImpl(//
				"S102_DCW", //
				"DC Watts", //
				"DC Power", //
				"", //
				PointType.INT16, //
				false, //
				AccessMode.READ_ONLY, //
				Unit.WATT, //
				"DCW_SF", //
				new OptionsEnum[0])), //
		DCW_SF(new PointImpl(//
				"S102_DCW_SF", //
				"", //
				"", //
				"", //
				PointType.SUNSSF, //
				false, //
				AccessMode.READ_ONLY, //
				Unit.NONE, //
				null, //
				new OptionsEnum[0])), //
		TMP_CAB(new PointImpl(//
				"S102_TMP_CAB", //
				"Cabinet Temperature", //
				"Cabinet Temperature", //
				"", //
				PointType.INT16, //
				true, //
				AccessMode.READ_ONLY, //
				Unit.DEGREE_CELSIUS, //
				"Tmp_SF", //
				new OptionsEnum[0])), //
		TMP_SNK(new PointImpl(//
				"S102_TMP_SNK", //
				"Heat Sink Temperature", //
				"Heat Sink Temperature", //
				"", //
				PointType.INT16, //
				false, //
				AccessMode.READ_ONLY, //
				Unit.DEGREE_CELSIUS, //
				"Tmp_SF", //
				new OptionsEnum[0])), //
		TMP_TRNS(new PointImpl(//
				"S102_TMP_TRNS", //
				"Transformer Temperature", //
				"Transformer Temperature", //
				"", //
				PointType.INT16, //
				false, //
				AccessMode.READ_ONLY, //
				Unit.DEGREE_CELSIUS, //
				"Tmp_SF", //
				new OptionsEnum[0])), //
		TMP_OT(new PointImpl(//
				"S102_TMP_OT", //
				"Other Temperature", //
				"Other Temperature", //
				"", //
				PointType.INT16, //
				false, //
				AccessMode.READ_ONLY, //
				Unit.DEGREE_CELSIUS, //
				"Tmp_SF", //
				new OptionsEnum[0])), //
		TMP_S_F(new PointImpl(//
				"S102_TMP_S_F", //
				"", //
				"", //
				"", //
				PointType.SUNSSF, //
				true, //
				AccessMode.READ_ONLY, //
				Unit.NONE, //
				null, //
				new OptionsEnum[0])), //
		ST(new PointImpl(//
				"S102_ST", //
				"Operating State", //
				"Enumerated value.  Operating state", //
				"", //
				PointType.ENUM16, //
				true, //
				AccessMode.READ_ONLY, //
				Unit.NONE, //
				null, //
				S102_St.values())), //
		ST_VND(new PointImpl(//
				"S102_ST_VND", //
				"Vendor Operating State", //
				"Vendor specific operating state code", //
				"", //
				PointType.ENUM16, //
				false, //
				AccessMode.READ_ONLY, //
				Unit.NONE, //
				null, //
				new OptionsEnum[0])), //
		EVT1(new PointImpl(//
				"S102_EVT1", //
				"Event1", //
				"Bitmask value. Event fields", //
				"", //
				PointType.BITFIELD32, //
				true, //
				AccessMode.READ_ONLY, //
				Unit.NONE, //
				null, //
				S102_Evt1.values())), //
		EVT2(new PointImpl(//
				"S102_EVT2", //
				"Event Bitfield 2", //
				"Reserved for future use", //
				"", //
				PointType.BITFIELD32, //
				true, //
				AccessMode.READ_ONLY, //
				Unit.NONE, //
				null, //
				new OptionsEnum[0])), //
		EVT_VND1(new PointImpl(//
				"S102_EVT_VND1", //
				"Vendor Event Bitfield 1", //
				"Vendor defined events", //
				"", //
				PointType.BITFIELD32, //
				false, //
				AccessMode.READ_ONLY, //
				Unit.NONE, //
				null, //
				new OptionsEnum[0])), //
		EVT_VND2(new PointImpl(//
				"S102_EVT_VND2", //
				"Vendor Event Bitfield 2", //
				"Vendor defined events", //
				"", //
				PointType.BITFIELD32, //
				false, //
				AccessMode.READ_ONLY, //
				Unit.NONE, //
				null, //
				new OptionsEnum[0])), //
		EVT_VND3(new PointImpl(//
				"S102_EVT_VND3", //
				"Vendor Event Bitfield 3", //
				"Vendor defined events", //
				"", //
				PointType.BITFIELD32, //
				false, //
				AccessMode.READ_ONLY, //
				Unit.NONE, //
				null, //
				new OptionsEnum[0])), //
		EVT_VND4(new PointImpl(//
				"S102_EVT_VND4", //
				"Vendor Event Bitfield 4", //
				"Vendor defined events", //
				"", //
				PointType.BITFIELD32, //
				false, //
				AccessMode.READ_ONLY, //
				Unit.NONE, //
				null, //
				new OptionsEnum[0])); //

		protected final PointImpl impl;

		private S102(PointImpl impl) {
			this.impl = impl;
		}

		@Override
		public PointImpl get() {
			return this.impl;
		}
	}

	public static enum S102_St implements OptionsEnum {
		UNDEFINED(-1, "Undefined"), //
		OFF(1, "OFF"), //
		SLEEPING(2, "SLEEPING"), //
		STARTING(3, "STARTING"), //
		MPPT(4, "MPPT"), //
		THROTTLED(5, "THROTTLED"), //
		SHUTTING_DOWN(6, "SHUTTING_DOWN"), //
		FAULT(7, "FAULT"), //
		STANDBY(8, "STANDBY"); //

		private final int value;
		private final String name;

		private S102_St(int value, String name) {
			this.value = value;
			this.name = name;
		}

		@Override
		public int getValue() {
			return value;
		}

		@Override
		public String getName() {
			return name;
		}

		@Override
		public OptionsEnum getUndefined() {
			return UNDEFINED;
		}
	}

	public static enum S102_Evt1 implements OptionsEnum {
		UNDEFINED(-1, "Undefined"), //
		GROUND_FAULT(0, "GROUND_FAULT"), //
		DC_OVER_VOLT(1, "DC_OVER_VOLT"), //
		AC_DISCONNECT(2, "AC_DISCONNECT"), //
		DC_DISCONNECT(3, "DC_DISCONNECT"), //
		GRID_DISCONNECT(4, "GRID_DISCONNECT"), //
		CABINET_OPEN(5, "CABINET_OPEN"), //
		MANUAL_SHUTDOWN(6, "MANUAL_SHUTDOWN"), //
		OVER_TEMP(7, "OVER_TEMP"), //
		OVER_FREQUENCY(8, "OVER_FREQUENCY"), //
		UNDER_FREQUENCY(9, "UNDER_FREQUENCY"), //
		AC_OVER_VOLT(10, "AC_OVER_VOLT"), //
		AC_UNDER_VOLT(11, "AC_UNDER_VOLT"), //
		BLOWN_STRING_FUSE(12, "BLOWN_STRING_FUSE"), //
		UNDER_TEMP(13, "UNDER_TEMP"), //
		MEMORY_LOSS(14, "MEMORY_LOSS"), //
		HW_TEST_FAILURE(15, "HW_TEST_FAILURE"); //

		private final int value;
		private final String name;

		private S102_Evt1(int value, String name) {
			this.value = value;
			this.name = name;
		}

		@Override
		public int getValue() {
			return value;
		}

		@Override
		public String getName() {
			return name;
		}

		@Override
		public OptionsEnum getUndefined() {
			return UNDEFINED;
		}
	}

	public static enum S103 implements SunSpecPoint {
		A(new PointImpl(//
				"S103_A", //
				"Amps", //
				"AC Current", //
				"Sum of active phases", //
				PointType.UINT16, //
				true, //
				AccessMode.READ_ONLY, //
				Unit.AMPERE, //
				"A_SF", //
				new OptionsEnum[0])), //
		APH_A(new PointImpl(//
				"S103_APH_A", //
				"Amps PhaseA", //
				"Phase A Current", //
				"Connected Phase", //
				PointType.UINT16, //
				true, //
				AccessMode.READ_ONLY, //
				Unit.AMPERE, //
				"A_SF", //
				new OptionsEnum[0])), //
		APH_B(new PointImpl(//
				"S103_APH_B", //
				"Amps PhaseB", //
				"Phase B Current", //
				"Connected Phase", //
				PointType.UINT16, //
				true, //
				AccessMode.READ_ONLY, //
				Unit.AMPERE, //
				"A_SF", //
				new OptionsEnum[0])), //
		APH_C(new PointImpl(//
				"S103_APH_C", //
				"Amps PhaseC", //
				"Phase C Current", //
				"Connected Phase", //
				PointType.UINT16, //
				true, //
				AccessMode.READ_ONLY, //
				Unit.AMPERE, //
				"A_SF", //
				new OptionsEnum[0])), //
		A_SF(new PointImpl(//
				"S103_A_SF", //
				"", //
				"", //
				"", //
				PointType.SUNSSF, //
				true, //
				AccessMode.READ_ONLY, //
				Unit.NONE, //
				null, //
				new OptionsEnum[0])), //
		P_P_VPH_A_B(new PointImpl(//
				"S103_P_P_VPH_A_B", //
				"", //
				"", //
				"", //
				PointType.UINT16, //
				false, //
				AccessMode.READ_ONLY, //
				Unit.VOLT, //
				"V_SF", //
				new OptionsEnum[0])), //
		P_P_VPH_B_C(new PointImpl(//
				"S103_P_P_VPH_B_C", //
				"", //
				"", //
				"", //
				PointType.UINT16, //
				false, //
				AccessMode.READ_ONLY, //
				Unit.VOLT, //
				"V_SF", //
				new OptionsEnum[0])), //
		P_P_VPH_C_A(new PointImpl(//
				"S103_P_P_VPH_C_A", //
				"", //
				"", //
				"", //
				PointType.UINT16, //
				false, //
				AccessMode.READ_ONLY, //
				Unit.VOLT, //
				"V_SF", //
				new OptionsEnum[0])), //
		PH_VPH_A(new PointImpl(//
				"S103_PH_VPH_A", //
				"Phase Voltage AN", //
				"Phase Voltage AN", //
				"", //
				PointType.UINT16, //
				true, //
				AccessMode.READ_ONLY, //
				Unit.VOLT, //
				"V_SF", //
				new OptionsEnum[0])), //
		PH_VPH_B(new PointImpl(//
				"S103_PH_VPH_B", //
				"Phase Voltage BN", //
				"Phase Voltage BN", //
				"", //
				PointType.UINT16, //
				true, //
				AccessMode.READ_ONLY, //
				Unit.VOLT, //
				"V_SF", //
				new OptionsEnum[0])), //
		PH_VPH_C(new PointImpl(//
				"S103_PH_VPH_C", //
				"Phase Voltage CN", //
				"Phase Voltage CN", //
				"", //
				PointType.UINT16, //
				true, //
				AccessMode.READ_ONLY, //
				Unit.VOLT, //
				"V_SF", //
				new OptionsEnum[0])), //
		V_SF(new PointImpl(//
				"S103_V_SF", //
				"", //
				"", //
				"", //
				PointType.SUNSSF, //
				true, //
				AccessMode.READ_ONLY, //
				Unit.NONE, //
				null, //
				new OptionsEnum[0])), //
		W(new PointImpl(//
				"S103_W", //
				"Watts", //
				"AC Power", //
				"", //
				PointType.INT16, //
				true, //
				AccessMode.READ_ONLY, //
				Unit.WATT, //
				"W_SF", //
				new OptionsEnum[0])), //
		W_SF(new PointImpl(//
				"S103_W_SF", //
				"", //
				"", //
				"", //
				PointType.SUNSSF, //
				true, //
				AccessMode.READ_ONLY, //
				Unit.NONE, //
				null, //
				new OptionsEnum[0])), //
		HZ(new PointImpl(//
				"S103_HZ", //
				"Hz", //
				"Line Frequency", //
				"", //
				PointType.UINT16, //
				true, //
				AccessMode.READ_ONLY, //
				Unit.HERTZ, //
				"Hz_SF", //
				new OptionsEnum[0])), //
		HZ_S_F(new PointImpl(//
				"S103_HZ_S_F", //
				"", //
				"", //
				"", //
				PointType.SUNSSF, //
				true, //
				AccessMode.READ_ONLY, //
				Unit.NONE, //
				null, //
				new OptionsEnum[0])), //
		VA(new PointImpl(//
				"S103_VA", //
				"VA", //
				"AC Apparent Power", //
				"", //
				PointType.INT16, //
				false, //
				AccessMode.READ_ONLY, //
				Unit.VOLT_AMPERE, //
				"VA_SF", //
				new OptionsEnum[0])), //
		VA_SF(new PointImpl(//
				"S103_VA_SF", //
				"", //
				"", //
				"", //
				PointType.SUNSSF, //
				false, //
				AccessMode.READ_ONLY, //
				Unit.NONE, //
				null, //
				new OptionsEnum[0])), //
		V_AR(new PointImpl(//
				"S103_V_AR", //
				"VAr", //
				"AC Reactive Power", //
				"", //
				PointType.INT16, //
				false, //
				AccessMode.READ_ONLY, //
				Unit.VOLT_AMPERE_REACTIVE, //
				"VAr_SF", //
				new OptionsEnum[0])), //
		V_AR_S_F(new PointImpl(//
				"S103_V_AR_S_F", //
				"", //
				"", //
				"", //
				PointType.SUNSSF, //
				false, //
				AccessMode.READ_ONLY, //
				Unit.NONE, //
				null, //
				new OptionsEnum[0])), //
		PF(new PointImpl(//
				"S103_PF", //
				"PF", //
				"AC Power Factor", //
				"", //
				PointType.INT16, //
				false, //
				AccessMode.READ_ONLY, //
				Unit.NONE, //
				"PF_SF", //
				new OptionsEnum[0])), //
		PF_SF(new PointImpl(//
				"S103_PF_SF", //
				"", //
				"", //
				"", //
				PointType.SUNSSF, //
				false, //
				AccessMode.READ_ONLY, //
				Unit.NONE, //
				null, //
				new OptionsEnum[0])), //
		WH(new PointImpl(//
				"S103_WH", //
				"WattHours", //
				"AC Energy", //
				"", //
				PointType.ACC32, //
				true, //
				AccessMode.READ_ONLY, //
				Unit.WATT_HOURS, //
				"WH_SF", //
				new OptionsEnum[0])), //
		WH_SF(new PointImpl(//
				"S103_WH_SF", //
				"", //
				"", //
				"", //
				PointType.SUNSSF, //
				true, //
				AccessMode.READ_ONLY, //
				Unit.NONE, //
				null, //
				new OptionsEnum[0])), //
		DCA(new PointImpl(//
				"S103_DCA", //
				"DC Amps", //
				"DC Current", //
				"", //
				PointType.UINT16, //
				false, //
				AccessMode.READ_ONLY, //
				Unit.AMPERE, //
				"DCA_SF", //
				new OptionsEnum[0])), //
		DCA_SF(new PointImpl(//
				"S103_DCA_SF", //
				"", //
				"", //
				"", //
				PointType.SUNSSF, //
				false, //
				AccessMode.READ_ONLY, //
				Unit.NONE, //
				null, //
				new OptionsEnum[0])), //
		DCV(new PointImpl(//
				"S103_DCV", //
				"DC Voltage", //
				"DC Voltage", //
				"", //
				PointType.UINT16, //
				false, //
				AccessMode.READ_ONLY, //
				Unit.VOLT, //
				"DCV_SF", //
				new OptionsEnum[0])), //
		DCV_SF(new PointImpl(//
				"S103_DCV_SF", //
				"", //
				"", //
				"", //
				PointType.SUNSSF, //
				false, //
				AccessMode.READ_ONLY, //
				Unit.NONE, //
				null, //
				new OptionsEnum[0])), //
		DCW(new PointImpl(//
				"S103_DCW", //
				"DC Watts", //
				"DC Power", //
				"", //
				PointType.INT16, //
				false, //
				AccessMode.READ_ONLY, //
				Unit.WATT, //
				"DCW_SF", //
				new OptionsEnum[0])), //
		DCW_SF(new PointImpl(//
				"S103_DCW_SF", //
				"", //
				"", //
				"", //
				PointType.SUNSSF, //
				false, //
				AccessMode.READ_ONLY, //
				Unit.NONE, //
				null, //
				new OptionsEnum[0])), //
		TMP_CAB(new PointImpl(//
				"S103_TMP_CAB", //
				"Cabinet Temperature", //
				"Cabinet Temperature", //
				"", //
				PointType.INT16, //
				true, //
				AccessMode.READ_ONLY, //
				Unit.DEGREE_CELSIUS, //
				"Tmp_SF", //
				new OptionsEnum[0])), //
		TMP_SNK(new PointImpl(//
				"S103_TMP_SNK", //
				"Heat Sink Temperature", //
				"Heat Sink Temperature", //
				"", //
				PointType.INT16, //
				false, //
				AccessMode.READ_ONLY, //
				Unit.DEGREE_CELSIUS, //
				"Tmp_SF", //
				new OptionsEnum[0])), //
		TMP_TRNS(new PointImpl(//
				"S103_TMP_TRNS", //
				"Transformer Temperature", //
				"Transformer Temperature", //
				"", //
				PointType.INT16, //
				false, //
				AccessMode.READ_ONLY, //
				Unit.DEGREE_CELSIUS, //
				"Tmp_SF", //
				new OptionsEnum[0])), //
		TMP_OT(new PointImpl(//
				"S103_TMP_OT", //
				"Other Temperature", //
				"Other Temperature", //
				"", //
				PointType.INT16, //
				false, //
				AccessMode.READ_ONLY, //
				Unit.DEGREE_CELSIUS, //
				"Tmp_SF", //
				new OptionsEnum[0])), //
		TMP_S_F(new PointImpl(//
				"S103_TMP_S_F", //
				"", //
				"", //
				"", //
				PointType.SUNSSF, //
				true, //
				AccessMode.READ_ONLY, //
				Unit.NONE, //
				null, //
				new OptionsEnum[0])), //
		ST(new PointImpl(//
				"S103_ST", //
				"Operating State", //
				"Enumerated value.  Operating state", //
				"", //
				PointType.ENUM16, //
				true, //
				AccessMode.READ_ONLY, //
				Unit.NONE, //
				null, //
				S103_St.values())), //
		ST_VND(new PointImpl(//
				"S103_ST_VND", //
				"Vendor Operating State", //
				"Vendor specific operating state code", //
				"", //
				PointType.ENUM16, //
				false, //
				AccessMode.READ_ONLY, //
				Unit.NONE, //
				null, //
				new OptionsEnum[0])), //
		EVT1(new PointImpl(//
				"S103_EVT1", //
				"Event1", //
				"Bitmask value. Event fields", //
				"", //
				PointType.BITFIELD32, //
				true, //
				AccessMode.READ_ONLY, //
				Unit.NONE, //
				null, //
				S103_Evt1.values())), //
		EVT2(new PointImpl(//
				"S103_EVT2", //
				"Event Bitfield 2", //
				"Reserved for future use", //
				"", //
				PointType.BITFIELD32, //
				true, //
				AccessMode.READ_ONLY, //
				Unit.NONE, //
				null, //
				new OptionsEnum[0])), //
		EVT_VND1(new PointImpl(//
				"S103_EVT_VND1", //
				"Vendor Event Bitfield 1", //
				"Vendor defined events", //
				"", //
				PointType.BITFIELD32, //
				false, //
				AccessMode.READ_ONLY, //
				Unit.NONE, //
				null, //
				new OptionsEnum[0])), //
		EVT_VND2(new PointImpl(//
				"S103_EVT_VND2", //
				"Vendor Event Bitfield 2", //
				"Vendor defined events", //
				"", //
				PointType.BITFIELD32, //
				false, //
				AccessMode.READ_ONLY, //
				Unit.NONE, //
				null, //
				new OptionsEnum[0])), //
		EVT_VND3(new PointImpl(//
				"S103_EVT_VND3", //
				"Vendor Event Bitfield 3", //
				"Vendor defined events", //
				"", //
				PointType.BITFIELD32, //
				false, //
				AccessMode.READ_ONLY, //
				Unit.NONE, //
				null, //
				new OptionsEnum[0])), //
		EVT_VND4(new PointImpl(//
				"S103_EVT_VND4", //
				"Vendor Event Bitfield 4", //
				"Vendor defined events", //
				"", //
				PointType.BITFIELD32, //
				false, //
				AccessMode.READ_ONLY, //
				Unit.NONE, //
				null, //
				new OptionsEnum[0])); //

		protected final PointImpl impl;

		private S103(PointImpl impl) {
			this.impl = impl;
		}

		@Override
		public PointImpl get() {
			return this.impl;
		}
	}

	public static enum S103_St implements OptionsEnum {
		UNDEFINED(-1, "Undefined"), //
		OFF(1, "OFF"), //
		SLEEPING(2, "SLEEPING"), //
		STARTING(3, "STARTING"), //
		MPPT(4, "MPPT"), //
		THROTTLED(5, "THROTTLED"), //
		SHUTTING_DOWN(6, "SHUTTING_DOWN"), //
		FAULT(7, "FAULT"), //
		STANDBY(8, "STANDBY"); //

		private final int value;
		private final String name;

		private S103_St(int value, String name) {
			this.value = value;
			this.name = name;
		}

		@Override
		public int getValue() {
			return value;
		}

		@Override
		public String getName() {
			return name;
		}

		@Override
		public OptionsEnum getUndefined() {
			return UNDEFINED;
		}
	}

	public static enum S103_Evt1 implements OptionsEnum {
		UNDEFINED(-1, "Undefined"), //
		GROUND_FAULT(0, "GROUND_FAULT"), //
		DC_OVER_VOLT(1, "DC_OVER_VOLT"), //
		AC_DISCONNECT(2, "AC_DISCONNECT"), //
		DC_DISCONNECT(3, "DC_DISCONNECT"), //
		GRID_DISCONNECT(4, "GRID_DISCONNECT"), //
		CABINET_OPEN(5, "CABINET_OPEN"), //
		MANUAL_SHUTDOWN(6, "MANUAL_SHUTDOWN"), //
		OVER_TEMP(7, "OVER_TEMP"), //
		OVER_FREQUENCY(8, "OVER_FREQUENCY"), //
		UNDER_FREQUENCY(9, "UNDER_FREQUENCY"), //
		AC_OVER_VOLT(10, "AC_OVER_VOLT"), //
		AC_UNDER_VOLT(11, "AC_UNDER_VOLT"), //
		BLOWN_STRING_FUSE(12, "BLOWN_STRING_FUSE"), //
		UNDER_TEMP(13, "UNDER_TEMP"), //
		MEMORY_LOSS(14, "MEMORY_LOSS"), //
		HW_TEST_FAILURE(15, "HW_TEST_FAILURE"); //

		private final int value;
		private final String name;

		private S103_Evt1(int value, String name) {
			this.value = value;
			this.name = name;
		}

		@Override
		public int getValue() {
			return value;
		}

		@Override
		public String getName() {
			return name;
		}

		@Override
		public OptionsEnum getUndefined() {
			return UNDEFINED;
		}
	}

	public static enum S111 implements SunSpecPoint {
		A(new PointImpl(//
				"S111_A", //
				"Amps", //
				"AC Current", //
				"", //
				PointType.FLOAT32, //
				true, //
				AccessMode.READ_ONLY, //
				Unit.AMPERE, //
				null, //
				new OptionsEnum[0])), //
		APH_A(new PointImpl(//
				"S111_APH_A", //
				"Amps PhaseA", //
				"Phase A Current", //
				"Connected Phase", //
				PointType.FLOAT32, //
				true, //
				AccessMode.READ_ONLY, //
				Unit.AMPERE, //
				null, //
				new OptionsEnum[0])), //
		APH_B(new PointImpl(//
				"S111_APH_B", //
				"Amps PhaseB", //
				"Phase B Current", //
				"", //
				PointType.FLOAT32, //
				false, //
				AccessMode.READ_ONLY, //
				Unit.AMPERE, //
				null, //
				new OptionsEnum[0])), //
		APH_C(new PointImpl(//
				"S111_APH_C", //
				"Amps PhaseC", //
				"Phase C Current", //
				"", //
				PointType.FLOAT32, //
				false, //
				AccessMode.READ_ONLY, //
				Unit.AMPERE, //
				null, //
				new OptionsEnum[0])), //
		P_P_VPH_A_B(new PointImpl(//
				"S111_P_P_VPH_A_B", //
				"", //
				"", //
				"", //
				PointType.FLOAT32, //
				false, //
				AccessMode.READ_ONLY, //
				Unit.VOLT, //
				null, //
				new OptionsEnum[0])), //
		P_P_VPH_B_C(new PointImpl(//
				"S111_P_P_VPH_B_C", //
				"", //
				"", //
				"", //
				PointType.FLOAT32, //
				false, //
				AccessMode.READ_ONLY, //
				Unit.VOLT, //
				null, //
				new OptionsEnum[0])), //
		P_P_VPH_C_A(new PointImpl(//
				"S111_P_P_VPH_C_A", //
				"", //
				"", //
				"", //
				PointType.FLOAT32, //
				false, //
				AccessMode.READ_ONLY, //
				Unit.VOLT, //
				null, //
				new OptionsEnum[0])), //
		PH_VPH_A(new PointImpl(//
				"S111_PH_VPH_A", //
				"Phase Voltage AN", //
				"Phase Voltage AN", //
				"", //
				PointType.FLOAT32, //
				true, //
				AccessMode.READ_ONLY, //
				Unit.VOLT, //
				null, //
				new OptionsEnum[0])), //
		PH_VPH_B(new PointImpl(//
				"S111_PH_VPH_B", //
				"Phase Voltage BN", //
				"Phase Voltage BN", //
				"", //
				PointType.FLOAT32, //
				false, //
				AccessMode.READ_ONLY, //
				Unit.VOLT, //
				null, //
				new OptionsEnum[0])), //
		PH_VPH_C(new PointImpl(//
				"S111_PH_VPH_C", //
				"Phase Voltage CN", //
				"Phase Voltage CN", //
				"", //
				PointType.FLOAT32, //
				false, //
				AccessMode.READ_ONLY, //
				Unit.VOLT, //
				null, //
				new OptionsEnum[0])), //
		W(new PointImpl(//
				"S111_W", //
				"Watts", //
				"AC Power", //
				"", //
				PointType.FLOAT32, //
				true, //
				AccessMode.READ_ONLY, //
				Unit.WATT, //
				null, //
				new OptionsEnum[0])), //
		HZ(new PointImpl(//
				"S111_HZ", //
				"Hz", //
				"Line Frequency", //
				"", //
				PointType.FLOAT32, //
				true, //
				AccessMode.READ_ONLY, //
				Unit.HERTZ, //
				null, //
				new OptionsEnum[0])), //
		VA(new PointImpl(//
				"S111_VA", //
				"VA", //
				"AC Apparent Power", //
				"", //
				PointType.FLOAT32, //
				false, //
				AccessMode.READ_ONLY, //
				Unit.VOLT_AMPERE, //
				null, //
				new OptionsEnum[0])), //
		V_AR(new PointImpl(//
				"S111_V_AR", //
				"VAr", //
				"AC Reactive Power", //
				"", //
				PointType.FLOAT32, //
				false, //
				AccessMode.READ_ONLY, //
				Unit.VOLT_AMPERE_REACTIVE, //
				null, //
				new OptionsEnum[0])), //
		PF(new PointImpl(//
				"S111_PF", //
				"PF", //
				"AC Power Factor", //
				"", //
				PointType.FLOAT32, //
				false, //
				AccessMode.READ_ONLY, //
				Unit.NONE, //
				null, //
				new OptionsEnum[0])), //
		WH(new PointImpl(//
				"S111_WH", //
				"WattHours", //
				"AC Energy", //
				"", //
				PointType.FLOAT32, //
				true, //
				AccessMode.READ_ONLY, //
				Unit.WATT_HOURS, //
				null, //
				new OptionsEnum[0])), //
		DCA(new PointImpl(//
				"S111_DCA", //
				"DC Amps", //
				"DC Current", //
				"", //
				PointType.FLOAT32, //
				false, //
				AccessMode.READ_ONLY, //
				Unit.AMPERE, //
				null, //
				new OptionsEnum[0])), //
		DCV(new PointImpl(//
				"S111_DCV", //
				"DC Voltage", //
				"DC Voltage", //
				"", //
				PointType.FLOAT32, //
				false, //
				AccessMode.READ_ONLY, //
				Unit.VOLT, //
				null, //
				new OptionsEnum[0])), //
		DCW(new PointImpl(//
				"S111_DCW", //
				"DC Watts", //
				"DC Power", //
				"", //
				PointType.FLOAT32, //
				false, //
				AccessMode.READ_ONLY, //
				Unit.WATT, //
				null, //
				new OptionsEnum[0])), //
		TMP_CAB(new PointImpl(//
				"S111_TMP_CAB", //
				"Cabinet Temperature", //
				"Cabinet Temperature", //
				"", //
				PointType.FLOAT32, //
				true, //
				AccessMode.READ_ONLY, //
				Unit.DEGREE_CELSIUS, //
				null, //
				new OptionsEnum[0])), //
		TMP_SNK(new PointImpl(//
				"S111_TMP_SNK", //
				"Heat Sink Temperature", //
				"Heat Sink Temperature", //
				"", //
				PointType.FLOAT32, //
				false, //
				AccessMode.READ_ONLY, //
				Unit.DEGREE_CELSIUS, //
				null, //
				new OptionsEnum[0])), //
		TMP_TRNS(new PointImpl(//
				"S111_TMP_TRNS", //
				"Transformer Temperature", //
				"Transformer Temperature", //
				"", //
				PointType.FLOAT32, //
				false, //
				AccessMode.READ_ONLY, //
				Unit.DEGREE_CELSIUS, //
				null, //
				new OptionsEnum[0])), //
		TMP_OT(new PointImpl(//
				"S111_TMP_OT", //
				"Other Temperature", //
				"Other Temperature", //
				"", //
				PointType.FLOAT32, //
				false, //
				AccessMode.READ_ONLY, //
				Unit.DEGREE_CELSIUS, //
				null, //
				new OptionsEnum[0])), //
		ST(new PointImpl(//
				"S111_ST", //
				"Operating State", //
				"Enumerated value.  Operating state", //
				"", //
				PointType.ENUM16, //
				true, //
				AccessMode.READ_ONLY, //
				Unit.NONE, //
				null, //
				S111_St.values())), //
		ST_VND(new PointImpl(//
				"S111_ST_VND", //
				"Vendor Operating State", //
				"Vendor specific operating state code", //
				"", //
				PointType.ENUM16, //
				false, //
				AccessMode.READ_ONLY, //
				Unit.NONE, //
				null, //
				new OptionsEnum[0])), //
		EVT1(new PointImpl(//
				"S111_EVT1", //
				"Event1", //
				"Bitmask value. Event fields", //
				"", //
				PointType.BITFIELD32, //
				true, //
				AccessMode.READ_ONLY, //
				Unit.NONE, //
				null, //
				S111_Evt1.values())), //
		EVT2(new PointImpl(//
				"S111_EVT2", //
				"Event Bitfield 2", //
				"Reserved for future use", //
				"", //
				PointType.BITFIELD32, //
				true, //
				AccessMode.READ_ONLY, //
				Unit.NONE, //
				null, //
				new OptionsEnum[0])), //
		EVT_VND1(new PointImpl(//
				"S111_EVT_VND1", //
				"Vendor Event Bitfield 1", //
				"Vendor defined events", //
				"", //
				PointType.BITFIELD32, //
				false, //
				AccessMode.READ_ONLY, //
				Unit.NONE, //
				null, //
				new OptionsEnum[0])), //
		EVT_VND2(new PointImpl(//
				"S111_EVT_VND2", //
				"Vendor Event Bitfield 2", //
				"Vendor defined events", //
				"", //
				PointType.BITFIELD32, //
				false, //
				AccessMode.READ_ONLY, //
				Unit.NONE, //
				null, //
				new OptionsEnum[0])), //
		EVT_VND3(new PointImpl(//
				"S111_EVT_VND3", //
				"Vendor Event Bitfield 3", //
				"Vendor defined events", //
				"", //
				PointType.BITFIELD32, //
				false, //
				AccessMode.READ_ONLY, //
				Unit.NONE, //
				null, //
				new OptionsEnum[0])), //
		EVT_VND4(new PointImpl(//
				"S111_EVT_VND4", //
				"Vendor Event Bitfield 4", //
				"Vendor defined events", //
				"", //
				PointType.BITFIELD32, //
				false, //
				AccessMode.READ_ONLY, //
				Unit.NONE, //
				null, //
				new OptionsEnum[0])); //

		protected final PointImpl impl;

		private S111(PointImpl impl) {
			this.impl = impl;
		}

		@Override
		public PointImpl get() {
			return this.impl;
		}
	}

	public static enum S111_St implements OptionsEnum {
		UNDEFINED(-1, "Undefined"), //
		OFF(1, "OFF"), //
		SLEEPING(2, "SLEEPING"), //
		STARTING(3, "STARTING"), //
		GG_M_P_P_T(4, "GG_M_P_P_T"), //
		THROTTLED(5, "THROTTLED"), //
		SHUTTING_DOWN(6, "SHUTTING_DOWN"), //
		FAULT(7, "FAULT"), //
		STANDBY(8, "STANDBY"); //

		private final int value;
		private final String name;

		private S111_St(int value, String name) {
			this.value = value;
			this.name = name;
		}

		@Override
		public int getValue() {
			return value;
		}

		@Override
		public String getName() {
			return name;
		}

		@Override
		public OptionsEnum getUndefined() {
			return UNDEFINED;
		}
	}

	public static enum S111_Evt1 implements OptionsEnum {
		UNDEFINED(-1, "Undefined"), //
		GROUND_FAULT(0, "GROUND_FAULT"), //
		DC_OVER_VOLT(1, "DC_OVER_VOLT"), //
		AC_DISCONNECT(2, "AC_DISCONNECT"), //
		DC_DISCONNECT(3, "DC_DISCONNECT"), //
		GRID_DISCONNECT(4, "GRID_DISCONNECT"), //
		CABINET_OPEN(5, "CABINET_OPEN"), //
		MANUAL_SHUTDOWN(6, "MANUAL_SHUTDOWN"), //
		OVER_TEMP(7, "OVER_TEMP"), //
		OVER_FREQUENCY(8, "OVER_FREQUENCY"), //
		UNDER_FREQUENCY(9, "UNDER_FREQUENCY"), //
		AC_OVER_VOLT(10, "AC_OVER_VOLT"), //
		AC_UNDER_VOLT(11, "AC_UNDER_VOLT"), //
		BLOWN_STRING_FUSE(12, "BLOWN_STRING_FUSE"), //
		UNDER_TEMP(13, "UNDER_TEMP"), //
		MEMORY_LOSS(14, "MEMORY_LOSS"), //
		HW_TEST_FAILURE(15, "HW_TEST_FAILURE"); //

		private final int value;
		private final String name;

		private S111_Evt1(int value, String name) {
			this.value = value;
			this.name = name;
		}

		@Override
		public int getValue() {
			return value;
		}

		@Override
		public String getName() {
			return name;
		}

		@Override
		public OptionsEnum getUndefined() {
			return UNDEFINED;
		}
	}

	public static enum S112 implements SunSpecPoint {
		A(new PointImpl(//
				"S112_A", //
				"Amps", //
				"AC Current", //
				"", //
				PointType.FLOAT32, //
				true, //
				AccessMode.READ_ONLY, //
				Unit.AMPERE, //
				null, //
				new OptionsEnum[0])), //
		APH_A(new PointImpl(//
				"S112_APH_A", //
				"Amps PhaseA", //
				"Phase A Current", //
				"Connected Phase", //
				PointType.FLOAT32, //
				true, //
				AccessMode.READ_ONLY, //
				Unit.AMPERE, //
				null, //
				new OptionsEnum[0])), //
		APH_B(new PointImpl(//
				"S112_APH_B", //
				"Amps PhaseB", //
				"Phase B Current", //
				"Connected Phase", //
				PointType.FLOAT32, //
				true, //
				AccessMode.READ_ONLY, //
				Unit.AMPERE, //
				null, //
				new OptionsEnum[0])), //
		APH_C(new PointImpl(//
				"S112_APH_C", //
				"Amps PhaseC", //
				"Phase C Current", //
				"", //
				PointType.FLOAT32, //
				false, //
				AccessMode.READ_ONLY, //
				Unit.AMPERE, //
				null, //
				new OptionsEnum[0])), //
		P_P_VPH_A_B(new PointImpl(//
				"S112_P_P_VPH_A_B", //
				"", //
				"", //
				"", //
				PointType.FLOAT32, //
				false, //
				AccessMode.READ_ONLY, //
				Unit.VOLT, //
				null, //
				new OptionsEnum[0])), //
		P_P_VPH_B_C(new PointImpl(//
				"S112_P_P_VPH_B_C", //
				"", //
				"", //
				"", //
				PointType.FLOAT32, //
				false, //
				AccessMode.READ_ONLY, //
				Unit.VOLT, //
				null, //
				new OptionsEnum[0])), //
		P_P_VPH_C_A(new PointImpl(//
				"S112_P_P_VPH_C_A", //
				"", //
				"", //
				"", //
				PointType.FLOAT32, //
				false, //
				AccessMode.READ_ONLY, //
				Unit.VOLT, //
				null, //
				new OptionsEnum[0])), //
		PH_VPH_A(new PointImpl(//
				"S112_PH_VPH_A", //
				"Phase Voltage AN", //
				"Phase Voltage AN", //
				"", //
				PointType.FLOAT32, //
				true, //
				AccessMode.READ_ONLY, //
				Unit.VOLT, //
				null, //
				new OptionsEnum[0])), //
		PH_VPH_B(new PointImpl(//
				"S112_PH_VPH_B", //
				"Phase Voltage BN", //
				"Phase Voltage BN", //
				"", //
				PointType.FLOAT32, //
				true, //
				AccessMode.READ_ONLY, //
				Unit.VOLT, //
				null, //
				new OptionsEnum[0])), //
		PH_VPH_C(new PointImpl(//
				"S112_PH_VPH_C", //
				"Phase Voltage CN", //
				"Phase Voltage CN", //
				"", //
				PointType.FLOAT32, //
				false, //
				AccessMode.READ_ONLY, //
				Unit.VOLT, //
				null, //
				new OptionsEnum[0])), //
		W(new PointImpl(//
				"S112_W", //
				"Watts", //
				"AC Power", //
				"", //
				PointType.FLOAT32, //
				true, //
				AccessMode.READ_ONLY, //
				Unit.WATT, //
				null, //
				new OptionsEnum[0])), //
		HZ(new PointImpl(//
				"S112_HZ", //
				"Hz", //
				"Line Frequency", //
				"", //
				PointType.FLOAT32, //
				true, //
				AccessMode.READ_ONLY, //
				Unit.HERTZ, //
				null, //
				new OptionsEnum[0])), //
		VA(new PointImpl(//
				"S112_VA", //
				"VA", //
				"AC Apparent Power", //
				"", //
				PointType.FLOAT32, //
				false, //
				AccessMode.READ_ONLY, //
				Unit.VOLT_AMPERE, //
				null, //
				new OptionsEnum[0])), //
		V_AR(new PointImpl(//
				"S112_V_AR", //
				"VAr", //
				"AC Reactive Power", //
				"", //
				PointType.FLOAT32, //
				false, //
				AccessMode.READ_ONLY, //
				Unit.VOLT_AMPERE_REACTIVE, //
				null, //
				new OptionsEnum[0])), //
		PF(new PointImpl(//
				"S112_PF", //
				"PF", //
				"AC Power Factor", //
				"", //
				PointType.FLOAT32, //
				false, //
				AccessMode.READ_ONLY, //
				Unit.NONE, //
				null, //
				new OptionsEnum[0])), //
		WH(new PointImpl(//
				"S112_WH", //
				"WattHours", //
				"AC Energy", //
				"", //
				PointType.FLOAT32, //
				true, //
				AccessMode.READ_ONLY, //
				Unit.WATT_HOURS, //
				null, //
				new OptionsEnum[0])), //
		DCA(new PointImpl(//
				"S112_DCA", //
				"DC Amps", //
				"DC Current", //
				"", //
				PointType.FLOAT32, //
				false, //
				AccessMode.READ_ONLY, //
				Unit.AMPERE, //
				null, //
				new OptionsEnum[0])), //
		DCV(new PointImpl(//
				"S112_DCV", //
				"DC Voltage", //
				"DC Voltage", //
				"", //
				PointType.FLOAT32, //
				false, //
				AccessMode.READ_ONLY, //
				Unit.VOLT, //
				null, //
				new OptionsEnum[0])), //
		DCW(new PointImpl(//
				"S112_DCW", //
				"DC Watts", //
				"DC Power", //
				"", //
				PointType.FLOAT32, //
				false, //
				AccessMode.READ_ONLY, //
				Unit.WATT, //
				null, //
				new OptionsEnum[0])), //
		TMP_CAB(new PointImpl(//
				"S112_TMP_CAB", //
				"Cabinet Temperature", //
				"Cabinet Temperature", //
				"", //
				PointType.FLOAT32, //
				true, //
				AccessMode.READ_ONLY, //
				Unit.DEGREE_CELSIUS, //
				null, //
				new OptionsEnum[0])), //
		TMP_SNK(new PointImpl(//
				"S112_TMP_SNK", //
				"Heat Sink Temperature", //
				"Heat Sink Temperature", //
				"", //
				PointType.FLOAT32, //
				false, //
				AccessMode.READ_ONLY, //
				Unit.DEGREE_CELSIUS, //
				null, //
				new OptionsEnum[0])), //
		TMP_TRNS(new PointImpl(//
				"S112_TMP_TRNS", //
				"Transformer Temperature", //
				"Transformer Temperature", //
				"", //
				PointType.FLOAT32, //
				false, //
				AccessMode.READ_ONLY, //
				Unit.DEGREE_CELSIUS, //
				null, //
				new OptionsEnum[0])), //
		TMP_OT(new PointImpl(//
				"S112_TMP_OT", //
				"Other Temperature", //
				"Other Temperature", //
				"", //
				PointType.FLOAT32, //
				false, //
				AccessMode.READ_ONLY, //
				Unit.DEGREE_CELSIUS, //
				null, //
				new OptionsEnum[0])), //
		ST(new PointImpl(//
				"S112_ST", //
				"Operating State", //
				"Enumerated value.  Operating state", //
				"", //
				PointType.ENUM16, //
				true, //
				AccessMode.READ_ONLY, //
				Unit.NONE, //
				null, //
				S112_St.values())), //
		ST_VND(new PointImpl(//
				"S112_ST_VND", //
				"Vendor Operating State", //
				"Vendor specific operating state code", //
				"", //
				PointType.ENUM16, //
				false, //
				AccessMode.READ_ONLY, //
				Unit.NONE, //
				null, //
				new OptionsEnum[0])), //
		EVT1(new PointImpl(//
				"S112_EVT1", //
				"Event1", //
				"Bitmask value. Event fields", //
				"", //
				PointType.BITFIELD32, //
				true, //
				AccessMode.READ_ONLY, //
				Unit.NONE, //
				null, //
				S112_Evt1.values())), //
		EVT2(new PointImpl(//
				"S112_EVT2", //
				"Event Bitfield 2", //
				"Reserved for future use", //
				"", //
				PointType.BITFIELD32, //
				true, //
				AccessMode.READ_ONLY, //
				Unit.NONE, //
				null, //
				new OptionsEnum[0])), //
		EVT_VND1(new PointImpl(//
				"S112_EVT_VND1", //
				"Vendor Event Bitfield 1", //
				"Vendor defined events", //
				"", //
				PointType.BITFIELD32, //
				false, //
				AccessMode.READ_ONLY, //
				Unit.NONE, //
				null, //
				new OptionsEnum[0])), //
		EVT_VND2(new PointImpl(//
				"S112_EVT_VND2", //
				"Vendor Event Bitfield 2", //
				"Vendor defined events", //
				"", //
				PointType.BITFIELD32, //
				false, //
				AccessMode.READ_ONLY, //
				Unit.NONE, //
				null, //
				new OptionsEnum[0])), //
		EVT_VND3(new PointImpl(//
				"S112_EVT_VND3", //
				"Vendor Event Bitfield 3", //
				"Vendor defined events", //
				"", //
				PointType.BITFIELD32, //
				false, //
				AccessMode.READ_ONLY, //
				Unit.NONE, //
				null, //
				new OptionsEnum[0])), //
		EVT_VND4(new PointImpl(//
				"S112_EVT_VND4", //
				"Vendor Event Bitfield 4", //
				"Vendor defined events", //
				"", //
				PointType.BITFIELD32, //
				false, //
				AccessMode.READ_ONLY, //
				Unit.NONE, //
				null, //
				new OptionsEnum[0])); //

		protected final PointImpl impl;

		private S112(PointImpl impl) {
			this.impl = impl;
		}

		@Override
		public PointImpl get() {
			return this.impl;
		}
	}

	public static enum S112_St implements OptionsEnum {
		UNDEFINED(-1, "Undefined"), //
		OFF(1, "OFF"), //
		SLEEPING(2, "SLEEPING"), //
		STARTING(3, "STARTING"), //
		MPPT(4, "MPPT"), //
		THROTTLED(5, "THROTTLED"), //
		SHUTTING_DOWN(6, "SHUTTING_DOWN"), //
		FAULT(7, "FAULT"), //
		STANDBY(8, "STANDBY"); //

		private final int value;
		private final String name;

		private S112_St(int value, String name) {
			this.value = value;
			this.name = name;
		}

		@Override
		public int getValue() {
			return value;
		}

		@Override
		public String getName() {
			return name;
		}
=======
public interface SunSpecModel {
>>>>>>> 0a636579

	/**
	 * The name of the SunSpec Model.
	 * 
	 * It is expected to be "S_<Block-ID>", e.g. for the common Block-ID "1" the
	 * expected name is "S_1".
	 * 
	 * @return the name as String
	 */
	public String name();

	/**
	 * Gets the SunSpec Block-ID as integer.
	 * 
	 * @return the Block-ID
	 */
	public default int getBlockId() {
		return Integer.valueOf(this.name().substring(2));
	}

	public String label();

	public SunSpecPoint[] points();

<<<<<<< HEAD
		private final int value;
		private final String name;

		private S123_OutPFSet_Ena(int value, String name) {
			this.value = value;
			this.name = name;
		}

		@Override
		public int getValue() {
			return value;
		}

		@Override
		public String getName() {
			return name;
		}

		@Override
		public OptionsEnum getUndefined() {
			return UNDEFINED;
		}
	}

	public static enum S123_VArPct_Mod implements OptionsEnum {
		UNDEFINED(-1, "Undefined"), //
		NONE(0, "NONE"), //
		W_MAX(1, "W_MAX"), //
		V_AR_MAX(2, "V_AR_MAX"), //
		V_AR_AVAL(3, "V_AR_AVAL"); //

		private final int value;
		private final String name;

		private S123_VArPct_Mod(int value, String name) {
			this.value = value;
			this.name = name;
		}

		@Override
		public int getValue() {
			return value;
		}

		@Override
		public String getName() {
			return name;
		}

		@Override
		public OptionsEnum getUndefined() {
			return UNDEFINED;
		}
	}

	public static enum S123_VArPct_Ena implements OptionsEnum {
		UNDEFINED(-1, "Undefined"), //
		DISABLED(0, "DISABLED"), //
		ENABLED(1, "ENABLED"); //

		private final int value;
		private final String name;

		private S123_VArPct_Ena(int value, String name) {
			this.value = value;
			this.name = name;
		}

		@Override
		public int getValue() {
			return value;
		}

		@Override
		public String getName() {
			return name;
		}

		@Override
		public OptionsEnum getUndefined() {
			return UNDEFINED;
		}
	}

	public static enum S124 implements SunSpecPoint {
		W_CHA_MAX(new PointImpl(//
				"S124_W_CHA_MAX", //
				"WChaMax", //
				"Setpoint for maximum charge.", //
				"", //
				PointType.UINT16, //
				true, //
				AccessMode.READ_WRITE, //
				Unit.WATT, //
				"WChaMax_SF", //
				new OptionsEnum[0])), //
		W_CHA_GRA(new PointImpl(//
				"S124_W_CHA_GRA", //
				"WChaGra", //
				"Setpoint for maximum charging rate. Default is MaxChaRte.", //
				"", //
				PointType.UINT16, //
				true, //
				AccessMode.READ_WRITE, //
				Unit.PERCENT, //
				"WChaDisChaGra_SF", //
				new OptionsEnum[0])), //
		W_DIS_CHA_GRA(new PointImpl(//
				"S124_W_DIS_CHA_GRA", //
				"WDisChaGra", //
				"Setpoint for maximum discharge rate. Default is MaxDisChaRte.", //
				"", //
				PointType.UINT16, //
				true, //
				AccessMode.READ_WRITE, //
				Unit.PERCENT, //
				"WChaDisChaGra_SF", //
				new OptionsEnum[0])), //
		STOR_CTL_MOD(new PointImpl(//
				"S124_STOR_CTL_MOD", //
				"StorCtl_Mod", //
				"Activate hold/discharge/charge storage control mode. Bitfield value.", //
				"", //
				PointType.BITFIELD16, //
				true, //
				AccessMode.READ_WRITE, //
				Unit.NONE, //
				null, //
				S124_StorCtl_Mod.values())), //
		V_A_CHA_MAX(new PointImpl(//
				"S124_V_A_CHA_MAX", //
				"VAChaMax", //
				"Setpoint for maximum charging VA.", //
				"", //
				PointType.UINT16, //
				false, //
				AccessMode.READ_WRITE, //
				Unit.VOLT_AMPERE, //
				"VAChaMax_SF", //
				new OptionsEnum[0])), //
		MIN_RSV_PCT(new PointImpl(//
				"S124_MIN_RSV_PCT", //
				"MinRsvPct", //
				"Setpoint for minimum reserve for storage as a percentage of the nominal maximum storage.", //
				"", //
				PointType.UINT16, //
				false, //
				AccessMode.READ_WRITE, //
				Unit.PERCENT, //
				"MinRsvPct_SF", //
				new OptionsEnum[0])), //
		CHA_STATE(new PointImpl(//
				"S124_CHA_STATE", //
				"ChaState", //
				"Currently available energy as a percent of the capacity rating.", //
				"", //
				PointType.UINT16, //
				false, //
				AccessMode.READ_ONLY, //
				Unit.PERCENT, //
				"ChaState_SF", //
				new OptionsEnum[0])), //
		STOR_AVAL(new PointImpl(//
				"S124_STOR_AVAL", //
				"StorAval", //
				"State of charge (ChaState) minus storage reserve (MinRsvPct) times capacity rating (AhrRtg).", //
				"", //
				PointType.UINT16, //
				false, //
				AccessMode.READ_ONLY, //
				Unit.AMPERE_HOURS, //
				"StorAval_SF", //
				new OptionsEnum[0])), //
		IN_BAT_V(new PointImpl(//
				"S124_IN_BAT_V", //
				"InBatV", //
				"Internal battery voltage.", //
				"", //
				PointType.UINT16, //
				false, //
				AccessMode.READ_ONLY, //
				Unit.VOLT, //
				"InBatV_SF", //
				new OptionsEnum[0])), //
		CHA_ST(new PointImpl(//
				"S124_CHA_ST", //
				"ChaSt", //
				"Charge status of storage device. Enumerated value.", //
				"", //
				PointType.ENUM16, //
				false, //
				AccessMode.READ_ONLY, //
				Unit.NONE, //
				null, //
				S124_ChaSt.values())), //
		OUT_W_RTE(new PointImpl(//
				"S124_OUT_W_RTE", //
				"OutWRte", //
				"Percent of max discharge rate.", //
				"", //
				PointType.INT16, //
				false, //
				AccessMode.READ_WRITE, //
				Unit.PERCENT, //
				"InOutWRte_SF", //
				new OptionsEnum[0])), //
		IN_W_RTE(new PointImpl(//
				"S124_IN_W_RTE", //
				"InWRte", //
				"Percent of max charging rate.", //
				"", //
				PointType.INT16, //
				false, //
				AccessMode.READ_WRITE, //
				Unit.PERCENT, //
				"InOutWRte_SF", //
				new OptionsEnum[0])), //
		IN_OUT_W_RTE_WIN_TMS(new PointImpl(//
				"S124_IN_OUT_W_RTE_WIN_TMS", //
				"InOutWRte_WinTms", //
				"Time window for charge/discharge rate change.", //
				"", //
				PointType.UINT16, //
				false, //
				AccessMode.READ_WRITE, //
				Unit.SECONDS, //
				null, //
				new OptionsEnum[0])), //
		IN_OUT_W_RTE_RVRT_TMS(new PointImpl(//
				"S124_IN_OUT_W_RTE_RVRT_TMS", //
				"InOutWRte_RvrtTms", //
				"Timeout period for charge/discharge rate.", //
				"", //
				PointType.UINT16, //
				false, //
				AccessMode.READ_WRITE, //
				Unit.SECONDS, //
				null, //
				new OptionsEnum[0])), //
		IN_OUT_W_RTE_RMP_TMS(new PointImpl(//
				"S124_IN_OUT_W_RTE_RMP_TMS", //
				"InOutWRte_RmpTms", //
				"Ramp time for moving from current setpoint to new setpoint.", //
				"", //
				PointType.UINT16, //
				false, //
				AccessMode.READ_WRITE, //
				Unit.SECONDS, //
				null, //
				new OptionsEnum[0])), //
		CHA_GRI_SET(new PointImpl(//
				"S124_CHA_GRI_SET", //
				"", //
				"", //
				"", //
				PointType.ENUM16, //
				false, //
				AccessMode.READ_WRITE, //
				Unit.NONE, //
				null, //
				S124_ChaGriSet.values())), //
		W_CHA_MAX_S_F(new PointImpl(//
				"S124_W_CHA_MAX_S_F", //
				"WChaMax_SF", //
				"Scale factor for maximum charge.", //
				"", //
				PointType.SUNSSF, //
				true, //
				AccessMode.READ_ONLY, //
				Unit.NONE, //
				null, //
				new OptionsEnum[0])), //
		W_CHA_DIS_CHA_GRA_S_F(new PointImpl(//
				"S124_W_CHA_DIS_CHA_GRA_S_F", //
				"WChaDisChaGra_SF", //
				"Scale factor for maximum charge and discharge rate.", //
				"", //
				PointType.SUNSSF, //
				true, //
				AccessMode.READ_ONLY, //
				Unit.NONE, //
				null, //
				new OptionsEnum[0])), //
		V_A_CHA_MAX_S_F(new PointImpl(//
				"S124_V_A_CHA_MAX_S_F", //
				"VAChaMax_SF", //
				"Scale factor for maximum charging VA.", //
				"", //
				PointType.SUNSSF, //
				false, //
				AccessMode.READ_ONLY, //
				Unit.NONE, //
				null, //
				new OptionsEnum[0])), //
		MIN_RSV_PCT_S_F(new PointImpl(//
				"S124_MIN_RSV_PCT_S_F", //
				"MinRsvPct_SF", //
				"Scale factor for minimum reserve percentage.", //
				"", //
				PointType.SUNSSF, //
				false, //
				AccessMode.READ_ONLY, //
				Unit.NONE, //
				null, //
				new OptionsEnum[0])), //
		CHA_STATE_S_F(new PointImpl(//
				"S124_CHA_STATE_S_F", //
				"ChaState_SF", //
				"Scale factor for available energy percent.", //
				"", //
				PointType.SUNSSF, //
				false, //
				AccessMode.READ_ONLY, //
				Unit.NONE, //
				null, //
				new OptionsEnum[0])), //
		STOR_AVAL_S_F(new PointImpl(//
				"S124_STOR_AVAL_S_F", //
				"StorAval_SF", //
				"Scale factor for state of charge.", //
				"", //
				PointType.SUNSSF, //
				false, //
				AccessMode.READ_ONLY, //
				Unit.NONE, //
				null, //
				new OptionsEnum[0])), //
		IN_BAT_V_S_F(new PointImpl(//
				"S124_IN_BAT_V_S_F", //
				"InBatV_SF", //
				"Scale factor for battery voltage.", //
				"", //
				PointType.SUNSSF, //
				false, //
				AccessMode.READ_ONLY, //
				Unit.NONE, //
				null, //
				new OptionsEnum[0])), //
		IN_OUT_W_RTE_S_F(new PointImpl(//
				"S124_IN_OUT_W_RTE_S_F", //
				"InOutWRte_SF", //
				"Scale factor for percent charge/discharge rate.", //
				"", //
				PointType.SUNSSF, //
				false, //
				AccessMode.READ_ONLY, //
				Unit.NONE, //
				null, //
				new OptionsEnum[0])); //

		protected final PointImpl impl;

		private S124(PointImpl impl) {
			this.impl = impl;
		}

		@Override
		public PointImpl get() {
			return this.impl;
		}
	}

	public static enum S124_StorCtl_Mod implements OptionsEnum {
		UNDEFINED(-1, "Undefined"), //
		CHARGE(0, "CHARGE"), //
		DI_S_C_H_A_R_G_E(1, "DI_S_C_H_A_R_G_E"); //

		private final int value;
		private final String name;

		private S124_StorCtl_Mod(int value, String name) {
			this.value = value;
			this.name = name;
		}

		@Override
		public int getValue() {
			return value;
		}

		@Override
		public String getName() {
			return name;
		}

		@Override
		public OptionsEnum getUndefined() {
			return UNDEFINED;
		}
	}

	public static enum S124_ChaSt implements OptionsEnum {
		UNDEFINED(-1, "Undefined"), //
		OFF(1, "OFF"), //
		EMPTY(2, "EMPTY"), //
		DISCHARGING(3, "DISCHARGING"), //
		CHARGING(4, "CHARGING"), //
		FULL(5, "FULL"), //
		HOLDING(6, "HOLDING"), //
		TESTING(7, "TESTING"); //

		private final int value;
		private final String name;

		private S124_ChaSt(int value, String name) {
			this.value = value;
			this.name = name;
		}

		@Override
		public int getValue() {
			return value;
		}

		@Override
		public String getName() {
			return name;
		}

		@Override
		public OptionsEnum getUndefined() {
			return UNDEFINED;
		}
	}

	public static enum S124_ChaGriSet implements OptionsEnum {
		UNDEFINED(-1, "Undefined"), //
		PV(0, "PV"), //
		GRID(1, "GRID"); //

		private final int value;
		private final String name;

		private S124_ChaGriSet(int value, String name) {
			this.value = value;
			this.name = name;
		}

		@Override
		public int getValue() {
			return value;
		}

		@Override
		public String getName() {
			return name;
		}

		@Override
		public OptionsEnum getUndefined() {
			return UNDEFINED;
		}
	}

	public static enum S125 implements SunSpecPoint {
		MOD_ENA(new PointImpl(//
				"S125_MOD_ENA", //
				"ModEna", //
				"Is price-based charge/dischage mode active?", //
				"", //
				PointType.BITFIELD16, //
				true, //
				AccessMode.READ_WRITE, //
				Unit.NONE, //
				null, //
				S125_ModEna.values())), //
		SIG_TYPE(new PointImpl(//
				"S125_SIG_TYPE", //
				"SigType", //
				"Meaning of the pricing signal. When a Price schedule is used, type must match the schedule range variable description.", //
				"", //
				PointType.ENUM16, //
				false, //
				AccessMode.READ_WRITE, //
				Unit.NONE, //
				null, //
				S125_SigType.values())), //
		SIG(new PointImpl(//
				"S125_SIG", //
				"Sig", //
				"Utility/ESP specific pricing signal. Content depends on pricing signal type. When H/M/L type is specified. Low=0; Med=1; High=2.", //
				"", //
				PointType.INT16, //
				true, //
				AccessMode.READ_WRITE, //
				Unit.NONE, //
				"Sig_SF", //
				new OptionsEnum[0])), //
		WIN_TMS(new PointImpl(//
				"S125_WIN_TMS", //
				"WinTms", //
				"Time window for charge/discharge pricing change.", //
				"", //
				PointType.UINT16, //
				false, //
				AccessMode.READ_WRITE, //
				Unit.SECONDS, //
				null, //
				new OptionsEnum[0])), //
		RVT_TMS(new PointImpl(//
				"S125_RVT_TMS", //
				"RvtTms", //
				"Timeout period for charge/discharge pricing change.", //
				"", //
				PointType.UINT16, //
				false, //
				AccessMode.READ_WRITE, //
				Unit.SECONDS, //
				null, //
				new OptionsEnum[0])), //
		RMP_TMS(new PointImpl(//
				"S125_RMP_TMS", //
				"RmpTms", //
				"Ramp time for moving from current charge or discharge level to new level.", //
				"", //
				PointType.UINT16, //
				false, //
				AccessMode.READ_WRITE, //
				Unit.SECONDS, //
				null, //
				new OptionsEnum[0])), //
		SIG_S_F(new PointImpl(//
				"S125_SIG_S_F", //
				"Sig_SF", //
				"Pricing signal scale factor.", //
				"", //
				PointType.SUNSSF, //
				true, //
				AccessMode.READ_ONLY, //
				Unit.NONE, //
				null, //
				new OptionsEnum[0])), //
		PAD(new PointImpl(//
				"S125_PAD", //
				"", //
				"", //
				"", //
				PointType.PAD, //
				false, //
				AccessMode.READ_ONLY, //
				Unit.NONE, //
				null, //
				new OptionsEnum[0])); //

		protected final PointImpl impl;

		private S125(PointImpl impl) {
			this.impl = impl;
		}

		@Override
		public PointImpl get() {
			return this.impl;
		}
	}

	public static enum S125_ModEna implements OptionsEnum {
		UNDEFINED(-1, "Undefined"), //
		ENABLE(0, "ENABLE"); //

		private final int value;
		private final String name;

		private S125_ModEna(int value, String name) {
			this.value = value;
			this.name = name;
		}

		@Override
		public int getValue() {
			return value;
		}

		@Override
		public String getName() {
			return name;
		}

		@Override
		public OptionsEnum getUndefined() {
			return UNDEFINED;
		}
	}

	public static enum S125_SigType implements OptionsEnum {
		UNDEFINED(-1, "Undefined"), //
		UNKNOWN(0, "UNKNOWN"), //
		ABSOLUTE(1, "ABSOLUTE"), //
		RELATIVE(2, "RELATIVE"), //
		MULTIPLIER(3, "MULTIPLIER"), //
		LEVEL(4, "LEVEL"); //

		private final int value;
		private final String name;

		private S125_SigType(int value, String name) {
			this.value = value;
			this.name = name;
		}

		@Override
		public int getValue() {
			return value;
		}

		@Override
		public String getName() {
			return name;
		}

		@Override
		public OptionsEnum getUndefined() {
			return UNDEFINED;
		}
	}

	public static enum S127 implements SunSpecPoint {
		W_GRA(new PointImpl(//
				"S127_W_GRA", //
				"WGra", //
				"The slope of the reduction in the maximum allowed watts output as a function of frequency.", //
				"", //
				PointType.UINT16, //
				true, //
				AccessMode.READ_WRITE, //
				Unit.PERCENT, //
				"WGra_SF", //
				new OptionsEnum[0])), //
		HZ_STR(new PointImpl(//
				"S127_HZ_STR", //
				"HzStr", //
				"The frequency deviation from nominal frequency (ECPNomHz) at which a snapshot of the instantaneous power output is taken to act as the CAPPED power level (PM) and above which reduction in power output occurs.", //
				"", //
				PointType.INT16, //
				true, //
				AccessMode.READ_WRITE, //
				Unit.HERTZ, //
				"HzStrStop_SF", //
				new OptionsEnum[0])), //
		HZ_STOP(new PointImpl(//
				"S127_HZ_STOP", //
				"HzStop", //
				"The frequency deviation from nominal frequency (ECPNomHz) at which curtailed power output may return to normal and the cap on the power level value is removed.", //
				"", //
				PointType.INT16, //
				true, //
				AccessMode.READ_WRITE, //
				Unit.HERTZ, //
				"HzStrStop_SF", //
				new OptionsEnum[0])), //
		HYS_ENA(new PointImpl(//
				"S127_HYS_ENA", //
				"HysEna", //
				"Enable hysterisis", //
				"", //
				PointType.BITFIELD16, //
				true, //
				AccessMode.READ_WRITE, //
				Unit.NONE, //
				null, //
				S127_HysEna.values())), //
		MOD_ENA(new PointImpl(//
				"S127_MOD_ENA", //
				"ModEna", //
				"Is Parameterized Frequency-Watt control active.", //
				"", //
				PointType.BITFIELD16, //
				true, //
				AccessMode.READ_WRITE, //
				Unit.NONE, //
				null, //
				S127_ModEna.values())), //
		HZ_STOP_W_GRA(new PointImpl(//
				"S127_HZ_STOP_W_GRA", //
				"HzStopWGra", //
				"The maximum time-based rate of change at which power output returns to normal after having been capped by an over frequency event.", //
				"", //
				PointType.UINT16, //
				false, //
				AccessMode.READ_WRITE, //
				Unit.PERCENT, //
				"RmpIncDec_SF", //
				new OptionsEnum[0])), //
		W_GRA_S_F(new PointImpl(//
				"S127_W_GRA_S_F", //
				"WGra_SF", //
				"Scale factor for output gradient.", //
				"", //
				PointType.SUNSSF, //
				false, //
				AccessMode.READ_ONLY, //
				Unit.NONE, //
				null, //
				new OptionsEnum[0])), //
		HZ_STR_STOP_S_F(new PointImpl(//
				"S127_HZ_STR_STOP_S_F", //
				"HzStrStop_SF", //
				"Scale factor for frequency deviations.", //
				"", //
				PointType.SUNSSF, //
				false, //
				AccessMode.READ_ONLY, //
				Unit.NONE, //
				null, //
				new OptionsEnum[0])), //
		RMP_INC_DEC_S_F(new PointImpl(//
				"S127_RMP_INC_DEC_S_F", //
				"RmpIncDec_SF", //
				"Scale factor for increment and decrement ramps.", //
				"", //
				PointType.SUNSSF, //
				false, //
				AccessMode.READ_ONLY, //
				Unit.NONE, //
				null, //
				new OptionsEnum[0])), //
		PAD(new PointImpl(//
				"S127_PAD", //
				"", //
				"", //
				"", //
				PointType.PAD, //
				false, //
				AccessMode.READ_ONLY, //
				Unit.NONE, //
				null, //
				new OptionsEnum[0])); //

		protected final PointImpl impl;

		private S127(PointImpl impl) {
			this.impl = impl;
		}

		@Override
		public PointImpl get() {
			return this.impl;
		}
	}

	public static enum S127_HysEna implements OptionsEnum {
		UNDEFINED(-1, "Undefined"), //
		ENABLED(0, "ENABLED"); //

		private final int value;
		private final String name;

		private S127_HysEna(int value, String name) {
			this.value = value;
			this.name = name;
		}

		@Override
		public int getValue() {
			return value;
		}

		@Override
		public String getName() {
			return name;
		}

		@Override
		public OptionsEnum getUndefined() {
			return UNDEFINED;
		}
	}

	public static enum S127_ModEna implements OptionsEnum {
		UNDEFINED(-1, "Undefined"), //
		ENABLED(0, "ENABLED"); //

		private final int value;
		private final String name;

		private S127_ModEna(int value, String name) {
			this.value = value;
			this.name = name;
		}

		@Override
		public int getValue() {
			return value;
		}

		@Override
		public String getName() {
			return name;
		}

		@Override
		public OptionsEnum getUndefined() {
			return UNDEFINED;
		}
	}

	public static enum S128 implements SunSpecPoint {
		AR_GRA_MOD(new PointImpl(//
				"S128_AR_GRA_MOD", //
				"ArGraMod", //
				"Indicates if gradients trend toward zero at the edges of the deadband or trend toward zero at the center of the deadband.", //
				"", //
				PointType.ENUM16, //
				true, //
				AccessMode.READ_WRITE, //
				Unit.NONE, //
				null, //
				S128_ArGraMod.values())), //
		AR_GRA_SAG(new PointImpl(//
				"S128_AR_GRA_SAG", //
				"ArGraSag", //
				"The gradient used to increase capacitive dynamic current. A value of 0 indicates no additional reactive current support.", //
				"", //
				PointType.UINT16, //
				true, //
				AccessMode.READ_WRITE, //
				Unit.NONE, //
				"ArGra_SF", //
				new OptionsEnum[0])), //
		AR_GRA_SWELL(new PointImpl(//
				"S128_AR_GRA_SWELL", //
				"ArGraSwell", //
				"The gradient used to increase inductive dynamic current.  A value of 0 indicates no additional reactive current support.", //
				"", //
				PointType.UINT16, //
				true, //
				AccessMode.READ_WRITE, //
				Unit.NONE, //
				"ArGra_SF", //
				new OptionsEnum[0])), //
		MOD_ENA(new PointImpl(//
				"S128_MOD_ENA", //
				"ModEna", //
				"Activate dynamic reactive current model", //
				"", //
				PointType.BITFIELD16, //
				true, //
				AccessMode.READ_WRITE, //
				Unit.NONE, //
				null, //
				S128_ModEna.values())), //
		FIL_TMS(new PointImpl(//
				"S128_FIL_TMS", //
				"FilTms", //
				"The time window used to calculate the moving average voltage.", //
				"", //
				PointType.UINT16, //
				false, //
				AccessMode.READ_WRITE, //
				Unit.SECONDS, //
				null, //
				new OptionsEnum[0])), //
		DB_V_MIN(new PointImpl(//
				"S128_DB_V_MIN", //
				"DbVMin", //
				"The lower delta voltage limit for which negative voltage deviations less than this value no dynamic vars are produced.", //
				"", //
				PointType.UINT16, //
				false, //
				AccessMode.READ_WRITE, //
				Unit.PERCENT, //
				"VRefPct_SF", //
				new OptionsEnum[0])), //
		DB_V_MAX(new PointImpl(//
				"S128_DB_V_MAX", //
				"DbVMax", //
				"The upper delta voltage limit for which positive voltage deviations less than this value no dynamic current produced.", //
				"", //
				PointType.UINT16, //
				false, //
				AccessMode.READ_WRITE, //
				Unit.PERCENT, //
				"VRefPct_SF", //
				new OptionsEnum[0])), //
		BLK_ZN_V(new PointImpl(//
				"S128_BLK_ZN_V", //
				"BlkZnV", //
				"Block zone voltage which defines a lower voltage boundary below which no dynamic current is produced.", //
				"", //
				PointType.UINT16, //
				false, //
				AccessMode.READ_WRITE, //
				Unit.PERCENT, //
				"VRefPct_SF", //
				new OptionsEnum[0])), //
		HYS_BLK_ZN_V(new PointImpl(//
				"S128_HYS_BLK_ZN_V", //
				"HysBlkZnV", //
				"Hysteresis voltage used with BlkZnV.", //
				"", //
				PointType.UINT16, //
				false, //
				AccessMode.READ_WRITE, //
				Unit.PERCENT, //
				"VRefPct_SF", //
				new OptionsEnum[0])), //
		BLK_ZN_TMMS(new PointImpl(//
				"S128_BLK_ZN_TMMS", //
				"BlkZnTmms", //
				"Block zone time the time before which reactive current support remains active regardless of how low the voltage drops.", //
				"", //
				PointType.UINT16, //
				false, //
				AccessMode.READ_WRITE, //
				Unit.MILLISECONDS, //
				null, //
				new OptionsEnum[0])), //
		HOLD_TMMS(new PointImpl(//
				"S128_HOLD_TMMS", //
				"HoldTmms", //
				"Hold time during which reactive current support continues after the average voltage has entered the dead zone.", //
				"", //
				PointType.UINT16, //
				false, //
				AccessMode.READ_WRITE, //
				Unit.MILLISECONDS, //
				null, //
				new OptionsEnum[0])), //
		AR_GRA_S_F(new PointImpl(//
				"S128_AR_GRA_S_F", //
				"ArGra_SF", //
				"Scale factor for the gradients.", //
				"", //
				PointType.SUNSSF, //
				true, //
				AccessMode.READ_ONLY, //
				Unit.NONE, //
				null, //
				new OptionsEnum[0])), //
		V_REF_PCT_S_F(new PointImpl(//
				"S128_V_REF_PCT_S_F", //
				"VRefPct_SF", //
				"Scale factor for the voltage zone and limit settings.", //
				"", //
				PointType.SUNSSF, //
				false, //
				AccessMode.READ_ONLY, //
				Unit.NONE, //
				null, //
				new OptionsEnum[0])), //
		PAD(new PointImpl(//
				"S128_PAD", //
				"", //
				"", //
				"", //
				PointType.PAD, //
				false, //
				AccessMode.READ_ONLY, //
				Unit.NONE, //
				null, //
				new OptionsEnum[0])); //

		protected final PointImpl impl;

		private S128(PointImpl impl) {
			this.impl = impl;
		}

		@Override
		public PointImpl get() {
			return this.impl;
		}
	}

	public static enum S128_ArGraMod implements OptionsEnum {
		UNDEFINED(-1, "Undefined"), //
		EDGE(0, "EDGE"), //
		CENTER(1, "CENTER"); //

		private final int value;
		private final String name;

		private S128_ArGraMod(int value, String name) {
			this.value = value;
			this.name = name;
		}

		@Override
		public int getValue() {
			return value;
		}

		@Override
		public String getName() {
			return name;
		}

		@Override
		public OptionsEnum getUndefined() {
			return UNDEFINED;
		}
	}

	public static enum S128_ModEna implements OptionsEnum {
		UNDEFINED(-1, "Undefined"), //
		ENABLED(0, "ENABLED"); //

		private final int value;
		private final String name;

		private S128_ModEna(int value, String name) {
			this.value = value;
			this.name = name;
		}

		@Override
		public int getValue() {
			return value;
		}

		@Override
		public String getName() {
			return name;
		}

		@Override
		public OptionsEnum getUndefined() {
			return UNDEFINED;
		}
	}

	public static enum S145 implements SunSpecPoint {
		NOM_RMP_UP_RTE(new PointImpl(//
				"S145_NOM_RMP_UP_RTE", //
				"Ramp Up Rate", //
				"Ramp up rate as a percentage of max current.", //
				"", //
				PointType.UINT16, //
				false, //
				AccessMode.READ_WRITE, //
				Unit.NONE, //
				"Rmp_SF", //
				new OptionsEnum[0])), //
		NOM_RMP_DN_RTE(new PointImpl(//
				"S145_NOM_RMP_DN_RTE", //
				"NomRmpDnRte", //
				"Ramp down rate as a percentage of max current.", //
				"", //
				PointType.UINT16, //
				false, //
				AccessMode.READ_WRITE, //
				Unit.NONE, //
				"Rmp_SF", //
				new OptionsEnum[0])), //
		EMG_RMP_UP_RTE(new PointImpl(//
				"S145_EMG_RMP_UP_RTE", //
				"Emergency Ramp Up Rate", //
				"Emergency ramp up rate as a percentage of max current.", //
				"", //
				PointType.UINT16, //
				false, //
				AccessMode.READ_WRITE, //
				Unit.NONE, //
				"Rmp_SF", //
				new OptionsEnum[0])), //
		EMG_RMP_DN_RTE(new PointImpl(//
				"S145_EMG_RMP_DN_RTE", //
				"Emergency Ramp Down Rate", //
				"Emergency ramp down rate as a percentage of max current.", //
				"", //
				PointType.UINT16, //
				false, //
				AccessMode.READ_WRITE, //
				Unit.NONE, //
				"Rmp_SF", //
				new OptionsEnum[0])), //
		CONN_RMP_UP_RTE(new PointImpl(//
				"S145_CONN_RMP_UP_RTE", //
				"Connect Ramp Up Rate", //
				"Connect ramp up rate as a percentage of max current.", //
				"", //
				PointType.UINT16, //
				false, //
				AccessMode.READ_WRITE, //
				Unit.NONE, //
				"Rmp_SF", //
				new OptionsEnum[0])), //
		CONN_RMP_DN_RTE(new PointImpl(//
				"S145_CONN_RMP_DN_RTE", //
				"Connect Ramp Down Rate", //
				"Connect ramp down rate as a percentage of max current.", //
				"", //
				PointType.UINT16, //
				false, //
				AccessMode.READ_WRITE, //
				Unit.NONE, //
				"Rmp_SF", //
				new OptionsEnum[0])), //
		A_GRA(new PointImpl(//
				"S145_A_GRA", //
				"Default Ramp Rate", //
				"Ramp rate specified in percent of max current.", //
				"", //
				PointType.UINT16, //
				false, //
				AccessMode.READ_WRITE, //
				Unit.NONE, //
				"Rmp_SF", //
				new OptionsEnum[0])), //
		RMP_S_F(new PointImpl(//
				"S145_RMP_S_F", //
				"Ramp Rate Scale Factor", //
				"Ramp Rate Scale Factor", //
				"", //
				PointType.SUNSSF, //
				false, //
				AccessMode.READ_ONLY, //
				Unit.NONE, //
				null, //
				new OptionsEnum[0])); //

		protected final PointImpl impl;

		private S145(PointImpl impl) {
			this.impl = impl;
		}

		@Override
		public PointImpl get() {
			return this.impl;
		}
	}

	public static enum S201 implements SunSpecPoint {
		A(new PointImpl(//
				"S201_A", //
				"Amps", //
				"Total AC Current", //
				"", //
				PointType.INT16, //
				true, //
				AccessMode.READ_ONLY, //
				Unit.AMPERE, //
				"A_SF", //
				new OptionsEnum[0])), //
		APH_A(new PointImpl(//
				"S201_APH_A", //
				"Amps PhaseA", //
				"Phase A Current", //
				"", //
				PointType.INT16, //
				true, //
				AccessMode.READ_ONLY, //
				Unit.AMPERE, //
				"A_SF", //
				new OptionsEnum[0])), //
		APH_B(new PointImpl(//
				"S201_APH_B", //
				"Amps PhaseB", //
				"Phase B Current", //
				"", //
				PointType.INT16, //
				false, //
				AccessMode.READ_ONLY, //
				Unit.AMPERE, //
				"A_SF", //
				new OptionsEnum[0])), //
		APH_C(new PointImpl(//
				"S201_APH_C", //
				"Amps PhaseC", //
				"Phase C Current", //
				"", //
				PointType.INT16, //
				false, //
				AccessMode.READ_ONLY, //
				Unit.AMPERE, //
				"A_SF", //
				new OptionsEnum[0])), //
		A_SF(new PointImpl(//
				"S201_A_SF", //
				"", //
				"Current scale factor", //
				"", //
				PointType.SUNSSF, //
				true, //
				AccessMode.READ_ONLY, //
				Unit.NONE, //
				null, //
				new OptionsEnum[0])), //
		PH_V(new PointImpl(//
				"S201_PH_V", //
				"Voltage LN", //
				"Line to Neutral AC Voltage (average of active phases)", //
				"Conditional AN connection", //
				PointType.INT16, //
				false, //
				AccessMode.READ_ONLY, //
				Unit.VOLT, //
				"V_SF", //
				new OptionsEnum[0])), //
		PH_VPH_A(new PointImpl(//
				"S201_PH_VPH_A", //
				"Phase Voltage AN", //
				"Phase Voltage AN", //
				"Conditional AN connection", //
				PointType.INT16, //
				false, //
				AccessMode.READ_ONLY, //
				Unit.VOLT, //
				"V_SF", //
				new OptionsEnum[0])), //
		PH_VPH_B(new PointImpl(//
				"S201_PH_VPH_B", //
				"Phase Voltage BN", //
				"Phase Voltage BN", //
				"", //
				PointType.INT16, //
				false, //
				AccessMode.READ_ONLY, //
				Unit.VOLT, //
				"V_SF", //
				new OptionsEnum[0])), //
		PH_VPH_C(new PointImpl(//
				"S201_PH_VPH_C", //
				"Phase Voltage CN", //
				"Phase Voltage CN", //
				"", //
				PointType.INT16, //
				false, //
				AccessMode.READ_ONLY, //
				Unit.VOLT, //
				"V_SF", //
				new OptionsEnum[0])), //
		PPV(new PointImpl(//
				"S201_PPV", //
				"Voltage LL", //
				"Line to Line AC Voltage (average of active phases)", //
				"", //
				PointType.INT16, //
				false, //
				AccessMode.READ_ONLY, //
				Unit.VOLT, //
				"V_SF", //
				new OptionsEnum[0])), //
		P_P_VPH_A_B(new PointImpl(//
				"S201_P_P_VPH_A_B", //
				"", //
				"", //
				"", //
				PointType.INT16, //
				false, //
				AccessMode.READ_ONLY, //
				Unit.VOLT, //
				"V_SF", //
				new OptionsEnum[0])), //
		P_P_VPH_B_C(new PointImpl(//
				"S201_P_P_VPH_B_C", //
				"", //
				"", //
				"", //
				PointType.INT16, //
				false, //
				AccessMode.READ_ONLY, //
				Unit.VOLT, //
				"V_SF", //
				new OptionsEnum[0])), //
		P_P_VPH_C_A(new PointImpl(//
				"S201_P_P_VPH_C_A", //
				"", //
				"", //
				"", //
				PointType.INT16, //
				false, //
				AccessMode.READ_ONLY, //
				Unit.VOLT, //
				"V_SF", //
				new OptionsEnum[0])), //
		V_SF(new PointImpl(//
				"S201_V_SF", //
				"", //
				"Voltage scale factor", //
				"", //
				PointType.SUNSSF, //
				true, //
				AccessMode.READ_ONLY, //
				Unit.NONE, //
				null, //
				new OptionsEnum[0])), //
		HZ(new PointImpl(//
				"S201_HZ", //
				"Hz", //
				"Frequency", //
				"", //
				PointType.INT16, //
				true, //
				AccessMode.READ_ONLY, //
				Unit.HERTZ, //
				"Hz_SF", //
				new OptionsEnum[0])), //
		HZ_S_F(new PointImpl(//
				"S201_HZ_S_F", //
				"", //
				"Frequency scale factor", //
				"", //
				PointType.SUNSSF, //
				false, //
				AccessMode.READ_ONLY, //
				Unit.NONE, //
				null, //
				new OptionsEnum[0])), //
		W(new PointImpl(//
				"S201_W", //
				"Watts", //
				"Total Real Power", //
				"", //
				PointType.INT16, //
				true, //
				AccessMode.READ_ONLY, //
				Unit.WATT, //
				"W_SF", //
				new OptionsEnum[0])), //
		WPH_A(new PointImpl(//
				"S201_WPH_A", //
				"Watts phase A", //
				"", //
				"", //
				PointType.INT16, //
				false, //
				AccessMode.READ_ONLY, //
				Unit.WATT, //
				"W_SF", //
				new OptionsEnum[0])), //
		WPH_B(new PointImpl(//
				"S201_WPH_B", //
				"Watts phase B", //
				"", //
				"", //
				PointType.INT16, //
				false, //
				AccessMode.READ_ONLY, //
				Unit.WATT, //
				"W_SF", //
				new OptionsEnum[0])), //
		WPH_C(new PointImpl(//
				"S201_WPH_C", //
				"Watts phase C", //
				"", //
				"", //
				PointType.INT16, //
				false, //
				AccessMode.READ_ONLY, //
				Unit.WATT, //
				"W_SF", //
				new OptionsEnum[0])), //
		W_SF(new PointImpl(//
				"S201_W_SF", //
				"", //
				"Real Power scale factor", //
				"", //
				PointType.SUNSSF, //
				true, //
				AccessMode.READ_ONLY, //
				Unit.NONE, //
				null, //
				new OptionsEnum[0])), //
		VA(new PointImpl(//
				"S201_VA", //
				"VA", //
				"AC Apparent Power", //
				"", //
				PointType.INT16, //
				false, //
				AccessMode.READ_ONLY, //
				Unit.VOLT_AMPERE, //
				"VA_SF", //
				new OptionsEnum[0])), //
		V_APH_A(new PointImpl(//
				"S201_V_APH_A", //
				"VA phase A", //
				"", //
				"", //
				PointType.INT16, //
				false, //
				AccessMode.READ_ONLY, //
				Unit.VOLT_AMPERE, //
				"VA_SF", //
				new OptionsEnum[0])), //
		V_APH_B(new PointImpl(//
				"S201_V_APH_B", //
				"VA phase B", //
				"", //
				"", //
				PointType.INT16, //
				false, //
				AccessMode.READ_ONLY, //
				Unit.VOLT_AMPERE, //
				"VA_SF", //
				new OptionsEnum[0])), //
		V_APH_C(new PointImpl(//
				"S201_V_APH_C", //
				"VA phase C", //
				"", //
				"", //
				PointType.INT16, //
				false, //
				AccessMode.READ_ONLY, //
				Unit.VOLT_AMPERE, //
				"VA_SF", //
				new OptionsEnum[0])), //
		VA_SF(new PointImpl(//
				"S201_VA_SF", //
				"", //
				"Apparent Power scale factor", //
				"", //
				PointType.SUNSSF, //
				false, //
				AccessMode.READ_ONLY, //
				Unit.NONE, //
				null, //
				new OptionsEnum[0])), //
		VAR(new PointImpl(//
				"S201_VAR", //
				"VAR", //
				"Reactive Power", //
				"", //
				PointType.INT16, //
				false, //
				AccessMode.READ_ONLY, //
				Unit.VOLT_AMPERE_REACTIVE, //
				"VAR_SF", //
				new OptionsEnum[0])), //
		V_A_RPH_A(new PointImpl(//
				"S201_V_A_RPH_A", //
				"VAR phase A", //
				"", //
				"", //
				PointType.INT16, //
				false, //
				AccessMode.READ_ONLY, //
				Unit.VOLT_AMPERE_REACTIVE, //
				"VAR_SF", //
				new OptionsEnum[0])), //
		V_A_RPH_B(new PointImpl(//
				"S201_V_A_RPH_B", //
				"VAR phase B", //
				"", //
				"", //
				PointType.INT16, //
				false, //
				AccessMode.READ_ONLY, //
				Unit.VOLT_AMPERE_REACTIVE, //
				"VAR_SF", //
				new OptionsEnum[0])), //
		V_A_RPH_C(new PointImpl(//
				"S201_V_A_RPH_C", //
				"VAR phase C", //
				"", //
				"", //
				PointType.INT16, //
				false, //
				AccessMode.READ_ONLY, //
				Unit.VOLT_AMPERE_REACTIVE, //
				"VAR_SF", //
				new OptionsEnum[0])), //
		VAR_SF(new PointImpl(//
				"S201_VAR_SF", //
				"", //
				"Reactive Power scale factor", //
				"", //
				PointType.SUNSSF, //
				false, //
				AccessMode.READ_ONLY, //
				Unit.NONE, //
				null, //
				new OptionsEnum[0])), //
		PF(new PointImpl(//
				"S201_PF", //
				"PF", //
				"Power Factor", //
				"", //
				PointType.INT16, //
				false, //
				AccessMode.READ_ONLY, //
				Unit.NONE, //
				"PF_SF", //
				new OptionsEnum[0])), //
		P_FPH_A(new PointImpl(//
				"S201_P_FPH_A", //
				"PF phase A", //
				"", //
				"", //
				PointType.INT16, //
				false, //
				AccessMode.READ_ONLY, //
				Unit.NONE, //
				"PF_SF", //
				new OptionsEnum[0])), //
		P_FPH_B(new PointImpl(//
				"S201_P_FPH_B", //
				"PF phase B", //
				"", //
				"", //
				PointType.INT16, //
				false, //
				AccessMode.READ_ONLY, //
				Unit.NONE, //
				"PF_SF", //
				new OptionsEnum[0])), //
		P_FPH_C(new PointImpl(//
				"S201_P_FPH_C", //
				"PF phase C", //
				"", //
				"", //
				PointType.INT16, //
				false, //
				AccessMode.READ_ONLY, //
				Unit.NONE, //
				"PF_SF", //
				new OptionsEnum[0])), //
		PF_SF(new PointImpl(//
				"S201_PF_SF", //
				"", //
				"Power Factor scale factor", //
				"", //
				PointType.SUNSSF, //
				false, //
				AccessMode.READ_ONLY, //
				Unit.NONE, //
				null, //
				new OptionsEnum[0])), //
		TOT_WH_EXP(new PointImpl(//
				"S201_TOT_WH_EXP", //
				"Total Watt-hours Exported", //
				"Total Real Energy Exported", //
				"", //
				PointType.ACC32, //
				true, //
				AccessMode.READ_ONLY, //
				Unit.WATT_HOURS, //
				"TotWh_SF", //
				new OptionsEnum[0])), //
		TOT_WH_EXP_PH_A(new PointImpl(//
				"S201_TOT_WH_EXP_PH_A", //
				"Total Watt-hours Exported phase A", //
				"", //
				"", //
				PointType.ACC32, //
				false, //
				AccessMode.READ_ONLY, //
				Unit.WATT_HOURS, //
				"TotWh_SF", //
				new OptionsEnum[0])), //
		TOT_WH_EXP_PH_B(new PointImpl(//
				"S201_TOT_WH_EXP_PH_B", //
				"Total Watt-hours Exported phase B", //
				"", //
				"", //
				PointType.ACC32, //
				false, //
				AccessMode.READ_ONLY, //
				Unit.WATT_HOURS, //
				"TotWh_SF", //
				new OptionsEnum[0])), //
		TOT_WH_EXP_PH_C(new PointImpl(//
				"S201_TOT_WH_EXP_PH_C", //
				"Total Watt-hours Exported phase C", //
				"", //
				"", //
				PointType.ACC32, //
				false, //
				AccessMode.READ_ONLY, //
				Unit.WATT_HOURS, //
				"TotWh_SF", //
				new OptionsEnum[0])), //
		TOT_WH_IMP(new PointImpl(//
				"S201_TOT_WH_IMP", //
				"Total Watt-hours Imported", //
				"Total Real Energy Imported", //
				"", //
				PointType.ACC32, //
				true, //
				AccessMode.READ_ONLY, //
				Unit.WATT_HOURS, //
				"TotWh_SF", //
				new OptionsEnum[0])), //
		TOT_WH_IMP_PH_A(new PointImpl(//
				"S201_TOT_WH_IMP_PH_A", //
				"Total Watt-hours Imported phase A", //
				"", //
				"", //
				PointType.ACC32, //
				false, //
				AccessMode.READ_ONLY, //
				Unit.WATT_HOURS, //
				"TotWh_SF", //
				new OptionsEnum[0])), //
		TOT_WH_IMP_PH_B(new PointImpl(//
				"S201_TOT_WH_IMP_PH_B", //
				"Total Watt-hours Imported phase B", //
				"", //
				"", //
				PointType.ACC32, //
				false, //
				AccessMode.READ_ONLY, //
				Unit.WATT_HOURS, //
				"TotWh_SF", //
				new OptionsEnum[0])), //
		TOT_WH_IMP_PH_C(new PointImpl(//
				"S201_TOT_WH_IMP_PH_C", //
				"Total Watt-hours Imported phase C", //
				"", //
				"", //
				PointType.ACC32, //
				false, //
				AccessMode.READ_ONLY, //
				Unit.WATT_HOURS, //
				"TotWh_SF", //
				new OptionsEnum[0])), //
		TOT_WH_S_F(new PointImpl(//
				"S201_TOT_WH_S_F", //
				"", //
				"Real Energy scale factor", //
				"", //
				PointType.SUNSSF, //
				true, //
				AccessMode.READ_ONLY, //
				Unit.NONE, //
				null, //
				new OptionsEnum[0])), //
		TOT_V_AH_EXP(new PointImpl(//
				"S201_TOT_V_AH_EXP", //
				"Total VA-hours Exported", //
				"Total Apparent Energy Exported", //
				"", //
				PointType.ACC32, //
				false, //
				AccessMode.READ_ONLY, //
				Unit.VOLT_AMPERE_HOURS, //
				"TotVAh_SF", //
				new OptionsEnum[0])), //
		TOT_V_AH_EXP_PH_A(new PointImpl(//
				"S201_TOT_V_AH_EXP_PH_A", //
				"Total VA-hours Exported phase A", //
				"", //
				"", //
				PointType.ACC32, //
				false, //
				AccessMode.READ_ONLY, //
				Unit.VOLT_AMPERE_HOURS, //
				"TotVAh_SF", //
				new OptionsEnum[0])), //
		TOT_V_AH_EXP_PH_B(new PointImpl(//
				"S201_TOT_V_AH_EXP_PH_B", //
				"Total VA-hours Exported phase B", //
				"", //
				"", //
				PointType.ACC32, //
				false, //
				AccessMode.READ_ONLY, //
				Unit.VOLT_AMPERE_HOURS, //
				"TotVAh_SF", //
				new OptionsEnum[0])), //
		TOT_V_AH_EXP_PH_C(new PointImpl(//
				"S201_TOT_V_AH_EXP_PH_C", //
				"Total VA-hours Exported phase C", //
				"", //
				"", //
				PointType.ACC32, //
				false, //
				AccessMode.READ_ONLY, //
				Unit.VOLT_AMPERE_HOURS, //
				"TotVAh_SF", //
				new OptionsEnum[0])), //
		TOT_V_AH_IMP(new PointImpl(//
				"S201_TOT_V_AH_IMP", //
				"Total VA-hours Imported", //
				"Total Apparent Energy Imported", //
				"", //
				PointType.ACC32, //
				false, //
				AccessMode.READ_ONLY, //
				Unit.VOLT_AMPERE_HOURS, //
				"TotVAh_SF", //
				new OptionsEnum[0])), //
		TOT_V_AH_IMP_PH_A(new PointImpl(//
				"S201_TOT_V_AH_IMP_PH_A", //
				"Total VA-hours Imported phase A", //
				"", //
				"", //
				PointType.ACC32, //
				false, //
				AccessMode.READ_ONLY, //
				Unit.VOLT_AMPERE_HOURS, //
				"TotVAh_SF", //
				new OptionsEnum[0])), //
		TOT_V_AH_IMP_PH_B(new PointImpl(//
				"S201_TOT_V_AH_IMP_PH_B", //
				"Total VA-hours Imported phase B", //
				"", //
				"", //
				PointType.ACC32, //
				false, //
				AccessMode.READ_ONLY, //
				Unit.VOLT_AMPERE_HOURS, //
				"TotVAh_SF", //
				new OptionsEnum[0])), //
		TOT_V_AH_IMP_PH_C(new PointImpl(//
				"S201_TOT_V_AH_IMP_PH_C", //
				"Total VA-hours Imported phase C", //
				"", //
				"", //
				PointType.ACC32, //
				false, //
				AccessMode.READ_ONLY, //
				Unit.VOLT_AMPERE_HOURS, //
				"TotVAh_SF", //
				new OptionsEnum[0])), //
		TOT_V_AH_S_F(new PointImpl(//
				"S201_TOT_V_AH_S_F", //
				"", //
				"Apparent Energy scale factor", //
				"", //
				PointType.SUNSSF, //
				false, //
				AccessMode.READ_ONLY, //
				Unit.NONE, //
				null, //
				new OptionsEnum[0])), //
		TOT_V_ARH_IMP_Q1(new PointImpl(//
				"S201_TOT_V_ARH_IMP_Q1", //
				"Total VAR-hours Imported Q1", //
				"Total Reactive Energy Imported Quadrant 1", //
				"", //
				PointType.ACC32, //
				false, //
				AccessMode.READ_ONLY, //
				Unit.VOLT_AMPERE_REACTIVE_HOURS, //
				"TotVArh_SF", //
				new OptionsEnum[0])), //
		TOT_V_ARH_IMP_Q1_PH_A(new PointImpl(//
				"S201_TOT_V_ARH_IMP_Q1_PH_A", //
				"Total VAr-hours Imported Q1 phase A", //
				"", //
				"", //
				PointType.ACC32, //
				false, //
				AccessMode.READ_ONLY, //
				Unit.VOLT_AMPERE_REACTIVE_HOURS, //
				"TotVArh_SF", //
				new OptionsEnum[0])), //
		TOT_V_ARH_IMP_Q1_PH_B(new PointImpl(//
				"S201_TOT_V_ARH_IMP_Q1_PH_B", //
				"Total VAr-hours Imported Q1 phase B", //
				"", //
				"", //
				PointType.ACC32, //
				false, //
				AccessMode.READ_ONLY, //
				Unit.VOLT_AMPERE_REACTIVE_HOURS, //
				"TotVArh_SF", //
				new OptionsEnum[0])), //
		TOT_V_ARH_IMP_Q1_PH_C(new PointImpl(//
				"S201_TOT_V_ARH_IMP_Q1_PH_C", //
				"Total VAr-hourse Imported Q1 phase C", //
				"", //
				"", //
				PointType.ACC32, //
				false, //
				AccessMode.READ_ONLY, //
				Unit.VOLT_AMPERE_REACTIVE_HOURS, //
				"TotVArh_SF", //
				new OptionsEnum[0])), //
		TOT_V_ARH_IMP_Q2(new PointImpl(//
				"S201_TOT_V_ARH_IMP_Q2", //
				"Total VAr-hours Imported Q2", //
				"Total Reactive Power Imported Quadrant 2", //
				"", //
				PointType.ACC32, //
				false, //
				AccessMode.READ_ONLY, //
				Unit.VOLT_AMPERE_REACTIVE_HOURS, //
				"TotVArh_SF", //
				new OptionsEnum[0])), //
		TOT_V_ARH_IMP_Q2_PH_A(new PointImpl(//
				"S201_TOT_V_ARH_IMP_Q2_PH_A", //
				"Total VAr-hours Imported Q2 phase A", //
				"", //
				"", //
				PointType.ACC32, //
				false, //
				AccessMode.READ_ONLY, //
				Unit.VOLT_AMPERE_REACTIVE_HOURS, //
				"TotVArh_SF", //
				new OptionsEnum[0])), //
		TOT_V_ARH_IMP_Q2_PH_B(new PointImpl(//
				"S201_TOT_V_ARH_IMP_Q2_PH_B", //
				"Total VAr-hours Imported Q2 phase B", //
				"", //
				"", //
				PointType.ACC32, //
				false, //
				AccessMode.READ_ONLY, //
				Unit.VOLT_AMPERE_REACTIVE_HOURS, //
				"TotVArh_SF", //
				new OptionsEnum[0])), //
		TOT_V_ARH_IMP_Q2_PH_C(new PointImpl(//
				"S201_TOT_V_ARH_IMP_Q2_PH_C", //
				"Total VAr-hours Imported Q2 phase C", //
				"", //
				"", //
				PointType.ACC32, //
				false, //
				AccessMode.READ_ONLY, //
				Unit.VOLT_AMPERE_REACTIVE_HOURS, //
				"TotVArh_SF", //
				new OptionsEnum[0])), //
		TOT_V_ARH_EXP_Q3(new PointImpl(//
				"S201_TOT_V_ARH_EXP_Q3", //
				"Total VAr-hours Exported Q3", //
				"Total Reactive Power Exported Quadrant 3", //
				"", //
				PointType.ACC32, //
				false, //
				AccessMode.READ_ONLY, //
				Unit.VOLT_AMPERE_REACTIVE_HOURS, //
				"TotVArh_SF", //
				new OptionsEnum[0])), //
		TOT_V_ARH_EXP_Q3_PH_A(new PointImpl(//
				"S201_TOT_V_ARH_EXP_Q3_PH_A", //
				"Total VAr-hours Exported Q3 phase A", //
				"", //
				"", //
				PointType.ACC32, //
				false, //
				AccessMode.READ_ONLY, //
				Unit.VOLT_AMPERE_REACTIVE_HOURS, //
				"TotVArh_SF", //
				new OptionsEnum[0])), //
		TOT_V_ARH_EXP_Q3_PH_B(new PointImpl(//
				"S201_TOT_V_ARH_EXP_Q3_PH_B", //
				"Total VAr-hours Exported Q3 phase B", //
				"", //
				"", //
				PointType.ACC32, //
				false, //
				AccessMode.READ_ONLY, //
				Unit.VOLT_AMPERE_REACTIVE_HOURS, //
				"TotVArh_SF", //
				new OptionsEnum[0])), //
		TOT_V_ARH_EXP_Q3_PH_C(new PointImpl(//
				"S201_TOT_V_ARH_EXP_Q3_PH_C", //
				"Total VAr-hours Exported Q3 phase C", //
				"", //
				"", //
				PointType.ACC32, //
				false, //
				AccessMode.READ_ONLY, //
				Unit.VOLT_AMPERE_REACTIVE_HOURS, //
				"TotVArh_SF", //
				new OptionsEnum[0])), //
		TOT_V_ARH_EXP_Q4(new PointImpl(//
				"S201_TOT_V_ARH_EXP_Q4", //
				"Total VAr-hours Exported Q4", //
				"Total Reactive Power Exported Quadrant 4", //
				"", //
				PointType.ACC32, //
				false, //
				AccessMode.READ_ONLY, //
				Unit.VOLT_AMPERE_REACTIVE_HOURS, //
				"TotVArh_SF", //
				new OptionsEnum[0])), //
		TOT_V_ARH_EXP_Q4_PH_A(new PointImpl(//
				"S201_TOT_V_ARH_EXP_Q4_PH_A", //
				"Total VAr-hours Exported Q4 Imported phase A", //
				"", //
				"", //
				PointType.ACC32, //
				false, //
				AccessMode.READ_ONLY, //
				Unit.VOLT_AMPERE_REACTIVE_HOURS, //
				"TotVArh_SF", //
				new OptionsEnum[0])), //
		TOT_V_ARH_EXP_Q4_PH_B(new PointImpl(//
				"S201_TOT_V_ARH_EXP_Q4_PH_B", //
				"", //
				"", //
				"", //
				PointType.ACC32, //
				false, //
				AccessMode.READ_ONLY, //
				Unit.VOLT_AMPERE_REACTIVE_HOURS, //
				"TotVArh_SF", //
				new OptionsEnum[0])), //
		TOT_V_ARH_EXP_Q4_PH_C(new PointImpl(//
				"S201_TOT_V_ARH_EXP_Q4_PH_C", //
				"Total VAr-hours Exported Q4 Imported phase C", //
				"", //
				"", //
				PointType.ACC32, //
				false, //
				AccessMode.READ_ONLY, //
				Unit.VOLT_AMPERE_REACTIVE_HOURS, //
				"TotVArh_SF", //
				new OptionsEnum[0])), //
		TOT_V_ARH_S_F(new PointImpl(//
				"S201_TOT_V_ARH_S_F", //
				"", //
				"Reactive Energy scale factor", //
				"", //
				PointType.SUNSSF, //
				false, //
				AccessMode.READ_ONLY, //
				Unit.NONE, //
				null, //
				new OptionsEnum[0])), //
		EVT(new PointImpl(//
				"S201_EVT", //
				"Events", //
				"Meter Event Flags", //
				"", //
				PointType.BITFIELD32, //
				true, //
				AccessMode.READ_ONLY, //
				Unit.NONE, //
				null, //
				S201_Evt.values())); //

		protected final PointImpl impl;

		private S201(PointImpl impl) {
			this.impl = impl;
		}

		@Override
		public PointImpl get() {
			return this.impl;
		}
	}

	public static enum S201_Evt implements OptionsEnum {
		UNDEFINED(-1, "Undefined"), //
		POWER_FAILURE(2, "POWER_FAILURE"), //
		UNDER_VOLTAGE(3, "UNDER_VOLTAGE"), //
		LOW_P_F(4, "LOW_P_F"), //
		OVER_CURRENT(5, "OVER_CURRENT"), //
		OVER_VOLTAGE(6, "OVER_VOLTAGE"), //
		MISSING_SENSOR(7, "MISSING_SENSOR"), //
		OEM01(16, "OEM01"), //
		OEM02(17, "OEM02"), //
		OEM03(18, "OEM03"), //
		OEM04(19, "OEM04"), //
		OEM05(20, "OEM05"), //
		OEM06(21, "OEM06"), //
		OEM07(22, "OEM07"), //
		OEM08(23, "OEM08"), //
		OEM09(24, "OEM09"), //
		OEM10(25, "OEM10"), //
		OEM11(26, "OEM11"), //
		OEM12(27, "OEM12"), //
		OEM13(28, "OEM13"), //
		OEM14(29, "OEM14"), //
		OEM15(30, "OEM15"); //

		private final int value;
		private final String name;

		private S201_Evt(int value, String name) {
			this.value = value;
			this.name = name;
		}

		@Override
		public int getValue() {
			return value;
		}

		@Override
		public String getName() {
			return name;
		}

		@Override
		public OptionsEnum getUndefined() {
			return UNDEFINED;
		}
	}

	public static enum S202 implements SunSpecPoint {
		A(new PointImpl(//
				"S202_A", //
				"Amps", //
				"Total AC Current", //
				"", //
				PointType.INT16, //
				true, //
				AccessMode.READ_ONLY, //
				Unit.AMPERE, //
				"A_SF", //
				new OptionsEnum[0])), //
		APH_A(new PointImpl(//
				"S202_APH_A", //
				"Amps PhaseA", //
				"Phase A Current", //
				"", //
				PointType.INT16, //
				false, //
				AccessMode.READ_ONLY, //
				Unit.AMPERE, //
				"A_SF", //
				new OptionsEnum[0])), //
		APH_B(new PointImpl(//
				"S202_APH_B", //
				"Amps PhaseB", //
				"Phase B Current", //
				"", //
				PointType.INT16, //
				true, //
				AccessMode.READ_ONLY, //
				Unit.AMPERE, //
				"A_SF", //
				new OptionsEnum[0])), //
		APH_C(new PointImpl(//
				"S202_APH_C", //
				"Amps PhaseC", //
				"Phase C Current", //
				"", //
				PointType.INT16, //
				true, //
				AccessMode.READ_ONLY, //
				Unit.AMPERE, //
				"A_SF", //
				new OptionsEnum[0])), //
		A_SF(new PointImpl(//
				"S202_A_SF", //
				"", //
				"Current scale factor", //
				"", //
				PointType.SUNSSF, //
				true, //
				AccessMode.READ_ONLY, //
				Unit.NONE, //
				null, //
				new OptionsEnum[0])), //
		PH_V(new PointImpl(//
				"S202_PH_V", //
				"Voltage LN", //
				"Line to Neutral AC Voltage (average of active phases)", //
				"", //
				PointType.INT16, //
				true, //
				AccessMode.READ_ONLY, //
				Unit.VOLT, //
				"V_SF", //
				new OptionsEnum[0])), //
		PH_VPH_A(new PointImpl(//
				"S202_PH_VPH_A", //
				"Phase Voltage AN", //
				"Phase Voltage AN", //
				"", //
				PointType.INT16, //
				true, //
				AccessMode.READ_ONLY, //
				Unit.VOLT, //
				"V_SF", //
				new OptionsEnum[0])), //
		PH_VPH_B(new PointImpl(//
				"S202_PH_VPH_B", //
				"Phase Voltage BN", //
				"Phase Voltage BN", //
				"", //
				PointType.INT16, //
				true, //
				AccessMode.READ_ONLY, //
				Unit.VOLT, //
				"V_SF", //
				new OptionsEnum[0])), //
		PH_VPH_C(new PointImpl(//
				"S202_PH_VPH_C", //
				"Phase Voltage CN", //
				"Phase Voltage CN", //
				"", //
				PointType.INT16, //
				false, //
				AccessMode.READ_ONLY, //
				Unit.VOLT, //
				"V_SF", //
				new OptionsEnum[0])), //
		PPV(new PointImpl(//
				"S202_PPV", //
				"Voltage LL", //
				"Line to Line AC Voltage (average of active phases)", //
				"", //
				PointType.INT16, //
				true, //
				AccessMode.READ_ONLY, //
				Unit.VOLT, //
				"V_SF", //
				new OptionsEnum[0])), //
		PH_VPH_A_B(new PointImpl(//
				"S202_PH_VPH_A_B", //
				"", //
				"", //
				"", //
				PointType.INT16, //
				true, //
				AccessMode.READ_ONLY, //
				Unit.VOLT, //
				"V_SF", //
				new OptionsEnum[0])), //
		PH_VPH_B_C(new PointImpl(//
				"S202_PH_VPH_B_C", //
				"", //
				"", //
				"", //
				PointType.INT16, //
				false, //
				AccessMode.READ_ONLY, //
				Unit.VOLT, //
				"V_SF", //
				new OptionsEnum[0])), //
		PH_VPH_C_A(new PointImpl(//
				"S202_PH_VPH_C_A", //
				"", //
				"", //
				"", //
				PointType.INT16, //
				false, //
				AccessMode.READ_ONLY, //
				Unit.VOLT, //
				"V_SF", //
				new OptionsEnum[0])), //
		V_SF(new PointImpl(//
				"S202_V_SF", //
				"", //
				"Voltage scale factor", //
				"", //
				PointType.SUNSSF, //
				true, //
				AccessMode.READ_ONLY, //
				Unit.NONE, //
				null, //
				new OptionsEnum[0])), //
		HZ(new PointImpl(//
				"S202_HZ", //
				"Hz", //
				"Frequency", //
				"", //
				PointType.INT16, //
				true, //
				AccessMode.READ_ONLY, //
				Unit.HERTZ, //
				"Hz_SF", //
				new OptionsEnum[0])), //
		HZ_S_F(new PointImpl(//
				"S202_HZ_S_F", //
				"", //
				"Frequency scale factor", //
				"", //
				PointType.SUNSSF, //
				false, //
				AccessMode.READ_ONLY, //
				Unit.NONE, //
				null, //
				new OptionsEnum[0])), //
		W(new PointImpl(//
				"S202_W", //
				"Watts", //
				"Total Real Power", //
				"", //
				PointType.INT16, //
				true, //
				AccessMode.READ_ONLY, //
				Unit.WATT, //
				"W_SF", //
				new OptionsEnum[0])), //
		WPH_A(new PointImpl(//
				"S202_WPH_A", //
				"Watts phase A", //
				"", //
				"", //
				PointType.INT16, //
				false, //
				AccessMode.READ_ONLY, //
				Unit.WATT, //
				"W_SF", //
				new OptionsEnum[0])), //
		WPH_B(new PointImpl(//
				"S202_WPH_B", //
				"Watts phase B", //
				"", //
				"", //
				PointType.INT16, //
				false, //
				AccessMode.READ_ONLY, //
				Unit.WATT, //
				"W_SF", //
				new OptionsEnum[0])), //
		WPH_C(new PointImpl(//
				"S202_WPH_C", //
				"Watts phase C", //
				"", //
				"", //
				PointType.INT16, //
				false, //
				AccessMode.READ_ONLY, //
				Unit.WATT, //
				"W_SF", //
				new OptionsEnum[0])), //
		W_SF(new PointImpl(//
				"S202_W_SF", //
				"", //
				"Real Power scale factor", //
				"", //
				PointType.SUNSSF, //
				true, //
				AccessMode.READ_ONLY, //
				Unit.NONE, //
				null, //
				new OptionsEnum[0])), //
		VA(new PointImpl(//
				"S202_VA", //
				"VA", //
				"AC Apparent Power", //
				"", //
				PointType.INT16, //
				false, //
				AccessMode.READ_ONLY, //
				Unit.VOLT_AMPERE, //
				"VA_SF", //
				new OptionsEnum[0])), //
		V_APH_A(new PointImpl(//
				"S202_V_APH_A", //
				"VA phase A", //
				"", //
				"", //
				PointType.INT16, //
				false, //
				AccessMode.READ_ONLY, //
				Unit.VOLT_AMPERE, //
				"VA_SF", //
				new OptionsEnum[0])), //
		V_APH_B(new PointImpl(//
				"S202_V_APH_B", //
				"VA phase B", //
				"", //
				"", //
				PointType.INT16, //
				false, //
				AccessMode.READ_ONLY, //
				Unit.VOLT_AMPERE, //
				"VA_SF", //
				new OptionsEnum[0])), //
		V_APH_C(new PointImpl(//
				"S202_V_APH_C", //
				"VA phase C", //
				"", //
				"", //
				PointType.INT16, //
				false, //
				AccessMode.READ_ONLY, //
				Unit.VOLT_AMPERE, //
				"VA_SF", //
				new OptionsEnum[0])), //
		VA_SF(new PointImpl(//
				"S202_VA_SF", //
				"", //
				"Apparent Power scale factor", //
				"", //
				PointType.SUNSSF, //
				false, //
				AccessMode.READ_ONLY, //
				Unit.NONE, //
				null, //
				new OptionsEnum[0])), //
		VAR(new PointImpl(//
				"S202_VAR", //
				"VAR", //
				"Reactive Power", //
				"", //
				PointType.INT16, //
				false, //
				AccessMode.READ_ONLY, //
				Unit.VOLT_AMPERE_REACTIVE, //
				"VAR_SF", //
				new OptionsEnum[0])), //
		V_A_RPH_A(new PointImpl(//
				"S202_V_A_RPH_A", //
				"VAR phase A", //
				"", //
				"", //
				PointType.INT16, //
				false, //
				AccessMode.READ_ONLY, //
				Unit.VOLT_AMPERE_REACTIVE, //
				"VAR_SF", //
				new OptionsEnum[0])), //
		V_A_RPH_B(new PointImpl(//
				"S202_V_A_RPH_B", //
				"VAR phase B", //
				"", //
				"", //
				PointType.INT16, //
				false, //
				AccessMode.READ_ONLY, //
				Unit.VOLT_AMPERE_REACTIVE, //
				"VAR_SF", //
				new OptionsEnum[0])), //
		V_A_RPH_C(new PointImpl(//
				"S202_V_A_RPH_C", //
				"VAR phase C", //
				"", //
				"", //
				PointType.INT16, //
				false, //
				AccessMode.READ_ONLY, //
				Unit.VOLT_AMPERE_REACTIVE, //
				"VAR_SF", //
				new OptionsEnum[0])), //
		VAR_SF(new PointImpl(//
				"S202_VAR_SF", //
				"", //
				"Reactive Power scale factor", //
				"", //
				PointType.SUNSSF, //
				false, //
				AccessMode.READ_ONLY, //
				Unit.NONE, //
				null, //
				new OptionsEnum[0])), //
		PF(new PointImpl(//
				"S202_PF", //
				"PF", //
				"Power Factor", //
				"", //
				PointType.INT16, //
				false, //
				AccessMode.READ_ONLY, //
				Unit.NONE, //
				"PF_SF", //
				new OptionsEnum[0])), //
		P_FPH_A(new PointImpl(//
				"S202_P_FPH_A", //
				"PF phase A", //
				"", //
				"", //
				PointType.INT16, //
				false, //
				AccessMode.READ_ONLY, //
				Unit.NONE, //
				"PF_SF", //
				new OptionsEnum[0])), //
		P_FPH_B(new PointImpl(//
				"S202_P_FPH_B", //
				"PF phase B", //
				"", //
				"", //
				PointType.INT16, //
				false, //
				AccessMode.READ_ONLY, //
				Unit.NONE, //
				"PF_SF", //
				new OptionsEnum[0])), //
		P_FPH_C(new PointImpl(//
				"S202_P_FPH_C", //
				"PF phase C", //
				"", //
				"", //
				PointType.INT16, //
				false, //
				AccessMode.READ_ONLY, //
				Unit.NONE, //
				"PF_SF", //
				new OptionsEnum[0])), //
		PF_SF(new PointImpl(//
				"S202_PF_SF", //
				"", //
				"Power Factor scale factor", //
				"", //
				PointType.SUNSSF, //
				false, //
				AccessMode.READ_ONLY, //
				Unit.NONE, //
				null, //
				new OptionsEnum[0])), //
		TOT_WH_EXP(new PointImpl(//
				"S202_TOT_WH_EXP", //
				"Total Watt-hours Exported", //
				"Total Real Energy Exported", //
				"", //
				PointType.ACC32, //
				true, //
				AccessMode.READ_ONLY, //
				Unit.WATT_HOURS, //
				"TotWh_SF", //
				new OptionsEnum[0])), //
		TOT_WH_EXP_PH_A(new PointImpl(//
				"S202_TOT_WH_EXP_PH_A", //
				"Total Watt-hours Exported phase A", //
				"", //
				"", //
				PointType.ACC32, //
				false, //
				AccessMode.READ_ONLY, //
				Unit.WATT_HOURS, //
				"TotWh_SF", //
				new OptionsEnum[0])), //
		TOT_WH_EXP_PH_B(new PointImpl(//
				"S202_TOT_WH_EXP_PH_B", //
				"Total Watt-hours Exported phase B", //
				"", //
				"", //
				PointType.ACC32, //
				false, //
				AccessMode.READ_ONLY, //
				Unit.WATT_HOURS, //
				"TotWh_SF", //
				new OptionsEnum[0])), //
		TOT_WH_EXP_PH_C(new PointImpl(//
				"S202_TOT_WH_EXP_PH_C", //
				"Total Watt-hours Exported phase C", //
				"", //
				"", //
				PointType.ACC32, //
				false, //
				AccessMode.READ_ONLY, //
				Unit.WATT_HOURS, //
				"TotWh_SF", //
				new OptionsEnum[0])), //
		TOT_WH_IMP(new PointImpl(//
				"S202_TOT_WH_IMP", //
				"Total Watt-hours Imported", //
				"Total Real Energy Imported", //
				"", //
				PointType.ACC32, //
				true, //
				AccessMode.READ_ONLY, //
				Unit.WATT_HOURS, //
				"TotWh_SF", //
				new OptionsEnum[0])), //
		TOT_WH_IMP_PH_A(new PointImpl(//
				"S202_TOT_WH_IMP_PH_A", //
				"Total Watt-hours Imported phase A", //
				"", //
				"", //
				PointType.ACC32, //
				false, //
				AccessMode.READ_ONLY, //
				Unit.WATT_HOURS, //
				"TotWh_SF", //
				new OptionsEnum[0])), //
		TOT_WH_IMP_PH_B(new PointImpl(//
				"S202_TOT_WH_IMP_PH_B", //
				"Total Watt-hours Imported phase B", //
				"", //
				"", //
				PointType.ACC32, //
				false, //
				AccessMode.READ_ONLY, //
				Unit.WATT_HOURS, //
				"TotWh_SF", //
				new OptionsEnum[0])), //
		TOT_WH_IMP_PH_C(new PointImpl(//
				"S202_TOT_WH_IMP_PH_C", //
				"Total Watt-hours Imported phase C", //
				"", //
				"", //
				PointType.ACC32, //
				false, //
				AccessMode.READ_ONLY, //
				Unit.WATT_HOURS, //
				"TotWh_SF", //
				new OptionsEnum[0])), //
		TOT_WH_S_F(new PointImpl(//
				"S202_TOT_WH_S_F", //
				"", //
				"Real Energy scale factor", //
				"", //
				PointType.SUNSSF, //
				true, //
				AccessMode.READ_ONLY, //
				Unit.NONE, //
				null, //
				new OptionsEnum[0])), //
		TOT_V_AH_EXP(new PointImpl(//
				"S202_TOT_V_AH_EXP", //
				"Total VA-hours Exported", //
				"Total Apparent Energy Exported", //
				"", //
				PointType.ACC32, //
				false, //
				AccessMode.READ_ONLY, //
				Unit.VOLT_AMPERE_HOURS, //
				"TotVAh_SF", //
				new OptionsEnum[0])), //
		TOT_V_AH_EXP_PH_A(new PointImpl(//
				"S202_TOT_V_AH_EXP_PH_A", //
				"Total VA-hours Exported phase A", //
				"", //
				"", //
				PointType.ACC32, //
				false, //
				AccessMode.READ_ONLY, //
				Unit.VOLT_AMPERE_HOURS, //
				"TotVAh_SF", //
				new OptionsEnum[0])), //
		TOT_V_AH_EXP_PH_B(new PointImpl(//
				"S202_TOT_V_AH_EXP_PH_B", //
				"Total VA-hours Exported phase B", //
				"", //
				"", //
				PointType.ACC32, //
				false, //
				AccessMode.READ_ONLY, //
				Unit.VOLT_AMPERE_HOURS, //
				"TotVAh_SF", //
				new OptionsEnum[0])), //
		TOT_V_AH_EXP_PH_C(new PointImpl(//
				"S202_TOT_V_AH_EXP_PH_C", //
				"Total VA-hours Exported phase C", //
				"", //
				"", //
				PointType.ACC32, //
				false, //
				AccessMode.READ_ONLY, //
				Unit.VOLT_AMPERE_HOURS, //
				"TotVAh_SF", //
				new OptionsEnum[0])), //
		TOT_V_AH_IMP(new PointImpl(//
				"S202_TOT_V_AH_IMP", //
				"Total VA-hours Imported", //
				"Total Apparent Energy Imported", //
				"", //
				PointType.ACC32, //
				false, //
				AccessMode.READ_ONLY, //
				Unit.VOLT_AMPERE_HOURS, //
				"TotVAh_SF", //
				new OptionsEnum[0])), //
		TOT_V_AH_IMP_PH_A(new PointImpl(//
				"S202_TOT_V_AH_IMP_PH_A", //
				"Total VA-hours Imported phase A", //
				"", //
				"", //
				PointType.ACC32, //
				false, //
				AccessMode.READ_ONLY, //
				Unit.VOLT_AMPERE_HOURS, //
				"TotVAh_SF", //
				new OptionsEnum[0])), //
		TOT_V_AH_IMP_PH_B(new PointImpl(//
				"S202_TOT_V_AH_IMP_PH_B", //
				"Total VA-hours Imported phase B", //
				"", //
				"", //
				PointType.ACC32, //
				false, //
				AccessMode.READ_ONLY, //
				Unit.VOLT_AMPERE_HOURS, //
				"TotVAh_SF", //
				new OptionsEnum[0])), //
		TOT_V_AH_IMP_PH_C(new PointImpl(//
				"S202_TOT_V_AH_IMP_PH_C", //
				"Total VA-hours Imported phase C", //
				"", //
				"", //
				PointType.ACC32, //
				false, //
				AccessMode.READ_ONLY, //
				Unit.VOLT_AMPERE_HOURS, //
				"TotVAh_SF", //
				new OptionsEnum[0])), //
		TOT_V_AH_S_F(new PointImpl(//
				"S202_TOT_V_AH_S_F", //
				"", //
				"Apparent Energy scale factor", //
				"", //
				PointType.SUNSSF, //
				false, //
				AccessMode.READ_ONLY, //
				Unit.NONE, //
				null, //
				new OptionsEnum[0])), //
		TOT_V_ARH_IMP_Q1(new PointImpl(//
				"S202_TOT_V_ARH_IMP_Q1", //
				"Total VAR-hours Imported Q1", //
				"Total Reactive Energy Imported Quadrant 1", //
				"", //
				PointType.ACC32, //
				false, //
				AccessMode.READ_ONLY, //
				Unit.VOLT_AMPERE_REACTIVE_HOURS, //
				"TotVArh_SF", //
				new OptionsEnum[0])), //
		TOT_V_ARH_IMP_Q1_PH_A(new PointImpl(//
				"S202_TOT_V_ARH_IMP_Q1_PH_A", //
				"Total VAr-hours Imported Q1 phase A", //
				"", //
				"", //
				PointType.ACC32, //
				false, //
				AccessMode.READ_ONLY, //
				Unit.VOLT_AMPERE_REACTIVE_HOURS, //
				"TotVArh_SF", //
				new OptionsEnum[0])), //
		TOT_V_ARH_IMP_Q1_PH_B(new PointImpl(//
				"S202_TOT_V_ARH_IMP_Q1_PH_B", //
				"Total VAr-hours Imported Q1 phase B", //
				"", //
				"", //
				PointType.ACC32, //
				false, //
				AccessMode.READ_ONLY, //
				Unit.VOLT_AMPERE_REACTIVE_HOURS, //
				"TotVArh_SF", //
				new OptionsEnum[0])), //
		TOT_V_ARH_IMP_Q1_PH_C(new PointImpl(//
				"S202_TOT_V_ARH_IMP_Q1_PH_C", //
				"Total VAr-hourse Imported Q1 phase C", //
				"", //
				"", //
				PointType.ACC32, //
				false, //
				AccessMode.READ_ONLY, //
				Unit.VOLT_AMPERE_REACTIVE_HOURS, //
				"TotVArh_SF", //
				new OptionsEnum[0])), //
		TOT_V_ARH_IMP_Q2(new PointImpl(//
				"S202_TOT_V_ARH_IMP_Q2", //
				"Total VAr-hours Imported Q2", //
				"Total Reactive Power Imported Quadrant 2", //
				"", //
				PointType.ACC32, //
				false, //
				AccessMode.READ_ONLY, //
				Unit.VOLT_AMPERE_REACTIVE_HOURS, //
				"TotVArh_SF", //
				new OptionsEnum[0])), //
		TOT_V_ARH_IMP_Q2_PH_A(new PointImpl(//
				"S202_TOT_V_ARH_IMP_Q2_PH_A", //
				"Total VAr-hours Imported Q2 phase A", //
				"", //
				"", //
				PointType.ACC32, //
				false, //
				AccessMode.READ_ONLY, //
				Unit.VOLT_AMPERE_REACTIVE_HOURS, //
				"TotVArh_SF", //
				new OptionsEnum[0])), //
		TOT_V_ARH_IMP_Q2_PH_B(new PointImpl(//
				"S202_TOT_V_ARH_IMP_Q2_PH_B", //
				"Total VAr-hours Imported Q2 phase B", //
				"", //
				"", //
				PointType.ACC32, //
				false, //
				AccessMode.READ_ONLY, //
				Unit.VOLT_AMPERE_REACTIVE_HOURS, //
				"TotVArh_SF", //
				new OptionsEnum[0])), //
		TOT_V_ARH_IMP_Q2_PH_C(new PointImpl(//
				"S202_TOT_V_ARH_IMP_Q2_PH_C", //
				"Total VAr-hours Imported Q2 phase C", //
				"", //
				"", //
				PointType.ACC32, //
				false, //
				AccessMode.READ_ONLY, //
				Unit.VOLT_AMPERE_REACTIVE_HOURS, //
				"TotVArh_SF", //
				new OptionsEnum[0])), //
		TOT_V_ARH_EXP_Q3(new PointImpl(//
				"S202_TOT_V_ARH_EXP_Q3", //
				"Total VAr-hours Exported Q3", //
				"Total Reactive Power Exported Quadrant 3", //
				"", //
				PointType.ACC32, //
				false, //
				AccessMode.READ_ONLY, //
				Unit.VOLT_AMPERE_REACTIVE_HOURS, //
				"TotVArh_SF", //
				new OptionsEnum[0])), //
		TOT_V_ARH_EXP_Q3_PH_A(new PointImpl(//
				"S202_TOT_V_ARH_EXP_Q3_PH_A", //
				"Total VAr-hours Exported Q3 phase A", //
				"", //
				"", //
				PointType.ACC32, //
				false, //
				AccessMode.READ_ONLY, //
				Unit.VOLT_AMPERE_REACTIVE_HOURS, //
				"TotVArh_SF", //
				new OptionsEnum[0])), //
		TOT_V_ARH_EXP_Q3_PH_B(new PointImpl(//
				"S202_TOT_V_ARH_EXP_Q3_PH_B", //
				"Total VAr-hours Exported Q3 phase B", //
				"", //
				"", //
				PointType.ACC32, //
				false, //
				AccessMode.READ_ONLY, //
				Unit.VOLT_AMPERE_REACTIVE_HOURS, //
				"TotVArh_SF", //
				new OptionsEnum[0])), //
		TOT_V_ARH_EXP_Q3_PH_C(new PointImpl(//
				"S202_TOT_V_ARH_EXP_Q3_PH_C", //
				"Total VAr-hours Exported Q3 phase C", //
				"", //
				"", //
				PointType.ACC32, //
				false, //
				AccessMode.READ_ONLY, //
				Unit.VOLT_AMPERE_REACTIVE_HOURS, //
				"TotVArh_SF", //
				new OptionsEnum[0])), //
		TOT_V_ARH_EXP_Q4(new PointImpl(//
				"S202_TOT_V_ARH_EXP_Q4", //
				"Total VAr-hours Exported Q4", //
				"Total Reactive Power Exported Quadrant 4", //
				"", //
				PointType.ACC32, //
				false, //
				AccessMode.READ_ONLY, //
				Unit.VOLT_AMPERE_REACTIVE_HOURS, //
				"TotVArh_SF", //
				new OptionsEnum[0])), //
		TOT_V_ARH_EXP_Q4_PH_A(new PointImpl(//
				"S202_TOT_V_ARH_EXP_Q4_PH_A", //
				"Total VAr-hours Exported Q4 Imported phase A", //
				"", //
				"", //
				PointType.ACC32, //
				false, //
				AccessMode.READ_ONLY, //
				Unit.VOLT_AMPERE_REACTIVE_HOURS, //
				"TotVArh_SF", //
				new OptionsEnum[0])), //
		TOT_V_ARH_EXP_Q4_PH_B(new PointImpl(//
				"S202_TOT_V_ARH_EXP_Q4_PH_B", //
				"Total VAr-hours Exported Q4 Imported phase B", //
				"", //
				"", //
				PointType.ACC32, //
				false, //
				AccessMode.READ_ONLY, //
				Unit.VOLT_AMPERE_REACTIVE_HOURS, //
				"TotVArh_SF", //
				new OptionsEnum[0])), //
		TOT_V_ARH_EXP_Q4_PH_C(new PointImpl(//
				"S202_TOT_V_ARH_EXP_Q4_PH_C", //
				"Total VAr-hours Exported Q4 Imported phase C", //
				"", //
				"", //
				PointType.ACC32, //
				false, //
				AccessMode.READ_ONLY, //
				Unit.VOLT_AMPERE_REACTIVE_HOURS, //
				"TotVArh_SF", //
				new OptionsEnum[0])), //
		TOT_V_ARH_S_F(new PointImpl(//
				"S202_TOT_V_ARH_S_F", //
				"", //
				"Reactive Energy scale factor", //
				"", //
				PointType.SUNSSF, //
				false, //
				AccessMode.READ_ONLY, //
				Unit.NONE, //
				null, //
				new OptionsEnum[0])), //
		EVT(new PointImpl(//
				"S202_EVT", //
				"Events", //
				"Meter Event Flags", //
				"", //
				PointType.BITFIELD32, //
				true, //
				AccessMode.READ_ONLY, //
				Unit.NONE, //
				null, //
				S202_Evt.values())); //

		protected final PointImpl impl;

		private S202(PointImpl impl) {
			this.impl = impl;
		}

		@Override
		public PointImpl get() {
			return this.impl;
		}
	}

	public static enum S202_Evt implements OptionsEnum {
		UNDEFINED(-1, "Undefined"), //
		POWER_FAILURE(2, "POWER_FAILURE"), //
		UNDER_VOLTAGE(3, "UNDER_VOLTAGE"), //
		LOW_P_F(4, "LOW_P_F"), //
		OVER_CURRENT(5, "OVER_CURRENT"), //
		OVER_VOLTAGE(6, "OVER_VOLTAGE"), //
		MISSING_SENSOR(7, "MISSING_SENSOR"), //
		RESERVED1(8, "RESERVED1"), //
		RESERVED2(9, "RESERVED2"), //
		RESERVED3(10, "RESERVED3"), //
		RESERVED4(11, "RESERVED4"), //
		RESERVED5(12, "RESERVED5"), //
		RESERVED6(13, "RESERVED6"), //
		RESERVED7(14, "RESERVED7"), //
		RESERVED8(15, "RESERVED8"), //
		OEM01(16, "OEM01"), //
		OEM02(17, "OEM02"), //
		OEM03(18, "OEM03"), //
		OEM04(19, "OEM04"), //
		OEM05(20, "OEM05"), //
		OEM06(21, "OEM06"), //
		OEM07(22, "OEM07"), //
		OEM08(23, "OEM08"), //
		OEM09(24, "OEM09"), //
		OEM10(25, "OEM10"), //
		OEM11(26, "OEM11"), //
		OEM12(27, "OEM12"), //
		OEM13(28, "OEM13"), //
		OEM14(29, "OEM14"), //
		OEM15(30, "OEM15"); //

		private final int value;
		private final String name;

		private S202_Evt(int value, String name) {
			this.value = value;
			this.name = name;
		}

		@Override
		public int getValue() {
			return value;
		}

		@Override
		public String getName() {
			return name;
		}

		@Override
		public OptionsEnum getUndefined() {
			return UNDEFINED;
		}
	}

	public static enum S203 implements SunSpecPoint {
		A(new PointImpl(//
				"S203_A", //
				"Amps", //
				"Total AC Current", //
				"", //
				PointType.INT16, //
				true, //
				AccessMode.READ_ONLY, //
				Unit.AMPERE, //
				"A_SF", //
				new OptionsEnum[0])), //
		APH_A(new PointImpl(//
				"S203_APH_A", //
				"Amps PhaseA", //
				"Phase A Current", //
				"", //
				PointType.INT16, //
				true, //
				AccessMode.READ_ONLY, //
				Unit.AMPERE, //
				"A_SF", //
				new OptionsEnum[0])), //
		APH_B(new PointImpl(//
				"S203_APH_B", //
				"Amps PhaseB", //
				"Phase B Current", //
				"", //
				PointType.INT16, //
				true, //
				AccessMode.READ_ONLY, //
				Unit.AMPERE, //
				"A_SF", //
				new OptionsEnum[0])), //
		APH_C(new PointImpl(//
				"S203_APH_C", //
				"Amps PhaseC", //
				"Phase C Current", //
				"", //
				PointType.INT16, //
				true, //
				AccessMode.READ_ONLY, //
				Unit.AMPERE, //
				"A_SF", //
				new OptionsEnum[0])), //
		A_SF(new PointImpl(//
				"S203_A_SF", //
				"", //
				"Current scale factor", //
				"", //
				PointType.SUNSSF, //
				true, //
				AccessMode.READ_ONLY, //
				Unit.NONE, //
				null, //
				new OptionsEnum[0])), //
		PH_V(new PointImpl(//
				"S203_PH_V", //
				"Voltage LN", //
				"Line to Neutral AC Voltage (average of active phases)", //
				"", //
				PointType.INT16, //
				true, //
				AccessMode.READ_ONLY, //
				Unit.VOLT, //
				"V_SF", //
				new OptionsEnum[0])), //
		PH_VPH_A(new PointImpl(//
				"S203_PH_VPH_A", //
				"Phase Voltage AN", //
				"Phase Voltage AN", //
				"", //
				PointType.INT16, //
				true, //
				AccessMode.READ_ONLY, //
				Unit.VOLT, //
				"V_SF", //
				new OptionsEnum[0])), //
		PH_VPH_B(new PointImpl(//
				"S203_PH_VPH_B", //
				"Phase Voltage BN", //
				"Phase Voltage BN", //
				"", //
				PointType.INT16, //
				true, //
				AccessMode.READ_ONLY, //
				Unit.VOLT, //
				"V_SF", //
				new OptionsEnum[0])), //
		PH_VPH_C(new PointImpl(//
				"S203_PH_VPH_C", //
				"Phase Voltage CN", //
				"Phase Voltage CN", //
				"", //
				PointType.INT16, //
				true, //
				AccessMode.READ_ONLY, //
				Unit.VOLT, //
				"V_SF", //
				new OptionsEnum[0])), //
		PPV(new PointImpl(//
				"S203_PPV", //
				"Voltage LL", //
				"Line to Line AC Voltage (average of active phases)", //
				"", //
				PointType.INT16, //
				true, //
				AccessMode.READ_ONLY, //
				Unit.VOLT, //
				"V_SF", //
				new OptionsEnum[0])), //
		PH_VPH_A_B(new PointImpl(//
				"S203_PH_VPH_A_B", //
				"", //
				"", //
				"", //
				PointType.INT16, //
				true, //
				AccessMode.READ_ONLY, //
				Unit.VOLT, //
				"V_SF", //
				new OptionsEnum[0])), //
		PH_VPH_B_C(new PointImpl(//
				"S203_PH_VPH_B_C", //
				"", //
				"", //
				"", //
				PointType.INT16, //
				true, //
				AccessMode.READ_ONLY, //
				Unit.VOLT, //
				"V_SF", //
				new OptionsEnum[0])), //
		PH_VPH_C_A(new PointImpl(//
				"S203_PH_VPH_C_A", //
				"", //
				"", //
				"", //
				PointType.INT16, //
				true, //
				AccessMode.READ_ONLY, //
				Unit.VOLT, //
				"V_SF", //
				new OptionsEnum[0])), //
		V_SF(new PointImpl(//
				"S203_V_SF", //
				"", //
				"Voltage scale factor", //
				"", //
				PointType.SUNSSF, //
				true, //
				AccessMode.READ_ONLY, //
				Unit.NONE, //
				null, //
				new OptionsEnum[0])), //
		HZ(new PointImpl(//
				"S203_HZ", //
				"Hz", //
				"Frequency", //
				"", //
				PointType.INT16, //
				true, //
				AccessMode.READ_ONLY, //
				Unit.HERTZ, //
				"Hz_SF", //
				new OptionsEnum[0])), //
		HZ_S_F(new PointImpl(//
				"S203_HZ_S_F", //
				"", //
				"Frequency scale factor", //
				"", //
				PointType.SUNSSF, //
				false, //
				AccessMode.READ_ONLY, //
				Unit.NONE, //
				null, //
				new OptionsEnum[0])), //
		W(new PointImpl(//
				"S203_W", //
				"Watts", //
				"Total Real Power", //
				"", //
				PointType.INT16, //
				true, //
				AccessMode.READ_ONLY, //
				Unit.WATT, //
				"W_SF", //
				new OptionsEnum[0])), //
		WPH_A(new PointImpl(//
				"S203_WPH_A", //
				"Watts phase A", //
				"", //
				"", //
				PointType.INT16, //
				false, //
				AccessMode.READ_ONLY, //
				Unit.WATT, //
				"W_SF", //
				new OptionsEnum[0])), //
		WPH_B(new PointImpl(//
				"S203_WPH_B", //
				"Watts phase B", //
				"", //
				"", //
				PointType.INT16, //
				false, //
				AccessMode.READ_ONLY, //
				Unit.WATT, //
				"W_SF", //
				new OptionsEnum[0])), //
		WPH_C(new PointImpl(//
				"S203_WPH_C", //
				"Watts phase C", //
				"", //
				"", //
				PointType.INT16, //
				false, //
				AccessMode.READ_ONLY, //
				Unit.WATT, //
				"W_SF", //
				new OptionsEnum[0])), //
		W_SF(new PointImpl(//
				"S203_W_SF", //
				"", //
				"Real Power scale factor", //
				"", //
				PointType.SUNSSF, //
				true, //
				AccessMode.READ_ONLY, //
				Unit.NONE, //
				null, //
				new OptionsEnum[0])), //
		VA(new PointImpl(//
				"S203_VA", //
				"VA", //
				"AC Apparent Power", //
				"", //
				PointType.INT16, //
				false, //
				AccessMode.READ_ONLY, //
				Unit.VOLT_AMPERE, //
				"VA_SF", //
				new OptionsEnum[0])), //
		V_APH_A(new PointImpl(//
				"S203_V_APH_A", //
				"VA phase A", //
				"", //
				"", //
				PointType.INT16, //
				false, //
				AccessMode.READ_ONLY, //
				Unit.VOLT_AMPERE, //
				"VA_SF", //
				new OptionsEnum[0])), //
		V_APH_B(new PointImpl(//
				"S203_V_APH_B", //
				"VA phase B", //
				"", //
				"", //
				PointType.INT16, //
				false, //
				AccessMode.READ_ONLY, //
				Unit.VOLT_AMPERE, //
				"VA_SF", //
				new OptionsEnum[0])), //
		V_APH_C(new PointImpl(//
				"S203_V_APH_C", //
				"VA phase C", //
				"", //
				"", //
				PointType.INT16, //
				false, //
				AccessMode.READ_ONLY, //
				Unit.VOLT_AMPERE, //
				"VA_SF", //
				new OptionsEnum[0])), //
		VA_SF(new PointImpl(//
				"S203_VA_SF", //
				"", //
				"Apparent Power scale factor", //
				"", //
				PointType.SUNSSF, //
				false, //
				AccessMode.READ_ONLY, //
				Unit.NONE, //
				null, //
				new OptionsEnum[0])), //
		VAR(new PointImpl(//
				"S203_VAR", //
				"VAR", //
				"Reactive Power", //
				"", //
				PointType.INT16, //
				false, //
				AccessMode.READ_ONLY, //
				Unit.VOLT_AMPERE_REACTIVE, //
				"VAR_SF", //
				new OptionsEnum[0])), //
		V_A_RPH_A(new PointImpl(//
				"S203_V_A_RPH_A", //
				"VAR phase A", //
				"", //
				"", //
				PointType.INT16, //
				false, //
				AccessMode.READ_ONLY, //
				Unit.VOLT_AMPERE_REACTIVE, //
				"VAR_SF", //
				new OptionsEnum[0])), //
		V_A_RPH_B(new PointImpl(//
				"S203_V_A_RPH_B", //
				"VAR phase B", //
				"", //
				"", //
				PointType.INT16, //
				false, //
				AccessMode.READ_ONLY, //
				Unit.VOLT_AMPERE_REACTIVE, //
				"VAR_SF", //
				new OptionsEnum[0])), //
		V_A_RPH_C(new PointImpl(//
				"S203_V_A_RPH_C", //
				"VAR phase C", //
				"", //
				"", //
				PointType.INT16, //
				false, //
				AccessMode.READ_ONLY, //
				Unit.VOLT_AMPERE_REACTIVE, //
				"VAR_SF", //
				new OptionsEnum[0])), //
		VAR_SF(new PointImpl(//
				"S203_VAR_SF", //
				"", //
				"Reactive Power scale factor", //
				"", //
				PointType.SUNSSF, //
				false, //
				AccessMode.READ_ONLY, //
				Unit.NONE, //
				null, //
				new OptionsEnum[0])), //
		PF(new PointImpl(//
				"S203_PF", //
				"PF", //
				"Power Factor", //
				"", //
				PointType.INT16, //
				false, //
				AccessMode.READ_ONLY, //
				Unit.NONE, //
				"PF_SF", //
				new OptionsEnum[0])), //
		P_FPH_A(new PointImpl(//
				"S203_P_FPH_A", //
				"PF phase A", //
				"", //
				"", //
				PointType.INT16, //
				false, //
				AccessMode.READ_ONLY, //
				Unit.NONE, //
				"PF_SF", //
				new OptionsEnum[0])), //
		P_FPH_B(new PointImpl(//
				"S203_P_FPH_B", //
				"PF phase B", //
				"", //
				"", //
				PointType.INT16, //
				false, //
				AccessMode.READ_ONLY, //
				Unit.NONE, //
				"PF_SF", //
				new OptionsEnum[0])), //
		P_FPH_C(new PointImpl(//
				"S203_P_FPH_C", //
				"PF phase C", //
				"", //
				"", //
				PointType.INT16, //
				false, //
				AccessMode.READ_ONLY, //
				Unit.NONE, //
				"PF_SF", //
				new OptionsEnum[0])), //
		PF_SF(new PointImpl(//
				"S203_PF_SF", //
				"", //
				"Power Factor scale factor", //
				"", //
				PointType.SUNSSF, //
				false, //
				AccessMode.READ_ONLY, //
				Unit.NONE, //
				null, //
				new OptionsEnum[0])), //
		TOT_WH_EXP(new PointImpl(//
				"S203_TOT_WH_EXP", //
				"Total Watt-hours Exported", //
				"Total Real Energy Exported", //
				"", //
				PointType.ACC32, //
				true, //
				AccessMode.READ_ONLY, //
				Unit.WATT_HOURS, //
				"TotWh_SF", //
				new OptionsEnum[0])), //
		TOT_WH_EXP_PH_A(new PointImpl(//
				"S203_TOT_WH_EXP_PH_A", //
				"Total Watt-hours Exported phase A", //
				"", //
				"", //
				PointType.ACC32, //
				false, //
				AccessMode.READ_ONLY, //
				Unit.WATT_HOURS, //
				"TotWh_SF", //
				new OptionsEnum[0])), //
		TOT_WH_EXP_PH_B(new PointImpl(//
				"S203_TOT_WH_EXP_PH_B", //
				"Total Watt-hours Exported phase B", //
				"", //
				"", //
				PointType.ACC32, //
				false, //
				AccessMode.READ_ONLY, //
				Unit.WATT_HOURS, //
				"TotWh_SF", //
				new OptionsEnum[0])), //
		TOT_WH_EXP_PH_C(new PointImpl(//
				"S203_TOT_WH_EXP_PH_C", //
				"Total Watt-hours Exported phase C", //
				"", //
				"", //
				PointType.ACC32, //
				false, //
				AccessMode.READ_ONLY, //
				Unit.WATT_HOURS, //
				"TotWh_SF", //
				new OptionsEnum[0])), //
		TOT_WH_IMP(new PointImpl(//
				"S203_TOT_WH_IMP", //
				"Total Watt-hours Imported", //
				"Total Real Energy Imported", //
				"", //
				PointType.ACC32, //
				true, //
				AccessMode.READ_ONLY, //
				Unit.WATT_HOURS, //
				"TotWh_SF", //
				new OptionsEnum[0])), //
		TOT_WH_IMP_PH_A(new PointImpl(//
				"S203_TOT_WH_IMP_PH_A", //
				"Total Watt-hours Imported phase A", //
				"", //
				"", //
				PointType.ACC32, //
				false, //
				AccessMode.READ_ONLY, //
				Unit.WATT_HOURS, //
				"TotWh_SF", //
				new OptionsEnum[0])), //
		TOT_WH_IMP_PH_B(new PointImpl(//
				"S203_TOT_WH_IMP_PH_B", //
				"Total Watt-hours Imported phase B", //
				"", //
				"", //
				PointType.ACC32, //
				false, //
				AccessMode.READ_ONLY, //
				Unit.WATT_HOURS, //
				"TotWh_SF", //
				new OptionsEnum[0])), //
		TOT_WH_IMP_PH_C(new PointImpl(//
				"S203_TOT_WH_IMP_PH_C", //
				"Total Watt-hours Imported phase C", //
				"", //
				"", //
				PointType.ACC32, //
				false, //
				AccessMode.READ_ONLY, //
				Unit.WATT_HOURS, //
				"TotWh_SF", //
				new OptionsEnum[0])), //
		TOT_WH_S_F(new PointImpl(//
				"S203_TOT_WH_S_F", //
				"", //
				"Real Energy scale factor", //
				"", //
				PointType.SUNSSF, //
				true, //
				AccessMode.READ_ONLY, //
				Unit.NONE, //
				null, //
				new OptionsEnum[0])), //
		TOT_V_AH_EXP(new PointImpl(//
				"S203_TOT_V_AH_EXP", //
				"Total VA-hours Exported", //
				"Total Apparent Energy Exported", //
				"", //
				PointType.ACC32, //
				false, //
				AccessMode.READ_ONLY, //
				Unit.VOLT_AMPERE_HOURS, //
				"TotVAh_SF", //
				new OptionsEnum[0])), //
		TOT_V_AH_EXP_PH_A(new PointImpl(//
				"S203_TOT_V_AH_EXP_PH_A", //
				"Total VA-hours Exported phase A", //
				"", //
				"", //
				PointType.ACC32, //
				false, //
				AccessMode.READ_ONLY, //
				Unit.VOLT_AMPERE_HOURS, //
				"TotVAh_SF", //
				new OptionsEnum[0])), //
		TOT_V_AH_EXP_PH_B(new PointImpl(//
				"S203_TOT_V_AH_EXP_PH_B", //
				"Total VA-hours Exported phase B", //
				"", //
				"", //
				PointType.ACC32, //
				false, //
				AccessMode.READ_ONLY, //
				Unit.VOLT_AMPERE_HOURS, //
				"TotVAh_SF", //
				new OptionsEnum[0])), //
		TOT_V_AH_EXP_PH_C(new PointImpl(//
				"S203_TOT_V_AH_EXP_PH_C", //
				"Total VA-hours Exported phase C", //
				"", //
				"", //
				PointType.ACC32, //
				false, //
				AccessMode.READ_ONLY, //
				Unit.VOLT_AMPERE_HOURS, //
				"TotVAh_SF", //
				new OptionsEnum[0])), //
		TOT_V_AH_IMP(new PointImpl(//
				"S203_TOT_V_AH_IMP", //
				"Total VA-hours Imported", //
				"Total Apparent Energy Imported", //
				"", //
				PointType.ACC32, //
				false, //
				AccessMode.READ_ONLY, //
				Unit.VOLT_AMPERE_HOURS, //
				"TotVAh_SF", //
				new OptionsEnum[0])), //
		TOT_V_AH_IMP_PH_A(new PointImpl(//
				"S203_TOT_V_AH_IMP_PH_A", //
				"Total VA-hours Imported phase A", //
				"", //
				"", //
				PointType.ACC32, //
				false, //
				AccessMode.READ_ONLY, //
				Unit.VOLT_AMPERE_HOURS, //
				"TotVAh_SF", //
				new OptionsEnum[0])), //
		TOT_V_AH_IMP_PH_B(new PointImpl(//
				"S203_TOT_V_AH_IMP_PH_B", //
				"Total VA-hours Imported phase B", //
				"", //
				"", //
				PointType.ACC32, //
				false, //
				AccessMode.READ_ONLY, //
				Unit.VOLT_AMPERE_HOURS, //
				"TotVAh_SF", //
				new OptionsEnum[0])), //
		TOT_V_AH_IMP_PH_C(new PointImpl(//
				"S203_TOT_V_AH_IMP_PH_C", //
				"Total VA-hours Imported phase C", //
				"", //
				"", //
				PointType.ACC32, //
				false, //
				AccessMode.READ_ONLY, //
				Unit.VOLT_AMPERE_HOURS, //
				"TotVAh_SF", //
				new OptionsEnum[0])), //
		TOT_V_AH_S_F(new PointImpl(//
				"S203_TOT_V_AH_S_F", //
				"", //
				"Apparent Energy scale factor", //
				"", //
				PointType.SUNSSF, //
				false, //
				AccessMode.READ_ONLY, //
				Unit.NONE, //
				null, //
				new OptionsEnum[0])), //
		TOT_V_ARH_IMP_Q1(new PointImpl(//
				"S203_TOT_V_ARH_IMP_Q1", //
				"Total VAR-hours Imported Q1", //
				"Total Reactive Energy Imported Quadrant 1", //
				"", //
				PointType.ACC32, //
				false, //
				AccessMode.READ_ONLY, //
				Unit.VOLT_AMPERE_REACTIVE_HOURS, //
				"TotVArh_SF", //
				new OptionsEnum[0])), //
		TOT_V_ARH_IMP_Q1_PH_A(new PointImpl(//
				"S203_TOT_V_ARH_IMP_Q1_PH_A", //
				"Total VAr-hours Imported Q1 phase A", //
				"", //
				"", //
				PointType.ACC32, //
				false, //
				AccessMode.READ_ONLY, //
				Unit.VOLT_AMPERE_REACTIVE_HOURS, //
				"TotVArh_SF", //
				new OptionsEnum[0])), //
		TOT_V_ARH_IMP_Q1_PH_B(new PointImpl(//
				"S203_TOT_V_ARH_IMP_Q1_PH_B", //
				"Total VAr-hours Imported Q1 phase B", //
				"", //
				"", //
				PointType.ACC32, //
				false, //
				AccessMode.READ_ONLY, //
				Unit.VOLT_AMPERE_REACTIVE_HOURS, //
				"TotVArh_SF", //
				new OptionsEnum[0])), //
		TOT_V_ARH_IMP_Q1_PH_C(new PointImpl(//
				"S203_TOT_V_ARH_IMP_Q1_PH_C", //
				"Total VAr-hourse Imported Q1 phase C", //
				"", //
				"", //
				PointType.ACC32, //
				false, //
				AccessMode.READ_ONLY, //
				Unit.VOLT_AMPERE_REACTIVE_HOURS, //
				"TotVArh_SF", //
				new OptionsEnum[0])), //
		TOT_V_ARH_IMP_Q2(new PointImpl(//
				"S203_TOT_V_ARH_IMP_Q2", //
				"Total VAr-hours Imported Q2", //
				"Total Reactive Power Imported Quadrant 2", //
				"", //
				PointType.ACC32, //
				false, //
				AccessMode.READ_ONLY, //
				Unit.VOLT_AMPERE_REACTIVE_HOURS, //
				"TotVArh_SF", //
				new OptionsEnum[0])), //
		TOT_V_ARH_IMP_Q2_PH_A(new PointImpl(//
				"S203_TOT_V_ARH_IMP_Q2_PH_A", //
				"Total VAr-hours Imported Q2 phase A", //
				"", //
				"", //
				PointType.ACC32, //
				false, //
				AccessMode.READ_ONLY, //
				Unit.VOLT_AMPERE_REACTIVE_HOURS, //
				"TotVArh_SF", //
				new OptionsEnum[0])), //
		TOT_V_ARH_IMP_Q2_PH_B(new PointImpl(//
				"S203_TOT_V_ARH_IMP_Q2_PH_B", //
				"Total VAr-hours Imported Q2 phase B", //
				"", //
				"", //
				PointType.ACC32, //
				false, //
				AccessMode.READ_ONLY, //
				Unit.VOLT_AMPERE_REACTIVE_HOURS, //
				"TotVArh_SF", //
				new OptionsEnum[0])), //
		TOT_V_ARH_IMP_Q2_PH_C(new PointImpl(//
				"S203_TOT_V_ARH_IMP_Q2_PH_C", //
				"Total VAr-hours Imported Q2 phase C", //
				"", //
				"", //
				PointType.ACC32, //
				false, //
				AccessMode.READ_ONLY, //
				Unit.VOLT_AMPERE_REACTIVE_HOURS, //
				"TotVArh_SF", //
				new OptionsEnum[0])), //
		TOT_V_ARH_EXP_Q3(new PointImpl(//
				"S203_TOT_V_ARH_EXP_Q3", //
				"Total VAr-hours Exported Q3", //
				"Total Reactive Power Exported Quadrant 3", //
				"", //
				PointType.ACC32, //
				false, //
				AccessMode.READ_ONLY, //
				Unit.VOLT_AMPERE_REACTIVE_HOURS, //
				"TotVArh_SF", //
				new OptionsEnum[0])), //
		TOT_V_ARH_EXP_Q3_PH_A(new PointImpl(//
				"S203_TOT_V_ARH_EXP_Q3_PH_A", //
				"Total VAr-hours Exported Q3 phase A", //
				"", //
				"", //
				PointType.ACC32, //
				false, //
				AccessMode.READ_ONLY, //
				Unit.VOLT_AMPERE_REACTIVE_HOURS, //
				"TotVArh_SF", //
				new OptionsEnum[0])), //
		TOT_V_ARH_EXP_Q3_PH_B(new PointImpl(//
				"S203_TOT_V_ARH_EXP_Q3_PH_B", //
				"Total VAr-hours Exported Q3 phase B", //
				"", //
				"", //
				PointType.ACC32, //
				false, //
				AccessMode.READ_ONLY, //
				Unit.VOLT_AMPERE_REACTIVE_HOURS, //
				"TotVArh_SF", //
				new OptionsEnum[0])), //
		TOT_V_ARH_EXP_Q3_PH_C(new PointImpl(//
				"S203_TOT_V_ARH_EXP_Q3_PH_C", //
				"Total VAr-hours Exported Q3 phase C", //
				"", //
				"", //
				PointType.ACC32, //
				false, //
				AccessMode.READ_ONLY, //
				Unit.VOLT_AMPERE_REACTIVE_HOURS, //
				"TotVArh_SF", //
				new OptionsEnum[0])), //
		TOT_V_ARH_EXP_Q4(new PointImpl(//
				"S203_TOT_V_ARH_EXP_Q4", //
				"Total VAr-hours Exported Q4", //
				"Total Reactive Power Exported Quadrant 4", //
				"", //
				PointType.ACC32, //
				false, //
				AccessMode.READ_ONLY, //
				Unit.VOLT_AMPERE_REACTIVE_HOURS, //
				"TotVArh_SF", //
				new OptionsEnum[0])), //
		TOT_V_ARH_EXP_Q4_PH_A(new PointImpl(//
				"S203_TOT_V_ARH_EXP_Q4_PH_A", //
				"Total VAr-hours Exported Q4 Imported phase A", //
				"", //
				"", //
				PointType.ACC32, //
				false, //
				AccessMode.READ_ONLY, //
				Unit.VOLT_AMPERE_REACTIVE_HOURS, //
				"TotVArh_SF", //
				new OptionsEnum[0])), //
		TOT_V_ARH_EXP_Q4_PH_B(new PointImpl(//
				"S203_TOT_V_ARH_EXP_Q4_PH_B", //
				"", //
				"", //
				"", //
				PointType.ACC32, //
				false, //
				AccessMode.READ_ONLY, //
				Unit.VOLT_AMPERE_REACTIVE_HOURS, //
				"TotVArh_SF", //
				new OptionsEnum[0])), //
		TOT_V_ARH_EXP_Q4_PH_C(new PointImpl(//
				"S203_TOT_V_ARH_EXP_Q4_PH_C", //
				"Total VAr-hours Exported Q4 Imported phase C", //
				"", //
				"", //
				PointType.ACC32, //
				false, //
				AccessMode.READ_ONLY, //
				Unit.VOLT_AMPERE_REACTIVE_HOURS, //
				"TotVArh_SF", //
				new OptionsEnum[0])), //
		TOT_V_ARH_S_F(new PointImpl(//
				"S203_TOT_V_ARH_S_F", //
				"", //
				"Reactive Energy scale factor", //
				"", //
				PointType.SUNSSF, //
				false, //
				AccessMode.READ_ONLY, //
				Unit.NONE, //
				null, //
				new OptionsEnum[0])), //
		EVT(new PointImpl(//
				"S203_EVT", //
				"Events", //
				"Meter Event Flags", //
				"", //
				PointType.BITFIELD32, //
				true, //
				AccessMode.READ_ONLY, //
				Unit.NONE, //
				null, //
				S203_Evt.values())); //

		protected final PointImpl impl;

		private S203(PointImpl impl) {
			this.impl = impl;
		}

		@Override
		public PointImpl get() {
			return this.impl;
		}
	}

	public static enum S203_Evt implements OptionsEnum {
		UNDEFINED(-1, "Undefined"), //
		POWER_FAILURE(2, "POWER_FAILURE"), //
		UNDER_VOLTAGE(3, "UNDER_VOLTAGE"), //
		LOW_P_F(4, "LOW_P_F"), //
		OVER_CURRENT(5, "OVER_CURRENT"), //
		OVER_VOLTAGE(6, "OVER_VOLTAGE"), //
		MISSING_SENSOR(7, "MISSING_SENSOR"), //
		RESERVED1(8, "RESERVED1"), //
		RESERVED2(9, "RESERVED2"), //
		RESERVED3(10, "RESERVED3"), //
		RESERVED4(11, "RESERVED4"), //
		RESERVED5(12, "RESERVED5"), //
		RESERVED6(13, "RESERVED6"), //
		RESERVED7(14, "RESERVED7"), //
		RESERVED8(15, "RESERVED8"), //
		OEM01(16, "OEM01"), //
		OEM02(17, "OEM02"), //
		OEM03(18, "OEM03"), //
		OEM04(19, "OEM04"), //
		OEM05(20, "OEM05"), //
		OEM06(21, "OEM06"), //
		OEM07(22, "OEM07"), //
		OEM08(23, "OEM08"), //
		OEM09(24, "OEM09"), //
		OEM10(25, "OEM10"), //
		OEM11(26, "OEM11"), //
		OEM12(27, "OEM12"), //
		OEM13(28, "OEM13"), //
		OEM14(29, "OEM14"), //
		OEM15(30, "OEM15"); //

		private final int value;
		private final String name;

		private S203_Evt(int value, String name) {
			this.value = value;
			this.name = name;
		}

		@Override
		public int getValue() {
			return value;
		}

		@Override
		public String getName() {
			return name;
		}

		@Override
		public OptionsEnum getUndefined() {
			return UNDEFINED;
		}
	}

	public static enum S204 implements SunSpecPoint {
		A(new PointImpl(//
				"S204_A", //
				"Amps", //
				"Total AC Current", //
				"", //
				PointType.INT16, //
				true, //
				AccessMode.READ_ONLY, //
				Unit.AMPERE, //
				"A_SF", //
				new OptionsEnum[0])), //
		APH_A(new PointImpl(//
				"S204_APH_A", //
				"Amps PhaseA", //
				"Phase A Current", //
				"", //
				PointType.INT16, //
				true, //
				AccessMode.READ_ONLY, //
				Unit.AMPERE, //
				"A_SF", //
				new OptionsEnum[0])), //
		APH_B(new PointImpl(//
				"S204_APH_B", //
				"Amps PhaseB", //
				"Phase B Current", //
				"", //
				PointType.INT16, //
				true, //
				AccessMode.READ_ONLY, //
				Unit.AMPERE, //
				"A_SF", //
				new OptionsEnum[0])), //
		APH_C(new PointImpl(//
				"S204_APH_C", //
				"Amps PhaseC", //
				"Phase C Current", //
				"", //
				PointType.INT16, //
				true, //
				AccessMode.READ_ONLY, //
				Unit.AMPERE, //
				"A_SF", //
				new OptionsEnum[0])), //
		A_SF(new PointImpl(//
				"S204_A_SF", //
				"", //
				"Current scale factor", //
				"", //
				PointType.SUNSSF, //
				true, //
				AccessMode.READ_ONLY, //
				Unit.NONE, //
				null, //
				new OptionsEnum[0])), //
		PH_V(new PointImpl(//
				"S204_PH_V", //
				"Voltage LN", //
				"Line to Neutral AC Voltage (average of active phases)", //
				"", //
				PointType.INT16, //
				false, //
				AccessMode.READ_ONLY, //
				Unit.VOLT, //
				"V_SF", //
				new OptionsEnum[0])), //
		PH_VPH_A(new PointImpl(//
				"S204_PH_VPH_A", //
				"Phase Voltage AN", //
				"Phase Voltage AN", //
				"", //
				PointType.INT16, //
				false, //
				AccessMode.READ_ONLY, //
				Unit.VOLT, //
				"V_SF", //
				new OptionsEnum[0])), //
		PH_VPH_B(new PointImpl(//
				"S204_PH_VPH_B", //
				"Phase Voltage BN", //
				"Phase Voltage BN", //
				"", //
				PointType.INT16, //
				false, //
				AccessMode.READ_ONLY, //
				Unit.VOLT, //
				"V_SF", //
				new OptionsEnum[0])), //
		PH_VPH_C(new PointImpl(//
				"S204_PH_VPH_C", //
				"Phase Voltage CN", //
				"Phase Voltage CN", //
				"", //
				PointType.INT16, //
				false, //
				AccessMode.READ_ONLY, //
				Unit.VOLT, //
				"V_SF", //
				new OptionsEnum[0])), //
		PPV(new PointImpl(//
				"S204_PPV", //
				"Voltage LL", //
				"Line to Line AC Voltage (average of active phases)", //
				"", //
				PointType.INT16, //
				true, //
				AccessMode.READ_ONLY, //
				Unit.VOLT, //
				"V_SF", //
				new OptionsEnum[0])), //
		PH_VPH_A_B(new PointImpl(//
				"S204_PH_VPH_A_B", //
				"", //
				"", //
				"", //
				PointType.INT16, //
				true, //
				AccessMode.READ_ONLY, //
				Unit.VOLT, //
				"V_SF", //
				new OptionsEnum[0])), //
		PH_VPH_B_C(new PointImpl(//
				"S204_PH_VPH_B_C", //
				"", //
				"", //
				"", //
				PointType.INT16, //
				true, //
				AccessMode.READ_ONLY, //
				Unit.VOLT, //
				"V_SF", //
				new OptionsEnum[0])), //
		PH_VPH_C_A(new PointImpl(//
				"S204_PH_VPH_C_A", //
				"", //
				"", //
				"", //
				PointType.INT16, //
				true, //
				AccessMode.READ_ONLY, //
				Unit.VOLT, //
				"V_SF", //
				new OptionsEnum[0])), //
		V_SF(new PointImpl(//
				"S204_V_SF", //
				"", //
				"Voltage scale factor", //
				"", //
				PointType.SUNSSF, //
				true, //
				AccessMode.READ_ONLY, //
				Unit.NONE, //
				null, //
				new OptionsEnum[0])), //
		HZ(new PointImpl(//
				"S204_HZ", //
				"Hz", //
				"Frequency", //
				"", //
				PointType.INT16, //
				true, //
				AccessMode.READ_ONLY, //
				Unit.HERTZ, //
				"Hz_SF", //
				new OptionsEnum[0])), //
		HZ_S_F(new PointImpl(//
				"S204_HZ_S_F", //
				"", //
				"Frequency scale factor", //
				"", //
				PointType.SUNSSF, //
				false, //
				AccessMode.READ_ONLY, //
				Unit.NONE, //
				null, //
				new OptionsEnum[0])), //
		W(new PointImpl(//
				"S204_W", //
				"Watts", //
				"Total Real Power", //
				"", //
				PointType.INT16, //
				true, //
				AccessMode.READ_ONLY, //
				Unit.WATT, //
				"W_SF", //
				new OptionsEnum[0])), //
		WPH_A(new PointImpl(//
				"S204_WPH_A", //
				"Watts phase A", //
				"", //
				"", //
				PointType.INT16, //
				false, //
				AccessMode.READ_ONLY, //
				Unit.WATT, //
				"W_SF", //
				new OptionsEnum[0])), //
		WPH_B(new PointImpl(//
				"S204_WPH_B", //
				"Watts phase B", //
				"", //
				"", //
				PointType.INT16, //
				false, //
				AccessMode.READ_ONLY, //
				Unit.WATT, //
				"W_SF", //
				new OptionsEnum[0])), //
		WPH_C(new PointImpl(//
				"S204_WPH_C", //
				"Watts phase C", //
				"", //
				"", //
				PointType.INT16, //
				false, //
				AccessMode.READ_ONLY, //
				Unit.WATT, //
				"W_SF", //
				new OptionsEnum[0])), //
		W_SF(new PointImpl(//
				"S204_W_SF", //
				"", //
				"Real Power scale factor", //
				"", //
				PointType.SUNSSF, //
				true, //
				AccessMode.READ_ONLY, //
				Unit.NONE, //
				null, //
				new OptionsEnum[0])), //
		VA(new PointImpl(//
				"S204_VA", //
				"VA", //
				"AC Apparent Power", //
				"", //
				PointType.INT16, //
				false, //
				AccessMode.READ_ONLY, //
				Unit.VOLT_AMPERE, //
				"VA_SF", //
				new OptionsEnum[0])), //
		V_APH_A(new PointImpl(//
				"S204_V_APH_A", //
				"VA phase A", //
				"", //
				"", //
				PointType.INT16, //
				false, //
				AccessMode.READ_ONLY, //
				Unit.VOLT_AMPERE, //
				"VA_SF", //
				new OptionsEnum[0])), //
		V_APH_B(new PointImpl(//
				"S204_V_APH_B", //
				"VA phase B", //
				"", //
				"", //
				PointType.INT16, //
				false, //
				AccessMode.READ_ONLY, //
				Unit.VOLT_AMPERE, //
				"VA_SF", //
				new OptionsEnum[0])), //
		V_APH_C(new PointImpl(//
				"S204_V_APH_C", //
				"VA phase C", //
				"", //
				"", //
				PointType.INT16, //
				false, //
				AccessMode.READ_ONLY, //
				Unit.VOLT_AMPERE, //
				"VA_SF", //
				new OptionsEnum[0])), //
		VA_SF(new PointImpl(//
				"S204_VA_SF", //
				"", //
				"Apparent Power scale factor", //
				"", //
				PointType.SUNSSF, //
				false, //
				AccessMode.READ_ONLY, //
				Unit.NONE, //
				null, //
				new OptionsEnum[0])), //
		VAR(new PointImpl(//
				"S204_VAR", //
				"VAR", //
				"Reactive Power", //
				"", //
				PointType.INT16, //
				false, //
				AccessMode.READ_ONLY, //
				Unit.VOLT_AMPERE_REACTIVE, //
				"VAR_SF", //
				new OptionsEnum[0])), //
		V_A_RPH_A(new PointImpl(//
				"S204_V_A_RPH_A", //
				"VAR phase A", //
				"", //
				"", //
				PointType.INT16, //
				false, //
				AccessMode.READ_ONLY, //
				Unit.VOLT_AMPERE_REACTIVE, //
				"VAR_SF", //
				new OptionsEnum[0])), //
		V_A_RPH_B(new PointImpl(//
				"S204_V_A_RPH_B", //
				"VAR phase B", //
				"", //
				"", //
				PointType.INT16, //
				false, //
				AccessMode.READ_ONLY, //
				Unit.VOLT_AMPERE_REACTIVE, //
				"VAR_SF", //
				new OptionsEnum[0])), //
		V_A_RPH_C(new PointImpl(//
				"S204_V_A_RPH_C", //
				"VAR phase C", //
				"", //
				"", //
				PointType.INT16, //
				false, //
				AccessMode.READ_ONLY, //
				Unit.VOLT_AMPERE_REACTIVE, //
				"VAR_SF", //
				new OptionsEnum[0])), //
		VAR_SF(new PointImpl(//
				"S204_VAR_SF", //
				"", //
				"Reactive Power scale factor", //
				"", //
				PointType.SUNSSF, //
				false, //
				AccessMode.READ_ONLY, //
				Unit.NONE, //
				null, //
				new OptionsEnum[0])), //
		PF(new PointImpl(//
				"S204_PF", //
				"PF", //
				"Power Factor", //
				"", //
				PointType.INT16, //
				false, //
				AccessMode.READ_ONLY, //
				Unit.NONE, //
				"PF_SF", //
				new OptionsEnum[0])), //
		P_FPH_A(new PointImpl(//
				"S204_P_FPH_A", //
				"PF phase A", //
				"", //
				"", //
				PointType.INT16, //
				false, //
				AccessMode.READ_ONLY, //
				Unit.NONE, //
				"PF_SF", //
				new OptionsEnum[0])), //
		P_FPH_B(new PointImpl(//
				"S204_P_FPH_B", //
				"PF phase B", //
				"", //
				"", //
				PointType.INT16, //
				false, //
				AccessMode.READ_ONLY, //
				Unit.NONE, //
				"PF_SF", //
				new OptionsEnum[0])), //
		P_FPH_C(new PointImpl(//
				"S204_P_FPH_C", //
				"PF phase C", //
				"", //
				"", //
				PointType.INT16, //
				false, //
				AccessMode.READ_ONLY, //
				Unit.NONE, //
				"PF_SF", //
				new OptionsEnum[0])), //
		PF_SF(new PointImpl(//
				"S204_PF_SF", //
				"", //
				"Power Factor scale factor", //
				"", //
				PointType.SUNSSF, //
				false, //
				AccessMode.READ_ONLY, //
				Unit.NONE, //
				null, //
				new OptionsEnum[0])), //
		TOT_WH_EXP(new PointImpl(//
				"S204_TOT_WH_EXP", //
				"Total Watt-hours Exported", //
				"Total Real Energy Exported", //
				"", //
				PointType.ACC32, //
				true, //
				AccessMode.READ_ONLY, //
				Unit.WATT_HOURS, //
				"TotWh_SF", //
				new OptionsEnum[0])), //
		TOT_WH_EXP_PH_A(new PointImpl(//
				"S204_TOT_WH_EXP_PH_A", //
				"Total Watt-hours Exported phase A", //
				"", //
				"", //
				PointType.ACC32, //
				false, //
				AccessMode.READ_ONLY, //
				Unit.WATT_HOURS, //
				"TotWh_SF", //
				new OptionsEnum[0])), //
		TOT_WH_EXP_PH_B(new PointImpl(//
				"S204_TOT_WH_EXP_PH_B", //
				"Total Watt-hours Exported phase B", //
				"", //
				"", //
				PointType.ACC32, //
				false, //
				AccessMode.READ_ONLY, //
				Unit.WATT_HOURS, //
				"TotWh_SF", //
				new OptionsEnum[0])), //
		TOT_WH_EXP_PH_C(new PointImpl(//
				"S204_TOT_WH_EXP_PH_C", //
				"Total Watt-hours Exported phase C", //
				"", //
				"", //
				PointType.ACC32, //
				false, //
				AccessMode.READ_ONLY, //
				Unit.WATT_HOURS, //
				"TotWh_SF", //
				new OptionsEnum[0])), //
		TOT_WH_IMP(new PointImpl(//
				"S204_TOT_WH_IMP", //
				"Total Watt-hours Imported", //
				"Total Real Energy Imported", //
				"", //
				PointType.ACC32, //
				true, //
				AccessMode.READ_ONLY, //
				Unit.WATT_HOURS, //
				"TotWh_SF", //
				new OptionsEnum[0])), //
		TOT_WH_IMP_PH_A(new PointImpl(//
				"S204_TOT_WH_IMP_PH_A", //
				"Total Watt-hours Imported phase A", //
				"", //
				"", //
				PointType.ACC32, //
				false, //
				AccessMode.READ_ONLY, //
				Unit.WATT_HOURS, //
				"TotWh_SF", //
				new OptionsEnum[0])), //
		TOT_WH_IMP_PH_B(new PointImpl(//
				"S204_TOT_WH_IMP_PH_B", //
				"Total Watt-hours Imported phase B", //
				"", //
				"", //
				PointType.ACC32, //
				false, //
				AccessMode.READ_ONLY, //
				Unit.WATT_HOURS, //
				"TotWh_SF", //
				new OptionsEnum[0])), //
		TOT_WH_IMP_PH_C(new PointImpl(//
				"S204_TOT_WH_IMP_PH_C", //
				"Total Watt-hours Imported phase C", //
				"", //
				"", //
				PointType.ACC32, //
				false, //
				AccessMode.READ_ONLY, //
				Unit.WATT_HOURS, //
				"TotWh_SF", //
				new OptionsEnum[0])), //
		TOT_WH_S_F(new PointImpl(//
				"S204_TOT_WH_S_F", //
				"", //
				"Real Energy scale factor", //
				"", //
				PointType.SUNSSF, //
				true, //
				AccessMode.READ_ONLY, //
				Unit.NONE, //
				null, //
				new OptionsEnum[0])), //
		TOT_V_AH_EXP(new PointImpl(//
				"S204_TOT_V_AH_EXP", //
				"Total VA-hours Exported", //
				"Total Apparent Energy Exported", //
				"", //
				PointType.ACC32, //
				false, //
				AccessMode.READ_ONLY, //
				Unit.VOLT_AMPERE_HOURS, //
				"TotVAh_SF", //
				new OptionsEnum[0])), //
		TOT_V_AH_EXP_PH_A(new PointImpl(//
				"S204_TOT_V_AH_EXP_PH_A", //
				"Total VA-hours Exported phase A", //
				"", //
				"", //
				PointType.ACC32, //
				false, //
				AccessMode.READ_ONLY, //
				Unit.VOLT_AMPERE_HOURS, //
				"TotVAh_SF", //
				new OptionsEnum[0])), //
		TOT_V_AH_EXP_PH_B(new PointImpl(//
				"S204_TOT_V_AH_EXP_PH_B", //
				"Total VA-hours Exported phase B", //
				"", //
				"", //
				PointType.ACC32, //
				false, //
				AccessMode.READ_ONLY, //
				Unit.VOLT_AMPERE_HOURS, //
				"TotVAh_SF", //
				new OptionsEnum[0])), //
		TOT_V_AH_EXP_PH_C(new PointImpl(//
				"S204_TOT_V_AH_EXP_PH_C", //
				"Total VA-hours Exported phase C", //
				"", //
				"", //
				PointType.ACC32, //
				false, //
				AccessMode.READ_ONLY, //
				Unit.VOLT_AMPERE_HOURS, //
				"TotVAh_SF", //
				new OptionsEnum[0])), //
		TOT_V_AH_IMP(new PointImpl(//
				"S204_TOT_V_AH_IMP", //
				"Total VA-hours Imported", //
				"Total Apparent Energy Imported", //
				"", //
				PointType.ACC32, //
				false, //
				AccessMode.READ_ONLY, //
				Unit.VOLT_AMPERE_HOURS, //
				"TotVAh_SF", //
				new OptionsEnum[0])), //
		TOT_V_AH_IMP_PH_A(new PointImpl(//
				"S204_TOT_V_AH_IMP_PH_A", //
				"Total VA-hours Imported phase A", //
				"", //
				"", //
				PointType.ACC32, //
				false, //
				AccessMode.READ_ONLY, //
				Unit.VOLT_AMPERE_HOURS, //
				"TotVAh_SF", //
				new OptionsEnum[0])), //
		TOT_V_AH_IMP_PH_B(new PointImpl(//
				"S204_TOT_V_AH_IMP_PH_B", //
				"Total VA-hours Imported phase B", //
				"", //
				"", //
				PointType.ACC32, //
				false, //
				AccessMode.READ_ONLY, //
				Unit.VOLT_AMPERE_HOURS, //
				"TotVAh_SF", //
				new OptionsEnum[0])), //
		TOT_V_AH_IMP_PH_C(new PointImpl(//
				"S204_TOT_V_AH_IMP_PH_C", //
				"Total VA-hours Imported phase C", //
				"", //
				"", //
				PointType.ACC32, //
				false, //
				AccessMode.READ_ONLY, //
				Unit.VOLT_AMPERE_HOURS, //
				"TotVAh_SF", //
				new OptionsEnum[0])), //
		TOT_V_AH_S_F(new PointImpl(//
				"S204_TOT_V_AH_S_F", //
				"", //
				"Apparent Energy scale factor", //
				"", //
				PointType.SUNSSF, //
				false, //
				AccessMode.READ_ONLY, //
				Unit.NONE, //
				null, //
				new OptionsEnum[0])), //
		TOT_V_ARH_IMP_Q1(new PointImpl(//
				"S204_TOT_V_ARH_IMP_Q1", //
				"Total VAR-hours Imported Q1", //
				"Total Reactive Energy Imported Quadrant 1", //
				"", //
				PointType.ACC32, //
				false, //
				AccessMode.READ_ONLY, //
				Unit.VOLT_AMPERE_REACTIVE_HOURS, //
				"TotVArh_SF", //
				new OptionsEnum[0])), //
		TOT_V_ARH_IMP_Q1_PH_A(new PointImpl(//
				"S204_TOT_V_ARH_IMP_Q1_PH_A", //
				"Total VAr-hours Imported Q1 phase A", //
				"", //
				"", //
				PointType.ACC32, //
				false, //
				AccessMode.READ_ONLY, //
				Unit.VOLT_AMPERE_REACTIVE_HOURS, //
				"TotVArh_SF", //
				new OptionsEnum[0])), //
		TOT_V_ARH_IMP_Q1_PH_B(new PointImpl(//
				"S204_TOT_V_ARH_IMP_Q1_PH_B", //
				"Total VAr-hours Imported Q1 phase B", //
				"", //
				"", //
				PointType.ACC32, //
				false, //
				AccessMode.READ_ONLY, //
				Unit.VOLT_AMPERE_REACTIVE_HOURS, //
				"TotVArh_SF", //
				new OptionsEnum[0])), //
		TOT_V_ARH_IMP_Q1_PH_C(new PointImpl(//
				"S204_TOT_V_ARH_IMP_Q1_PH_C", //
				"Total VAr-hourse Imported Q1 phase C", //
				"", //
				"", //
				PointType.ACC32, //
				false, //
				AccessMode.READ_ONLY, //
				Unit.VOLT_AMPERE_REACTIVE_HOURS, //
				"TotVArh_SF", //
				new OptionsEnum[0])), //
		TOT_V_ARH_IMP_Q2(new PointImpl(//
				"S204_TOT_V_ARH_IMP_Q2", //
				"Total VAr-hours Imported Q2", //
				"Total Reactive Power Imported Quadrant 2", //
				"", //
				PointType.ACC32, //
				false, //
				AccessMode.READ_ONLY, //
				Unit.VOLT_AMPERE_REACTIVE_HOURS, //
				"TotVArh_SF", //
				new OptionsEnum[0])), //
		TOT_V_ARH_IMP_Q2_PH_A(new PointImpl(//
				"S204_TOT_V_ARH_IMP_Q2_PH_A", //
				"Total VAr-hours Imported Q2 phase A", //
				"", //
				"", //
				PointType.ACC32, //
				false, //
				AccessMode.READ_ONLY, //
				Unit.VOLT_AMPERE_REACTIVE_HOURS, //
				"TotVArh_SF", //
				new OptionsEnum[0])), //
		TOT_V_ARH_IMP_Q2_PH_B(new PointImpl(//
				"S204_TOT_V_ARH_IMP_Q2_PH_B", //
				"Total VAr-hours Imported Q2 phase B", //
				"", //
				"", //
				PointType.ACC32, //
				false, //
				AccessMode.READ_ONLY, //
				Unit.VOLT_AMPERE_REACTIVE_HOURS, //
				"TotVArh_SF", //
				new OptionsEnum[0])), //
		TOT_V_ARH_IMP_Q2_PH_C(new PointImpl(//
				"S204_TOT_V_ARH_IMP_Q2_PH_C", //
				"Total VAr-hours Imported Q2 phase C", //
				"", //
				"", //
				PointType.ACC32, //
				false, //
				AccessMode.READ_ONLY, //
				Unit.VOLT_AMPERE_REACTIVE_HOURS, //
				"TotVArh_SF", //
				new OptionsEnum[0])), //
		TOT_V_ARH_EXP_Q3(new PointImpl(//
				"S204_TOT_V_ARH_EXP_Q3", //
				"Total VAr-hours Exported Q3", //
				"Total Reactive Power Exported Quadrant 3", //
				"", //
				PointType.ACC32, //
				false, //
				AccessMode.READ_ONLY, //
				Unit.VOLT_AMPERE_REACTIVE_HOURS, //
				"TotVArh_SF", //
				new OptionsEnum[0])), //
		TOT_V_ARH_EXP_Q3_PH_A(new PointImpl(//
				"S204_TOT_V_ARH_EXP_Q3_PH_A", //
				"Total VAr-hours Exported Q3 phase A", //
				"", //
				"", //
				PointType.ACC32, //
				false, //
				AccessMode.READ_ONLY, //
				Unit.VOLT_AMPERE_REACTIVE_HOURS, //
				"TotVArh_SF", //
				new OptionsEnum[0])), //
		TOT_V_ARH_EXP_Q3_PH_B(new PointImpl(//
				"S204_TOT_V_ARH_EXP_Q3_PH_B", //
				"Total VAr-hours Exported Q3 phase B", //
				"", //
				"", //
				PointType.ACC32, //
				false, //
				AccessMode.READ_ONLY, //
				Unit.VOLT_AMPERE_REACTIVE_HOURS, //
				"TotVArh_SF", //
				new OptionsEnum[0])), //
		TOT_V_ARH_EXP_Q3_PH_C(new PointImpl(//
				"S204_TOT_V_ARH_EXP_Q3_PH_C", //
				"Total VAr-hours Exported Q3 phase C", //
				"", //
				"", //
				PointType.ACC32, //
				false, //
				AccessMode.READ_ONLY, //
				Unit.VOLT_AMPERE_REACTIVE_HOURS, //
				"TotVArh_SF", //
				new OptionsEnum[0])), //
		TOT_V_ARH_EXP_Q4(new PointImpl(//
				"S204_TOT_V_ARH_EXP_Q4", //
				"Total VAr-hours Exported Q4", //
				"Total Reactive Power Exported Quadrant 4", //
				"", //
				PointType.ACC32, //
				false, //
				AccessMode.READ_ONLY, //
				Unit.VOLT_AMPERE_REACTIVE_HOURS, //
				"TotVArh_SF", //
				new OptionsEnum[0])), //
		TOT_V_ARH_EXP_Q4_PH_A(new PointImpl(//
				"S204_TOT_V_ARH_EXP_Q4_PH_A", //
				"Total VAr-hours Exported Q4 Imported phase A", //
				"", //
				"", //
				PointType.ACC32, //
				false, //
				AccessMode.READ_ONLY, //
				Unit.VOLT_AMPERE_REACTIVE_HOURS, //
				"TotVArh_SF", //
				new OptionsEnum[0])), //
		TOT_V_ARH_EXP_Q4_PH_B(new PointImpl(//
				"S204_TOT_V_ARH_EXP_Q4_PH_B", //
				"", //
				"", //
				"", //
				PointType.ACC32, //
				false, //
				AccessMode.READ_ONLY, //
				Unit.VOLT_AMPERE_REACTIVE_HOURS, //
				"TotVArh_SF", //
				new OptionsEnum[0])), //
		TOT_V_ARH_EXP_Q4_PH_C(new PointImpl(//
				"S204_TOT_V_ARH_EXP_Q4_PH_C", //
				"Total VAr-hours Exported Q4 Imported phase C", //
				"", //
				"", //
				PointType.ACC32, //
				false, //
				AccessMode.READ_ONLY, //
				Unit.VOLT_AMPERE_REACTIVE_HOURS, //
				"TotVArh_SF", //
				new OptionsEnum[0])), //
		TOT_V_ARH_S_F(new PointImpl(//
				"S204_TOT_V_ARH_S_F", //
				"", //
				"Reactive Energy scale factor", //
				"", //
				PointType.SUNSSF, //
				false, //
				AccessMode.READ_ONLY, //
				Unit.NONE, //
				null, //
				new OptionsEnum[0])), //
		EVT(new PointImpl(//
				"S204_EVT", //
				"Events", //
				"Meter Event Flags", //
				"", //
				PointType.BITFIELD32, //
				true, //
				AccessMode.READ_ONLY, //
				Unit.NONE, //
				null, //
				S204_Evt.values())); //

		protected final PointImpl impl;

		private S204(PointImpl impl) {
			this.impl = impl;
		}

		@Override
		public PointImpl get() {
			return this.impl;
		}
	}

	public static enum S204_Evt implements OptionsEnum {
		UNDEFINED(-1, "Undefined"), //
		POWER_FAILURE(2, "POWER_FAILURE"), //
		UNDER_VOLTAGE(3, "UNDER_VOLTAGE"), //
		LOW_P_F(4, "LOW_P_F"), //
		OVER_CURRENT(5, "OVER_CURRENT"), //
		OVER_VOLTAGE(6, "OVER_VOLTAGE"), //
		MISSING_SENSOR(7, "MISSING_SENSOR"), //
		RESERVED1(8, "RESERVED1"), //
		RESERVED2(9, "RESERVED2"), //
		RESERVED3(10, "RESERVED3"), //
		RESERVED4(11, "RESERVED4"), //
		RESERVED5(12, "RESERVED5"), //
		RESERVED6(13, "RESERVED6"), //
		RESERVED7(14, "RESERVED7"), //
		RESERVED8(15, "RESERVED8"), //
		OEM01(16, "OEM01"), //
		OEM02(17, "OEM02"), //
		OEM03(18, "OEM03"), //
		OEM04(19, "OEM04"), //
		OEM05(20, "OEM05"), //
		OEM06(21, "OEM06"), //
		OEM07(22, "OEM07"), //
		OEM08(23, "OEM08"), //
		OEM09(24, "OEM09"), //
		OEM10(25, "OEM10"), //
		OEM11(26, "OEM11"), //
		OEM12(27, "OEM12"), //
		OEM13(28, "OEM13"), //
		OEM14(29, "OEM14"), //
		OEM15(30, "OEM15"); //

		private final int value;
		private final String name;

		private S204_Evt(int value, String name) {
			this.value = value;
			this.name = name;
		}

		@Override
		public int getValue() {
			return value;
		}

		@Override
		public String getName() {
			return name;
		}

		@Override
		public OptionsEnum getUndefined() {
			return UNDEFINED;
		}
	}

	public static enum S302 implements SunSpecPoint {
		GHI(new PointImpl(//
				"S302_GHI", //
				"GHI", //
				"Global Horizontal Irradiance", //
				"", //
				PointType.UINT16, //
				false, //
				AccessMode.READ_ONLY, //
				Unit.NONE, //
				null, //
				new OptionsEnum[0])), //
		POAI(new PointImpl(//
				"S302_POAI", //
				"POAI", //
				"Plane-of-Array Irradiance", //
				"", //
				PointType.UINT16, //
				false, //
				AccessMode.READ_ONLY, //
				Unit.NONE, //
				null, //
				new OptionsEnum[0])), //
		DFI(new PointImpl(//
				"S302_DFI", //
				"DFI", //
				"Diffuse Irradiance", //
				"", //
				PointType.UINT16, //
				false, //
				AccessMode.READ_ONLY, //
				Unit.NONE, //
				null, //
				new OptionsEnum[0])), //
		DNI(new PointImpl(//
				"S302_DNI", //
				"DNI", //
				"Direct Normal Irradiance", //
				"", //
				PointType.UINT16, //
				false, //
				AccessMode.READ_ONLY, //
				Unit.NONE, //
				null, //
				new OptionsEnum[0])), //
		OTI(new PointImpl(//
				"S302_OTI", //
				"OTI", //
				"Other Irradiance", //
				"", //
				PointType.UINT16, //
				false, //
				AccessMode.READ_ONLY, //
				Unit.NONE, //
				null, //
				new OptionsEnum[0])); //

		protected final PointImpl impl;

		private S302(PointImpl impl) {
			this.impl = impl;
		}

		@Override
		public PointImpl get() {
			return this.impl;
		}
	}

	public static enum S303 implements SunSpecPoint {
		TMP_B_O_M(new PointImpl(//
				"S303_TMP_B_O_M", //
				"Temp", //
				"Back of module temperature measurement", //
				"", //
				PointType.INT16, //
				true, //
				AccessMode.READ_ONLY, //
				Unit.DEGREE_CELSIUS, //
				"-1", //
				new OptionsEnum[0])); //

		protected final PointImpl impl;

		private S303(PointImpl impl) {
			this.impl = impl;
		}

		@Override
		public PointImpl get() {
			return this.impl;
		}
	}

	public static enum S304 implements SunSpecPoint {
		INCLX(new PointImpl(//
				"S304_INCLX", //
				"X", //
				"X-Axis inclination", //
				"", //
				PointType.INT32, //
				true, //
				AccessMode.READ_ONLY, //
				Unit.NONE, //
				"-2", //
				new OptionsEnum[0])), //
		INCLY(new PointImpl(//
				"S304_INCLY", //
				"Y", //
				"Y-Axis inclination", //
				"", //
				PointType.INT32, //
				false, //
				AccessMode.READ_ONLY, //
				Unit.NONE, //
				"-2", //
				new OptionsEnum[0])), //
		INCLZ(new PointImpl(//
				"S304_INCLZ", //
				"Z", //
				"Z-Axis inclination", //
				"", //
				PointType.INT32, //
				false, //
				AccessMode.READ_ONLY, //
				Unit.NONE, //
				"-2", //
				new OptionsEnum[0])); //

		protected final PointImpl impl;

		private S304(PointImpl impl) {
			this.impl = impl;
		}

		@Override
		public PointImpl get() {
			return this.impl;
		}
	}

	public static enum S305 implements SunSpecPoint {
		TM(new PointImpl(//
				"S305_TM", //
				"Tm", //
				"UTC 24 hour time stamp to millisecond hhmmss.sssZ format", //
				"", //
				PointType.STRING6, //
				false, //
				AccessMode.READ_ONLY, //
				Unit.NONE, //
				null, //
				new OptionsEnum[0])), //
		DATE(new PointImpl(//
				"S305_DATE", //
				"Date", //
				"UTC Date string YYYYMMDD format", //
				"", //
				PointType.STRING4, //
				false, //
				AccessMode.READ_ONLY, //
				Unit.NONE, //
				null, //
				new OptionsEnum[0])), //
		LOC(new PointImpl(//
				"S305_LOC", //
				"Location", //
				"Location string (40 chars max)", //
				"", //
				PointType.STRING20, //
				false, //
				AccessMode.READ_ONLY, //
				Unit.NONE, //
				null, //
				new OptionsEnum[0])), //
		LAT(new PointImpl(//
				"S305_LAT", //
				"Lat", //
				"Lattitude with seven degrees of precision", //
				"", //
				PointType.INT32, //
				false, //
				AccessMode.READ_ONLY, //
				Unit.NONE, //
				"-7", //
				new OptionsEnum[0])), //
		LONG(new PointImpl(//
				"S305_LONG", //
				"Long", //
				"Longitude with seven degrees of precision", //
				"", //
				PointType.INT32, //
				false, //
				AccessMode.READ_ONLY, //
				Unit.NONE, //
				"-7", //
				new OptionsEnum[0])), //
		ALT(new PointImpl(//
				"S305_ALT", //
				"Altitude", //
				"Altitude measurement in meters", //
				"", //
				PointType.INT32, //
				false, //
				AccessMode.READ_ONLY, //
				Unit.NONE, //
				null, //
				new OptionsEnum[0])); //

		protected final PointImpl impl;

		private S305(PointImpl impl) {
			this.impl = impl;
		}

		@Override
		public PointImpl get() {
			return this.impl;
		}
	}

	public static enum S306 implements SunSpecPoint {
		GHI(new PointImpl(//
				"S306_GHI", //
				"GHI", //
				"Global Horizontal Irrandiance", //
				"", //
				PointType.UINT16, //
				false, //
				AccessMode.READ_ONLY, //
				Unit.NONE, //
				null, //
				new OptionsEnum[0])), //
		A(new PointImpl(//
				"S306_A", //
				"Amps", //
				"Current measurment at reference point", //
				"", //
				PointType.UINT16, //
				false, //
				AccessMode.READ_ONLY, //
				Unit.NONE, //
				null, //
				new OptionsEnum[0])), //
		V(new PointImpl(//
				"S306_V", //
				"Voltage", //
				"Voltage  measurment at reference point", //
				"", //
				PointType.UINT16, //
				false, //
				AccessMode.READ_ONLY, //
				Unit.NONE, //
				null, //
				new OptionsEnum[0])), //
		TMP(new PointImpl(//
				"S306_TMP", //
				"Temperature", //
				"Temperature measurment at reference point", //
				"", //
				PointType.UINT16, //
				false, //
				AccessMode.READ_ONLY, //
				Unit.NONE, //
				null, //
				new OptionsEnum[0])); //

		protected final PointImpl impl;

		private S306(PointImpl impl) {
			this.impl = impl;
		}

		@Override
		public PointImpl get() {
			return this.impl;
		}
	}

	public static enum S307 implements SunSpecPoint {
		TMP_AMB(new PointImpl(//
				"S307_TMP_AMB", //
				"Ambient Temperature", //
				"", //
				"", //
				PointType.INT16, //
				false, //
				AccessMode.READ_ONLY, //
				Unit.DEGREE_CELSIUS, //
				"-1", //
				new OptionsEnum[0])), //
		RH(new PointImpl(//
				"S307_RH", //
				"Relative Humidity", //
				"", //
				"", //
				PointType.INT16, //
				false, //
				AccessMode.READ_ONLY, //
				Unit.NONE, //
				null, //
				new OptionsEnum[0])), //
		PRES(new PointImpl(//
				"S307_PRES", //
				"Barometric Pressure", //
				"", //
				"", //
				PointType.INT16, //
				false, //
				AccessMode.READ_ONLY, //
				Unit.NONE, //
				null, //
				new OptionsEnum[0])), //
		WND_SPD(new PointImpl(//
				"S307_WND_SPD", //
				"Wind Speed", //
				"", //
				"", //
				PointType.INT16, //
				false, //
				AccessMode.READ_ONLY, //
				Unit.NONE, //
				null, //
				new OptionsEnum[0])), //
		WND_DIR(new PointImpl(//
				"S307_WND_DIR", //
				"Wind Direction", //
				"", //
				"", //
				PointType.INT16, //
				false, //
				AccessMode.READ_ONLY, //
				Unit.NONE, //
				null, //
				new OptionsEnum[0])), //
		RAIN(new PointImpl(//
				"S307_RAIN", //
				"Rainfall", //
				"", //
				"", //
				PointType.INT16, //
				false, //
				AccessMode.READ_ONLY, //
				Unit.NONE, //
				null, //
				new OptionsEnum[0])), //
		SNW(new PointImpl(//
				"S307_SNW", //
				"Snow Depth", //
				"", //
				"", //
				PointType.INT16, //
				false, //
				AccessMode.READ_ONLY, //
				Unit.NONE, //
				null, //
				new OptionsEnum[0])), //
		PPT(new PointImpl(//
				"S307_PPT", //
				"Precipitation Type", //
				"Precipitation Type (WMO 4680 SYNOP code reference)", //
				"", //
				PointType.INT16, //
				false, //
				AccessMode.READ_ONLY, //
				Unit.NONE, //
				null, //
				new OptionsEnum[0])), //
		ELEC_FLD(new PointImpl(//
				"S307_ELEC_FLD", //
				"Electric Field", //
				"", //
				"", //
				PointType.INT16, //
				false, //
				AccessMode.READ_ONLY, //
				Unit.NONE, //
				null, //
				new OptionsEnum[0])), //
		SUR_WET(new PointImpl(//
				"S307_SUR_WET", //
				"Surface Wetness", //
				"", //
				"", //
				PointType.INT16, //
				false, //
				AccessMode.READ_ONLY, //
				Unit.NONE, //
				null, //
				new OptionsEnum[0])), //
		SOIL_WET(new PointImpl(//
				"S307_SOIL_WET", //
				"Soil Wetness", //
				"", //
				"", //
				PointType.INT16, //
				false, //
				AccessMode.READ_ONLY, //
				Unit.NONE, //
				null, //
				new OptionsEnum[0])); //

		protected final PointImpl impl;

		private S307(PointImpl impl) {
			this.impl = impl;
		}

		@Override
		public PointImpl get() {
			return this.impl;
		}
	}

	public static enum S308 implements SunSpecPoint {
		GHI(new PointImpl(//
				"S308_GHI", //
				"GHI", //
				"Global Horizontal Irradiance", //
				"", //
				PointType.UINT16, //
				false, //
				AccessMode.READ_ONLY, //
				Unit.NONE, //
				null, //
				new OptionsEnum[0])), //
		TMP_B_O_M(new PointImpl(//
				"S308_TMP_B_O_M", //
				"Temp", //
				"Back of module temperature measurement", //
				"", //
				PointType.INT16, //
				false, //
				AccessMode.READ_ONLY, //
				Unit.DEGREE_CELSIUS, //
				"-1", //
				new OptionsEnum[0])), //
		TMP_AMB(new PointImpl(//
				"S308_TMP_AMB", //
				"Ambient Temperature", //
				"", //
				"", //
				PointType.INT16, //
				false, //
				AccessMode.READ_ONLY, //
				Unit.DEGREE_CELSIUS, //
				"-1", //
				new OptionsEnum[0])), //
		WND_SPD(new PointImpl(//
				"S308_WND_SPD", //
				"Wind Speed", //
				"", //
				"", //
				PointType.UINT16, //
				false, //
				AccessMode.READ_ONLY, //
				Unit.NONE, //
				null, //
				new OptionsEnum[0])); //

		protected final PointImpl impl;

		private S308(PointImpl impl) {
			this.impl = impl;
		}

		@Override
		public PointImpl get() {
			return this.impl;
		}
	}

	public static enum S801 implements SunSpecPoint {
		DEPRECATED(new PointImpl(//
				"S801_DEPRECATED", //
				"Deprecated Model", //
				"This model has been deprecated.", //
				"", //
				PointType.ENUM16, //
				true, //
				AccessMode.READ_ONLY, //
				Unit.NONE, //
				null, //
				new OptionsEnum[0])); //

		protected final PointImpl impl;

		private S801(PointImpl impl) {
			this.impl = impl;
		}

		@Override
		public PointImpl get() {
			return this.impl;
		}
	}

	public static enum S802 implements SunSpecPoint {
		A_H_RTG(new PointImpl(//
				"S802_A_H_RTG", //
				"Nameplate Charge Capacity", //
				"Nameplate charge capacity in amp-hours.", //
				"", //
				PointType.UINT16, //
				true, //
				AccessMode.READ_ONLY, //
				Unit.AMPERE_HOURS, //
				"AHRtg_SF", //
				new OptionsEnum[0])), //
		W_H_RTG(new PointImpl(//
				"S802_W_H_RTG", //
				"Nameplate Energy Capacity", //
				"Nameplate energy capacity in DC watt-hours.", //
				"", //
				PointType.UINT16, //
				true, //
				AccessMode.READ_ONLY, //
				Unit.WATT_HOURS, //
				"WHRtg_SF", //
				new OptionsEnum[0])), //
		W_CHA_RTE_MAX(new PointImpl(//
				"S802_W_CHA_RTE_MAX", //
				"Nameplate Max Charge Rate", //
				"Maximum rate of energy transfer into the storage device in DC watts.", //
				"", //
				PointType.UINT16, //
				true, //
				AccessMode.READ_ONLY, //
				Unit.WATT, //
				"WChaDisChaMax_SF", //
				new OptionsEnum[0])), //
		W_DIS_CHA_RTE_MAX(new PointImpl(//
				"S802_W_DIS_CHA_RTE_MAX", //
				"Namplate Max Discharge Rate", //
				"Maximum rate of energy transfer out of the storage device in DC watts.", //
				"", //
				PointType.UINT16, //
				true, //
				AccessMode.READ_ONLY, //
				Unit.WATT, //
				"WChaDisChaMax_SF", //
				new OptionsEnum[0])), //
		DIS_CHA_RTE(new PointImpl(//
				"S802_DIS_CHA_RTE", //
				"Self Discharge Rate", //
				"Self discharge rate.  Percentage of capacity (WHRtg) discharged per day.", //
				"", //
				PointType.UINT16, //
				false, //
				AccessMode.READ_ONLY, //
				Unit.PERCENT, //
				"DisChaRte_SF", //
				new OptionsEnum[0])), //
		SO_C_MAX(new PointImpl(//
				"S802_SO_C_MAX", //
				"Nameplate Max SoC", //
				"Manufacturer maximum state of charge, expressed as a percentage.", //
				"", //
				PointType.UINT16, //
				false, //
				AccessMode.READ_ONLY, //
				Unit.PERCENT, //
				"SoC_SF", //
				new OptionsEnum[0])), //
		SO_C_MIN(new PointImpl(//
				"S802_SO_C_MIN", //
				"Nameplate Min SoC", //
				"Manufacturer minimum state of charge, expressed as a percentage.", //
				"", //
				PointType.UINT16, //
				false, //
				AccessMode.READ_ONLY, //
				Unit.PERCENT, //
				"SoC_SF", //
				new OptionsEnum[0])), //
		SOC_RSV_MAX(new PointImpl(//
				"S802_SOC_RSV_MAX", //
				"Max Reserve Percent", //
				"Setpoint for maximum reserve for storage as a percentage of the nominal maximum storage.", //
				"", //
				PointType.UINT16, //
				false, //
				AccessMode.READ_WRITE, //
				Unit.PERCENT, //
				"SoC_SF", //
				new OptionsEnum[0])), //
		SO_C_RSV_MIN(new PointImpl(//
				"S802_SO_C_RSV_MIN", //
				"Min Reserve Percent", //
				"Setpoint for maximum reserve for storage as a percentage of the nominal maximum storage.", //
				"", //
				PointType.UINT16, //
				false, //
				AccessMode.READ_WRITE, //
				Unit.PERCENT, //
				"SoC_SF", //
				new OptionsEnum[0])), //
		SO_C(new PointImpl(//
				"S802_SO_C", //
				"State of Charge", //
				"State of charge, expressed as a percentage.", //
				"Measurement.", //
				PointType.UINT16, //
				true, //
				AccessMode.READ_ONLY, //
				Unit.PERCENT, //
				"SoC_SF", //
				new OptionsEnum[0])), //
		DO_D(new PointImpl(//
				"S802_DO_D", //
				"Depth of Discharge", //
				"Depth of discharge, expressed as a percentage.", //
				"Measurement.", //
				PointType.UINT16, //
				false, //
				AccessMode.READ_ONLY, //
				Unit.PERCENT, //
				"DoD_SF", //
				new OptionsEnum[0])), //
		SO_H(new PointImpl(//
				"S802_SO_H", //
				"State of Health", //
				"Percentage of battery life remaining.", //
				"", //
				PointType.UINT16, //
				false, //
				AccessMode.READ_ONLY, //
				Unit.PERCENT, //
				"SoH_SF", //
				new OptionsEnum[0])), //
		N_CYC(new PointImpl(//
				"S802_N_CYC", //
				"Cycle Count", //
				"Number of cycles executed in the battery.", //
				"", //
				PointType.UINT32, //
				false, //
				AccessMode.READ_ONLY, //
				Unit.NONE, //
				null, //
				new OptionsEnum[0])), //
		CHA_ST(new PointImpl(//
				"S802_CHA_ST", //
				"Charge Status", //
				"Charge status of storage device. Enumeration.", //
				"", //
				PointType.ENUM16, //
				false, //
				AccessMode.READ_ONLY, //
				Unit.NONE, //
				null, //
				S802_ChaSt.values())), //
		LOC_REM_CTL(new PointImpl(//
				"S802_LOC_REM_CTL", //
				"Control Mode", //
				"Battery control mode. Enumeration.", //
				"Maps to DRCC.LocRemCtl in IEC 61850.", //
				PointType.ENUM16, //
				true, //
				AccessMode.READ_ONLY, //
				Unit.NONE, //
				null, //
				S802_LocRemCtl.values())), //
		HB(new PointImpl(//
				"S802_HB", //
				"Battery Heartbeat", //
				"Value is incremented every second with periodic resets to zero.", //
				"", //
				PointType.UINT16, //
				false, //
				AccessMode.READ_ONLY, //
				Unit.NONE, //
				null, //
				new OptionsEnum[0])), //
		CTRL_HB(new PointImpl(//
				"S802_CTRL_HB", //
				"Controller Heartbeat", //
				"Value is incremented every second with periodic resets to zero.", //
				"", //
				PointType.UINT16, //
				false, //
				AccessMode.READ_WRITE, //
				Unit.NONE, //
				null, //
				new OptionsEnum[0])), //
		ALM_RST(new PointImpl(//
				"S802_ALM_RST", //
				"Alarm Reset", //
				"Used to reset any latched alarms.  1 = Reset.", //
				"Battery should reset to 0 when reset is complete.", //
				PointType.UINT16, //
				true, //
				AccessMode.READ_WRITE, //
				Unit.NONE, //
				null, //
				new OptionsEnum[0])), //
		TYP(new PointImpl(//
				"S802_TYP", //
				"Battery Type", //
				"Type of battery. Enumeration.", //
				"Maps to DBAT.BatTyp in 61850.", //
				PointType.ENUM16, //
				true, //
				AccessMode.READ_ONLY, //
				Unit.NONE, //
				null, //
				S802_Typ.values())), //
		STATE(new PointImpl(//
				"S802_STATE", //
				"State of the Battery Bank", //
				"State of the battery bank.  Enumeration.", //
				"Must be reconciled with State in IEC 61850.", //
				PointType.ENUM16, //
				true, //
				AccessMode.READ_ONLY, //
				Unit.NONE, //
				null, //
				S802_State.values())), //
		STATE_VND(new PointImpl(//
				"S802_STATE_VND", //
				"Vendor Battery Bank State", //
				"Vendor specific battery bank state.  Enumeration.", //
				"", //
				PointType.ENUM16, //
				false, //
				AccessMode.READ_ONLY, //
				Unit.NONE, //
				null, //
				new OptionsEnum[0])), //
		WARR_DT(new PointImpl(//
				"S802_WARR_DT", //
				"Warranty Date", //
				"Date the device warranty expires.", //
				"Number of days since 1/1/2000.", //
				PointType.UINT32, //
				false, //
				AccessMode.READ_ONLY, //
				Unit.NONE, //
				null, //
				new OptionsEnum[0])), //
		EVT1(new PointImpl(//
				"S802_EVT1", //
				"Battery Event 1 Bitfield", //
				"Alarms and warnings.  Bit flags.", //
				"", //
				PointType.BITFIELD32, //
				true, //
				AccessMode.READ_ONLY, //
				Unit.NONE, //
				null, //
				S802_Evt1.values())), //
		EVT2(new PointImpl(//
				"S802_EVT2", //
				"Battery Event 2 Bitfield", //
				"Alarms and warnings.  Bit flags.", //
				"Reserved for future use.", //
				PointType.BITFIELD32, //
				true, //
				AccessMode.READ_ONLY, //
				Unit.NONE, //
				null, //
				new OptionsEnum[0])), //
		EVT_VND1(new PointImpl(//
				"S802_EVT_VND1", //
				"Vendor Event Bitfield 1", //
				"Vendor defined events.", //
				"", //
				PointType.BITFIELD32, //
				true, //
				AccessMode.READ_ONLY, //
				Unit.NONE, //
				null, //
				new OptionsEnum[0])), //
		EVT_VND2(new PointImpl(//
				"S802_EVT_VND2", //
				"Vendor Event Bitfield 2", //
				"Vendor defined events.", //
				"", //
				PointType.BITFIELD32, //
				true, //
				AccessMode.READ_ONLY, //
				Unit.NONE, //
				null, //
				new OptionsEnum[0])), //
		V(new PointImpl(//
				"S802_V", //
				"External Battery Voltage", //
				"DC Bus Voltage.", //
				"Maps to ZBAT.V in IEC 61850.", //
				PointType.UINT16, //
				true, //
				AccessMode.READ_ONLY, //
				Unit.VOLT, //
				"V_SF", //
				new OptionsEnum[0])), //
		V_MAX(new PointImpl(//
				"S802_V_MAX", //
				"Max Battery Voltage", //
				"Instantaneous maximum battery voltage.", //
				"If not implemented, must implement AChaMax and ADisChaMax.", //
				PointType.UINT16, //
				false, //
				AccessMode.READ_ONLY, //
				Unit.VOLT, //
				"V_SF", //
				new OptionsEnum[0])), //
		V_MIN(new PointImpl(//
				"S802_V_MIN", //
				"Min Battery Voltage", //
				"Instantaneous minimum battery voltage.", //
				"If not implemented, must implement AChaMax and ADisChaMax.", //
				PointType.UINT16, //
				false, //
				AccessMode.READ_ONLY, //
				Unit.VOLT, //
				"V_SF", //
				new OptionsEnum[0])), //
		CELL_V_MAX(new PointImpl(//
				"S802_CELL_V_MAX", //
				"Max Cell Voltage", //
				"Maximum voltage for all cells in the bank.", //
				"Measurement.", //
				PointType.UINT16, //
				false, //
				AccessMode.READ_ONLY, //
				Unit.VOLT, //
				"CellV_SF", //
				new OptionsEnum[0])), //
		CELL_V_MAX_STR(new PointImpl(//
				"S802_CELL_V_MAX_STR", //
				"Max Cell Voltage String", //
				"String containing the cell with maximum voltage.", //
				"", //
				PointType.UINT16, //
				false, //
				AccessMode.READ_ONLY, //
				Unit.NONE, //
				null, //
				new OptionsEnum[0])), //
		CELL_V_MAX_MOD(new PointImpl(//
				"S802_CELL_V_MAX_MOD", //
				"Max Cell Voltage Module", //
				"Module containing the cell with maximum voltage.", //
				"", //
				PointType.UINT16, //
				false, //
				AccessMode.READ_ONLY, //
				Unit.NONE, //
				null, //
				new OptionsEnum[0])), //
		CELL_V_MIN(new PointImpl(//
				"S802_CELL_V_MIN", //
				"Min Cell Voltage", //
				"Minimum voltage for all cells in the bank.", //
				"Measurement.", //
				PointType.UINT16, //
				false, //
				AccessMode.READ_ONLY, //
				Unit.VOLT, //
				"CellV_SF", //
				new OptionsEnum[0])), //
		CELL_V_MIN_STR(new PointImpl(//
				"S802_CELL_V_MIN_STR", //
				"Min Cell Voltage String", //
				"String containing the cell with minimum voltage.", //
				"", //
				PointType.UINT16, //
				false, //
				AccessMode.READ_ONLY, //
				Unit.NONE, //
				null, //
				new OptionsEnum[0])), //
		CELL_V_MIN_MOD(new PointImpl(//
				"S802_CELL_V_MIN_MOD", //
				"Min Cell Voltage Module", //
				"Module containing the cell with minimum voltage.", //
				"", //
				PointType.UINT16, //
				false, //
				AccessMode.READ_ONLY, //
				Unit.NONE, //
				null, //
				new OptionsEnum[0])), //
		CELL_V_AVG(new PointImpl(//
				"S802_CELL_V_AVG", //
				"Average Cell Voltage", //
				"Average cell voltage for all cells in the bank.", //
				"Calculation based on measurements.", //
				PointType.UINT16, //
				false, //
				AccessMode.READ_ONLY, //
				Unit.VOLT, //
				"CellV_SF", //
				new OptionsEnum[0])), //
		A(new PointImpl(//
				"S802_A", //
				"Total DC Current", //
				"Total DC current flowing to/from the battery bank.", //
				"Measurement.", //
				PointType.INT16, //
				true, //
				AccessMode.READ_ONLY, //
				Unit.AMPERE, //
				"A_SF", //
				new OptionsEnum[0])), //
		A_CHA_MAX(new PointImpl(//
				"S802_A_CHA_MAX", //
				"Max Charge Current", //
				"Instantaneous maximum DC charge current.", //
				"Calculation which is always unsigned (i.e. magnitude only). If not implemented, must implement VMax and VMin.", //
				PointType.UINT16, //
				false, //
				AccessMode.READ_ONLY, //
				Unit.AMPERE, //
				"AMax_SF", //
				new OptionsEnum[0])), //
		A_DIS_CHA_MAX(new PointImpl(//
				"S802_A_DIS_CHA_MAX", //
				"Max Discharge Current", //
				"Instantaneous maximum DC discharge current.", //
				"Calculation which is always unsigned (i.e. magnitude only). If not implemented, must implement VMax and VMin.", //
				PointType.UINT16, //
				false, //
				AccessMode.READ_ONLY, //
				Unit.AMPERE, //
				"AMax_SF", //
				new OptionsEnum[0])), //
		W(new PointImpl(//
				"S802_W", //
				"Total Power", //
				"Total power flowing to/from the battery bank.", //
				"Measurement.", //
				PointType.INT16, //
				true, //
				AccessMode.READ_ONLY, //
				Unit.WATT, //
				"W_SF", //
				new OptionsEnum[0])), //
		REQ_INV_STATE(new PointImpl(//
				"S802_REQ_INV_STATE", //
				"Inverter State Request", //
				"Request from battery to start or stop the inverter.  Enumeration.", //
				"Used in special states such as manual battery charging.", //
				PointType.ENUM16, //
				false, //
				AccessMode.READ_ONLY, //
				Unit.NONE, //
				null, //
				S802_ReqInvState.values())), //
		REQ_W(new PointImpl(//
				"S802_REQ_W", //
				"Battery Power Request", //
				"AC Power requested by battery.", //
				"Used in special states such as string balancing.", //
				PointType.INT16, //
				false, //
				AccessMode.READ_ONLY, //
				Unit.WATT, //
				"W_SF", //
				new OptionsEnum[0])), //
		SET_OP(new PointImpl(//
				"S802_SET_OP", //
				"Set Operation", //
				"Instruct the battery bank to perform an operation such as connecting.  Enumeration.", //
				"", //
				PointType.ENUM16, //
				true, //
				AccessMode.READ_WRITE, //
				Unit.NONE, //
				null, //
				S802_SetOp.values())), //
		SET_INV_STATE(new PointImpl(//
				"S802_SET_INV_STATE", //
				"Set Inverter State", //
				"Set the current state of the inverter.", //
				"Information needed by battery for some operations.", //
				PointType.ENUM16, //
				true, //
				AccessMode.READ_WRITE, //
				Unit.NONE, //
				null, //
				S802_SetInvState.values())), //
		A_H_RTG_S_F(new PointImpl(//
				"S802_A_H_RTG_S_F", //
				"", //
				"Scale factor for charge capacity.", //
				"", //
				PointType.SUNSSF, //
				true, //
				AccessMode.READ_ONLY, //
				Unit.NONE, //
				null, //
				new OptionsEnum[0])), //
		W_H_RTG_S_F(new PointImpl(//
				"S802_W_H_RTG_S_F", //
				"", //
				"Scale factor for energy capacity.", //
				"", //
				PointType.SUNSSF, //
				true, //
				AccessMode.READ_ONLY, //
				Unit.NONE, //
				null, //
				new OptionsEnum[0])), //
		W_CHA_DIS_CHA_MAX_S_F(new PointImpl(//
				"S802_W_CHA_DIS_CHA_MAX_S_F", //
				"", //
				"Scale factor for maximum charge and discharge rate.", //
				"", //
				PointType.SUNSSF, //
				true, //
				AccessMode.READ_ONLY, //
				Unit.NONE, //
				null, //
				new OptionsEnum[0])), //
		DIS_CHA_RTE_S_F(new PointImpl(//
				"S802_DIS_CHA_RTE_S_F", //
				"", //
				"Scale factor for self discharge rate.", //
				"", //
				PointType.SUNSSF, //
				false, //
				AccessMode.READ_ONLY, //
				Unit.NONE, //
				null, //
				new OptionsEnum[0])), //
		SO_C_S_F(new PointImpl(//
				"S802_SO_C_S_F", //
				"", //
				"Scale factor for state of charge values.", //
				"", //
				PointType.SUNSSF, //
				true, //
				AccessMode.READ_ONLY, //
				Unit.NONE, //
				null, //
				new OptionsEnum[0])), //
		DO_D_S_F(new PointImpl(//
				"S802_DO_D_S_F", //
				"", //
				"Scale factor for depth of discharge.", //
				"", //
				PointType.SUNSSF, //
				false, //
				AccessMode.READ_ONLY, //
				Unit.NONE, //
				null, //
				new OptionsEnum[0])), //
		SO_H_S_F(new PointImpl(//
				"S802_SO_H_S_F", //
				"", //
				"Scale factor for state of health.", //
				"", //
				PointType.SUNSSF, //
				false, //
				AccessMode.READ_ONLY, //
				Unit.NONE, //
				null, //
				new OptionsEnum[0])), //
		V_SF(new PointImpl(//
				"S802_V_SF", //
				"", //
				"Scale factor for DC bus voltage.", //
				"", //
				PointType.SUNSSF, //
				true, //
				AccessMode.READ_ONLY, //
				Unit.NONE, //
				null, //
				new OptionsEnum[0])), //
		CELL_V_S_F(new PointImpl(//
				"S802_CELL_V_S_F", //
				"", //
				"Scale factor for cell voltage.", //
				"", //
				PointType.SUNSSF, //
				true, //
				AccessMode.READ_ONLY, //
				Unit.NONE, //
				null, //
				new OptionsEnum[0])), //
		A_SF(new PointImpl(//
				"S802_A_SF", //
				"", //
				"Scale factor for DC current.", //
				"", //
				PointType.SUNSSF, //
				true, //
				AccessMode.READ_ONLY, //
				Unit.NONE, //
				null, //
				new OptionsEnum[0])), //
		A_MAX_S_F(new PointImpl(//
				"S802_A_MAX_S_F", //
				"", //
				"Scale factor for instantationous DC charge/discharge current.", //
				"", //
				PointType.SUNSSF, //
				true, //
				AccessMode.READ_ONLY, //
				Unit.NONE, //
				null, //
				new OptionsEnum[0])), //
		W_SF(new PointImpl(//
				"S802_W_SF", //
				"", //
				"Scale factor for AC power request.", //
				"", //
				PointType.SUNSSF, //
				false, //
				AccessMode.READ_ONLY, //
				Unit.NONE, //
				null, //
				new OptionsEnum[0])); //

		protected final PointImpl impl;

		private S802(PointImpl impl) {
			this.impl = impl;
		}

		@Override
		public PointImpl get() {
			return this.impl;
		}
	}

	public static enum S802_ChaSt implements OptionsEnum {
		UNDEFINED(-1, "Undefined"), //
		OFF(1, "OFF"), //
		EMPTY(2, "EMPTY"), //
		DISCHARGING(3, "DISCHARGING"), //
		CHARGING(4, "CHARGING"), //
		FULL(5, "FULL"), //
		HOLDING(6, "HOLDING"), //
		TESTING(7, "TESTING"); //

		private final int value;
		private final String name;

		private S802_ChaSt(int value, String name) {
			this.value = value;
			this.name = name;
		}

		@Override
		public int getValue() {
			return value;
		}

		@Override
		public String getName() {
			return name;
		}

		@Override
		public OptionsEnum getUndefined() {
			return UNDEFINED;
		}
	}

	public static enum S802_LocRemCtl implements OptionsEnum {
		UNDEFINED(-1, "Undefined"), //
		REMOTE(0, "REMOTE"), //
		LOCAL(1, "LOCAL"); //

		private final int value;
		private final String name;

		private S802_LocRemCtl(int value, String name) {
			this.value = value;
			this.name = name;
		}

		@Override
		public int getValue() {
			return value;
		}

		@Override
		public String getName() {
			return name;
		}

		@Override
		public OptionsEnum getUndefined() {
			return UNDEFINED;
		}
	}

	public static enum S802_Typ implements OptionsEnum {
		UNDEFINED(-1, "Undefined"), //
		NOT_APPLICABLE_UNKNOWN(0, "NOT_APPLICABLE_UNKNOWN"), //
		LEAD_ACID(1, "LEAD_ACID"), //
		NICKEL_METAL_HYDRATE(2, "NICKEL_METAL_HYDRATE"), //
		NICKEL_CADMIUM(3, "NICKEL_CADMIUM"), //
		LITHIUM_ION(4, "LITHIUM_ION"), //
		CARBON_ZINC(5, "CARBON_ZINC"), //
		ZINC_CHLORIDE(6, "ZINC_CHLORIDE"), //
		ALKALINE(7, "ALKALINE"), //
		RECHARGEABLE_ALKALINE(8, "RECHARGEABLE_ALKALINE"), //
		SODIUM_SULFUR(9, "SODIUM_SULFUR"), //
		FLOW(10, "FLOW"), //
		OTHER(99, "OTHER"); //

		private final int value;
		private final String name;

		private S802_Typ(int value, String name) {
			this.value = value;
			this.name = name;
		}

		@Override
		public int getValue() {
			return value;
		}

		@Override
		public String getName() {
			return name;
		}

		@Override
		public OptionsEnum getUndefined() {
			return UNDEFINED;
		}
	}

	public static enum S802_State implements OptionsEnum {
		UNDEFINED(-1, "Undefined"), //
		DISCONNECTED(1, "DISCONNECTED"), //
		INITIALIZING(2, "INITIALIZING"), //
		CONNECTED(3, "CONNECTED"), //
		STANDBY(4, "STANDBY"), //
		SOC_PROTECTION(5, "SOC_PROTECTION"), //
		SUSPENDING(6, "SUSPENDING"), //
		FAULT(99, "FAULT"); //

		private final int value;
		private final String name;

		private S802_State(int value, String name) {
			this.value = value;
			this.name = name;
		}

		@Override
		public int getValue() {
			return value;
		}

		@Override
		public String getName() {
			return name;
		}

		@Override
		public OptionsEnum getUndefined() {
			return UNDEFINED;
		}
	}

	public static enum S802_Evt1 implements OptionsEnum {
		UNDEFINED(-1, "Undefined"), //
		COMMUNICATION_ERROR(0, "COMMUNICATION_ERROR"), //
		OVER_TEMP_ALARM(1, "OVER_TEMP_ALARM"), //
		OVER_TEMP_WARNING(2, "OVER_TEMP_WARNING"), //
		UNDER_TEMP_ALARM(3, "UNDER_TEMP_ALARM"), //
		UNDER_TEMP_WARNING(4, "UNDER_TEMP_WARNING"), //
		OVER_CHARGE_CURRENT_ALARM(5, "OVER_CHARGE_CURRENT_ALARM"), //
		OVER_CHARGE_CURRENT_WARNING(6, "OVER_CHARGE_CURRENT_WARNING"), //
		OVER_DISCHARGE_CURRENT_ALARM(7, "OVER_DISCHARGE_CURRENT_ALARM"), //
		OVER_DISCHARGE_CURRENT_WARNING(8, "OVER_DISCHARGE_CURRENT_WARNING"), //
		OVER_VOLT_ALARM(9, "OVER_VOLT_ALARM"), //
		OVER_VOLT_WARNING(10, "OVER_VOLT_WARNING"), //
		UNDER_VOLT_ALARM(11, "UNDER_VOLT_ALARM"), //
		UNDER_VOLT_WARNING(12, "UNDER_VOLT_WARNING"), //
		UNDER_SOC_MIN_ALARM(13, "UNDER_SOC_MIN_ALARM"), //
		UNDER_SOC_MIN_WARNING(14, "UNDER_SOC_MIN_WARNING"), //
		OVER_SOC_MAX_ALARM(15, "OVER_SOC_MAX_ALARM"), //
		OVER_SOC_MAX_WARNING(16, "OVER_SOC_MAX_WARNING"), //
		VOLTAGE_IMBALANCE_WARNING(17, "VOLTAGE_IMBALANCE_WARNING"), //
		TEMPERATURE_IMBALANCE_ALARM(18, "TEMPERATURE_IMBALANCE_ALARM"), //
		TEMPERATURE_IMBALANCE_WARNING(19, "TEMPERATURE_IMBALANCE_WARNING"), //
		CONTACTOR_ERROR(20, "CONTACTOR_ERROR"), //
		FAN_ERROR(21, "FAN_ERROR"), //
		GROUND_FAULT(22, "GROUND_FAULT"), //
		OPEN_DOOR_ERROR(23, "OPEN_DOOR_ERROR"), //
		CURRENT_IMBALANCE_WARNING(24, "CURRENT_IMBALANCE_WARNING"), //
		OTHER_ALARM(25, "OTHER_ALARM"), //
		OTHER_WARNING(26, "OTHER_WARNING"), //
		RESERVED_1(27, "RESERVED_1"), //
		CONFIGURATION_ALARM(28, "CONFIGURATION_ALARM"), //
		CONFIGURATION_WARNING(29, "CONFIGURATION_WARNING"); //

		private final int value;
		private final String name;

		private S802_Evt1(int value, String name) {
			this.value = value;
			this.name = name;
		}

		@Override
		public int getValue() {
			return value;
		}

		@Override
		public String getName() {
			return name;
		}

		@Override
		public OptionsEnum getUndefined() {
			return UNDEFINED;
		}
	}

	public static enum S802_ReqInvState implements OptionsEnum {
		UNDEFINED(-1, "Undefined"), //
		NO_REQUEST(0, "NO_REQUEST"), //
		START(1, "START"), //
		STOP(2, "STOP"); //

		private final int value;
		private final String name;

		private S802_ReqInvState(int value, String name) {
			this.value = value;
			this.name = name;
		}

		@Override
		public int getValue() {
			return value;
		}

		@Override
		public String getName() {
			return name;
		}

		@Override
		public OptionsEnum getUndefined() {
			return UNDEFINED;
		}
	}

	public static enum S802_SetOp implements OptionsEnum {
		UNDEFINED(-1, "Undefined"), //
		CONNECT(1, "CONNECT"), //
		DISCONNECT(2, "DISCONNECT"); //

		private final int value;
		private final String name;

		private S802_SetOp(int value, String name) {
			this.value = value;
			this.name = name;
		}

		@Override
		public int getValue() {
			return value;
		}

		@Override
		public String getName() {
			return name;
		}

		@Override
		public OptionsEnum getUndefined() {
			return UNDEFINED;
		}
	}

	public static enum S802_SetInvState implements OptionsEnum {
		UNDEFINED(-1, "Undefined"), //
		INVERTER_STOPPED(1, "INVERTER_STOPPED"), //
		INVERTER_STANDBY(2, "INVERTER_STANDBY"), //
		INVERTER_STARTED(3, "INVERTER_STARTED"); //

		private final int value;
		private final String name;

		private S802_SetInvState(int value, String name) {
			this.value = value;
			this.name = name;
		}

		@Override
		public int getValue() {
			return value;
		}

		@Override
		public String getName() {
			return name;
		}

		@Override
		public OptionsEnum getUndefined() {
			return UNDEFINED;
		}
	}

	public static enum S64001 implements SunSpecPoint {
		CMD(new PointImpl(//
				"S64001_CMD", //
				"Command Code", //
				"", //
				"", //
				PointType.ENUM16, //
				false, //
				AccessMode.READ_WRITE, //
				Unit.NONE, //
				null, //
				new OptionsEnum[0])), //
		H_W_REV(new PointImpl(//
				"S64001_H_W_REV", //
				"Hardware Revision", //
				"", //
				"", //
				PointType.UINT16, //
				false, //
				AccessMode.READ_ONLY, //
				Unit.NONE, //
				null, //
				new OptionsEnum[0])), //
		R_S_F_W_REV(new PointImpl(//
				"S64001_R_S_F_W_REV", //
				"RS FW Revision", //
				"", //
				"", //
				PointType.UINT16, //
				false, //
				AccessMode.READ_ONLY, //
				Unit.NONE, //
				null, //
				new OptionsEnum[0])), //
		O_S_F_W_REV(new PointImpl(//
				"S64001_O_S_F_W_REV", //
				"OS FW Revision", //
				"", //
				"", //
				PointType.UINT16, //
				false, //
				AccessMode.READ_ONLY, //
				Unit.NONE, //
				null, //
				new OptionsEnum[0])), //
		PROD_REV(new PointImpl(//
				"S64001_PROD_REV", //
				"Product Revision", //
				"", //
				"", //
				PointType.STRING2, //
				false, //
				AccessMode.READ_ONLY, //
				Unit.NONE, //
				null, //
				new OptionsEnum[0])), //
		BOOTS(new PointImpl(//
				"S64001_BOOTS", //
				"Boot Count", //
				"", //
				"", //
				PointType.UINT16, //
				false, //
				AccessMode.READ_ONLY, //
				Unit.NONE, //
				null, //
				new OptionsEnum[0])), //
		SWITCH(new PointImpl(//
				"S64001_SWITCH", //
				"DIP Switches", //
				"", //
				"", //
				PointType.BITFIELD16, //
				false, //
				AccessMode.READ_ONLY, //
				Unit.NONE, //
				null, //
				new OptionsEnum[0])), //
		SENSORS(new PointImpl(//
				"S64001_SENSORS", //
				"Num Detected Sensors", //
				"", //
				"", //
				PointType.UINT16, //
				false, //
				AccessMode.READ_ONLY, //
				Unit.NONE, //
				null, //
				new OptionsEnum[0])), //
		TALKING(new PointImpl(//
				"S64001_TALKING", //
				"Num Communicating Sensors", //
				"", //
				"", //
				PointType.UINT16, //
				false, //
				AccessMode.READ_ONLY, //
				Unit.NONE, //
				null, //
				new OptionsEnum[0])), //
		STATUS(new PointImpl(//
				"S64001_STATUS", //
				"System Status", //
				"", //
				"", //
				PointType.BITFIELD16, //
				false, //
				AccessMode.READ_ONLY, //
				Unit.NONE, //
				null, //
				new OptionsEnum[0])), //
		CONFIG(new PointImpl(//
				"S64001_CONFIG", //
				"System Configuration", //
				"", //
				"", //
				PointType.BITFIELD16, //
				false, //
				AccessMode.READ_ONLY, //
				Unit.NONE, //
				null, //
				new OptionsEnum[0])), //
		L_E_DBLINK(new PointImpl(//
				"S64001_L_E_DBLINK", //
				"LED Blink Threshold", //
				"", //
				"", //
				PointType.UINT16, //
				false, //
				AccessMode.READ_ONLY, //
				Unit.NONE, //
				null, //
				new OptionsEnum[0])), //
		L_E_DON(new PointImpl(//
				"S64001_L_E_DON", //
				"LED On Threshold", //
				"", //
				"", //
				PointType.UINT16, //
				false, //
				AccessMode.READ_ONLY, //
				Unit.NONE, //
				null, //
				new OptionsEnum[0])), //
		RESERVED(new PointImpl(//
				"S64001_RESERVED", //
				"", //
				"", //
				"", //
				PointType.UINT16, //
				false, //
				AccessMode.READ_ONLY, //
				Unit.NONE, //
				null, //
				new OptionsEnum[0])), //
		LOC(new PointImpl(//
				"S64001_LOC", //
				"Location String", //
				"", //
				"", //
				PointType.STRING16, //
				false, //
				AccessMode.READ_ONLY, //
				Unit.NONE, //
				null, //
				new OptionsEnum[0])), //
		S1ID(new PointImpl(//
				"S64001_S1ID", //
				"Sensor 1 Unit ID", //
				"", //
				"", //
				PointType.ENUM16, //
				false, //
				AccessMode.READ_ONLY, //
				Unit.NONE, //
				null, //
				new OptionsEnum[0])), //
		S1_ADDR(new PointImpl(//
				"S64001_S1_ADDR", //
				"Sensor 1 Address", //
				"", //
				"", //
				PointType.UINT16, //
				false, //
				AccessMode.READ_ONLY, //
				Unit.NONE, //
				null, //
				new OptionsEnum[0])), //
		S1_O_S_VER(new PointImpl(//
				"S64001_S1_O_S_VER", //
				"Sensor 1 OS Version", //
				"", //
				"", //
				PointType.UINT16, //
				false, //
				AccessMode.READ_ONLY, //
				Unit.NONE, //
				null, //
				new OptionsEnum[0])), //
		S1_VER(new PointImpl(//
				"S64001_S1_VER", //
				"Sensor 1 Product Version", //
				"", //
				"", //
				PointType.STRING2, //
				false, //
				AccessMode.READ_ONLY, //
				Unit.NONE, //
				null, //
				new OptionsEnum[0])), //
		S1_SERIAL(new PointImpl(//
				"S64001_S1_SERIAL", //
				"Sensor 1 Serial Num", //
				"", //
				"", //
				PointType.STRING5, //
				false, //
				AccessMode.READ_ONLY, //
				Unit.NONE, //
				null, //
				new OptionsEnum[0])), //
		S2ID(new PointImpl(//
				"S64001_S2ID", //
				"Sensor 2 Unit ID", //
				"", //
				"", //
				PointType.ENUM16, //
				false, //
				AccessMode.READ_ONLY, //
				Unit.NONE, //
				null, //
				new OptionsEnum[0])), //
		S2_ADDR(new PointImpl(//
				"S64001_S2_ADDR", //
				"Sensor 2 Address", //
				"", //
				"", //
				PointType.UINT16, //
				false, //
				AccessMode.READ_ONLY, //
				Unit.NONE, //
				null, //
				new OptionsEnum[0])), //
		S2_O_S_VER(new PointImpl(//
				"S64001_S2_O_S_VER", //
				"Sensor 2 OS Version", //
				"", //
				"", //
				PointType.UINT16, //
				false, //
				AccessMode.READ_ONLY, //
				Unit.NONE, //
				null, //
				new OptionsEnum[0])), //
		S2_VER(new PointImpl(//
				"S64001_S2_VER", //
				"Sensor 2 Product Version", //
				"", //
				"", //
				PointType.STRING2, //
				false, //
				AccessMode.READ_ONLY, //
				Unit.NONE, //
				null, //
				new OptionsEnum[0])), //
		S2_SERIAL(new PointImpl(//
				"S64001_S2_SERIAL", //
				"Sensor 2 Serial Num", //
				"", //
				"", //
				PointType.STRING5, //
				false, //
				AccessMode.READ_ONLY, //
				Unit.NONE, //
				null, //
				new OptionsEnum[0])), //
		S3ID(new PointImpl(//
				"S64001_S3ID", //
				"Sensor 3 Unit ID", //
				"", //
				"", //
				PointType.ENUM16, //
				false, //
				AccessMode.READ_ONLY, //
				Unit.NONE, //
				null, //
				new OptionsEnum[0])), //
		S3_ADDR(new PointImpl(//
				"S64001_S3_ADDR", //
				"Sensor 3 Address", //
				"", //
				"", //
				PointType.UINT16, //
				false, //
				AccessMode.READ_ONLY, //
				Unit.NONE, //
				null, //
				new OptionsEnum[0])), //
		S3_O_S_VER(new PointImpl(//
				"S64001_S3_O_S_VER", //
				"Sensor 3 OS Version", //
				"", //
				"", //
				PointType.UINT16, //
				false, //
				AccessMode.READ_ONLY, //
				Unit.NONE, //
				null, //
				new OptionsEnum[0])), //
		S3_VER(new PointImpl(//
				"S64001_S3_VER", //
				"Sensor 3 Product Version", //
				"", //
				"", //
				PointType.STRING2, //
				false, //
				AccessMode.READ_ONLY, //
				Unit.NONE, //
				null, //
				new OptionsEnum[0])), //
		S3_SERIAL(new PointImpl(//
				"S64001_S3_SERIAL", //
				"Sensor 3 Serial Num", //
				"", //
				"", //
				PointType.STRING5, //
				false, //
				AccessMode.READ_ONLY, //
				Unit.NONE, //
				null, //
				new OptionsEnum[0])), //
		S4ID(new PointImpl(//
				"S64001_S4ID", //
				"Sensor 4 Unit ID", //
				"", //
				"", //
				PointType.ENUM16, //
				false, //
				AccessMode.READ_ONLY, //
				Unit.NONE, //
				null, //
				new OptionsEnum[0])), //
		S4_ADDR(new PointImpl(//
				"S64001_S4_ADDR", //
				"Sensor 4 Address", //
				"", //
				"", //
				PointType.UINT16, //
				false, //
				AccessMode.READ_ONLY, //
				Unit.NONE, //
				null, //
				new OptionsEnum[0])), //
		S4_O_S_VER(new PointImpl(//
				"S64001_S4_O_S_VER", //
				"Sensor 4 OS Version", //
				"", //
				"", //
				PointType.UINT16, //
				false, //
				AccessMode.READ_ONLY, //
				Unit.NONE, //
				null, //
				new OptionsEnum[0])), //
		S4_VER(new PointImpl(//
				"S64001_S4_VER", //
				"Sensor 4 Product Version", //
				"", //
				"", //
				PointType.STRING2, //
				false, //
				AccessMode.READ_ONLY, //
				Unit.NONE, //
				null, //
				new OptionsEnum[0])), //
		S4_SERIAL(new PointImpl(//
				"S64001_S4_SERIAL", //
				"Sensor 4 Serial Num", //
				"", //
				"", //
				PointType.STRING5, //
				false, //
				AccessMode.READ_ONLY, //
				Unit.NONE, //
				null, //
				new OptionsEnum[0])); //

		protected final PointImpl impl;

		private S64001(PointImpl impl) {
			this.impl = impl;
		}

		@Override
		public PointImpl get() {
			return this.impl;
		}
	}

	public static enum S64101 implements SunSpecPoint {
		ELTEK_COUNTRY_CODE(new PointImpl(//
				"S64101_ELTEK_COUNTRY_CODE", //
				"", //
				"", //
				"", //
				PointType.UINT16, //
				false, //
				AccessMode.READ_ONLY, //
				Unit.NONE, //
				null, //
				new OptionsEnum[0])), //
		ELTEK_FEEDING_PHASE(new PointImpl(//
				"S64101_ELTEK_FEEDING_PHASE", //
				"", //
				"", //
				"", //
				PointType.UINT16, //
				false, //
				AccessMode.READ_ONLY, //
				Unit.NONE, //
				null, //
				new OptionsEnum[0])), //
		ELTEK_A_P_D_METHOD(new PointImpl(//
				"S64101_ELTEK_A_P_D_METHOD", //
				"", //
				"", //
				"", //
				PointType.UINT16, //
				false, //
				AccessMode.READ_ONLY, //
				Unit.NONE, //
				null, //
				new OptionsEnum[0])), //
		ELTEK_A_P_D_POWER_REF(new PointImpl(//
				"S64101_ELTEK_A_P_D_POWER_REF", //
				"", //
				"", //
				"", //
				PointType.UINT16, //
				false, //
				AccessMode.READ_ONLY, //
				Unit.NONE, //
				null, //
				new OptionsEnum[0])), //
		ELTEK_R_P_S_METHOD(new PointImpl(//
				"S64101_ELTEK_R_P_S_METHOD", //
				"", //
				"", //
				"", //
				PointType.UINT16, //
				false, //
				AccessMode.READ_ONLY, //
				Unit.NONE, //
				null, //
				new OptionsEnum[0])), //
		ELTEK_R_P_S_Q_REF(new PointImpl(//
				"S64101_ELTEK_R_P_S_Q_REF", //
				"", //
				"", //
				"", //
				PointType.UINT16, //
				false, //
				AccessMode.READ_ONLY, //
				Unit.NONE, //
				null, //
				new OptionsEnum[0])), //
		ELTEK_R_P_S_COS_PHI_REF(new PointImpl(//
				"S64101_ELTEK_R_P_S_COS_PHI_REF", //
				"", //
				"", //
				"", //
				PointType.INT16, //
				false, //
				AccessMode.READ_ONLY, //
				Unit.NONE, //
				null, //
				new OptionsEnum[0])); //

		protected final PointImpl impl;

		private S64101(PointImpl impl) {
			this.impl = impl;
		}

		@Override
		public PointImpl get() {
			return this.impl;
		}
	}

	public static enum S64110 implements SunSpecPoint {
		MAJOR_F_W_REV(new PointImpl(//
				"S64110_MAJOR_F_W_REV", //
				"AXS Major Firmware Number", //
				"", //
				"", //
				PointType.UINT16, //
				true, //
				AccessMode.READ_ONLY, //
				Unit.NONE, //
				null, //
				new OptionsEnum[0])), //
		MID_F_W_REV(new PointImpl(//
				"S64110_MID_F_W_REV", //
				"AXS Mid Firmware Number", //
				"", //
				"", //
				PointType.UINT16, //
				true, //
				AccessMode.READ_ONLY, //
				Unit.NONE, //
				null, //
				new OptionsEnum[0])), //
		MINOR_F_W_REV(new PointImpl(//
				"S64110_MINOR_F_W_REV", //
				"AXS Minor Firmware Number", //
				"", //
				"", //
				PointType.UINT16, //
				true, //
				AccessMode.READ_ONLY, //
				Unit.NONE, //
				null, //
				new OptionsEnum[0])), //
		ENCRYP_KEY(new PointImpl(//
				"S64110_ENCRYP_KEY", //
				"Encryption Key", //
				"", //
				"", //
				PointType.UINT16, //
				true, //
				AccessMode.READ_ONLY, //
				Unit.NONE, //
				null, //
				new OptionsEnum[0])), //
		M_A_C_ADDRESS(new PointImpl(//
				"S64110_M_A_C_ADDRESS", //
				"MAC Address", //
				"", //
				"", //
				PointType.STRING7, //
				true, //
				AccessMode.READ_ONLY, //
				Unit.NONE, //
				null, //
				new OptionsEnum[0])), //
		WRITE_PASSWORD(new PointImpl(//
				"S64110_WRITE_PASSWORD", //
				"Write Password", //
				"", //
				"", //
				PointType.STRING8, //
				true, //
				AccessMode.READ_ONLY, //
				Unit.NONE, //
				null, //
				new OptionsEnum[0])), //
		ENABLE_D_H_C_P(new PointImpl(//
				"S64110_ENABLE_D_H_C_P", //
				"Enable DHCP", //
				"", //
				"", //
				PointType.ENUM16, //
				true, //
				AccessMode.READ_ONLY, //
				Unit.NONE, //
				null, //
				new OptionsEnum[0])), //
		T_C_P_I_P_ADDRESS(new PointImpl(//
				"S64110_T_C_P_I_P_ADDRESS", //
				"TCPIP Address", //
				"", //
				"", //
				PointType.IPADDR, //
				true, //
				AccessMode.READ_ONLY, //
				Unit.NONE, //
				null, //
				new OptionsEnum[0])), //
		GATEWAY_ADDRESS(new PointImpl(//
				"S64110_GATEWAY_ADDRESS", //
				"TCPIP Gateway", //
				"", //
				"", //
				PointType.IPADDR, //
				true, //
				AccessMode.READ_ONLY, //
				Unit.NONE, //
				null, //
				new OptionsEnum[0])), //
		T_C_P_I_P_NETMASK(new PointImpl(//
				"S64110_T_C_P_I_P_NETMASK", //
				"TCPIP Netmask", //
				"", //
				"", //
				PointType.IPADDR, //
				true, //
				AccessMode.READ_ONLY, //
				Unit.NONE, //
				null, //
				new OptionsEnum[0])), //
		D_N_S1_ADDRESS(new PointImpl(//
				"S64110_D_N_S1_ADDRESS", //
				"TCPIP DNS1", //
				"", //
				"", //
				PointType.IPADDR, //
				true, //
				AccessMode.READ_ONLY, //
				Unit.NONE, //
				null, //
				new OptionsEnum[0])), //
		D_N_S2_ADDRESS(new PointImpl(//
				"S64110_D_N_S2_ADDRESS", //
				"TCPIP DNS2", //
				"", //
				"", //
				PointType.IPADDR, //
				true, //
				AccessMode.READ_ONLY, //
				Unit.NONE, //
				null, //
				new OptionsEnum[0])), //
		MODBUS_PORT(new PointImpl(//
				"S64110_MODBUS_PORT", //
				"ModBus Port", //
				"", //
				"", //
				PointType.UINT16, //
				true, //
				AccessMode.READ_ONLY, //
				Unit.NONE, //
				null, //
				new OptionsEnum[0])), //
		S_M_T_P_SERVER_NM(new PointImpl(//
				"S64110_S_M_T_P_SERVER_NM", //
				"SMTP Server Name", //
				"", //
				"", //
				PointType.STRING20, //
				true, //
				AccessMode.READ_ONLY, //
				Unit.NONE, //
				null, //
				new OptionsEnum[0])), //
		S_M_T_P_ACCOUNT_NM(new PointImpl(//
				"S64110_S_M_T_P_ACCOUNT_NM", //
				"SMTP Account Name", //
				"", //
				"", //
				PointType.STRING16, //
				true, //
				AccessMode.READ_ONLY, //
				Unit.NONE, //
				null, //
				new OptionsEnum[0])), //
		S_M_T_P_ENABLE_S_S_L(new PointImpl(//
				"S64110_S_M_T_P_ENABLE_S_S_L", //
				"Enable SMTP SSL", //
				"", //
				"", //
				PointType.ENUM16, //
				true, //
				AccessMode.READ_ONLY, //
				Unit.NONE, //
				null, //
				S64110_SMTP_enable_SSL.values())), //
		S_M_T_P_PASSWORD(new PointImpl(//
				"S64110_S_M_T_P_PASSWORD", //
				"SMTP Password", //
				"", //
				"", //
				PointType.STRING8, //
				true, //
				AccessMode.READ_ONLY, //
				Unit.NONE, //
				null, //
				new OptionsEnum[0])), //
		S_M_T_P_USER_NM(new PointImpl(//
				"S64110_S_M_T_P_USER_NM", //
				"SMTP User Name", //
				"", //
				"", //
				PointType.STRING20, //
				true, //
				AccessMode.READ_ONLY, //
				Unit.NONE, //
				null, //
				new OptionsEnum[0])), //
		STAT_EMAIL_INT(new PointImpl(//
				"S64110_STAT_EMAIL_INT", //
				"Status Email Interval", //
				"", //
				"", //
				PointType.UINT16, //
				true, //
				AccessMode.READ_ONLY, //
				Unit.NONE, //
				null, //
				new OptionsEnum[0])), //
		STAT_START_H_R(new PointImpl(//
				"S64110_STAT_START_H_R", //
				"Status Email Start Hour", //
				"", //
				"", //
				PointType.UINT16, //
				true, //
				AccessMode.READ_ONLY, //
				Unit.NONE, //
				null, //
				new OptionsEnum[0])), //
		STAT_EMAIL_SUB(new PointImpl(//
				"S64110_STAT_EMAIL_SUB", //
				"Status Email Subject", //
				"", //
				"", //
				PointType.STRING25, //
				true, //
				AccessMode.READ_ONLY, //
				Unit.NONE, //
				null, //
				new OptionsEnum[0])), //
		STAT_EMAIL_ADDR1(new PointImpl(//
				"S64110_STAT_EMAIL_ADDR1", //
				"Status Email to Address 1", //
				"", //
				"", //
				PointType.STRING20, //
				true, //
				AccessMode.READ_ONLY, //
				Unit.NONE, //
				null, //
				new OptionsEnum[0])), //
		STAT_EMAIL_ADDR2(new PointImpl(//
				"S64110_STAT_EMAIL_ADDR2", //
				"Status Email to Address 2", //
				"", //
				"", //
				PointType.STRING20, //
				true, //
				AccessMode.READ_ONLY, //
				Unit.NONE, //
				null, //
				new OptionsEnum[0])), //
		ALARM_EMAIL_EN(new PointImpl(//
				"S64110_ALARM_EMAIL_EN", //
				"Enable Alarm Email", //
				"", //
				"", //
				PointType.ENUM16, //
				true, //
				AccessMode.READ_ONLY, //
				Unit.NONE, //
				null, //
				S64110_Alarm_email_en.values())), //
		ALARM_EMAIL_SUB(new PointImpl(//
				"S64110_ALARM_EMAIL_SUB", //
				"Alarm Email Subject", //
				"", //
				"", //
				PointType.STRING25, //
				true, //
				AccessMode.READ_ONLY, //
				Unit.NONE, //
				null, //
				new OptionsEnum[0])), //
		ALARM_EMAIL_ADDR1(new PointImpl(//
				"S64110_ALARM_EMAIL_ADDR1", //
				"Alarm Email to Address 1", //
				"", //
				"", //
				PointType.STRING20, //
				true, //
				AccessMode.READ_ONLY, //
				Unit.NONE, //
				null, //
				new OptionsEnum[0])), //
		ALARM_EMAIL_ADDR2(new PointImpl(//
				"S64110_ALARM_EMAIL_ADDR2", //
				"Alarm Email to Address 2", //
				"", //
				"", //
				PointType.STRING20, //
				true, //
				AccessMode.READ_ONLY, //
				Unit.NONE, //
				null, //
				new OptionsEnum[0])), //
		F_T_P_PASSWORD(new PointImpl(//
				"S64110_F_T_P_PASSWORD", //
				"FTP Password", //
				"", //
				"", //
				PointType.STRING8, //
				true, //
				AccessMode.READ_ONLY, //
				Unit.NONE, //
				null, //
				new OptionsEnum[0])), //
		T_E_L_N_E_T_PASSWORD(new PointImpl(//
				"S64110_T_E_L_N_E_T_PASSWORD", //
				"Telnet Password", //
				"", //
				"", //
				PointType.STRING8, //
				true, //
				AccessMode.READ_ONLY, //
				Unit.NONE, //
				null, //
				new OptionsEnum[0])), //
		LOG_WRITE_INT(new PointImpl(//
				"S64110_LOG_WRITE_INT", //
				"SD-Card Datalog Write Interval", //
				"", //
				"", //
				PointType.UINT16, //
				true, //
				AccessMode.READ_ONLY, //
				Unit.NONE, //
				null, //
				new OptionsEnum[0])), //
		LOG_RETAIN(new PointImpl(//
				"S64110_LOG_RETAIN", //
				"SD-Card Datalog Retain", //
				"", //
				"", //
				PointType.UINT16, //
				true, //
				AccessMode.READ_ONLY, //
				Unit.NONE, //
				null, //
				new OptionsEnum[0])), //
		LOG_MODE(new PointImpl(//
				"S64110_LOG_MODE", //
				"SD-Card Datalog Mode", //
				"", //
				"", //
				PointType.ENUM16, //
				true, //
				AccessMode.READ_ONLY, //
				Unit.NONE, //
				null, //
				S64110_Log_mode.values())), //
		N_T_P_SERVER_NM(new PointImpl(//
				"S64110_N_T_P_SERVER_NM", //
				"NTP Timer Server Name", //
				"", //
				"", //
				PointType.STRING20, //
				true, //
				AccessMode.READ_ONLY, //
				Unit.NONE, //
				null, //
				new OptionsEnum[0])), //
		N_T_P_ENABLE(new PointImpl(//
				"S64110_N_T_P_ENABLE", //
				"Enable Network Time", //
				"", //
				"", //
				PointType.ENUM16, //
				true, //
				AccessMode.READ_ONLY, //
				Unit.NONE, //
				null, //
				S64110_NTP_enable.values())), //
		TIME_ZONE(new PointImpl(//
				"S64110_TIME_ZONE", //
				"Time Zone", //
				"", //
				"", //
				PointType.INT16, //
				true, //
				AccessMode.READ_ONLY, //
				Unit.NONE, //
				null, //
				new OptionsEnum[0])), //
		DATE_YEAR(new PointImpl(//
				"S64110_DATE_YEAR", //
				"Year", //
				"", //
				"", //
				PointType.UINT16, //
				true, //
				AccessMode.READ_ONLY, //
				Unit.NONE, //
				null, //
				new OptionsEnum[0])), //
		DATE_MONTH(new PointImpl(//
				"S64110_DATE_MONTH", //
				"Month", //
				"", //
				"", //
				PointType.UINT16, //
				true, //
				AccessMode.READ_ONLY, //
				Unit.NONE, //
				null, //
				new OptionsEnum[0])), //
		DATE_DAY(new PointImpl(//
				"S64110_DATE_DAY", //
				"Day", //
				"", //
				"", //
				PointType.UINT16, //
				true, //
				AccessMode.READ_ONLY, //
				Unit.NONE, //
				null, //
				new OptionsEnum[0])), //
		TIME_HOUR(new PointImpl(//
				"S64110_TIME_HOUR", //
				"Hour", //
				"", //
				"", //
				PointType.UINT16, //
				true, //
				AccessMode.READ_ONLY, //
				Unit.NONE, //
				null, //
				new OptionsEnum[0])), //
		TIME_MINUTE(new PointImpl(//
				"S64110_TIME_MINUTE", //
				"Minute", //
				"", //
				"", //
				PointType.UINT16, //
				true, //
				AccessMode.READ_ONLY, //
				Unit.NONE, //
				null, //
				new OptionsEnum[0])), //
		TIME_SECOND(new PointImpl(//
				"S64110_TIME_SECOND", //
				"Second", //
				"", //
				"", //
				PointType.UINT16, //
				true, //
				AccessMode.READ_ONLY, //
				Unit.NONE, //
				null, //
				new OptionsEnum[0])), //
		BATTERY_TEMP(new PointImpl(//
				"S64110_BATTERY_TEMP", //
				"Battery Temperature", //
				"", //
				"", //
				PointType.INT16, //
				true, //
				AccessMode.READ_ONLY, //
				Unit.DEGREE_CELSIUS, //
				"Temp_SF", //
				new OptionsEnum[0])), //
		AMBIENT_TEMP(new PointImpl(//
				"S64110_AMBIENT_TEMP", //
				"Ambient Temperature", //
				"", //
				"", //
				PointType.INT16, //
				true, //
				AccessMode.READ_ONLY, //
				Unit.DEGREE_CELSIUS, //
				"Temp_SF", //
				new OptionsEnum[0])), //
		TEMP_S_F(new PointImpl(//
				"S64110_TEMP_S_F", //
				"", //
				"", //
				"", //
				PointType.SUNSSF, //
				true, //
				AccessMode.READ_ONLY, //
				Unit.NONE, //
				null, //
				new OptionsEnum[0])), //
		A_X_S_ERROR(new PointImpl(//
				"S64110_A_X_S_ERROR", //
				"AXS Error", //
				"", //
				"", //
				PointType.BITFIELD16, //
				true, //
				AccessMode.READ_ONLY, //
				Unit.NONE, //
				null, //
				new OptionsEnum[0])), //
		A_X_S_STATUS(new PointImpl(//
				"S64110_A_X_S_STATUS", //
				"AXS Status", //
				"", //
				"", //
				PointType.BITFIELD16, //
				true, //
				AccessMode.READ_ONLY, //
				Unit.NONE, //
				null, //
				new OptionsEnum[0])), //
		A_X_S_SPARE(new PointImpl(//
				"S64110_A_X_S_SPARE", //
				"Spare", //
				"", //
				"", //
				PointType.UINT16, //
				true, //
				AccessMode.READ_ONLY, //
				Unit.NONE, //
				null, //
				new OptionsEnum[0])); //

		protected final PointImpl impl;

		private S64110(PointImpl impl) {
			this.impl = impl;
		}

		@Override
		public PointImpl get() {
			return this.impl;
		}
	}

	public static enum S64110_SMTP_enable_SSL implements OptionsEnum {
		UNDEFINED(-1, "Undefined"), //
		ASX_DISABLED(0, "ASX_DISABLED"), //
		ASX_ENABLED(1, "ASX_ENABLED"); //

		private final int value;
		private final String name;

		private S64110_SMTP_enable_SSL(int value, String name) {
			this.value = value;
			this.name = name;
		}

		@Override
		public int getValue() {
			return value;
		}

		@Override
		public String getName() {
			return name;
		}

		@Override
		public OptionsEnum getUndefined() {
			return UNDEFINED;
		}
	}

	public static enum S64110_Alarm_email_en implements OptionsEnum {
		UNDEFINED(-1, "Undefined"), //
		ASX_DISABLED(0, "ASX_DISABLED"), //
		ASX_ENABLED(1, "ASX_ENABLED"); //

		private final int value;
		private final String name;

		private S64110_Alarm_email_en(int value, String name) {
			this.value = value;
			this.name = name;
		}

		@Override
		public int getValue() {
			return value;
		}

		@Override
		public String getName() {
			return name;
		}

		@Override
		public OptionsEnum getUndefined() {
			return UNDEFINED;
		}
	}

	public static enum S64110_Log_mode implements OptionsEnum {
		UNDEFINED(-1, "Undefined"), //
		LOG_DISABLED(0, "LOG_DISABLED"), //
		LOG_EXCEL(1, "LOG_EXCEL"), //
		LOG_COMPACT(2, "LOG_COMPACT"); //

		private final int value;
		private final String name;

		private S64110_Log_mode(int value, String name) {
			this.value = value;
			this.name = name;
		}

		@Override
		public int getValue() {
			return value;
		}

		@Override
		public String getName() {
			return name;
		}

		@Override
		public OptionsEnum getUndefined() {
			return UNDEFINED;
		}
	}

	public static enum S64110_NTP_enable implements OptionsEnum {
		UNDEFINED(-1, "Undefined"), //
		ASX_DISABLED(0, "ASX_DISABLED"), //
		ASX_ENABLED(1, "ASX_ENABLED"); //

		private final int value;
		private final String name;

		private S64110_NTP_enable(int value, String name) {
			this.value = value;
			this.name = name;
		}

		@Override
		public int getValue() {
			return value;
		}

		@Override
		public String getName() {
			return name;
		}

		@Override
		public OptionsEnum getUndefined() {
			return UNDEFINED;
		}
	}

	public static enum S64111 implements SunSpecPoint {
		PORT(new PointImpl(//
				"S64111_PORT", //
				"Port Number", //
				"", //
				"", //
				PointType.UINT16, //
				true, //
				AccessMode.READ_ONLY, //
				Unit.NONE, //
				null, //
				new OptionsEnum[0])), //
		V_SF(new PointImpl(//
				"S64111_V_SF", //
				"", //
				"", //
				"", //
				PointType.SUNSSF, //
				true, //
				AccessMode.READ_ONLY, //
				Unit.NONE, //
				null, //
				new OptionsEnum[0])), //
		A_SF(new PointImpl(//
				"S64111_A_SF", //
				"", //
				"", //
				"", //
				PointType.SUNSSF, //
				true, //
				AccessMode.READ_ONLY, //
				Unit.NONE, //
				null, //
				new OptionsEnum[0])), //
		P_SF(new PointImpl(//
				"S64111_P_SF", //
				"", //
				"", //
				"", //
				PointType.SUNSSF, //
				true, //
				AccessMode.READ_ONLY, //
				Unit.NONE, //
				null, //
				new OptionsEnum[0])), //
		AH_SF(new PointImpl(//
				"S64111_AH_SF", //
				"", //
				"", //
				"", //
				PointType.SUNSSF, //
				true, //
				AccessMode.READ_ONLY, //
				Unit.NONE, //
				null, //
				new OptionsEnum[0])), //
		KWH_SF(new PointImpl(//
				"S64111_KWH_SF", //
				"", //
				"", //
				"", //
				PointType.SUNSSF, //
				true, //
				AccessMode.READ_ONLY, //
				Unit.NONE, //
				null, //
				new OptionsEnum[0])), //
		BATT_V(new PointImpl(//
				"S64111_BATT_V", //
				"Battery Voltage", //
				"", //
				"", //
				PointType.UINT16, //
				true, //
				AccessMode.READ_ONLY, //
				Unit.VOLT, //
				"V_SF", //
				new OptionsEnum[0])), //
		ARRAY_V(new PointImpl(//
				"S64111_ARRAY_V", //
				"Array Voltage", //
				"", //
				"", //
				PointType.UINT16, //
				true, //
				AccessMode.READ_ONLY, //
				Unit.VOLT, //
				"V_SF", //
				new OptionsEnum[0])), //
		OUTPUT_A(new PointImpl(//
				"S64111_OUTPUT_A", //
				"Output Current", //
				"", //
				"", //
				PointType.UINT16, //
				true, //
				AccessMode.READ_ONLY, //
				Unit.AMPERE, //
				"A_SF", //
				new OptionsEnum[0])), //
		INPUT_A(new PointImpl(//
				"S64111_INPUT_A", //
				"Array Current", //
				"", //
				"", //
				PointType.UINT16, //
				true, //
				AccessMode.READ_ONLY, //
				Unit.AMPERE, //
				"P_SF", //
				new OptionsEnum[0])), //
		CHARGER_ST(new PointImpl(//
				"S64111_CHARGER_ST", //
				"Operating State", //
				"", //
				"", //
				PointType.ENUM16, //
				true, //
				AccessMode.READ_ONLY, //
				Unit.NONE, //
				null, //
				S64111_ChargerSt.values())), //
		OUTPUT_W(new PointImpl(//
				"S64111_OUTPUT_W", //
				"Output Wattage", //
				"", //
				"", //
				PointType.UINT16, //
				true, //
				AccessMode.READ_ONLY, //
				Unit.WATT, //
				"P_SF", //
				new OptionsEnum[0])), //
		TODAY_MIN_BAT_V(new PointImpl(//
				"S64111_TODAY_MIN_BAT_V", //
				"Todays Minimum Battery Voltage", //
				"", //
				"", //
				PointType.UINT16, //
				true, //
				AccessMode.READ_ONLY, //
				Unit.VOLT, //
				"V_SF", //
				new OptionsEnum[0])), //
		TODAY_MAX_BAT_V(new PointImpl(//
				"S64111_TODAY_MAX_BAT_V", //
				"Todays Maximum Battery Voltage", //
				"", //
				"", //
				PointType.UINT16, //
				true, //
				AccessMode.READ_ONLY, //
				Unit.VOLT, //
				"V_SF", //
				new OptionsEnum[0])), //
		VOCV(new PointImpl(//
				"S64111_VOCV", //
				"VOC", //
				"", //
				"", //
				PointType.UINT16, //
				true, //
				AccessMode.READ_ONLY, //
				Unit.VOLT, //
				"V_SF", //
				new OptionsEnum[0])), //
		TODAY_MAX_V_O_C(new PointImpl(//
				"S64111_TODAY_MAX_V_O_C", //
				"Todays Maximum VOC", //
				"", //
				"", //
				PointType.UINT16, //
				true, //
				AccessMode.READ_ONLY, //
				Unit.VOLT, //
				"V_SF", //
				new OptionsEnum[0])), //
		TODAYK_WH_OUTPUT(new PointImpl(//
				"S64111_TODAYK_WH_OUTPUT", //
				"Todays kWh", //
				"", //
				"", //
				PointType.UINT16, //
				true, //
				AccessMode.READ_ONLY, //
				Unit.KILOWATT_HOURS, //
				"KWH_SF", //
				new OptionsEnum[0])), //
		TODAY_A_H_OUTPUT(new PointImpl(//
				"S64111_TODAY_A_H_OUTPUT", //
				"Todays AH", //
				"", //
				"", //
				PointType.UINT16, //
				true, //
				AccessMode.READ_ONLY, //
				Unit.AMPERE_HOURS, //
				"AH_SF", //
				new OptionsEnum[0])), //
		LIFE_TIME_K_W_H_OUT(new PointImpl(//
				"S64111_LIFE_TIME_K_W_H_OUT", //
				"Lifetime kWh", //
				"", //
				"", //
				PointType.UINT16, //
				true, //
				AccessMode.READ_ONLY, //
				Unit.KILOWATT_HOURS, //
				"P_SF", //
				new OptionsEnum[0])), //
		LIFE_TIME_A_H_OUT(new PointImpl(//
				"S64111_LIFE_TIME_A_H_OUT", //
				"Lifetime kAH", //
				"", //
				"", //
				PointType.UINT16, //
				true, //
				AccessMode.READ_ONLY, //
				Unit.KILOAMPERE_HOURS, //
				"KWH_SF", //
				new OptionsEnum[0])), //
		LIFE_TIME_MAX_OUT(new PointImpl(//
				"S64111_LIFE_TIME_MAX_OUT", //
				"Lifetime Maximum Output Wattage", //
				"", //
				"", //
				PointType.UINT16, //
				true, //
				AccessMode.READ_ONLY, //
				Unit.WATT, //
				"P_SF", //
				new OptionsEnum[0])), //
		LIFE_TIME_MAX_BATT(new PointImpl(//
				"S64111_LIFE_TIME_MAX_BATT", //
				"Lifetime Maximum Battery Voltage", //
				"", //
				"", //
				PointType.UINT16, //
				true, //
				AccessMode.READ_ONLY, //
				Unit.VOLT, //
				"V_SF", //
				new OptionsEnum[0])), //
		LIFE_TIME_MAX_V_O_C(new PointImpl(//
				"S64111_LIFE_TIME_MAX_V_O_C", //
				"Lifetime Maximum VOC Voltage", //
				"", //
				"", //
				PointType.UINT16, //
				true, //
				AccessMode.READ_ONLY, //
				Unit.VOLT, //
				"V_SF", //
				new OptionsEnum[0])); //

		protected final PointImpl impl;

		private S64111(PointImpl impl) {
			this.impl = impl;
		}

		@Override
		public PointImpl get() {
			return this.impl;
		}
	}

	public static enum S64111_ChargerSt implements OptionsEnum {
		UNDEFINED(-1, "Undefined"), //
		OFF(0, "OFF"), //
		FLOAT(1, "FLOAT"), //
		BULK(2, "BULK"), //
		ABSORB(3, "ABSORB"), //
		EQ(4, "EQ"); //

		private final int value;
		private final String name;

		private S64111_ChargerSt(int value, String name) {
			this.value = value;
			this.name = name;
		}

		@Override
		public int getValue() {
			return value;
		}

		@Override
		public String getName() {
			return name;
		}

		@Override
		public OptionsEnum getUndefined() {
			return UNDEFINED;
		}
	}

	public static enum S64112 implements SunSpecPoint {
		PORT(new PointImpl(//
				"S64112_PORT", //
				"Port Number", //
				"", //
				"", //
				PointType.UINT16, //
				true, //
				AccessMode.READ_ONLY, //
				Unit.NONE, //
				null, //
				new OptionsEnum[0])), //
		V_SF(new PointImpl(//
				"S64112_V_SF", //
				"", //
				"", //
				"", //
				PointType.SUNSSF, //
				true, //
				AccessMode.READ_ONLY, //
				Unit.NONE, //
				null, //
				new OptionsEnum[0])), //
		C_SF(new PointImpl(//
				"S64112_C_SF", //
				"", //
				"", //
				"", //
				PointType.SUNSSF, //
				true, //
				AccessMode.READ_ONLY, //
				Unit.NONE, //
				null, //
				new OptionsEnum[0])), //
		H_SF(new PointImpl(//
				"S64112_H_SF", //
				"", //
				"", //
				"", //
				PointType.SUNSSF, //
				true, //
				AccessMode.READ_ONLY, //
				Unit.NONE, //
				null, //
				new OptionsEnum[0])), //
		P_SF(new PointImpl(//
				"S64112_P_SF", //
				"", //
				"", //
				"", //
				PointType.SUNSSF, //
				true, //
				AccessMode.READ_ONLY, //
				Unit.NONE, //
				null, //
				new OptionsEnum[0])), //
		AH_SF(new PointImpl(//
				"S64112_AH_SF", //
				"", //
				"", //
				"", //
				PointType.SUNSSF, //
				true, //
				AccessMode.READ_ONLY, //
				Unit.NONE, //
				null, //
				new OptionsEnum[0])), //
		KWH_SF(new PointImpl(//
				"S64112_KWH_SF", //
				"", //
				"", //
				"", //
				PointType.SUNSSF, //
				true, //
				AccessMode.READ_ONLY, //
				Unit.NONE, //
				null, //
				new OptionsEnum[0])), //
		C_C_CONFIG_FAULT(new PointImpl(//
				"S64112_C_C_CONFIG_FAULT", //
				"Faults", //
				"", //
				"", //
				PointType.BITFIELD16, //
				true, //
				AccessMode.READ_ONLY, //
				Unit.NONE, //
				null, //
				new OptionsEnum[0])), //
		C_C_CONFIG_ABSORB_V(new PointImpl(//
				"S64112_C_C_CONFIG_ABSORB_V", //
				"Absorb", //
				"", //
				"", //
				PointType.UINT16, //
				true, //
				AccessMode.READ_ONLY, //
				Unit.VOLT, //
				"V_SF", //
				new OptionsEnum[0])), //
		C_C_CONFIG_ABSORB_HR(new PointImpl(//
				"S64112_C_C_CONFIG_ABSORB_HR", //
				"Absorb Time", //
				"", //
				"", //
				PointType.UINT16, //
				true, //
				AccessMode.READ_ONLY, //
				Unit.NONE, //
				"H_SF", //
				new OptionsEnum[0])), //
		C_C_CONFIG_ABSORB_END_A(new PointImpl(//
				"S64112_C_C_CONFIG_ABSORB_END_A", //
				"Absorb End", //
				"", //
				"", //
				PointType.UINT16, //
				true, //
				AccessMode.READ_ONLY, //
				Unit.AMPERE, //
				"V_SF", //
				new OptionsEnum[0])), //
		C_C_CONFIG_REBULK_V(new PointImpl(//
				"S64112_C_C_CONFIG_REBULK_V", //
				"Rebulk", //
				"", //
				"", //
				PointType.UINT16, //
				true, //
				AccessMode.READ_ONLY, //
				Unit.VOLT, //
				"V_SF", //
				new OptionsEnum[0])), //
		C_C_CONFIG_FLOAT_V(new PointImpl(//
				"S64112_C_C_CONFIG_FLOAT_V", //
				"Float", //
				"", //
				"", //
				PointType.UINT16, //
				true, //
				AccessMode.READ_ONLY, //
				Unit.VOLT, //
				"V_SF", //
				new OptionsEnum[0])), //
		C_C_CONFIG_MAX_CHG_A(new PointImpl(//
				"S64112_C_C_CONFIG_MAX_CHG_A", //
				"Maximum Charge", //
				"", //
				"", //
				PointType.UINT16, //
				true, //
				AccessMode.READ_ONLY, //
				Unit.AMPERE, //
				"V_SF", //
				new OptionsEnum[0])), //
		C_C_CONFIG_EQUALIZE_V(new PointImpl(//
				"S64112_C_C_CONFIG_EQUALIZE_V", //
				"Equalize", //
				"", //
				"", //
				PointType.UINT16, //
				true, //
				AccessMode.READ_ONLY, //
				Unit.VOLT, //
				"V_SF", //
				new OptionsEnum[0])), //
		C_C_CONFIG_EQUALIZE_HR(new PointImpl(//
				"S64112_C_C_CONFIG_EQUALIZE_HR", //
				"Equalize Time", //
				"", //
				"", //
				PointType.UINT16, //
				true, //
				AccessMode.READ_ONLY, //
				Unit.NONE, //
				null, //
				new OptionsEnum[0])), //
		C_C_CONFIG_AUTO_EQUALIZE(new PointImpl(//
				"S64112_C_C_CONFIG_AUTO_EQUALIZE", //
				"Auto Equalize Interval", //
				"", //
				"", //
				PointType.UINT16, //
				true, //
				AccessMode.READ_ONLY, //
				Unit.NONE, //
				null, //
				new OptionsEnum[0])), //
		C_C_CONFIG_M_P_P_T_MODE(new PointImpl(//
				"S64112_C_C_CONFIG_M_P_P_T_MODE", //
				"MPPT mode", //
				"", //
				"", //
				PointType.ENUM16, //
				true, //
				AccessMode.READ_ONLY, //
				Unit.NONE, //
				null, //
				S64112_CC_Config_MPPT_mode.values())), //
		C_C_CONFIG_SWEEP_WIDTH(new PointImpl(//
				"S64112_C_C_CONFIG_SWEEP_WIDTH", //
				"Sweep Width", //
				"", //
				"", //
				PointType.ENUM16, //
				true, //
				AccessMode.READ_ONLY, //
				Unit.NONE, //
				null, //
				S64112_CC_Config_sweep_width.values())), //
		C_C_CONFIG_SWEEP_MAX(new PointImpl(//
				"S64112_C_C_CONFIG_SWEEP_MAX", //
				"Sweep Maximum", //
				"", //
				"", //
				PointType.ENUM16, //
				true, //
				AccessMode.READ_ONLY, //
				Unit.NONE, //
				null, //
				S64112_CC_Config_sweep_max.values())), //
		C_C_CONFIG_U_PICK_DUTY_CYC(new PointImpl(//
				"S64112_C_C_CONFIG_U_PICK_DUTY_CYC", //
				"U-Pick PWM Duty Cycle", //
				"", //
				"", //
				PointType.UINT16, //
				true, //
				AccessMode.READ_ONLY, //
				Unit.NONE, //
				"V_SF", //
				new OptionsEnum[0])), //
		C_C_CONFIG_GRID_TIE(new PointImpl(//
				"S64112_C_C_CONFIG_GRID_TIE", //
				"Grid Tie Mode", //
				"", //
				"", //
				PointType.ENUM16, //
				true, //
				AccessMode.READ_ONLY, //
				Unit.NONE, //
				null, //
				S64112_CC_Config_grid_tie.values())), //
		C_C_CONFIG_TEMP_COMP(new PointImpl(//
				"S64112_C_C_CONFIG_TEMP_COMP", //
				"Temp Comp Mode", //
				"", //
				"", //
				PointType.ENUM16, //
				true, //
				AccessMode.READ_ONLY, //
				Unit.NONE, //
				null, //
				S64112_CC_Config_temp_comp.values())), //
		C_C_CONFIG_TEMP_COMP_LLIMT(new PointImpl(//
				"S64112_C_C_CONFIG_TEMP_COMP_LLIMT", //
				"Temp Comp Lower Limit", //
				"", //
				"", //
				PointType.UINT16, //
				true, //
				AccessMode.READ_ONLY, //
				Unit.VOLT, //
				"V_SF", //
				new OptionsEnum[0])), //
		C_C_CONFIG_TEMP_COMP_HLIMT(new PointImpl(//
				"S64112_C_C_CONFIG_TEMP_COMP_HLIMT", //
				"Temp Comp Upper Limit", //
				"", //
				"", //
				PointType.UINT16, //
				true, //
				AccessMode.READ_ONLY, //
				Unit.VOLT, //
				"V_SF", //
				new OptionsEnum[0])), //
		C_C_CONFIG_AUTO_RESTART(new PointImpl(//
				"S64112_C_C_CONFIG_AUTO_RESTART", //
				"Auto Restart Mode", //
				"", //
				"", //
				PointType.ENUM16, //
				true, //
				AccessMode.READ_ONLY, //
				Unit.NONE, //
				null, //
				S64112_CC_Config_auto_restart.values())), //
		C_C_CONFIG_WAKEUP_V_O_C(new PointImpl(//
				"S64112_C_C_CONFIG_WAKEUP_V_O_C", //
				"Wakeup VOC Change", //
				"", //
				"", //
				PointType.UINT16, //
				true, //
				AccessMode.READ_ONLY, //
				Unit.VOLT, //
				"V_SF", //
				new OptionsEnum[0])), //
		C_C_CONFIG_SNOOZE_MODE_A(new PointImpl(//
				"S64112_C_C_CONFIG_SNOOZE_MODE_A", //
				"Snooze Mode", //
				"", //
				"", //
				PointType.UINT16, //
				true, //
				AccessMode.READ_ONLY, //
				Unit.AMPERE, //
				"V_SF", //
				new OptionsEnum[0])), //
		C_C_CONFIG_WAKEUP_INTERVAL(new PointImpl(//
				"S64112_C_C_CONFIG_WAKEUP_INTERVAL", //
				"Wakeup Interval", //
				"", //
				"", //
				PointType.UINT16, //
				true, //
				AccessMode.READ_ONLY, //
				Unit.NONE, //
				null, //
				new OptionsEnum[0])), //
		C_C_CONFIG_A_U_X_MODE(new PointImpl(//
				"S64112_C_C_CONFIG_A_U_X_MODE", //
				"AUX Output Mode", //
				"", //
				"", //
				PointType.ENUM16, //
				true, //
				AccessMode.READ_ONLY, //
				Unit.NONE, //
				null, //
				S64112_CC_Config_AUX_mode.values())), //
		C_C_CONFIG_A_U_X_CONTROL(new PointImpl(//
				"S64112_C_C_CONFIG_A_U_X_CONTROL", //
				"AUX Output Control", //
				"", //
				"", //
				PointType.ENUM16, //
				true, //
				AccessMode.READ_ONLY, //
				Unit.NONE, //
				null, //
				S64112_CC_Config_AUX_control.values())), //
		C_C_CONFIG_A_U_X_STATE(new PointImpl(//
				"S64112_C_C_CONFIG_A_U_X_STATE", //
				"AUX Output State", //
				"", //
				"", //
				PointType.ENUM16, //
				true, //
				AccessMode.READ_ONLY, //
				Unit.NONE, //
				null, //
				S64112_CC_Config_AUX_state.values())), //
		C_C_CONFIG_A_U_X_POLARITY(new PointImpl(//
				"S64112_C_C_CONFIG_A_U_X_POLARITY", //
				"AUX Output Polarity", //
				"", //
				"", //
				PointType.ENUM16, //
				true, //
				AccessMode.READ_ONLY, //
				Unit.NONE, //
				null, //
				S64112_CC_Config_AUX_polarity.values())), //
		C_C_CONFIG_A_U_X_L_BATT_DISC(new PointImpl(//
				"S64112_C_C_CONFIG_A_U_X_L_BATT_DISC", //
				"AUX Low Battery Disconnect", //
				"", //
				"", //
				PointType.UINT16, //
				true, //
				AccessMode.READ_ONLY, //
				Unit.VOLT, //
				"V_SF", //
				new OptionsEnum[0])), //
		C_C_CONFIG_A_U_X_L_BATT_RCON(new PointImpl(//
				"S64112_C_C_CONFIG_A_U_X_L_BATT_RCON", //
				"AUX Low Battery Reconnect", //
				"", //
				"", //
				PointType.UINT16, //
				true, //
				AccessMode.READ_ONLY, //
				Unit.VOLT, //
				"V_SF", //
				new OptionsEnum[0])), //
		C_C_CONFIG_A_U_X_L_BATT_DLY(new PointImpl(//
				"S64112_C_C_CONFIG_A_U_X_L_BATT_DLY", //
				"AUX Low Battery Disconnect Delay", //
				"", //
				"", //
				PointType.UINT16, //
				true, //
				AccessMode.READ_ONLY, //
				Unit.NONE, //
				null, //
				new OptionsEnum[0])), //
		C_C_CONFIG_A_U_X_VENT_FAN_V(new PointImpl(//
				"S64112_C_C_CONFIG_A_U_X_VENT_FAN_V", //
				"AUX Vent Fan", //
				"", //
				"", //
				PointType.UINT16, //
				true, //
				AccessMode.READ_ONLY, //
				Unit.VOLT, //
				"V_SF", //
				new OptionsEnum[0])), //
		C_C_CONFIG_A_U_X_P_V_TRIGGER_V(new PointImpl(//
				"S64112_C_C_CONFIG_A_U_X_P_V_TRIGGER_V", //
				"AUX PV Trigger", //
				"", //
				"", //
				PointType.UINT16, //
				true, //
				AccessMode.READ_ONLY, //
				Unit.VOLT, //
				"V_SF", //
				new OptionsEnum[0])), //
		C_C_CONFIG_A_U_X_P_V_TRG_H_TM(new PointImpl(//
				"S64112_C_C_CONFIG_A_U_X_P_V_TRG_H_TM", //
				"AUX PV Trigger Hold Time", //
				"", //
				"", //
				PointType.UINT16, //
				true, //
				AccessMode.READ_ONLY, //
				Unit.NONE, //
				null, //
				new OptionsEnum[0])), //
		C_C_CONFIG_A_U_X_NLITE_THRS_V(new PointImpl(//
				"S64112_C_C_CONFIG_A_U_X_NLITE_THRS_V", //
				"AUX Night Light Threshold", //
				"", //
				"", //
				PointType.UINT16, //
				true, //
				AccessMode.READ_ONLY, //
				Unit.VOLT, //
				"V_SF", //
				new OptionsEnum[0])), //
		C_C_CONFIG_A_U_X_NLITE_ON_TM(new PointImpl(//
				"S64112_C_C_CONFIG_A_U_X_NLITE_ON_TM", //
				"AUX Night Light On Time", //
				"", //
				"", //
				PointType.UINT16, //
				true, //
				AccessMode.READ_ONLY, //
				Unit.NONE, //
				"H_SF", //
				new OptionsEnum[0])), //
		C_C_CONFIG_A_U_X_NLITE_ON_HIST(new PointImpl(//
				"S64112_C_C_CONFIG_A_U_X_NLITE_ON_HIST", //
				"AUX Night Light On Hysterisis", //
				"", //
				"", //
				PointType.UINT16, //
				true, //
				AccessMode.READ_ONLY, //
				Unit.NONE, //
				null, //
				new OptionsEnum[0])), //
		C_C_CONFIG_A_U_X_NLITE_OFF_HIST(new PointImpl(//
				"S64112_C_C_CONFIG_A_U_X_NLITE_OFF_HIST", //
				"AUX Night Light Off Hysterisis", //
				"", //
				"", //
				PointType.UINT16, //
				true, //
				AccessMode.READ_ONLY, //
				Unit.NONE, //
				null, //
				new OptionsEnum[0])), //
		C_C_CONFIG_A_U_X_ERROR_BATT_V(new PointImpl(//
				"S64112_C_C_CONFIG_A_U_X_ERROR_BATT_V", //
				"AUX Error Output Low Battery", //
				"", //
				"", //
				PointType.UINT16, //
				true, //
				AccessMode.READ_ONLY, //
				Unit.VOLT, //
				"V_SF", //
				new OptionsEnum[0])), //
		C_C_CONFIG_A_U_X_DIVERT_H_TIME(new PointImpl(//
				"S64112_C_C_CONFIG_A_U_X_DIVERT_H_TIME", //
				"AUX Divert Hold Time", //
				"", //
				"", //
				PointType.UINT16, //
				true, //
				AccessMode.READ_ONLY, //
				Unit.NONE, //
				"V_SF", //
				new OptionsEnum[0])), //
		C_C_CONFIG_A_U_X_DIVERT_DLY_TIME(new PointImpl(//
				"S64112_C_C_CONFIG_A_U_X_DIVERT_DLY_TIME", //
				"AUX Divert Delay Time", //
				"", //
				"", //
				PointType.UINT16, //
				true, //
				AccessMode.READ_ONLY, //
				Unit.NONE, //
				null, //
				new OptionsEnum[0])), //
		C_C_CONFIG_A_U_X_DIVERT_REL_V(new PointImpl(//
				"S64112_C_C_CONFIG_A_U_X_DIVERT_REL_V", //
				"AUX Divert Relative", //
				"", //
				"", //
				PointType.UINT16, //
				true, //
				AccessMode.READ_ONLY, //
				Unit.VOLT, //
				"V_SF", //
				new OptionsEnum[0])), //
		C_C_CONFIG_A_U_X_DIVERT_HYST_V(new PointImpl(//
				"S64112_C_C_CONFIG_A_U_X_DIVERT_HYST_V", //
				"AUX Divert Hysterisis", //
				"", //
				"", //
				PointType.UINT16, //
				true, //
				AccessMode.READ_ONLY, //
				Unit.VOLT, //
				"V_SF", //
				new OptionsEnum[0])), //
		C_C_CONFIG_MAJOR_F_W_REV(new PointImpl(//
				"S64112_C_C_CONFIG_MAJOR_F_W_REV", //
				"FM CC Major Firmware Number", //
				"", //
				"", //
				PointType.UINT16, //
				true, //
				AccessMode.READ_ONLY, //
				Unit.NONE, //
				null, //
				new OptionsEnum[0])), //
		C_C_CONFIG_MID_F_W_REV(new PointImpl(//
				"S64112_C_C_CONFIG_MID_F_W_REV", //
				"FM CC Mid Firmware Number", //
				"", //
				"", //
				PointType.UINT16, //
				true, //
				AccessMode.READ_ONLY, //
				Unit.NONE, //
				null, //
				new OptionsEnum[0])), //
		C_C_CONFIG_MINOR_F_W_REV(new PointImpl(//
				"S64112_C_C_CONFIG_MINOR_F_W_REV", //
				"FM CC Minor Firmware Number", //
				"", //
				"", //
				PointType.UINT16, //
				true, //
				AccessMode.READ_ONLY, //
				Unit.NONE, //
				null, //
				new OptionsEnum[0])), //
		C_C_CONFIG_DATA_LOG_DAY_OFFSET(new PointImpl(//
				"S64112_C_C_CONFIG_DATA_LOG_DAY_OFFSET", //
				"Set Data Log Day Offset", //
				"", //
				"", //
				PointType.UINT16, //
				true, //
				AccessMode.READ_ONLY, //
				Unit.NONE, //
				null, //
				new OptionsEnum[0])), //
		C_C_CONFIG_DATA_LOG_CUR_DAY_OFF(new PointImpl(//
				"S64112_C_C_CONFIG_DATA_LOG_CUR_DAY_OFF", //
				"Current Data Log Day Offset", //
				"", //
				"", //
				PointType.UINT16, //
				true, //
				AccessMode.READ_ONLY, //
				Unit.NONE, //
				null, //
				new OptionsEnum[0])), //
		C_C_CONFIG_DATA_LOG_DAILY_A_H(new PointImpl(//
				"S64112_C_C_CONFIG_DATA_LOG_DAILY_A_H", //
				"Data Log Daily", //
				"", //
				"", //
				PointType.UINT16, //
				true, //
				AccessMode.READ_ONLY, //
				Unit.AMPERE_HOURS, //
				null, //
				new OptionsEnum[0])), //
		C_C_CONFIG_DATA_LOG_DAILY_K_W_H(new PointImpl(//
				"S64112_C_C_CONFIG_DATA_LOG_DAILY_K_W_H", //
				"Data Log Daily", //
				"", //
				"", //
				PointType.UINT16, //
				true, //
				AccessMode.READ_ONLY, //
				Unit.KILOWATT_HOURS, //
				"KWH_SF", //
				new OptionsEnum[0])), //
		C_C_CONFIG_DATA_LOG_MAX_OUT_A(new PointImpl(//
				"S64112_C_C_CONFIG_DATA_LOG_MAX_OUT_A", //
				"Data Log Daily Maximum Output", //
				"", //
				"", //
				PointType.UINT16, //
				true, //
				AccessMode.READ_ONLY, //
				Unit.AMPERE, //
				"V_SF", //
				new OptionsEnum[0])), //
		C_C_CONFIG_DATA_LOG_MAX_OUT_W(new PointImpl(//
				"S64112_C_C_CONFIG_DATA_LOG_MAX_OUT_W", //
				"Data Log Daily Maximum Output", //
				"", //
				"", //
				PointType.UINT16, //
				true, //
				AccessMode.READ_ONLY, //
				Unit.WATT, //
				"V_SF", //
				new OptionsEnum[0])), //
		C_C_CONFIG_DATA_LOG_ABSORB_T(new PointImpl(//
				"S64112_C_C_CONFIG_DATA_LOG_ABSORB_T", //
				"Data Log Daily Absorb Time", //
				"", //
				"", //
				PointType.UINT16, //
				true, //
				AccessMode.READ_ONLY, //
				Unit.NONE, //
				null, //
				new OptionsEnum[0])), //
		C_C_CONFIG_DATA_LOG_FLOAT_T(new PointImpl(//
				"S64112_C_C_CONFIG_DATA_LOG_FLOAT_T", //
				"Data Log Daily Float Time", //
				"", //
				"", //
				PointType.UINT16, //
				true, //
				AccessMode.READ_ONLY, //
				Unit.NONE, //
				null, //
				new OptionsEnum[0])), //
		C_C_CONFIG_DATA_LOG_MIN_BATT_V(new PointImpl(//
				"S64112_C_C_CONFIG_DATA_LOG_MIN_BATT_V", //
				"Data Log Daily Minimum Battery", //
				"", //
				"", //
				PointType.UINT16, //
				true, //
				AccessMode.READ_ONLY, //
				Unit.VOLT, //
				"V_SF", //
				new OptionsEnum[0])), //
		C_C_CONFIG_DATA_LOG_MAX_BATT_V(new PointImpl(//
				"S64112_C_C_CONFIG_DATA_LOG_MAX_BATT_V", //
				"Data Log Daily Maximum Battery", //
				"", //
				"", //
				PointType.UINT16, //
				true, //
				AccessMode.READ_ONLY, //
				Unit.VOLT, //
				"V_SF", //
				new OptionsEnum[0])), //
		C_C_CONFIG_DATA_LOG_MAX_INPUT_V(new PointImpl(//
				"S64112_C_C_CONFIG_DATA_LOG_MAX_INPUT_V", //
				"Data Log Daily Maximum Input", //
				"", //
				"", //
				PointType.UINT16, //
				true, //
				AccessMode.READ_ONLY, //
				Unit.VOLT, //
				"V_SF", //
				new OptionsEnum[0])), //
		C_C_CONFIG_DATA_LOG_CLEAR(new PointImpl(//
				"S64112_C_C_CONFIG_DATA_LOG_CLEAR", //
				"Data Log Clear", //
				"", //
				"", //
				PointType.UINT16, //
				true, //
				AccessMode.READ_ONLY, //
				Unit.NONE, //
				null, //
				new OptionsEnum[0])), //
		C_C_CONFIG_DATA_LOG_CLR_COMP(new PointImpl(//
				"S64112_C_C_CONFIG_DATA_LOG_CLR_COMP", //
				"Data Log Clear Complement", //
				"", //
				"", //
				PointType.UINT16, //
				true, //
				AccessMode.READ_ONLY, //
				Unit.NONE, //
				null, //
				new OptionsEnum[0])); //

		protected final PointImpl impl;

		private S64112(PointImpl impl) {
			this.impl = impl;
		}

		@Override
		public PointImpl get() {
			return this.impl;
		}
	}

	public static enum S64112_CC_Config_MPPT_mode implements OptionsEnum {
		UNDEFINED(-1, "Undefined"), //
		AUTO(0, "AUTO"), //
		U_PICK(1, "U_PICK"), //
		WIND(2, "WIND"); //

		private final int value;
		private final String name;

		private S64112_CC_Config_MPPT_mode(int value, String name) {
			this.value = value;
			this.name = name;
		}

		@Override
		public int getValue() {
			return value;
		}

		@Override
		public String getName() {
			return name;
		}

		@Override
		public OptionsEnum getUndefined() {
			return UNDEFINED;
		}
	}

	public static enum S64112_CC_Config_sweep_width implements OptionsEnum {
		UNDEFINED(-1, "Undefined"), //
		HALF(0, "HALF"), //
		FULL(1, "FULL"); //

		private final int value;
		private final String name;

		private S64112_CC_Config_sweep_width(int value, String name) {
			this.value = value;
			this.name = name;
		}

		@Override
		public int getValue() {
			return value;
		}

		@Override
		public String getName() {
			return name;
		}

		@Override
		public OptionsEnum getUndefined() {
			return UNDEFINED;
		}
	}

	public static enum S64112_CC_Config_sweep_max implements OptionsEnum {
		UNDEFINED(-1, "Undefined"), //
		EIGHTY_PERCENT(0, "EIGHTY_PERCENT"), //
		EIGHTY_FIVE_PERCENT(1, "EIGHTY_FIVE_PERCENT"), //
		NINTY_PERCENT(2, "NINTY_PERCENT"), //
		NINTY_NINE_PERCENT(3, "NINTY_NINE_PERCENT"); //

		private final int value;
		private final String name;

		private S64112_CC_Config_sweep_max(int value, String name) {
			this.value = value;
			this.name = name;
		}

		@Override
		public int getValue() {
			return value;
		}

		@Override
		public String getName() {
			return name;
		}

		@Override
		public OptionsEnum getUndefined() {
			return UNDEFINED;
		}
	}

	public static enum S64112_CC_Config_grid_tie implements OptionsEnum {
		UNDEFINED(-1, "Undefined"), //
		DISABLED(0, "DISABLED"), //
		ENABLED(1, "ENABLED"); //

		private final int value;
		private final String name;

		private S64112_CC_Config_grid_tie(int value, String name) {
			this.value = value;
			this.name = name;
		}

		@Override
		public int getValue() {
			return value;
		}

		@Override
		public String getName() {
			return name;
		}

		@Override
		public OptionsEnum getUndefined() {
			return UNDEFINED;
		}
	}

	public static enum S64112_CC_Config_temp_comp implements OptionsEnum {
		UNDEFINED(-1, "Undefined"), //
		WIDE(0, "WIDE"), //
		LIMITED(1, "LIMITED"); //

		private final int value;
		private final String name;

		private S64112_CC_Config_temp_comp(int value, String name) {
			this.value = value;
			this.name = name;
		}

		@Override
		public int getValue() {
			return value;
		}

		@Override
		public String getName() {
			return name;
		}

		@Override
		public OptionsEnum getUndefined() {
			return UNDEFINED;
		}
	}

	public static enum S64112_CC_Config_auto_restart implements OptionsEnum {
		UNDEFINED(-1, "Undefined"), //
		OFF(0, "OFF"), //
		EVERY_90_MINUTES(1, "EVERY_90_MINUTES"), //
		EVERY_90_MINUTES_IF_ABSORB_OR_FLOAT(2, "EVERY_90_MINUTES_IF_ABSORB_OR_FLOAT"); //

		private final int value;
		private final String name;

		private S64112_CC_Config_auto_restart(int value, String name) {
			this.value = value;
			this.name = name;
		}

		@Override
		public int getValue() {
			return value;
		}

		@Override
		public String getName() {
			return name;
		}

		@Override
		public OptionsEnum getUndefined() {
			return UNDEFINED;
		}
	}

	public static enum S64112_CC_Config_AUX_mode implements OptionsEnum {
		UNDEFINED(-1, "Undefined"), //
		FLOAT(0, "FLOAT"), //
		DIVERSION_RELAY(1, "DIVERSION_RELAY"), //
		DIVERSION_SOLID_ST(2, "DIVERSION_SOLID_ST"), //
		LOW_BATT_DISCONNECT(3, "LOW_BATT_DISCONNECT"), //
		REMOTE(4, "REMOTE"), //
		VENT_FAN(5, "VENT_FAN"), //
		P_V_TRIGGER(6, "P_V_TRIGGER"), //
		ERROR_OUTPUT(7, "ERROR_OUTPUT"), //
		NIGHT_LIGHT(8, "NIGHT_LIGHT"); //

		private final int value;
		private final String name;

		private S64112_CC_Config_AUX_mode(int value, String name) {
			this.value = value;
			this.name = name;
		}

		@Override
		public int getValue() {
			return value;
		}

		@Override
		public String getName() {
			return name;
		}

		@Override
		public OptionsEnum getUndefined() {
			return UNDEFINED;
		}
	}

	public static enum S64112_CC_Config_AUX_control implements OptionsEnum {
		UNDEFINED(-1, "Undefined"), //
		OFF(0, "OFF"), //
		AUTO(1, "AUTO"), //
		ON(2, "ON"); //

		private final int value;
		private final String name;

		private S64112_CC_Config_AUX_control(int value, String name) {
			this.value = value;
			this.name = name;
		}

		@Override
		public int getValue() {
			return value;
		}

		@Override
		public String getName() {
			return name;
		}

		@Override
		public OptionsEnum getUndefined() {
			return UNDEFINED;
		}
	}

	public static enum S64112_CC_Config_AUX_state implements OptionsEnum {
		UNDEFINED(-1, "Undefined"), //
		DISABLED(0, "DISABLED"), //
		ENABLED(1, "ENABLED"); //

		private final int value;
		private final String name;

		private S64112_CC_Config_AUX_state(int value, String name) {
			this.value = value;
			this.name = name;
		}

		@Override
		public int getValue() {
			return value;
		}

		@Override
		public String getName() {
			return name;
		}

		@Override
		public OptionsEnum getUndefined() {
			return UNDEFINED;
		}
	}

	public static enum S64112_CC_Config_AUX_polarity implements OptionsEnum {
		UNDEFINED(-1, "Undefined"), //
		LOW(0, "LOW"), //
		HIGH(1, "HIGH"); //

		private final int value;
		private final String name;

		private S64112_CC_Config_AUX_polarity(int value, String name) {
			this.value = value;
			this.name = name;
		}

		@Override
		public int getValue() {
			return value;
		}

		@Override
		public String getName() {
			return name;
		}

		@Override
		public OptionsEnum getUndefined() {
			return UNDEFINED;
		}
	}

	public final String label;
	public final String description;
	public final String notes;
	public final int length;
	public final SunSpecPoint[] points;
	public final SunSpecModelType modelType;

	private SunSpecModel(String label, String description, String notes, int length, SunSpecPoint[] points,
			SunSpecModelType modelType) {
		this.label = label;
		this.description = description;
		this.notes = notes;
		this.length = length;
		this.points = points;
		this.modelType = modelType;
	}

	@Override
	public SunSpecPoint[] points() {
		return this.points;
	}

	@Override
	public String label() {
		return this.label;
	}
=======
>>>>>>> 0a636579
}<|MERGE_RESOLUTION|>--- conflicted
+++ resolved
@@ -3,3371 +3,7 @@
 /**
  * Represents a SunSpec Model
  */
-<<<<<<< HEAD
-public enum SunSpecModel implements ISunSpecModel {
-	S_1(//
-			"Common", //
-			"All SunSpec compliant devices must include this as the first model", //
-			"", //
-			66, //
-			SunSpecModel.S1.values(), //
-			SunSpecModelType.COMMON //
-	), //
-	S_2(//
-			"Basic Aggregator", //
-			"Aggregates a collection of models for a given model id", //
-			"", //
-			14, //
-			SunSpecModel.S2.values(), //
-			SunSpecModelType.AGGREGATOR //
-	), //
-	S_15(//
-			"Interface Counters Model", //
-			"Interface counters", //
-			"", //
-			24, //
-			SunSpecModel.S15.values(), //
-			SunSpecModelType.NETWORK_CONFIGURATION //
-	), //
-	S_18(//
-			"Cellular Link", //
-			"Include this model to support a cellular interface link", //
-			"", //
-			22, //
-			SunSpecModel.S18.values(), //
-			SunSpecModelType.NETWORK_CONFIGURATION //
-	), //
-	S_101(//
-			"Inverter (Single Phase)", //
-			"Include this model for single phase inverter monitoring", //
-			"", //
-			50, //
-			SunSpecModel.S101.values(), //
-			SunSpecModelType.INVERTER //
-	), //
-	S_102(//
-			"Inverter (Split-Phase)", //
-			"Include this model for split phase inverter monitoring", //
-			"", //
-			50, //
-			SunSpecModel.S102.values(), //
-			SunSpecModelType.INVERTER //
-	), //
-	S_103(//
-			"Inverter (Three Phase)", //
-			"Include this model for three phase inverter monitoring", //
-			"", //
-			50, //
-			SunSpecModel.S103.values(), //
-			SunSpecModelType.INVERTER //
-	), //
-	S_111(//
-			"Inverter (Single Phase) FLOAT", //
-			"Include this model for single phase inverter monitoring using float values", //
-			"", //
-			60, //
-			SunSpecModel.S111.values(), //
-			SunSpecModelType.INVERTER //
-	), //
-	S_112(//
-			"Inverter (Split Phase) FLOAT", //
-			"Include this model for split phase inverter monitoring using float values", //
-			"", //
-			60, //
-			SunSpecModel.S112.values(), //
-			SunSpecModelType.INVERTER //
-	), //
-	S_113(//
-			"Inverter (Three Phase) FLOAT", //
-			"Include this model for three phase inverter monitoring using float values", //
-			"", //
-			60, //
-			SunSpecModel.S113.values(), //
-			SunSpecModelType.INVERTER //
-	), //
-	S_120(//
-			"Nameplate", //
-			"Inverter Controls Nameplate Ratings", //
-			"Ref 3: 8.14.3.2, Ref 4: 17", //
-			26, //
-			SunSpecModel.S120.values(), //
-			SunSpecModelType.INVERTER //
-	), //
-	S_121(//
-			"Basic Settings", //
-			"Inverter Controls Basic Settings", //
-			"Ref 3: 8.4.2.1, Ref 4: 17", //
-			30, //
-			SunSpecModel.S121.values(), //
-			SunSpecModelType.INVERTER //
-	), //
-	S_122(//
-			"Measurements_Status", //
-			"Inverter Controls Extended Measurements and Status", //
-			"Ref 3: 8.14.3.2, Ref 4: 17", //
-			44, //
-			SunSpecModel.S122.values(), //
-			SunSpecModelType.INVERTER //
-	), //
-	S_123(//
-			"Immediate Controls", //
-			"Immediate Inverter Controls", //
-			"Ref 3: 8.7.1.2, 8.7.2.2, 8.7.3.2", //
-			24, //
-			SunSpecModel.S123.values(), //
-			SunSpecModelType.INVERTER //
-	), //
-	S_124(//
-			"Storage", //
-			"Basic Storage Controls", //
-			"Ref 3: 8.7.4.2", //
-			24, //
-			SunSpecModel.S124.values(), //
-			SunSpecModelType.INVERTER //
-	), //
-	S_125(//
-			"Pricing", //
-			"Pricing Signal", //
-			"Ref 3: 8.7.5.1; Ref 4: 6", //
-			8, //
-			SunSpecModel.S125.values(), //
-			SunSpecModelType.INVERTER //
-	), //
-	S_127(//
-			"Freq-Watt Param", //
-			"Parameterized Frequency-Watt", //
-			"Ref 3: 8.9.1.2, 8.9.4.2", //
-			10, //
-			SunSpecModel.S127.values(), //
-			SunSpecModelType.INVERTER //
-	), //
-	S_128(//
-			"Dynamic Reactive Current", //
-			"Dynamic Reactive Current", //
-			"Ref 3: 8.10.1.2; Ref 4: 12", //
-			14, //
-			SunSpecModel.S128.values(), //
-			SunSpecModelType.INVERTER //
-	), //
-	S_145(//
-			"Extended Settings", //
-			"Inverter controls extended settings", //
-			"", //
-			8, //
-			SunSpecModel.S145.values(), //
-			SunSpecModelType.INVERTER //
-	), //
-	S_201(//
-			"Meter (Single Phase)single phase (AN or AB) meter", //
-			"Include this model for single phase (AN or AB) metering", //
-			"", //
-			105, //
-			SunSpecModel.S201.values(), //
-			SunSpecModelType.METER //
-	), //
-	S_202(//
-			"split single phase (ABN) meter", //
-			"", //
-			"", //
-			105, //
-			SunSpecModel.S202.values(), //
-			SunSpecModelType.METER //
-	), //
-	S_203(//
-			"wye-connect three phase (abcn) meter", //
-			"", //
-			"", //
-			105, //
-			SunSpecModel.S203.values(), //
-			SunSpecModelType.METER //
-	), //
-	S_204(//
-			"delta-connect three phase (abc) meter", //
-			"", //
-			"", //
-			105, //
-			SunSpecModel.S204.values(), //
-			SunSpecModelType.METER //
-	), //
-	S_302(//
-			"Irradiance Model", //
-			"Include to support various irradiance measurements", //
-			"", //
-			5, //
-			SunSpecModel.S302.values(), //
-			SunSpecModelType.ENVIRONMENTAL //
-	), //
-	S_303(//
-			"Back of Module Temperature Model", //
-			"Include to support variable number of  back of module temperature measurements", //
-			"", //
-			2, //
-			SunSpecModel.S303.values(), //
-			SunSpecModelType.ENVIRONMENTAL //
-	), //
-	S_304(//
-			"Inclinometer Model", //
-			"Include to support orienation measurements", //
-			"", //
-			6, //
-			SunSpecModel.S304.values(), //
-			SunSpecModelType.ENVIRONMENTAL //
-	), //
-	S_305(//
-			"GPS", //
-			"Include to support location measurements", //
-			"", //
-			36, //
-			SunSpecModel.S305.values(), //
-			SunSpecModelType.ENVIRONMENTAL //
-	), //
-	S_306(//
-			"Reference Point Model", //
-			"Include to support a standard reference point", //
-			"", //
-			4, //
-			SunSpecModel.S306.values(), //
-			SunSpecModelType.ENVIRONMENTAL //
-	), //
-	S_307(//
-			"Base Met", //
-			"Base Meteorolgical Model", //
-			"This model supersedes model 301", //
-			11, //
-			SunSpecModel.S307.values(), //
-			SunSpecModelType.ENVIRONMENTAL //
-	), //
-	S_308(//
-			"Mini Met Model", //
-			"Include to support a few basic measurements", //
-			"", //
-			4, //
-			SunSpecModel.S308.values(), //
-			SunSpecModelType.ENVIRONMENTAL //
-	), //
-	S_801(//
-			"Energy Storage Base Model (DEPRECATED)", //
-			"This model has been deprecated.", //
-			"", //
-			1, //
-			SunSpecModel.S801.values(), //
-			SunSpecModelType.STORAGE //
-	), //
-	S_802(//
-			"Battery Base Model", //
-			"", //
-			"", //
-			62, //
-			SunSpecModel.S802.values(), //
-			SunSpecModelType.STORAGE //
-	), //
-	S_64001(//
-			"Veris Status and Configuration", //
-			"", //
-			"", //
-			71, //
-			SunSpecModel.S64001.values(), //
-			SunSpecModelType.VENDOR_SPECIFIC //
-	), //
-	S_64101(//
-			"Eltek Inverter Extension", //
-			"", //
-			"", //
-			7, //
-			SunSpecModel.S64101.values(), //
-			SunSpecModelType.VENDOR_SPECIFIC //
-	), //
-	S_64110(//
-			"OutBack AXS device", //
-			"", //
-			"", //
-			282, //
-			SunSpecModel.S64110.values(), //
-			SunSpecModelType.VENDOR_SPECIFIC //
-	), //
-	S_64111(//
-			"Basic Charge Controller", //
-			"", //
-			"", //
-			23, //
-			SunSpecModel.S64111.values(), //
-			SunSpecModelType.VENDOR_SPECIFIC //
-	), //
-	S_64112(//
-			"OutBack FM Charge Controller", //
-			"", //
-			"", //
-			64, //
-			SunSpecModel.S64112.values(), //
-			SunSpecModelType.VENDOR_SPECIFIC //
-	); //
-
-	public static enum S1 implements SunSpecPoint {
-		VERSION(new PointImpl(//
-				"S1_VERSION", //
-				"Version", //
-				"Major Version of model", //
-				"", //
-				PointType.UINT16, //
-				true, //
-				AccessMode.READ_ONLY, //
-				Unit.NONE, //
-				null, //
-				new OptionsEnum[0])), //
-		MD(new PointImpl(//
-				"S1_MD", //
-				"Model", //
-				"Manufacturer specific value (32 chars)", //
-				"", //
-				PointType.STRING16, //
-				true, //
-				AccessMode.READ_ONLY, //
-				Unit.NONE, //
-				null, //
-				new OptionsEnum[0])), //
-		OPT(new PointImpl(//
-				"S1_OPT", //
-				"Options", //
-				"Manufacturer specific value (16 chars)", //
-				"", //
-				PointType.STRING8, //
-				false, //
-				AccessMode.READ_ONLY, //
-				Unit.NONE, //
-				null, //
-				new OptionsEnum[0])), //
-		VR(new PointImpl(//
-				"S1_VR", //
-				"Version", //
-				"Manufacturer specific value (16 chars)", //
-				"", //
-				PointType.STRING8, //
-				false, //
-				AccessMode.READ_ONLY, //
-				Unit.NONE, //
-				null, //
-				new OptionsEnum[0])), //
-		SN(new PointImpl(//
-				"S1_SN", //
-				"Serial Number", //
-				"Manufacturer specific value (32 chars)", //
-				"", //
-				PointType.STRING16, //
-				true, //
-				AccessMode.READ_ONLY, //
-				Unit.NONE, //
-				null, //
-				new OptionsEnum[0])), //
-		DA(new PointImpl(//
-				"S1_DA", //
-				"Device Address", //
-				"Modbus device address", //
-				"", //
-				PointType.UINT16, //
-				false, //
-				AccessMode.READ_WRITE, //
-				Unit.NONE, //
-				null, //
-				new OptionsEnum[0])), //
-		PAD(new PointImpl(//
-				"S1_PAD", //
-				"", //
-				"", //
-				"", //
-				PointType.PAD, //
-				false, //
-				AccessMode.READ_ONLY, //
-				Unit.NONE, //
-				null, //
-				new OptionsEnum[0])); //
-
-		protected final PointImpl impl;
-
-		private S1(PointImpl impl) {
-			this.impl = impl;
-		}
-
-		@Override
-		public PointImpl get() {
-			return this.impl;
-		}
-	}
-
-	public static enum S2 implements SunSpecPoint {
-		AID(new PointImpl(//
-				"S2_AID", //
-				"AID", //
-				"Aggregated model id", //
-				"", //
-				PointType.UINT16, //
-				true, //
-				AccessMode.READ_ONLY, //
-				Unit.NONE, //
-				null, //
-				new OptionsEnum[0])), //
-		N(new PointImpl(//
-				"S2_N", //
-				"N", //
-				"Number of aggregated models", //
-				"", //
-				PointType.UINT16, //
-				true, //
-				AccessMode.READ_ONLY, //
-				Unit.NONE, //
-				null, //
-				new OptionsEnum[0])), //
-		UN(new PointImpl(//
-				"S2_UN", //
-				"UN", //
-				"Update Number.  Incrementing nunber each time the mappping is changed.  If the number is not changed from thelast reading the direct access to a specific offset will result in reading the same logical model as before.  Otherwise the entire model must be read to refresh the changes", //
-				"", //
-				PointType.UINT16, //
-				true, //
-				AccessMode.READ_ONLY, //
-				Unit.NONE, //
-				null, //
-				new OptionsEnum[0])), //
-		ST(new PointImpl(//
-				"S2_ST", //
-				"Status", //
-				"Enumerated status code", //
-				"", //
-				PointType.ENUM16, //
-				true, //
-				AccessMode.READ_ONLY, //
-				Unit.NONE, //
-				null, //
-				S2_St.values())), //
-		ST_VND(new PointImpl(//
-				"S2_ST_VND", //
-				"Vendor Status", //
-				"Vendor specific status code", //
-				"", //
-				PointType.ENUM16, //
-				false, //
-				AccessMode.READ_ONLY, //
-				Unit.NONE, //
-				null, //
-				new OptionsEnum[0])), //
-		EVT(new PointImpl(//
-				"S2_EVT", //
-				"Event Code", //
-				"Bitmask event code", //
-				"", //
-				PointType.BITFIELD32, //
-				true, //
-				AccessMode.READ_ONLY, //
-				Unit.NONE, //
-				null, //
-				S2_Evt.values())), //
-		EVT_VND(new PointImpl(//
-				"S2_EVT_VND", //
-				"Vendor Event Code", //
-				"Vendor specific event code", //
-				"", //
-				PointType.BITFIELD32, //
-				false, //
-				AccessMode.READ_ONLY, //
-				Unit.NONE, //
-				null, //
-				new OptionsEnum[0])), //
-		CTL(new PointImpl(//
-				"S2_CTL", //
-				"Control", //
-				"Control register for all aggregated devices", //
-				"", //
-				PointType.ENUM16, //
-				false, //
-				AccessMode.READ_ONLY, //
-				Unit.NONE, //
-				null, //
-				S2_Ctl.values())), //
-		CTL_VND(new PointImpl(//
-				"S2_CTL_VND", //
-				"Vendor Control", //
-				"Vendor control register for all aggregated devices", //
-				"", //
-				PointType.ENUM32, //
-				false, //
-				AccessMode.READ_ONLY, //
-				Unit.NONE, //
-				null, //
-				new OptionsEnum[0])), //
-		CTL_VL(new PointImpl(//
-				"S2_CTL_VL", //
-				"Control Value", //
-				"Numerical value used as a parameter to the control", //
-				"", //
-				PointType.ENUM32, //
-				false, //
-				AccessMode.READ_ONLY, //
-				Unit.NONE, //
-				null, //
-				new OptionsEnum[0])); //
-
-		protected final PointImpl impl;
-
-		private S2(PointImpl impl) {
-			this.impl = impl;
-		}
-
-		@Override
-		public PointImpl get() {
-			return this.impl;
-		}
-	}
-
-	public static enum S2_St implements OptionsEnum {
-		UNDEFINED(-1, "Undefined"), //
-		OFF(1, "OFF"), //
-		ON(2, "ON"), //
-		FULL(3, "FULL"), //
-		FAULT(4, "FAULT"); //
-
-		private final int value;
-		private final String name;
-
-		private S2_St(int value, String name) {
-			this.value = value;
-			this.name = name;
-		}
-
-		@Override
-		public int getValue() {
-			return value;
-		}
-
-		@Override
-		public String getName() {
-			return name;
-		}
-
-		@Override
-		public OptionsEnum getUndefined() {
-			return UNDEFINED;
-		}
-	}
-
-	public static enum S2_Evt implements OptionsEnum {
-		UNDEFINED(-1, "Undefined"), //
-		GROUND_FAULT(0, "GROUND_FAULT"), //
-		INPUT_OVER_VOLTAGE(1, "INPUT_OVER_VOLTAGE"), //
-		RESERVED_2(2, "RESERVED_2"), //
-		DC_DISCONNECT(3, "DC_DISCONNECT"), //
-		RESERVED_4(4, "RESERVED_4"), //
-		RESERVED_5(5, "RESERVED_5"), //
-		MANUAL_SHUTDOWN(6, "MANUAL_SHUTDOWN"), //
-		OVER_TEMPERATURE(7, "OVER_TEMPERATURE"), //
-		RESERVED_8(8, "RESERVED_8"), //
-		RESERVED_9(9, "RESERVED_9"), //
-		RESERVED_10(10, "RESERVED_10"), //
-		RESERVED_11(11, "RESERVED_11"), //
-		BLOWN_FUSE(12, "BLOWN_FUSE"), //
-		UNDER_TEMPERATURE(13, "UNDER_TEMPERATURE"), //
-		MEMORY_LOSS(14, "MEMORY_LOSS"), //
-		ARC_DETECTION(15, "ARC_DETECTION"), //
-		THEFT_DETECTION(16, "THEFT_DETECTION"), //
-		OUTPUT_OVER_CURRENT(17, "OUTPUT_OVER_CURRENT"), //
-		OUTPUT_OVER_VOLTAGE(18, "OUTPUT_OVER_VOLTAGE"), //
-		OUTPUT_UNDER_VOLTAGE(19, "OUTPUT_UNDER_VOLTAGE"), //
-		TEST_FAILED(20, "TEST_FAILED"); //
-
-		private final int value;
-		private final String name;
-
-		private S2_Evt(int value, String name) {
-			this.value = value;
-			this.name = name;
-		}
-
-		@Override
-		public int getValue() {
-			return value;
-		}
-
-		@Override
-		public String getName() {
-			return name;
-		}
-
-		@Override
-		public OptionsEnum getUndefined() {
-			return UNDEFINED;
-		}
-	}
-
-	public static enum S2_Ctl implements OptionsEnum {
-		UNDEFINED(-1, "Undefined"), //
-		NONE(0, "NONE"), //
-		AUTOMATIC(1, "AUTOMATIC"), //
-		FORCE_OFF(2, "FORCE_OFF"), //
-		TEST(3, "TEST"), //
-		THROTTLE(4, "THROTTLE"); //
-
-		private final int value;
-		private final String name;
-
-		private S2_Ctl(int value, String name) {
-			this.value = value;
-			this.name = name;
-		}
-
-		@Override
-		public int getValue() {
-			return value;
-		}
-
-		@Override
-		public String getName() {
-			return name;
-		}
-
-		@Override
-		public OptionsEnum getUndefined() {
-			return UNDEFINED;
-		}
-	}
-
-	public static enum S15 implements SunSpecPoint {
-		CLR(new PointImpl(//
-				"S15_CLR", //
-				"Clear", //
-				"Write a \"1\" to clear all counters", //
-				"", //
-				PointType.UINT16, //
-				false, //
-				AccessMode.READ_WRITE, //
-				Unit.NONE, //
-				null, //
-				new OptionsEnum[0])), //
-		IN_CNT(new PointImpl(//
-				"S15_IN_CNT", //
-				"Input Count", //
-				"Number of bytes received", //
-				"", //
-				PointType.ACC32, //
-				false, //
-				AccessMode.READ_ONLY, //
-				Unit.NONE, //
-				null, //
-				new OptionsEnum[0])), //
-		IN_UC_CNT(new PointImpl(//
-				"S15_IN_UC_CNT", //
-				"Input Unicast Count", //
-				"Number of Unicast packets received", //
-				"", //
-				PointType.ACC32, //
-				false, //
-				AccessMode.READ_ONLY, //
-				Unit.NONE, //
-				null, //
-				new OptionsEnum[0])), //
-		IN_N_UC_CNT(new PointImpl(//
-				"S15_IN_N_UC_CNT", //
-				"Input Non-Unicast Count", //
-				"Number of non-Unicast packets received", //
-				"", //
-				PointType.ACC32, //
-				false, //
-				AccessMode.READ_ONLY, //
-				Unit.NONE, //
-				null, //
-				new OptionsEnum[0])), //
-		IN_DSC_CNT(new PointImpl(//
-				"S15_IN_DSC_CNT", //
-				"Input Discarded Count", //
-				"Number of inbound packets received on the interface but discarded", //
-				"", //
-				PointType.ACC32, //
-				false, //
-				AccessMode.READ_ONLY, //
-				Unit.NONE, //
-				null, //
-				new OptionsEnum[0])), //
-		IN_ERR_CNT(new PointImpl(//
-				"S15_IN_ERR_CNT", //
-				"Input Error Count", //
-				"Number of inbound packets that contain errors (excluding discards)", //
-				"", //
-				PointType.ACC32, //
-				false, //
-				AccessMode.READ_ONLY, //
-				Unit.NONE, //
-				null, //
-				new OptionsEnum[0])), //
-		IN_UNK_CNT(new PointImpl(//
-				"S15_IN_UNK_CNT", //
-				"Input Unknown Count", //
-				"Number of inbound packets with unknown protocol", //
-				"", //
-				PointType.ACC32, //
-				false, //
-				AccessMode.READ_ONLY, //
-				Unit.NONE, //
-				null, //
-				new OptionsEnum[0])), //
-		OUT_CNT(new PointImpl(//
-				"S15_OUT_CNT", //
-				"Output Count", //
-				"Total number of bytes transmitted on this interface", //
-				"", //
-				PointType.ACC32, //
-				false, //
-				AccessMode.READ_ONLY, //
-				Unit.NONE, //
-				null, //
-				new OptionsEnum[0])), //
-		OUT_UC_CNT(new PointImpl(//
-				"S15_OUT_UC_CNT", //
-				"Output Unicast Count", //
-				"Number of Unicast packets transmitted", //
-				"", //
-				PointType.ACC32, //
-				false, //
-				AccessMode.READ_ONLY, //
-				Unit.NONE, //
-				null, //
-				new OptionsEnum[0])), //
-		OUT_N_UC_CNT(new PointImpl(//
-				"S15_OUT_N_UC_CNT", //
-				"Output Non-Unicast Count", //
-				"Number of Non-Unicast packets transmitted", //
-				"", //
-				PointType.ACC32, //
-				false, //
-				AccessMode.READ_ONLY, //
-				Unit.NONE, //
-				null, //
-				new OptionsEnum[0])), //
-		OUT_DSC_CNT(new PointImpl(//
-				"S15_OUT_DSC_CNT", //
-				"Output Discarded Count", //
-				"Number of Discarded output packets", //
-				"", //
-				PointType.ACC32, //
-				false, //
-				AccessMode.READ_ONLY, //
-				Unit.NONE, //
-				null, //
-				new OptionsEnum[0])), //
-		OUT_ERR_CNT(new PointImpl(//
-				"S15_OUT_ERR_CNT", //
-				"Output Error Count", //
-				"Number of outbound error packets", //
-				"", //
-				PointType.ACC32, //
-				false, //
-				AccessMode.READ_ONLY, //
-				Unit.NONE, //
-				null, //
-				new OptionsEnum[0])), //
-		PAD(new PointImpl(//
-				"S15_PAD", //
-				"", //
-				"", //
-				"", //
-				PointType.PAD, //
-				false, //
-				AccessMode.READ_ONLY, //
-				Unit.NONE, //
-				null, //
-				new OptionsEnum[0])); //
-
-		protected final PointImpl impl;
-
-		private S15(PointImpl impl) {
-			this.impl = impl;
-		}
-
-		@Override
-		public PointImpl get() {
-			return this.impl;
-		}
-	}
-
-	public static enum S18 implements SunSpecPoint {
-		NAM(new PointImpl(//
-				"S18_NAM", //
-				"Name", //
-				"Interface name", //
-				"", //
-				PointType.STRING4, //
-				false, //
-				AccessMode.READ_WRITE, //
-				Unit.NONE, //
-				null, //
-				new OptionsEnum[0])), //
-		IMEI(new PointImpl(//
-				"S18_IMEI", //
-				"IMEI", //
-				"International Mobile Equipment Identifier for the interface", //
-				"", //
-				PointType.UINT32, //
-				false, //
-				AccessMode.READ_WRITE, //
-				Unit.NONE, //
-				null, //
-				new OptionsEnum[0])), //
-		APN(new PointImpl(//
-				"S18_APN", //
-				"APN", //
-				"Access Point Name for the interface", //
-				"", //
-				PointType.STRING4, //
-				false, //
-				AccessMode.READ_WRITE, //
-				Unit.NONE, //
-				null, //
-				new OptionsEnum[0])), //
-		NUM(new PointImpl(//
-				"S18_NUM", //
-				"Number", //
-				"Phone number for the interface", //
-				"", //
-				PointType.STRING6, //
-				false, //
-				AccessMode.READ_WRITE, //
-				Unit.NONE, //
-				null, //
-				new OptionsEnum[0])), //
-		PIN(new PointImpl(//
-				"S18_PIN", //
-				"PIN", //
-				"Personal Identification Number for the interface", //
-				"", //
-				PointType.STRING6, //
-				false, //
-				AccessMode.READ_WRITE, //
-				Unit.NONE, //
-				null, //
-				new OptionsEnum[0])); //
-
-		protected final PointImpl impl;
-
-		private S18(PointImpl impl) {
-			this.impl = impl;
-		}
-
-		@Override
-		public PointImpl get() {
-			return this.impl;
-		}
-	}
-
-	public static enum S101 implements SunSpecPoint {
-		A(new PointImpl(//
-				"S101_A", //
-				"Amps", //
-				"AC Current", //
-				"", //
-				PointType.UINT16, //
-				true, //
-				AccessMode.READ_ONLY, //
-				Unit.AMPERE, //
-				"A_SF", //
-				new OptionsEnum[0])), //
-		APH_A(new PointImpl(//
-				"S101_APH_A", //
-				"Amps PhaseA", //
-				"Phase A Current", //
-				"Connected Phase", //
-				PointType.UINT16, //
-				true, //
-				AccessMode.READ_ONLY, //
-				Unit.AMPERE, //
-				"A_SF", //
-				new OptionsEnum[0])), //
-		APH_B(new PointImpl(//
-				"S101_APH_B", //
-				"Amps PhaseB", //
-				"Phase B Current", //
-				"", //
-				PointType.UINT16, //
-				false, //
-				AccessMode.READ_ONLY, //
-				Unit.AMPERE, //
-				"A_SF", //
-				new OptionsEnum[0])), //
-		APH_C(new PointImpl(//
-				"S101_APH_C", //
-				"Amps PhaseC", //
-				"Phase C Current", //
-				"", //
-				PointType.UINT16, //
-				false, //
-				AccessMode.READ_ONLY, //
-				Unit.AMPERE, //
-				"A_SF", //
-				new OptionsEnum[0])), //
-		A_SF(new PointImpl(//
-				"S101_A_SF", //
-				"", //
-				"", //
-				"", //
-				PointType.SUNSSF, //
-				true, //
-				AccessMode.READ_ONLY, //
-				Unit.NONE, //
-				null, //
-				new OptionsEnum[0])), //
-		P_P_VPH_A_B(new PointImpl(//
-				"S101_P_P_VPH_A_B", //
-				"", //
-				"", //
-				"", //
-				PointType.UINT16, //
-				false, //
-				AccessMode.READ_ONLY, //
-				Unit.VOLT, //
-				"V_SF", //
-				new OptionsEnum[0])), //
-		P_P_VPH_B_C(new PointImpl(//
-				"S101_P_P_VPH_B_C", //
-				"", //
-				"", //
-				"", //
-				PointType.UINT16, //
-				false, //
-				AccessMode.READ_ONLY, //
-				Unit.VOLT, //
-				"V_SF", //
-				new OptionsEnum[0])), //
-		P_P_VPH_C_A(new PointImpl(//
-				"S101_P_P_VPH_C_A", //
-				"", //
-				"", //
-				"", //
-				PointType.UINT16, //
-				false, //
-				AccessMode.READ_ONLY, //
-				Unit.VOLT, //
-				"V_SF", //
-				new OptionsEnum[0])), //
-		PH_VPH_A(new PointImpl(//
-				"S101_PH_VPH_A", //
-				"Phase Voltage AN", //
-				"Phase Voltage AN", //
-				"", //
-				PointType.UINT16, //
-				true, //
-				AccessMode.READ_ONLY, //
-				Unit.VOLT, //
-				"V_SF", //
-				new OptionsEnum[0])), //
-		PH_VPH_B(new PointImpl(//
-				"S101_PH_VPH_B", //
-				"Phase Voltage BN", //
-				"Phase Voltage BN", //
-				"", //
-				PointType.UINT16, //
-				false, //
-				AccessMode.READ_ONLY, //
-				Unit.VOLT, //
-				"V_SF", //
-				new OptionsEnum[0])), //
-		PH_VPH_C(new PointImpl(//
-				"S101_PH_VPH_C", //
-				"Phase Voltage CN", //
-				"Phase Voltage CN", //
-				"", //
-				PointType.UINT16, //
-				false, //
-				AccessMode.READ_ONLY, //
-				Unit.VOLT, //
-				"V_SF", //
-				new OptionsEnum[0])), //
-		V_SF(new PointImpl(//
-				"S101_V_SF", //
-				"", //
-				"", //
-				"", //
-				PointType.SUNSSF, //
-				true, //
-				AccessMode.READ_ONLY, //
-				Unit.NONE, //
-				null, //
-				new OptionsEnum[0])), //
-		W(new PointImpl(//
-				"S101_W", //
-				"Watts", //
-				"AC Power", //
-				"", //
-				PointType.INT16, //
-				true, //
-				AccessMode.READ_ONLY, //
-				Unit.WATT, //
-				"W_SF", //
-				new OptionsEnum[0])), //
-		W_SF(new PointImpl(//
-				"S101_W_SF", //
-				"", //
-				"", //
-				"", //
-				PointType.SUNSSF, //
-				true, //
-				AccessMode.READ_ONLY, //
-				Unit.NONE, //
-				null, //
-				new OptionsEnum[0])), //
-		HZ(new PointImpl(//
-				"S101_HZ", //
-				"Hz", //
-				"Line Frequency", //
-				"", //
-				PointType.UINT16, //
-				true, //
-				AccessMode.READ_ONLY, //
-				Unit.HERTZ, //
-				"Hz_SF", //
-				new OptionsEnum[0])), //
-		HZ_S_F(new PointImpl(//
-				"S101_HZ_S_F", //
-				"", //
-				"", //
-				"", //
-				PointType.SUNSSF, //
-				true, //
-				AccessMode.READ_ONLY, //
-				Unit.NONE, //
-				null, //
-				new OptionsEnum[0])), //
-		VA(new PointImpl(//
-				"S101_VA", //
-				"VA", //
-				"AC Apparent Power", //
-				"", //
-				PointType.INT16, //
-				false, //
-				AccessMode.READ_ONLY, //
-				Unit.VOLT_AMPERE, //
-				"VA_SF", //
-				new OptionsEnum[0])), //
-		VA_SF(new PointImpl(//
-				"S101_VA_SF", //
-				"", //
-				"", //
-				"", //
-				PointType.SUNSSF, //
-				false, //
-				AccessMode.READ_ONLY, //
-				Unit.NONE, //
-				null, //
-				new OptionsEnum[0])), //
-		V_AR(new PointImpl(//
-				"S101_V_AR", //
-				"VAr", //
-				"AC Reactive Power", //
-				"", //
-				PointType.INT16, //
-				false, //
-				AccessMode.READ_ONLY, //
-				Unit.VOLT_AMPERE_REACTIVE, //
-				"VAr_SF", //
-				new OptionsEnum[0])), //
-		V_AR_S_F(new PointImpl(//
-				"S101_V_AR_S_F", //
-				"", //
-				"", //
-				"", //
-				PointType.SUNSSF, //
-				false, //
-				AccessMode.READ_ONLY, //
-				Unit.NONE, //
-				null, //
-				new OptionsEnum[0])), //
-		PF(new PointImpl(//
-				"S101_PF", //
-				"PF", //
-				"AC Power Factor", //
-				"", //
-				PointType.INT16, //
-				false, //
-				AccessMode.READ_ONLY, //
-				Unit.NONE, //
-				"PF_SF", //
-				new OptionsEnum[0])), //
-		PF_SF(new PointImpl(//
-				"S101_PF_SF", //
-				"", //
-				"", //
-				"", //
-				PointType.SUNSSF, //
-				false, //
-				AccessMode.READ_ONLY, //
-				Unit.NONE, //
-				null, //
-				new OptionsEnum[0])), //
-		WH(new PointImpl(//
-				"S101_WH", //
-				"WattHours", //
-				"AC Energy", //
-				"", //
-				PointType.ACC32, //
-				true, //
-				AccessMode.READ_ONLY, //
-				Unit.WATT_HOURS, //
-				"WH_SF", //
-				new OptionsEnum[0])), //
-		WH_SF(new PointImpl(//
-				"S101_WH_SF", //
-				"", //
-				"", //
-				"", //
-				PointType.SUNSSF, //
-				true, //
-				AccessMode.READ_ONLY, //
-				Unit.NONE, //
-				null, //
-				new OptionsEnum[0])), //
-		DCA(new PointImpl(//
-				"S101_DCA", //
-				"DC Amps", //
-				"DC Current", //
-				"", //
-				PointType.UINT16, //
-				false, //
-				AccessMode.READ_ONLY, //
-				Unit.AMPERE, //
-				"DCA_SF", //
-				new OptionsEnum[0])), //
-		DCA_SF(new PointImpl(//
-				"S101_DCA_SF", //
-				"", //
-				"", //
-				"", //
-				PointType.SUNSSF, //
-				false, //
-				AccessMode.READ_ONLY, //
-				Unit.NONE, //
-				null, //
-				new OptionsEnum[0])), //
-		DCV(new PointImpl(//
-				"S101_DCV", //
-				"DC Voltage", //
-				"DC Voltage", //
-				"", //
-				PointType.UINT16, //
-				false, //
-				AccessMode.READ_ONLY, //
-				Unit.VOLT, //
-				"DCV_SF", //
-				new OptionsEnum[0])), //
-		DCV_SF(new PointImpl(//
-				"S101_DCV_SF", //
-				"", //
-				"", //
-				"", //
-				PointType.SUNSSF, //
-				false, //
-				AccessMode.READ_ONLY, //
-				Unit.NONE, //
-				null, //
-				new OptionsEnum[0])), //
-		DCW(new PointImpl(//
-				"S101_DCW", //
-				"DC Watts", //
-				"DC Power", //
-				"", //
-				PointType.INT16, //
-				false, //
-				AccessMode.READ_ONLY, //
-				Unit.WATT, //
-				"DCW_SF", //
-				new OptionsEnum[0])), //
-		DCW_SF(new PointImpl(//
-				"S101_DCW_SF", //
-				"", //
-				"", //
-				"", //
-				PointType.SUNSSF, //
-				false, //
-				AccessMode.READ_ONLY, //
-				Unit.NONE, //
-				null, //
-				new OptionsEnum[0])), //
-		TMP_CAB(new PointImpl(//
-				"S101_TMP_CAB", //
-				"Cabinet Temperature", //
-				"Cabinet Temperature", //
-				"", //
-				PointType.INT16, //
-				true, //
-				AccessMode.READ_ONLY, //
-				Unit.DEGREE_CELSIUS, //
-				"Tmp_SF", //
-				new OptionsEnum[0])), //
-		TMP_SNK(new PointImpl(//
-				"S101_TMP_SNK", //
-				"Heat Sink Temperature", //
-				"Heat Sink Temperature", //
-				"", //
-				PointType.INT16, //
-				false, //
-				AccessMode.READ_ONLY, //
-				Unit.DEGREE_CELSIUS, //
-				"Tmp_SF", //
-				new OptionsEnum[0])), //
-		TMP_TRNS(new PointImpl(//
-				"S101_TMP_TRNS", //
-				"Transformer Temperature", //
-				"Transformer Temperature", //
-				"", //
-				PointType.INT16, //
-				false, //
-				AccessMode.READ_ONLY, //
-				Unit.DEGREE_CELSIUS, //
-				"Tmp_SF", //
-				new OptionsEnum[0])), //
-		TMP_OT(new PointImpl(//
-				"S101_TMP_OT", //
-				"Other Temperature", //
-				"Other Temperature", //
-				"", //
-				PointType.INT16, //
-				false, //
-				AccessMode.READ_ONLY, //
-				Unit.DEGREE_CELSIUS, //
-				"Tmp_SF", //
-				new OptionsEnum[0])), //
-		TMP_S_F(new PointImpl(//
-				"S101_TMP_S_F", //
-				"", //
-				"", //
-				"", //
-				PointType.SUNSSF, //
-				true, //
-				AccessMode.READ_ONLY, //
-				Unit.NONE, //
-				null, //
-				new OptionsEnum[0])), //
-		ST(new PointImpl(//
-				"S101_ST", //
-				"Operating State", //
-				"Enumerated value.  Operating state", //
-				"", //
-				PointType.ENUM16, //
-				true, //
-				AccessMode.READ_ONLY, //
-				Unit.NONE, //
-				null, //
-				S101_St.values())), //
-		ST_VND(new PointImpl(//
-				"S101_ST_VND", //
-				"Vendor Operating State", //
-				"Vendor specific operating state code", //
-				"", //
-				PointType.ENUM16, //
-				false, //
-				AccessMode.READ_ONLY, //
-				Unit.NONE, //
-				null, //
-				new OptionsEnum[0])), //
-		EVT1(new PointImpl(//
-				"S101_EVT1", //
-				"Event1", //
-				"Bitmask value. Event fields", //
-				"", //
-				PointType.BITFIELD32, //
-				true, //
-				AccessMode.READ_ONLY, //
-				Unit.NONE, //
-				null, //
-				S101_Evt1.values())), //
-		EVT2(new PointImpl(//
-				"S101_EVT2", //
-				"Event Bitfield 2", //
-				"Reserved for future use", //
-				"", //
-				PointType.BITFIELD32, //
-				true, //
-				AccessMode.READ_ONLY, //
-				Unit.NONE, //
-				null, //
-				new OptionsEnum[0])), //
-		EVT_VND1(new PointImpl(//
-				"S101_EVT_VND1", //
-				"Vendor Event Bitfield 1", //
-				"Vendor defined events", //
-				"", //
-				PointType.BITFIELD32, //
-				false, //
-				AccessMode.READ_ONLY, //
-				Unit.NONE, //
-				null, //
-				new OptionsEnum[0])), //
-		EVT_VND2(new PointImpl(//
-				"S101_EVT_VND2", //
-				"Vendor Event Bitfield 2", //
-				"Vendor defined events", //
-				"", //
-				PointType.BITFIELD32, //
-				false, //
-				AccessMode.READ_ONLY, //
-				Unit.NONE, //
-				null, //
-				new OptionsEnum[0])), //
-		EVT_VND3(new PointImpl(//
-				"S101_EVT_VND3", //
-				"Vendor Event Bitfield 3", //
-				"Vendor defined events", //
-				"", //
-				PointType.BITFIELD32, //
-				false, //
-				AccessMode.READ_ONLY, //
-				Unit.NONE, //
-				null, //
-				new OptionsEnum[0])), //
-		EVT_VND4(new PointImpl(//
-				"S101_EVT_VND4", //
-				"Vendor Event Bitfield 4", //
-				"Vendor defined events", //
-				"", //
-				PointType.BITFIELD32, //
-				false, //
-				AccessMode.READ_ONLY, //
-				Unit.NONE, //
-				null, //
-				new OptionsEnum[0])); //
-
-		protected final PointImpl impl;
-
-		private S101(PointImpl impl) {
-			this.impl = impl;
-		}
-
-		@Override
-		public PointImpl get() {
-			return this.impl;
-		}
-	}
-
-	public static enum S101_St implements OptionsEnum {
-		UNDEFINED(-1, "Undefined"), //
-		OFF(1, "OFF"), //
-		SLEEPING(2, "SLEEPING"), //
-		STARTING(3, "STARTING"), //
-		MPPT(4, "MPPT"), //
-		THROTTLED(5, "THROTTLED"), //
-		SHUTTING_DOWN(6, "SHUTTING_DOWN"), //
-		FAULT(7, "FAULT"), //
-		STANDBY(8, "STANDBY"); //
-
-		private final int value;
-		private final String name;
-
-		private S101_St(int value, String name) {
-			this.value = value;
-			this.name = name;
-		}
-
-		@Override
-		public int getValue() {
-			return value;
-		}
-
-		@Override
-		public String getName() {
-			return name;
-		}
-
-		@Override
-		public OptionsEnum getUndefined() {
-			return UNDEFINED;
-		}
-	}
-
-	public static enum S101_Evt1 implements OptionsEnum {
-		UNDEFINED(-1, "Undefined"), //
-		GROUND_FAULT(0, "GROUND_FAULT"), //
-		DC_OVER_VOLT(1, "DC_OVER_VOLT"), //
-		AC_DISCONNECT(2, "AC_DISCONNECT"), //
-		DC_DISCONNECT(3, "DC_DISCONNECT"), //
-		GRID_DISCONNECT(4, "GRID_DISCONNECT"), //
-		CABINET_OPEN(5, "CABINET_OPEN"), //
-		MANUAL_SHUTDOWN(6, "MANUAL_SHUTDOWN"), //
-		OVER_TEMP(7, "OVER_TEMP"), //
-		OVER_FREQUENCY(8, "OVER_FREQUENCY"), //
-		UNDER_FREQUENCY(9, "UNDER_FREQUENCY"), //
-		AC_OVER_VOLT(10, "AC_OVER_VOLT"), //
-		AC_UNDER_VOLT(11, "AC_UNDER_VOLT"), //
-		BLOWN_STRING_FUSE(12, "BLOWN_STRING_FUSE"), //
-		UNDER_TEMP(13, "UNDER_TEMP"), //
-		MEMORY_LOSS(14, "MEMORY_LOSS"), //
-		HW_TEST_FAILURE(15, "HW_TEST_FAILURE"); //
-
-		private final int value;
-		private final String name;
-
-		private S101_Evt1(int value, String name) {
-			this.value = value;
-			this.name = name;
-		}
-
-		@Override
-		public int getValue() {
-			return value;
-		}
-
-		@Override
-		public String getName() {
-			return name;
-		}
-
-		@Override
-		public OptionsEnum getUndefined() {
-			return UNDEFINED;
-		}
-	}
-
-	public static enum S102 implements SunSpecPoint {
-		A(new PointImpl(//
-				"S102_A", //
-				"Amps", //
-				"AC Current", //
-				"Sum of active phases", //
-				PointType.UINT16, //
-				true, //
-				AccessMode.READ_ONLY, //
-				Unit.AMPERE, //
-				"A_SF", //
-				new OptionsEnum[0])), //
-		APH_A(new PointImpl(//
-				"S102_APH_A", //
-				"Amps PhaseA", //
-				"Phase A Current", //
-				"Connected Phase", //
-				PointType.UINT16, //
-				true, //
-				AccessMode.READ_ONLY, //
-				Unit.AMPERE, //
-				"A_SF", //
-				new OptionsEnum[0])), //
-		APH_B(new PointImpl(//
-				"S102_APH_B", //
-				"Amps PhaseB", //
-				"Phase B Current", //
-				"Connected Phase", //
-				PointType.UINT16, //
-				true, //
-				AccessMode.READ_ONLY, //
-				Unit.AMPERE, //
-				"A_SF", //
-				new OptionsEnum[0])), //
-		APH_C(new PointImpl(//
-				"S102_APH_C", //
-				"Amps PhaseC", //
-				"Phase C Current", //
-				"", //
-				PointType.UINT16, //
-				false, //
-				AccessMode.READ_ONLY, //
-				Unit.AMPERE, //
-				"A_SF", //
-				new OptionsEnum[0])), //
-		A_SF(new PointImpl(//
-				"S102_A_SF", //
-				"", //
-				"", //
-				"", //
-				PointType.SUNSSF, //
-				true, //
-				AccessMode.READ_ONLY, //
-				Unit.NONE, //
-				null, //
-				new OptionsEnum[0])), //
-		P_P_VPH_A_B(new PointImpl(//
-				"S102_P_P_VPH_A_B", //
-				"", //
-				"", //
-				"", //
-				PointType.UINT16, //
-				false, //
-				AccessMode.READ_ONLY, //
-				Unit.VOLT, //
-				"V_SF", //
-				new OptionsEnum[0])), //
-		P_P_VPH_B_C(new PointImpl(//
-				"S102_P_P_VPH_B_C", //
-				"", //
-				"", //
-				"", //
-				PointType.UINT16, //
-				false, //
-				AccessMode.READ_ONLY, //
-				Unit.VOLT, //
-				"V_SF", //
-				new OptionsEnum[0])), //
-		P_P_VPH_C_A(new PointImpl(//
-				"S102_P_P_VPH_C_A", //
-				"", //
-				"", //
-				"", //
-				PointType.UINT16, //
-				false, //
-				AccessMode.READ_ONLY, //
-				Unit.VOLT, //
-				"V_SF", //
-				new OptionsEnum[0])), //
-		PH_VPH_A(new PointImpl(//
-				"S102_PH_VPH_A", //
-				"Phase Voltage AN", //
-				"Phase Voltage AN", //
-				"", //
-				PointType.UINT16, //
-				true, //
-				AccessMode.READ_ONLY, //
-				Unit.VOLT, //
-				"V_SF", //
-				new OptionsEnum[0])), //
-		PH_VPH_B(new PointImpl(//
-				"S102_PH_VPH_B", //
-				"Phase Voltage BN", //
-				"Phase Voltage BN", //
-				"", //
-				PointType.UINT16, //
-				true, //
-				AccessMode.READ_ONLY, //
-				Unit.VOLT, //
-				"V_SF", //
-				new OptionsEnum[0])), //
-		PH_VPH_C(new PointImpl(//
-				"S102_PH_VPH_C", //
-				"Phase Voltage CN", //
-				"Phase Voltage CN", //
-				"", //
-				PointType.UINT16, //
-				false, //
-				AccessMode.READ_ONLY, //
-				Unit.VOLT, //
-				"V_SF", //
-				new OptionsEnum[0])), //
-		V_SF(new PointImpl(//
-				"S102_V_SF", //
-				"", //
-				"", //
-				"", //
-				PointType.SUNSSF, //
-				true, //
-				AccessMode.READ_ONLY, //
-				Unit.NONE, //
-				null, //
-				new OptionsEnum[0])), //
-		W(new PointImpl(//
-				"S102_W", //
-				"Watts", //
-				"AC Power", //
-				"", //
-				PointType.INT16, //
-				true, //
-				AccessMode.READ_ONLY, //
-				Unit.WATT, //
-				"W_SF", //
-				new OptionsEnum[0])), //
-		W_SF(new PointImpl(//
-				"S102_W_SF", //
-				"", //
-				"", //
-				"", //
-				PointType.SUNSSF, //
-				true, //
-				AccessMode.READ_ONLY, //
-				Unit.NONE, //
-				null, //
-				new OptionsEnum[0])), //
-		HZ(new PointImpl(//
-				"S102_HZ", //
-				"Hz", //
-				"Line Frequency", //
-				"", //
-				PointType.UINT16, //
-				true, //
-				AccessMode.READ_ONLY, //
-				Unit.HERTZ, //
-				"Hz_SF", //
-				new OptionsEnum[0])), //
-		HZ_S_F(new PointImpl(//
-				"S102_HZ_S_F", //
-				"", //
-				"", //
-				"", //
-				PointType.SUNSSF, //
-				true, //
-				AccessMode.READ_ONLY, //
-				Unit.NONE, //
-				null, //
-				new OptionsEnum[0])), //
-		VA(new PointImpl(//
-				"S102_VA", //
-				"VA", //
-				"AC Apparent Power", //
-				"", //
-				PointType.INT16, //
-				false, //
-				AccessMode.READ_ONLY, //
-				Unit.VOLT_AMPERE, //
-				"VA_SF", //
-				new OptionsEnum[0])), //
-		VA_SF(new PointImpl(//
-				"S102_VA_SF", //
-				"", //
-				"", //
-				"", //
-				PointType.SUNSSF, //
-				false, //
-				AccessMode.READ_ONLY, //
-				Unit.NONE, //
-				null, //
-				new OptionsEnum[0])), //
-		V_AR(new PointImpl(//
-				"S102_V_AR", //
-				"VAr", //
-				"AC Reactive Power", //
-				"", //
-				PointType.INT16, //
-				false, //
-				AccessMode.READ_ONLY, //
-				Unit.VOLT_AMPERE_REACTIVE, //
-				"VAr_SF", //
-				new OptionsEnum[0])), //
-		V_AR_S_F(new PointImpl(//
-				"S102_V_AR_S_F", //
-				"", //
-				"", //
-				"", //
-				PointType.SUNSSF, //
-				false, //
-				AccessMode.READ_ONLY, //
-				Unit.NONE, //
-				null, //
-				new OptionsEnum[0])), //
-		PF(new PointImpl(//
-				"S102_PF", //
-				"PF", //
-				"AC Power Factor", //
-				"", //
-				PointType.INT16, //
-				false, //
-				AccessMode.READ_ONLY, //
-				Unit.NONE, //
-				"PF_SF", //
-				new OptionsEnum[0])), //
-		PF_SF(new PointImpl(//
-				"S102_PF_SF", //
-				"", //
-				"", //
-				"", //
-				PointType.SUNSSF, //
-				false, //
-				AccessMode.READ_ONLY, //
-				Unit.NONE, //
-				null, //
-				new OptionsEnum[0])), //
-		WH(new PointImpl(//
-				"S102_WH", //
-				"WattHours", //
-				"AC Energy", //
-				"", //
-				PointType.ACC32, //
-				true, //
-				AccessMode.READ_ONLY, //
-				Unit.WATT_HOURS, //
-				"WH_SF", //
-				new OptionsEnum[0])), //
-		WH_SF(new PointImpl(//
-				"S102_WH_SF", //
-				"", //
-				"", //
-				"", //
-				PointType.SUNSSF, //
-				true, //
-				AccessMode.READ_ONLY, //
-				Unit.NONE, //
-				null, //
-				new OptionsEnum[0])), //
-		DCA(new PointImpl(//
-				"S102_DCA", //
-				"DC Amps", //
-				"DC Current", //
-				"", //
-				PointType.UINT16, //
-				false, //
-				AccessMode.READ_ONLY, //
-				Unit.AMPERE, //
-				"DCA_SF", //
-				new OptionsEnum[0])), //
-		DCA_SF(new PointImpl(//
-				"S102_DCA_SF", //
-				"", //
-				"", //
-				"", //
-				PointType.SUNSSF, //
-				false, //
-				AccessMode.READ_ONLY, //
-				Unit.NONE, //
-				null, //
-				new OptionsEnum[0])), //
-		DCV(new PointImpl(//
-				"S102_DCV", //
-				"DC Voltage", //
-				"DC Voltage", //
-				"", //
-				PointType.UINT16, //
-				false, //
-				AccessMode.READ_ONLY, //
-				Unit.VOLT, //
-				"DCV_SF", //
-				new OptionsEnum[0])), //
-		DCV_SF(new PointImpl(//
-				"S102_DCV_SF", //
-				"", //
-				"", //
-				"", //
-				PointType.SUNSSF, //
-				false, //
-				AccessMode.READ_ONLY, //
-				Unit.NONE, //
-				null, //
-				new OptionsEnum[0])), //
-		DCW(new PointImpl(//
-				"S102_DCW", //
-				"DC Watts", //
-				"DC Power", //
-				"", //
-				PointType.INT16, //
-				false, //
-				AccessMode.READ_ONLY, //
-				Unit.WATT, //
-				"DCW_SF", //
-				new OptionsEnum[0])), //
-		DCW_SF(new PointImpl(//
-				"S102_DCW_SF", //
-				"", //
-				"", //
-				"", //
-				PointType.SUNSSF, //
-				false, //
-				AccessMode.READ_ONLY, //
-				Unit.NONE, //
-				null, //
-				new OptionsEnum[0])), //
-		TMP_CAB(new PointImpl(//
-				"S102_TMP_CAB", //
-				"Cabinet Temperature", //
-				"Cabinet Temperature", //
-				"", //
-				PointType.INT16, //
-				true, //
-				AccessMode.READ_ONLY, //
-				Unit.DEGREE_CELSIUS, //
-				"Tmp_SF", //
-				new OptionsEnum[0])), //
-		TMP_SNK(new PointImpl(//
-				"S102_TMP_SNK", //
-				"Heat Sink Temperature", //
-				"Heat Sink Temperature", //
-				"", //
-				PointType.INT16, //
-				false, //
-				AccessMode.READ_ONLY, //
-				Unit.DEGREE_CELSIUS, //
-				"Tmp_SF", //
-				new OptionsEnum[0])), //
-		TMP_TRNS(new PointImpl(//
-				"S102_TMP_TRNS", //
-				"Transformer Temperature", //
-				"Transformer Temperature", //
-				"", //
-				PointType.INT16, //
-				false, //
-				AccessMode.READ_ONLY, //
-				Unit.DEGREE_CELSIUS, //
-				"Tmp_SF", //
-				new OptionsEnum[0])), //
-		TMP_OT(new PointImpl(//
-				"S102_TMP_OT", //
-				"Other Temperature", //
-				"Other Temperature", //
-				"", //
-				PointType.INT16, //
-				false, //
-				AccessMode.READ_ONLY, //
-				Unit.DEGREE_CELSIUS, //
-				"Tmp_SF", //
-				new OptionsEnum[0])), //
-		TMP_S_F(new PointImpl(//
-				"S102_TMP_S_F", //
-				"", //
-				"", //
-				"", //
-				PointType.SUNSSF, //
-				true, //
-				AccessMode.READ_ONLY, //
-				Unit.NONE, //
-				null, //
-				new OptionsEnum[0])), //
-		ST(new PointImpl(//
-				"S102_ST", //
-				"Operating State", //
-				"Enumerated value.  Operating state", //
-				"", //
-				PointType.ENUM16, //
-				true, //
-				AccessMode.READ_ONLY, //
-				Unit.NONE, //
-				null, //
-				S102_St.values())), //
-		ST_VND(new PointImpl(//
-				"S102_ST_VND", //
-				"Vendor Operating State", //
-				"Vendor specific operating state code", //
-				"", //
-				PointType.ENUM16, //
-				false, //
-				AccessMode.READ_ONLY, //
-				Unit.NONE, //
-				null, //
-				new OptionsEnum[0])), //
-		EVT1(new PointImpl(//
-				"S102_EVT1", //
-				"Event1", //
-				"Bitmask value. Event fields", //
-				"", //
-				PointType.BITFIELD32, //
-				true, //
-				AccessMode.READ_ONLY, //
-				Unit.NONE, //
-				null, //
-				S102_Evt1.values())), //
-		EVT2(new PointImpl(//
-				"S102_EVT2", //
-				"Event Bitfield 2", //
-				"Reserved for future use", //
-				"", //
-				PointType.BITFIELD32, //
-				true, //
-				AccessMode.READ_ONLY, //
-				Unit.NONE, //
-				null, //
-				new OptionsEnum[0])), //
-		EVT_VND1(new PointImpl(//
-				"S102_EVT_VND1", //
-				"Vendor Event Bitfield 1", //
-				"Vendor defined events", //
-				"", //
-				PointType.BITFIELD32, //
-				false, //
-				AccessMode.READ_ONLY, //
-				Unit.NONE, //
-				null, //
-				new OptionsEnum[0])), //
-		EVT_VND2(new PointImpl(//
-				"S102_EVT_VND2", //
-				"Vendor Event Bitfield 2", //
-				"Vendor defined events", //
-				"", //
-				PointType.BITFIELD32, //
-				false, //
-				AccessMode.READ_ONLY, //
-				Unit.NONE, //
-				null, //
-				new OptionsEnum[0])), //
-		EVT_VND3(new PointImpl(//
-				"S102_EVT_VND3", //
-				"Vendor Event Bitfield 3", //
-				"Vendor defined events", //
-				"", //
-				PointType.BITFIELD32, //
-				false, //
-				AccessMode.READ_ONLY, //
-				Unit.NONE, //
-				null, //
-				new OptionsEnum[0])), //
-		EVT_VND4(new PointImpl(//
-				"S102_EVT_VND4", //
-				"Vendor Event Bitfield 4", //
-				"Vendor defined events", //
-				"", //
-				PointType.BITFIELD32, //
-				false, //
-				AccessMode.READ_ONLY, //
-				Unit.NONE, //
-				null, //
-				new OptionsEnum[0])); //
-
-		protected final PointImpl impl;
-
-		private S102(PointImpl impl) {
-			this.impl = impl;
-		}
-
-		@Override
-		public PointImpl get() {
-			return this.impl;
-		}
-	}
-
-	public static enum S102_St implements OptionsEnum {
-		UNDEFINED(-1, "Undefined"), //
-		OFF(1, "OFF"), //
-		SLEEPING(2, "SLEEPING"), //
-		STARTING(3, "STARTING"), //
-		MPPT(4, "MPPT"), //
-		THROTTLED(5, "THROTTLED"), //
-		SHUTTING_DOWN(6, "SHUTTING_DOWN"), //
-		FAULT(7, "FAULT"), //
-		STANDBY(8, "STANDBY"); //
-
-		private final int value;
-		private final String name;
-
-		private S102_St(int value, String name) {
-			this.value = value;
-			this.name = name;
-		}
-
-		@Override
-		public int getValue() {
-			return value;
-		}
-
-		@Override
-		public String getName() {
-			return name;
-		}
-
-		@Override
-		public OptionsEnum getUndefined() {
-			return UNDEFINED;
-		}
-	}
-
-	public static enum S102_Evt1 implements OptionsEnum {
-		UNDEFINED(-1, "Undefined"), //
-		GROUND_FAULT(0, "GROUND_FAULT"), //
-		DC_OVER_VOLT(1, "DC_OVER_VOLT"), //
-		AC_DISCONNECT(2, "AC_DISCONNECT"), //
-		DC_DISCONNECT(3, "DC_DISCONNECT"), //
-		GRID_DISCONNECT(4, "GRID_DISCONNECT"), //
-		CABINET_OPEN(5, "CABINET_OPEN"), //
-		MANUAL_SHUTDOWN(6, "MANUAL_SHUTDOWN"), //
-		OVER_TEMP(7, "OVER_TEMP"), //
-		OVER_FREQUENCY(8, "OVER_FREQUENCY"), //
-		UNDER_FREQUENCY(9, "UNDER_FREQUENCY"), //
-		AC_OVER_VOLT(10, "AC_OVER_VOLT"), //
-		AC_UNDER_VOLT(11, "AC_UNDER_VOLT"), //
-		BLOWN_STRING_FUSE(12, "BLOWN_STRING_FUSE"), //
-		UNDER_TEMP(13, "UNDER_TEMP"), //
-		MEMORY_LOSS(14, "MEMORY_LOSS"), //
-		HW_TEST_FAILURE(15, "HW_TEST_FAILURE"); //
-
-		private final int value;
-		private final String name;
-
-		private S102_Evt1(int value, String name) {
-			this.value = value;
-			this.name = name;
-		}
-
-		@Override
-		public int getValue() {
-			return value;
-		}
-
-		@Override
-		public String getName() {
-			return name;
-		}
-
-		@Override
-		public OptionsEnum getUndefined() {
-			return UNDEFINED;
-		}
-	}
-
-	public static enum S103 implements SunSpecPoint {
-		A(new PointImpl(//
-				"S103_A", //
-				"Amps", //
-				"AC Current", //
-				"Sum of active phases", //
-				PointType.UINT16, //
-				true, //
-				AccessMode.READ_ONLY, //
-				Unit.AMPERE, //
-				"A_SF", //
-				new OptionsEnum[0])), //
-		APH_A(new PointImpl(//
-				"S103_APH_A", //
-				"Amps PhaseA", //
-				"Phase A Current", //
-				"Connected Phase", //
-				PointType.UINT16, //
-				true, //
-				AccessMode.READ_ONLY, //
-				Unit.AMPERE, //
-				"A_SF", //
-				new OptionsEnum[0])), //
-		APH_B(new PointImpl(//
-				"S103_APH_B", //
-				"Amps PhaseB", //
-				"Phase B Current", //
-				"Connected Phase", //
-				PointType.UINT16, //
-				true, //
-				AccessMode.READ_ONLY, //
-				Unit.AMPERE, //
-				"A_SF", //
-				new OptionsEnum[0])), //
-		APH_C(new PointImpl(//
-				"S103_APH_C", //
-				"Amps PhaseC", //
-				"Phase C Current", //
-				"Connected Phase", //
-				PointType.UINT16, //
-				true, //
-				AccessMode.READ_ONLY, //
-				Unit.AMPERE, //
-				"A_SF", //
-				new OptionsEnum[0])), //
-		A_SF(new PointImpl(//
-				"S103_A_SF", //
-				"", //
-				"", //
-				"", //
-				PointType.SUNSSF, //
-				true, //
-				AccessMode.READ_ONLY, //
-				Unit.NONE, //
-				null, //
-				new OptionsEnum[0])), //
-		P_P_VPH_A_B(new PointImpl(//
-				"S103_P_P_VPH_A_B", //
-				"", //
-				"", //
-				"", //
-				PointType.UINT16, //
-				false, //
-				AccessMode.READ_ONLY, //
-				Unit.VOLT, //
-				"V_SF", //
-				new OptionsEnum[0])), //
-		P_P_VPH_B_C(new PointImpl(//
-				"S103_P_P_VPH_B_C", //
-				"", //
-				"", //
-				"", //
-				PointType.UINT16, //
-				false, //
-				AccessMode.READ_ONLY, //
-				Unit.VOLT, //
-				"V_SF", //
-				new OptionsEnum[0])), //
-		P_P_VPH_C_A(new PointImpl(//
-				"S103_P_P_VPH_C_A", //
-				"", //
-				"", //
-				"", //
-				PointType.UINT16, //
-				false, //
-				AccessMode.READ_ONLY, //
-				Unit.VOLT, //
-				"V_SF", //
-				new OptionsEnum[0])), //
-		PH_VPH_A(new PointImpl(//
-				"S103_PH_VPH_A", //
-				"Phase Voltage AN", //
-				"Phase Voltage AN", //
-				"", //
-				PointType.UINT16, //
-				true, //
-				AccessMode.READ_ONLY, //
-				Unit.VOLT, //
-				"V_SF", //
-				new OptionsEnum[0])), //
-		PH_VPH_B(new PointImpl(//
-				"S103_PH_VPH_B", //
-				"Phase Voltage BN", //
-				"Phase Voltage BN", //
-				"", //
-				PointType.UINT16, //
-				true, //
-				AccessMode.READ_ONLY, //
-				Unit.VOLT, //
-				"V_SF", //
-				new OptionsEnum[0])), //
-		PH_VPH_C(new PointImpl(//
-				"S103_PH_VPH_C", //
-				"Phase Voltage CN", //
-				"Phase Voltage CN", //
-				"", //
-				PointType.UINT16, //
-				true, //
-				AccessMode.READ_ONLY, //
-				Unit.VOLT, //
-				"V_SF", //
-				new OptionsEnum[0])), //
-		V_SF(new PointImpl(//
-				"S103_V_SF", //
-				"", //
-				"", //
-				"", //
-				PointType.SUNSSF, //
-				true, //
-				AccessMode.READ_ONLY, //
-				Unit.NONE, //
-				null, //
-				new OptionsEnum[0])), //
-		W(new PointImpl(//
-				"S103_W", //
-				"Watts", //
-				"AC Power", //
-				"", //
-				PointType.INT16, //
-				true, //
-				AccessMode.READ_ONLY, //
-				Unit.WATT, //
-				"W_SF", //
-				new OptionsEnum[0])), //
-		W_SF(new PointImpl(//
-				"S103_W_SF", //
-				"", //
-				"", //
-				"", //
-				PointType.SUNSSF, //
-				true, //
-				AccessMode.READ_ONLY, //
-				Unit.NONE, //
-				null, //
-				new OptionsEnum[0])), //
-		HZ(new PointImpl(//
-				"S103_HZ", //
-				"Hz", //
-				"Line Frequency", //
-				"", //
-				PointType.UINT16, //
-				true, //
-				AccessMode.READ_ONLY, //
-				Unit.HERTZ, //
-				"Hz_SF", //
-				new OptionsEnum[0])), //
-		HZ_S_F(new PointImpl(//
-				"S103_HZ_S_F", //
-				"", //
-				"", //
-				"", //
-				PointType.SUNSSF, //
-				true, //
-				AccessMode.READ_ONLY, //
-				Unit.NONE, //
-				null, //
-				new OptionsEnum[0])), //
-		VA(new PointImpl(//
-				"S103_VA", //
-				"VA", //
-				"AC Apparent Power", //
-				"", //
-				PointType.INT16, //
-				false, //
-				AccessMode.READ_ONLY, //
-				Unit.VOLT_AMPERE, //
-				"VA_SF", //
-				new OptionsEnum[0])), //
-		VA_SF(new PointImpl(//
-				"S103_VA_SF", //
-				"", //
-				"", //
-				"", //
-				PointType.SUNSSF, //
-				false, //
-				AccessMode.READ_ONLY, //
-				Unit.NONE, //
-				null, //
-				new OptionsEnum[0])), //
-		V_AR(new PointImpl(//
-				"S103_V_AR", //
-				"VAr", //
-				"AC Reactive Power", //
-				"", //
-				PointType.INT16, //
-				false, //
-				AccessMode.READ_ONLY, //
-				Unit.VOLT_AMPERE_REACTIVE, //
-				"VAr_SF", //
-				new OptionsEnum[0])), //
-		V_AR_S_F(new PointImpl(//
-				"S103_V_AR_S_F", //
-				"", //
-				"", //
-				"", //
-				PointType.SUNSSF, //
-				false, //
-				AccessMode.READ_ONLY, //
-				Unit.NONE, //
-				null, //
-				new OptionsEnum[0])), //
-		PF(new PointImpl(//
-				"S103_PF", //
-				"PF", //
-				"AC Power Factor", //
-				"", //
-				PointType.INT16, //
-				false, //
-				AccessMode.READ_ONLY, //
-				Unit.NONE, //
-				"PF_SF", //
-				new OptionsEnum[0])), //
-		PF_SF(new PointImpl(//
-				"S103_PF_SF", //
-				"", //
-				"", //
-				"", //
-				PointType.SUNSSF, //
-				false, //
-				AccessMode.READ_ONLY, //
-				Unit.NONE, //
-				null, //
-				new OptionsEnum[0])), //
-		WH(new PointImpl(//
-				"S103_WH", //
-				"WattHours", //
-				"AC Energy", //
-				"", //
-				PointType.ACC32, //
-				true, //
-				AccessMode.READ_ONLY, //
-				Unit.WATT_HOURS, //
-				"WH_SF", //
-				new OptionsEnum[0])), //
-		WH_SF(new PointImpl(//
-				"S103_WH_SF", //
-				"", //
-				"", //
-				"", //
-				PointType.SUNSSF, //
-				true, //
-				AccessMode.READ_ONLY, //
-				Unit.NONE, //
-				null, //
-				new OptionsEnum[0])), //
-		DCA(new PointImpl(//
-				"S103_DCA", //
-				"DC Amps", //
-				"DC Current", //
-				"", //
-				PointType.UINT16, //
-				false, //
-				AccessMode.READ_ONLY, //
-				Unit.AMPERE, //
-				"DCA_SF", //
-				new OptionsEnum[0])), //
-		DCA_SF(new PointImpl(//
-				"S103_DCA_SF", //
-				"", //
-				"", //
-				"", //
-				PointType.SUNSSF, //
-				false, //
-				AccessMode.READ_ONLY, //
-				Unit.NONE, //
-				null, //
-				new OptionsEnum[0])), //
-		DCV(new PointImpl(//
-				"S103_DCV", //
-				"DC Voltage", //
-				"DC Voltage", //
-				"", //
-				PointType.UINT16, //
-				false, //
-				AccessMode.READ_ONLY, //
-				Unit.VOLT, //
-				"DCV_SF", //
-				new OptionsEnum[0])), //
-		DCV_SF(new PointImpl(//
-				"S103_DCV_SF", //
-				"", //
-				"", //
-				"", //
-				PointType.SUNSSF, //
-				false, //
-				AccessMode.READ_ONLY, //
-				Unit.NONE, //
-				null, //
-				new OptionsEnum[0])), //
-		DCW(new PointImpl(//
-				"S103_DCW", //
-				"DC Watts", //
-				"DC Power", //
-				"", //
-				PointType.INT16, //
-				false, //
-				AccessMode.READ_ONLY, //
-				Unit.WATT, //
-				"DCW_SF", //
-				new OptionsEnum[0])), //
-		DCW_SF(new PointImpl(//
-				"S103_DCW_SF", //
-				"", //
-				"", //
-				"", //
-				PointType.SUNSSF, //
-				false, //
-				AccessMode.READ_ONLY, //
-				Unit.NONE, //
-				null, //
-				new OptionsEnum[0])), //
-		TMP_CAB(new PointImpl(//
-				"S103_TMP_CAB", //
-				"Cabinet Temperature", //
-				"Cabinet Temperature", //
-				"", //
-				PointType.INT16, //
-				true, //
-				AccessMode.READ_ONLY, //
-				Unit.DEGREE_CELSIUS, //
-				"Tmp_SF", //
-				new OptionsEnum[0])), //
-		TMP_SNK(new PointImpl(//
-				"S103_TMP_SNK", //
-				"Heat Sink Temperature", //
-				"Heat Sink Temperature", //
-				"", //
-				PointType.INT16, //
-				false, //
-				AccessMode.READ_ONLY, //
-				Unit.DEGREE_CELSIUS, //
-				"Tmp_SF", //
-				new OptionsEnum[0])), //
-		TMP_TRNS(new PointImpl(//
-				"S103_TMP_TRNS", //
-				"Transformer Temperature", //
-				"Transformer Temperature", //
-				"", //
-				PointType.INT16, //
-				false, //
-				AccessMode.READ_ONLY, //
-				Unit.DEGREE_CELSIUS, //
-				"Tmp_SF", //
-				new OptionsEnum[0])), //
-		TMP_OT(new PointImpl(//
-				"S103_TMP_OT", //
-				"Other Temperature", //
-				"Other Temperature", //
-				"", //
-				PointType.INT16, //
-				false, //
-				AccessMode.READ_ONLY, //
-				Unit.DEGREE_CELSIUS, //
-				"Tmp_SF", //
-				new OptionsEnum[0])), //
-		TMP_S_F(new PointImpl(//
-				"S103_TMP_S_F", //
-				"", //
-				"", //
-				"", //
-				PointType.SUNSSF, //
-				true, //
-				AccessMode.READ_ONLY, //
-				Unit.NONE, //
-				null, //
-				new OptionsEnum[0])), //
-		ST(new PointImpl(//
-				"S103_ST", //
-				"Operating State", //
-				"Enumerated value.  Operating state", //
-				"", //
-				PointType.ENUM16, //
-				true, //
-				AccessMode.READ_ONLY, //
-				Unit.NONE, //
-				null, //
-				S103_St.values())), //
-		ST_VND(new PointImpl(//
-				"S103_ST_VND", //
-				"Vendor Operating State", //
-				"Vendor specific operating state code", //
-				"", //
-				PointType.ENUM16, //
-				false, //
-				AccessMode.READ_ONLY, //
-				Unit.NONE, //
-				null, //
-				new OptionsEnum[0])), //
-		EVT1(new PointImpl(//
-				"S103_EVT1", //
-				"Event1", //
-				"Bitmask value. Event fields", //
-				"", //
-				PointType.BITFIELD32, //
-				true, //
-				AccessMode.READ_ONLY, //
-				Unit.NONE, //
-				null, //
-				S103_Evt1.values())), //
-		EVT2(new PointImpl(//
-				"S103_EVT2", //
-				"Event Bitfield 2", //
-				"Reserved for future use", //
-				"", //
-				PointType.BITFIELD32, //
-				true, //
-				AccessMode.READ_ONLY, //
-				Unit.NONE, //
-				null, //
-				new OptionsEnum[0])), //
-		EVT_VND1(new PointImpl(//
-				"S103_EVT_VND1", //
-				"Vendor Event Bitfield 1", //
-				"Vendor defined events", //
-				"", //
-				PointType.BITFIELD32, //
-				false, //
-				AccessMode.READ_ONLY, //
-				Unit.NONE, //
-				null, //
-				new OptionsEnum[0])), //
-		EVT_VND2(new PointImpl(//
-				"S103_EVT_VND2", //
-				"Vendor Event Bitfield 2", //
-				"Vendor defined events", //
-				"", //
-				PointType.BITFIELD32, //
-				false, //
-				AccessMode.READ_ONLY, //
-				Unit.NONE, //
-				null, //
-				new OptionsEnum[0])), //
-		EVT_VND3(new PointImpl(//
-				"S103_EVT_VND3", //
-				"Vendor Event Bitfield 3", //
-				"Vendor defined events", //
-				"", //
-				PointType.BITFIELD32, //
-				false, //
-				AccessMode.READ_ONLY, //
-				Unit.NONE, //
-				null, //
-				new OptionsEnum[0])), //
-		EVT_VND4(new PointImpl(//
-				"S103_EVT_VND4", //
-				"Vendor Event Bitfield 4", //
-				"Vendor defined events", //
-				"", //
-				PointType.BITFIELD32, //
-				false, //
-				AccessMode.READ_ONLY, //
-				Unit.NONE, //
-				null, //
-				new OptionsEnum[0])); //
-
-		protected final PointImpl impl;
-
-		private S103(PointImpl impl) {
-			this.impl = impl;
-		}
-
-		@Override
-		public PointImpl get() {
-			return this.impl;
-		}
-	}
-
-	public static enum S103_St implements OptionsEnum {
-		UNDEFINED(-1, "Undefined"), //
-		OFF(1, "OFF"), //
-		SLEEPING(2, "SLEEPING"), //
-		STARTING(3, "STARTING"), //
-		MPPT(4, "MPPT"), //
-		THROTTLED(5, "THROTTLED"), //
-		SHUTTING_DOWN(6, "SHUTTING_DOWN"), //
-		FAULT(7, "FAULT"), //
-		STANDBY(8, "STANDBY"); //
-
-		private final int value;
-		private final String name;
-
-		private S103_St(int value, String name) {
-			this.value = value;
-			this.name = name;
-		}
-
-		@Override
-		public int getValue() {
-			return value;
-		}
-
-		@Override
-		public String getName() {
-			return name;
-		}
-
-		@Override
-		public OptionsEnum getUndefined() {
-			return UNDEFINED;
-		}
-	}
-
-	public static enum S103_Evt1 implements OptionsEnum {
-		UNDEFINED(-1, "Undefined"), //
-		GROUND_FAULT(0, "GROUND_FAULT"), //
-		DC_OVER_VOLT(1, "DC_OVER_VOLT"), //
-		AC_DISCONNECT(2, "AC_DISCONNECT"), //
-		DC_DISCONNECT(3, "DC_DISCONNECT"), //
-		GRID_DISCONNECT(4, "GRID_DISCONNECT"), //
-		CABINET_OPEN(5, "CABINET_OPEN"), //
-		MANUAL_SHUTDOWN(6, "MANUAL_SHUTDOWN"), //
-		OVER_TEMP(7, "OVER_TEMP"), //
-		OVER_FREQUENCY(8, "OVER_FREQUENCY"), //
-		UNDER_FREQUENCY(9, "UNDER_FREQUENCY"), //
-		AC_OVER_VOLT(10, "AC_OVER_VOLT"), //
-		AC_UNDER_VOLT(11, "AC_UNDER_VOLT"), //
-		BLOWN_STRING_FUSE(12, "BLOWN_STRING_FUSE"), //
-		UNDER_TEMP(13, "UNDER_TEMP"), //
-		MEMORY_LOSS(14, "MEMORY_LOSS"), //
-		HW_TEST_FAILURE(15, "HW_TEST_FAILURE"); //
-
-		private final int value;
-		private final String name;
-
-		private S103_Evt1(int value, String name) {
-			this.value = value;
-			this.name = name;
-		}
-
-		@Override
-		public int getValue() {
-			return value;
-		}
-
-		@Override
-		public String getName() {
-			return name;
-		}
-
-		@Override
-		public OptionsEnum getUndefined() {
-			return UNDEFINED;
-		}
-	}
-
-	public static enum S111 implements SunSpecPoint {
-		A(new PointImpl(//
-				"S111_A", //
-				"Amps", //
-				"AC Current", //
-				"", //
-				PointType.FLOAT32, //
-				true, //
-				AccessMode.READ_ONLY, //
-				Unit.AMPERE, //
-				null, //
-				new OptionsEnum[0])), //
-		APH_A(new PointImpl(//
-				"S111_APH_A", //
-				"Amps PhaseA", //
-				"Phase A Current", //
-				"Connected Phase", //
-				PointType.FLOAT32, //
-				true, //
-				AccessMode.READ_ONLY, //
-				Unit.AMPERE, //
-				null, //
-				new OptionsEnum[0])), //
-		APH_B(new PointImpl(//
-				"S111_APH_B", //
-				"Amps PhaseB", //
-				"Phase B Current", //
-				"", //
-				PointType.FLOAT32, //
-				false, //
-				AccessMode.READ_ONLY, //
-				Unit.AMPERE, //
-				null, //
-				new OptionsEnum[0])), //
-		APH_C(new PointImpl(//
-				"S111_APH_C", //
-				"Amps PhaseC", //
-				"Phase C Current", //
-				"", //
-				PointType.FLOAT32, //
-				false, //
-				AccessMode.READ_ONLY, //
-				Unit.AMPERE, //
-				null, //
-				new OptionsEnum[0])), //
-		P_P_VPH_A_B(new PointImpl(//
-				"S111_P_P_VPH_A_B", //
-				"", //
-				"", //
-				"", //
-				PointType.FLOAT32, //
-				false, //
-				AccessMode.READ_ONLY, //
-				Unit.VOLT, //
-				null, //
-				new OptionsEnum[0])), //
-		P_P_VPH_B_C(new PointImpl(//
-				"S111_P_P_VPH_B_C", //
-				"", //
-				"", //
-				"", //
-				PointType.FLOAT32, //
-				false, //
-				AccessMode.READ_ONLY, //
-				Unit.VOLT, //
-				null, //
-				new OptionsEnum[0])), //
-		P_P_VPH_C_A(new PointImpl(//
-				"S111_P_P_VPH_C_A", //
-				"", //
-				"", //
-				"", //
-				PointType.FLOAT32, //
-				false, //
-				AccessMode.READ_ONLY, //
-				Unit.VOLT, //
-				null, //
-				new OptionsEnum[0])), //
-		PH_VPH_A(new PointImpl(//
-				"S111_PH_VPH_A", //
-				"Phase Voltage AN", //
-				"Phase Voltage AN", //
-				"", //
-				PointType.FLOAT32, //
-				true, //
-				AccessMode.READ_ONLY, //
-				Unit.VOLT, //
-				null, //
-				new OptionsEnum[0])), //
-		PH_VPH_B(new PointImpl(//
-				"S111_PH_VPH_B", //
-				"Phase Voltage BN", //
-				"Phase Voltage BN", //
-				"", //
-				PointType.FLOAT32, //
-				false, //
-				AccessMode.READ_ONLY, //
-				Unit.VOLT, //
-				null, //
-				new OptionsEnum[0])), //
-		PH_VPH_C(new PointImpl(//
-				"S111_PH_VPH_C", //
-				"Phase Voltage CN", //
-				"Phase Voltage CN", //
-				"", //
-				PointType.FLOAT32, //
-				false, //
-				AccessMode.READ_ONLY, //
-				Unit.VOLT, //
-				null, //
-				new OptionsEnum[0])), //
-		W(new PointImpl(//
-				"S111_W", //
-				"Watts", //
-				"AC Power", //
-				"", //
-				PointType.FLOAT32, //
-				true, //
-				AccessMode.READ_ONLY, //
-				Unit.WATT, //
-				null, //
-				new OptionsEnum[0])), //
-		HZ(new PointImpl(//
-				"S111_HZ", //
-				"Hz", //
-				"Line Frequency", //
-				"", //
-				PointType.FLOAT32, //
-				true, //
-				AccessMode.READ_ONLY, //
-				Unit.HERTZ, //
-				null, //
-				new OptionsEnum[0])), //
-		VA(new PointImpl(//
-				"S111_VA", //
-				"VA", //
-				"AC Apparent Power", //
-				"", //
-				PointType.FLOAT32, //
-				false, //
-				AccessMode.READ_ONLY, //
-				Unit.VOLT_AMPERE, //
-				null, //
-				new OptionsEnum[0])), //
-		V_AR(new PointImpl(//
-				"S111_V_AR", //
-				"VAr", //
-				"AC Reactive Power", //
-				"", //
-				PointType.FLOAT32, //
-				false, //
-				AccessMode.READ_ONLY, //
-				Unit.VOLT_AMPERE_REACTIVE, //
-				null, //
-				new OptionsEnum[0])), //
-		PF(new PointImpl(//
-				"S111_PF", //
-				"PF", //
-				"AC Power Factor", //
-				"", //
-				PointType.FLOAT32, //
-				false, //
-				AccessMode.READ_ONLY, //
-				Unit.NONE, //
-				null, //
-				new OptionsEnum[0])), //
-		WH(new PointImpl(//
-				"S111_WH", //
-				"WattHours", //
-				"AC Energy", //
-				"", //
-				PointType.FLOAT32, //
-				true, //
-				AccessMode.READ_ONLY, //
-				Unit.WATT_HOURS, //
-				null, //
-				new OptionsEnum[0])), //
-		DCA(new PointImpl(//
-				"S111_DCA", //
-				"DC Amps", //
-				"DC Current", //
-				"", //
-				PointType.FLOAT32, //
-				false, //
-				AccessMode.READ_ONLY, //
-				Unit.AMPERE, //
-				null, //
-				new OptionsEnum[0])), //
-		DCV(new PointImpl(//
-				"S111_DCV", //
-				"DC Voltage", //
-				"DC Voltage", //
-				"", //
-				PointType.FLOAT32, //
-				false, //
-				AccessMode.READ_ONLY, //
-				Unit.VOLT, //
-				null, //
-				new OptionsEnum[0])), //
-		DCW(new PointImpl(//
-				"S111_DCW", //
-				"DC Watts", //
-				"DC Power", //
-				"", //
-				PointType.FLOAT32, //
-				false, //
-				AccessMode.READ_ONLY, //
-				Unit.WATT, //
-				null, //
-				new OptionsEnum[0])), //
-		TMP_CAB(new PointImpl(//
-				"S111_TMP_CAB", //
-				"Cabinet Temperature", //
-				"Cabinet Temperature", //
-				"", //
-				PointType.FLOAT32, //
-				true, //
-				AccessMode.READ_ONLY, //
-				Unit.DEGREE_CELSIUS, //
-				null, //
-				new OptionsEnum[0])), //
-		TMP_SNK(new PointImpl(//
-				"S111_TMP_SNK", //
-				"Heat Sink Temperature", //
-				"Heat Sink Temperature", //
-				"", //
-				PointType.FLOAT32, //
-				false, //
-				AccessMode.READ_ONLY, //
-				Unit.DEGREE_CELSIUS, //
-				null, //
-				new OptionsEnum[0])), //
-		TMP_TRNS(new PointImpl(//
-				"S111_TMP_TRNS", //
-				"Transformer Temperature", //
-				"Transformer Temperature", //
-				"", //
-				PointType.FLOAT32, //
-				false, //
-				AccessMode.READ_ONLY, //
-				Unit.DEGREE_CELSIUS, //
-				null, //
-				new OptionsEnum[0])), //
-		TMP_OT(new PointImpl(//
-				"S111_TMP_OT", //
-				"Other Temperature", //
-				"Other Temperature", //
-				"", //
-				PointType.FLOAT32, //
-				false, //
-				AccessMode.READ_ONLY, //
-				Unit.DEGREE_CELSIUS, //
-				null, //
-				new OptionsEnum[0])), //
-		ST(new PointImpl(//
-				"S111_ST", //
-				"Operating State", //
-				"Enumerated value.  Operating state", //
-				"", //
-				PointType.ENUM16, //
-				true, //
-				AccessMode.READ_ONLY, //
-				Unit.NONE, //
-				null, //
-				S111_St.values())), //
-		ST_VND(new PointImpl(//
-				"S111_ST_VND", //
-				"Vendor Operating State", //
-				"Vendor specific operating state code", //
-				"", //
-				PointType.ENUM16, //
-				false, //
-				AccessMode.READ_ONLY, //
-				Unit.NONE, //
-				null, //
-				new OptionsEnum[0])), //
-		EVT1(new PointImpl(//
-				"S111_EVT1", //
-				"Event1", //
-				"Bitmask value. Event fields", //
-				"", //
-				PointType.BITFIELD32, //
-				true, //
-				AccessMode.READ_ONLY, //
-				Unit.NONE, //
-				null, //
-				S111_Evt1.values())), //
-		EVT2(new PointImpl(//
-				"S111_EVT2", //
-				"Event Bitfield 2", //
-				"Reserved for future use", //
-				"", //
-				PointType.BITFIELD32, //
-				true, //
-				AccessMode.READ_ONLY, //
-				Unit.NONE, //
-				null, //
-				new OptionsEnum[0])), //
-		EVT_VND1(new PointImpl(//
-				"S111_EVT_VND1", //
-				"Vendor Event Bitfield 1", //
-				"Vendor defined events", //
-				"", //
-				PointType.BITFIELD32, //
-				false, //
-				AccessMode.READ_ONLY, //
-				Unit.NONE, //
-				null, //
-				new OptionsEnum[0])), //
-		EVT_VND2(new PointImpl(//
-				"S111_EVT_VND2", //
-				"Vendor Event Bitfield 2", //
-				"Vendor defined events", //
-				"", //
-				PointType.BITFIELD32, //
-				false, //
-				AccessMode.READ_ONLY, //
-				Unit.NONE, //
-				null, //
-				new OptionsEnum[0])), //
-		EVT_VND3(new PointImpl(//
-				"S111_EVT_VND3", //
-				"Vendor Event Bitfield 3", //
-				"Vendor defined events", //
-				"", //
-				PointType.BITFIELD32, //
-				false, //
-				AccessMode.READ_ONLY, //
-				Unit.NONE, //
-				null, //
-				new OptionsEnum[0])), //
-		EVT_VND4(new PointImpl(//
-				"S111_EVT_VND4", //
-				"Vendor Event Bitfield 4", //
-				"Vendor defined events", //
-				"", //
-				PointType.BITFIELD32, //
-				false, //
-				AccessMode.READ_ONLY, //
-				Unit.NONE, //
-				null, //
-				new OptionsEnum[0])); //
-
-		protected final PointImpl impl;
-
-		private S111(PointImpl impl) {
-			this.impl = impl;
-		}
-
-		@Override
-		public PointImpl get() {
-			return this.impl;
-		}
-	}
-
-	public static enum S111_St implements OptionsEnum {
-		UNDEFINED(-1, "Undefined"), //
-		OFF(1, "OFF"), //
-		SLEEPING(2, "SLEEPING"), //
-		STARTING(3, "STARTING"), //
-		GG_M_P_P_T(4, "GG_M_P_P_T"), //
-		THROTTLED(5, "THROTTLED"), //
-		SHUTTING_DOWN(6, "SHUTTING_DOWN"), //
-		FAULT(7, "FAULT"), //
-		STANDBY(8, "STANDBY"); //
-
-		private final int value;
-		private final String name;
-
-		private S111_St(int value, String name) {
-			this.value = value;
-			this.name = name;
-		}
-
-		@Override
-		public int getValue() {
-			return value;
-		}
-
-		@Override
-		public String getName() {
-			return name;
-		}
-
-		@Override
-		public OptionsEnum getUndefined() {
-			return UNDEFINED;
-		}
-	}
-
-	public static enum S111_Evt1 implements OptionsEnum {
-		UNDEFINED(-1, "Undefined"), //
-		GROUND_FAULT(0, "GROUND_FAULT"), //
-		DC_OVER_VOLT(1, "DC_OVER_VOLT"), //
-		AC_DISCONNECT(2, "AC_DISCONNECT"), //
-		DC_DISCONNECT(3, "DC_DISCONNECT"), //
-		GRID_DISCONNECT(4, "GRID_DISCONNECT"), //
-		CABINET_OPEN(5, "CABINET_OPEN"), //
-		MANUAL_SHUTDOWN(6, "MANUAL_SHUTDOWN"), //
-		OVER_TEMP(7, "OVER_TEMP"), //
-		OVER_FREQUENCY(8, "OVER_FREQUENCY"), //
-		UNDER_FREQUENCY(9, "UNDER_FREQUENCY"), //
-		AC_OVER_VOLT(10, "AC_OVER_VOLT"), //
-		AC_UNDER_VOLT(11, "AC_UNDER_VOLT"), //
-		BLOWN_STRING_FUSE(12, "BLOWN_STRING_FUSE"), //
-		UNDER_TEMP(13, "UNDER_TEMP"), //
-		MEMORY_LOSS(14, "MEMORY_LOSS"), //
-		HW_TEST_FAILURE(15, "HW_TEST_FAILURE"); //
-
-		private final int value;
-		private final String name;
-
-		private S111_Evt1(int value, String name) {
-			this.value = value;
-			this.name = name;
-		}
-
-		@Override
-		public int getValue() {
-			return value;
-		}
-
-		@Override
-		public String getName() {
-			return name;
-		}
-
-		@Override
-		public OptionsEnum getUndefined() {
-			return UNDEFINED;
-		}
-	}
-
-	public static enum S112 implements SunSpecPoint {
-		A(new PointImpl(//
-				"S112_A", //
-				"Amps", //
-				"AC Current", //
-				"", //
-				PointType.FLOAT32, //
-				true, //
-				AccessMode.READ_ONLY, //
-				Unit.AMPERE, //
-				null, //
-				new OptionsEnum[0])), //
-		APH_A(new PointImpl(//
-				"S112_APH_A", //
-				"Amps PhaseA", //
-				"Phase A Current", //
-				"Connected Phase", //
-				PointType.FLOAT32, //
-				true, //
-				AccessMode.READ_ONLY, //
-				Unit.AMPERE, //
-				null, //
-				new OptionsEnum[0])), //
-		APH_B(new PointImpl(//
-				"S112_APH_B", //
-				"Amps PhaseB", //
-				"Phase B Current", //
-				"Connected Phase", //
-				PointType.FLOAT32, //
-				true, //
-				AccessMode.READ_ONLY, //
-				Unit.AMPERE, //
-				null, //
-				new OptionsEnum[0])), //
-		APH_C(new PointImpl(//
-				"S112_APH_C", //
-				"Amps PhaseC", //
-				"Phase C Current", //
-				"", //
-				PointType.FLOAT32, //
-				false, //
-				AccessMode.READ_ONLY, //
-				Unit.AMPERE, //
-				null, //
-				new OptionsEnum[0])), //
-		P_P_VPH_A_B(new PointImpl(//
-				"S112_P_P_VPH_A_B", //
-				"", //
-				"", //
-				"", //
-				PointType.FLOAT32, //
-				false, //
-				AccessMode.READ_ONLY, //
-				Unit.VOLT, //
-				null, //
-				new OptionsEnum[0])), //
-		P_P_VPH_B_C(new PointImpl(//
-				"S112_P_P_VPH_B_C", //
-				"", //
-				"", //
-				"", //
-				PointType.FLOAT32, //
-				false, //
-				AccessMode.READ_ONLY, //
-				Unit.VOLT, //
-				null, //
-				new OptionsEnum[0])), //
-		P_P_VPH_C_A(new PointImpl(//
-				"S112_P_P_VPH_C_A", //
-				"", //
-				"", //
-				"", //
-				PointType.FLOAT32, //
-				false, //
-				AccessMode.READ_ONLY, //
-				Unit.VOLT, //
-				null, //
-				new OptionsEnum[0])), //
-		PH_VPH_A(new PointImpl(//
-				"S112_PH_VPH_A", //
-				"Phase Voltage AN", //
-				"Phase Voltage AN", //
-				"", //
-				PointType.FLOAT32, //
-				true, //
-				AccessMode.READ_ONLY, //
-				Unit.VOLT, //
-				null, //
-				new OptionsEnum[0])), //
-		PH_VPH_B(new PointImpl(//
-				"S112_PH_VPH_B", //
-				"Phase Voltage BN", //
-				"Phase Voltage BN", //
-				"", //
-				PointType.FLOAT32, //
-				true, //
-				AccessMode.READ_ONLY, //
-				Unit.VOLT, //
-				null, //
-				new OptionsEnum[0])), //
-		PH_VPH_C(new PointImpl(//
-				"S112_PH_VPH_C", //
-				"Phase Voltage CN", //
-				"Phase Voltage CN", //
-				"", //
-				PointType.FLOAT32, //
-				false, //
-				AccessMode.READ_ONLY, //
-				Unit.VOLT, //
-				null, //
-				new OptionsEnum[0])), //
-		W(new PointImpl(//
-				"S112_W", //
-				"Watts", //
-				"AC Power", //
-				"", //
-				PointType.FLOAT32, //
-				true, //
-				AccessMode.READ_ONLY, //
-				Unit.WATT, //
-				null, //
-				new OptionsEnum[0])), //
-		HZ(new PointImpl(//
-				"S112_HZ", //
-				"Hz", //
-				"Line Frequency", //
-				"", //
-				PointType.FLOAT32, //
-				true, //
-				AccessMode.READ_ONLY, //
-				Unit.HERTZ, //
-				null, //
-				new OptionsEnum[0])), //
-		VA(new PointImpl(//
-				"S112_VA", //
-				"VA", //
-				"AC Apparent Power", //
-				"", //
-				PointType.FLOAT32, //
-				false, //
-				AccessMode.READ_ONLY, //
-				Unit.VOLT_AMPERE, //
-				null, //
-				new OptionsEnum[0])), //
-		V_AR(new PointImpl(//
-				"S112_V_AR", //
-				"VAr", //
-				"AC Reactive Power", //
-				"", //
-				PointType.FLOAT32, //
-				false, //
-				AccessMode.READ_ONLY, //
-				Unit.VOLT_AMPERE_REACTIVE, //
-				null, //
-				new OptionsEnum[0])), //
-		PF(new PointImpl(//
-				"S112_PF", //
-				"PF", //
-				"AC Power Factor", //
-				"", //
-				PointType.FLOAT32, //
-				false, //
-				AccessMode.READ_ONLY, //
-				Unit.NONE, //
-				null, //
-				new OptionsEnum[0])), //
-		WH(new PointImpl(//
-				"S112_WH", //
-				"WattHours", //
-				"AC Energy", //
-				"", //
-				PointType.FLOAT32, //
-				true, //
-				AccessMode.READ_ONLY, //
-				Unit.WATT_HOURS, //
-				null, //
-				new OptionsEnum[0])), //
-		DCA(new PointImpl(//
-				"S112_DCA", //
-				"DC Amps", //
-				"DC Current", //
-				"", //
-				PointType.FLOAT32, //
-				false, //
-				AccessMode.READ_ONLY, //
-				Unit.AMPERE, //
-				null, //
-				new OptionsEnum[0])), //
-		DCV(new PointImpl(//
-				"S112_DCV", //
-				"DC Voltage", //
-				"DC Voltage", //
-				"", //
-				PointType.FLOAT32, //
-				false, //
-				AccessMode.READ_ONLY, //
-				Unit.VOLT, //
-				null, //
-				new OptionsEnum[0])), //
-		DCW(new PointImpl(//
-				"S112_DCW", //
-				"DC Watts", //
-				"DC Power", //
-				"", //
-				PointType.FLOAT32, //
-				false, //
-				AccessMode.READ_ONLY, //
-				Unit.WATT, //
-				null, //
-				new OptionsEnum[0])), //
-		TMP_CAB(new PointImpl(//
-				"S112_TMP_CAB", //
-				"Cabinet Temperature", //
-				"Cabinet Temperature", //
-				"", //
-				PointType.FLOAT32, //
-				true, //
-				AccessMode.READ_ONLY, //
-				Unit.DEGREE_CELSIUS, //
-				null, //
-				new OptionsEnum[0])), //
-		TMP_SNK(new PointImpl(//
-				"S112_TMP_SNK", //
-				"Heat Sink Temperature", //
-				"Heat Sink Temperature", //
-				"", //
-				PointType.FLOAT32, //
-				false, //
-				AccessMode.READ_ONLY, //
-				Unit.DEGREE_CELSIUS, //
-				null, //
-				new OptionsEnum[0])), //
-		TMP_TRNS(new PointImpl(//
-				"S112_TMP_TRNS", //
-				"Transformer Temperature", //
-				"Transformer Temperature", //
-				"", //
-				PointType.FLOAT32, //
-				false, //
-				AccessMode.READ_ONLY, //
-				Unit.DEGREE_CELSIUS, //
-				null, //
-				new OptionsEnum[0])), //
-		TMP_OT(new PointImpl(//
-				"S112_TMP_OT", //
-				"Other Temperature", //
-				"Other Temperature", //
-				"", //
-				PointType.FLOAT32, //
-				false, //
-				AccessMode.READ_ONLY, //
-				Unit.DEGREE_CELSIUS, //
-				null, //
-				new OptionsEnum[0])), //
-		ST(new PointImpl(//
-				"S112_ST", //
-				"Operating State", //
-				"Enumerated value.  Operating state", //
-				"", //
-				PointType.ENUM16, //
-				true, //
-				AccessMode.READ_ONLY, //
-				Unit.NONE, //
-				null, //
-				S112_St.values())), //
-		ST_VND(new PointImpl(//
-				"S112_ST_VND", //
-				"Vendor Operating State", //
-				"Vendor specific operating state code", //
-				"", //
-				PointType.ENUM16, //
-				false, //
-				AccessMode.READ_ONLY, //
-				Unit.NONE, //
-				null, //
-				new OptionsEnum[0])), //
-		EVT1(new PointImpl(//
-				"S112_EVT1", //
-				"Event1", //
-				"Bitmask value. Event fields", //
-				"", //
-				PointType.BITFIELD32, //
-				true, //
-				AccessMode.READ_ONLY, //
-				Unit.NONE, //
-				null, //
-				S112_Evt1.values())), //
-		EVT2(new PointImpl(//
-				"S112_EVT2", //
-				"Event Bitfield 2", //
-				"Reserved for future use", //
-				"", //
-				PointType.BITFIELD32, //
-				true, //
-				AccessMode.READ_ONLY, //
-				Unit.NONE, //
-				null, //
-				new OptionsEnum[0])), //
-		EVT_VND1(new PointImpl(//
-				"S112_EVT_VND1", //
-				"Vendor Event Bitfield 1", //
-				"Vendor defined events", //
-				"", //
-				PointType.BITFIELD32, //
-				false, //
-				AccessMode.READ_ONLY, //
-				Unit.NONE, //
-				null, //
-				new OptionsEnum[0])), //
-		EVT_VND2(new PointImpl(//
-				"S112_EVT_VND2", //
-				"Vendor Event Bitfield 2", //
-				"Vendor defined events", //
-				"", //
-				PointType.BITFIELD32, //
-				false, //
-				AccessMode.READ_ONLY, //
-				Unit.NONE, //
-				null, //
-				new OptionsEnum[0])), //
-		EVT_VND3(new PointImpl(//
-				"S112_EVT_VND3", //
-				"Vendor Event Bitfield 3", //
-				"Vendor defined events", //
-				"", //
-				PointType.BITFIELD32, //
-				false, //
-				AccessMode.READ_ONLY, //
-				Unit.NONE, //
-				null, //
-				new OptionsEnum[0])), //
-		EVT_VND4(new PointImpl(//
-				"S112_EVT_VND4", //
-				"Vendor Event Bitfield 4", //
-				"Vendor defined events", //
-				"", //
-				PointType.BITFIELD32, //
-				false, //
-				AccessMode.READ_ONLY, //
-				Unit.NONE, //
-				null, //
-				new OptionsEnum[0])); //
-
-		protected final PointImpl impl;
-
-		private S112(PointImpl impl) {
-			this.impl = impl;
-		}
-
-		@Override
-		public PointImpl get() {
-			return this.impl;
-		}
-	}
-
-	public static enum S112_St implements OptionsEnum {
-		UNDEFINED(-1, "Undefined"), //
-		OFF(1, "OFF"), //
-		SLEEPING(2, "SLEEPING"), //
-		STARTING(3, "STARTING"), //
-		MPPT(4, "MPPT"), //
-		THROTTLED(5, "THROTTLED"), //
-		SHUTTING_DOWN(6, "SHUTTING_DOWN"), //
-		FAULT(7, "FAULT"), //
-		STANDBY(8, "STANDBY"); //
-
-		private final int value;
-		private final String name;
-
-		private S112_St(int value, String name) {
-			this.value = value;
-			this.name = name;
-		}
-
-		@Override
-		public int getValue() {
-			return value;
-		}
-
-		@Override
-		public String getName() {
-			return name;
-		}
-=======
 public interface SunSpecModel {
->>>>>>> 0a636579
 
 	/**
 	 * The name of the SunSpec Model.
@@ -3392,8462 +28,4 @@
 
 	public SunSpecPoint[] points();
 
-<<<<<<< HEAD
-		private final int value;
-		private final String name;
-
-		private S123_OutPFSet_Ena(int value, String name) {
-			this.value = value;
-			this.name = name;
-		}
-
-		@Override
-		public int getValue() {
-			return value;
-		}
-
-		@Override
-		public String getName() {
-			return name;
-		}
-
-		@Override
-		public OptionsEnum getUndefined() {
-			return UNDEFINED;
-		}
-	}
-
-	public static enum S123_VArPct_Mod implements OptionsEnum {
-		UNDEFINED(-1, "Undefined"), //
-		NONE(0, "NONE"), //
-		W_MAX(1, "W_MAX"), //
-		V_AR_MAX(2, "V_AR_MAX"), //
-		V_AR_AVAL(3, "V_AR_AVAL"); //
-
-		private final int value;
-		private final String name;
-
-		private S123_VArPct_Mod(int value, String name) {
-			this.value = value;
-			this.name = name;
-		}
-
-		@Override
-		public int getValue() {
-			return value;
-		}
-
-		@Override
-		public String getName() {
-			return name;
-		}
-
-		@Override
-		public OptionsEnum getUndefined() {
-			return UNDEFINED;
-		}
-	}
-
-	public static enum S123_VArPct_Ena implements OptionsEnum {
-		UNDEFINED(-1, "Undefined"), //
-		DISABLED(0, "DISABLED"), //
-		ENABLED(1, "ENABLED"); //
-
-		private final int value;
-		private final String name;
-
-		private S123_VArPct_Ena(int value, String name) {
-			this.value = value;
-			this.name = name;
-		}
-
-		@Override
-		public int getValue() {
-			return value;
-		}
-
-		@Override
-		public String getName() {
-			return name;
-		}
-
-		@Override
-		public OptionsEnum getUndefined() {
-			return UNDEFINED;
-		}
-	}
-
-	public static enum S124 implements SunSpecPoint {
-		W_CHA_MAX(new PointImpl(//
-				"S124_W_CHA_MAX", //
-				"WChaMax", //
-				"Setpoint for maximum charge.", //
-				"", //
-				PointType.UINT16, //
-				true, //
-				AccessMode.READ_WRITE, //
-				Unit.WATT, //
-				"WChaMax_SF", //
-				new OptionsEnum[0])), //
-		W_CHA_GRA(new PointImpl(//
-				"S124_W_CHA_GRA", //
-				"WChaGra", //
-				"Setpoint for maximum charging rate. Default is MaxChaRte.", //
-				"", //
-				PointType.UINT16, //
-				true, //
-				AccessMode.READ_WRITE, //
-				Unit.PERCENT, //
-				"WChaDisChaGra_SF", //
-				new OptionsEnum[0])), //
-		W_DIS_CHA_GRA(new PointImpl(//
-				"S124_W_DIS_CHA_GRA", //
-				"WDisChaGra", //
-				"Setpoint for maximum discharge rate. Default is MaxDisChaRte.", //
-				"", //
-				PointType.UINT16, //
-				true, //
-				AccessMode.READ_WRITE, //
-				Unit.PERCENT, //
-				"WChaDisChaGra_SF", //
-				new OptionsEnum[0])), //
-		STOR_CTL_MOD(new PointImpl(//
-				"S124_STOR_CTL_MOD", //
-				"StorCtl_Mod", //
-				"Activate hold/discharge/charge storage control mode. Bitfield value.", //
-				"", //
-				PointType.BITFIELD16, //
-				true, //
-				AccessMode.READ_WRITE, //
-				Unit.NONE, //
-				null, //
-				S124_StorCtl_Mod.values())), //
-		V_A_CHA_MAX(new PointImpl(//
-				"S124_V_A_CHA_MAX", //
-				"VAChaMax", //
-				"Setpoint for maximum charging VA.", //
-				"", //
-				PointType.UINT16, //
-				false, //
-				AccessMode.READ_WRITE, //
-				Unit.VOLT_AMPERE, //
-				"VAChaMax_SF", //
-				new OptionsEnum[0])), //
-		MIN_RSV_PCT(new PointImpl(//
-				"S124_MIN_RSV_PCT", //
-				"MinRsvPct", //
-				"Setpoint for minimum reserve for storage as a percentage of the nominal maximum storage.", //
-				"", //
-				PointType.UINT16, //
-				false, //
-				AccessMode.READ_WRITE, //
-				Unit.PERCENT, //
-				"MinRsvPct_SF", //
-				new OptionsEnum[0])), //
-		CHA_STATE(new PointImpl(//
-				"S124_CHA_STATE", //
-				"ChaState", //
-				"Currently available energy as a percent of the capacity rating.", //
-				"", //
-				PointType.UINT16, //
-				false, //
-				AccessMode.READ_ONLY, //
-				Unit.PERCENT, //
-				"ChaState_SF", //
-				new OptionsEnum[0])), //
-		STOR_AVAL(new PointImpl(//
-				"S124_STOR_AVAL", //
-				"StorAval", //
-				"State of charge (ChaState) minus storage reserve (MinRsvPct) times capacity rating (AhrRtg).", //
-				"", //
-				PointType.UINT16, //
-				false, //
-				AccessMode.READ_ONLY, //
-				Unit.AMPERE_HOURS, //
-				"StorAval_SF", //
-				new OptionsEnum[0])), //
-		IN_BAT_V(new PointImpl(//
-				"S124_IN_BAT_V", //
-				"InBatV", //
-				"Internal battery voltage.", //
-				"", //
-				PointType.UINT16, //
-				false, //
-				AccessMode.READ_ONLY, //
-				Unit.VOLT, //
-				"InBatV_SF", //
-				new OptionsEnum[0])), //
-		CHA_ST(new PointImpl(//
-				"S124_CHA_ST", //
-				"ChaSt", //
-				"Charge status of storage device. Enumerated value.", //
-				"", //
-				PointType.ENUM16, //
-				false, //
-				AccessMode.READ_ONLY, //
-				Unit.NONE, //
-				null, //
-				S124_ChaSt.values())), //
-		OUT_W_RTE(new PointImpl(//
-				"S124_OUT_W_RTE", //
-				"OutWRte", //
-				"Percent of max discharge rate.", //
-				"", //
-				PointType.INT16, //
-				false, //
-				AccessMode.READ_WRITE, //
-				Unit.PERCENT, //
-				"InOutWRte_SF", //
-				new OptionsEnum[0])), //
-		IN_W_RTE(new PointImpl(//
-				"S124_IN_W_RTE", //
-				"InWRte", //
-				"Percent of max charging rate.", //
-				"", //
-				PointType.INT16, //
-				false, //
-				AccessMode.READ_WRITE, //
-				Unit.PERCENT, //
-				"InOutWRte_SF", //
-				new OptionsEnum[0])), //
-		IN_OUT_W_RTE_WIN_TMS(new PointImpl(//
-				"S124_IN_OUT_W_RTE_WIN_TMS", //
-				"InOutWRte_WinTms", //
-				"Time window for charge/discharge rate change.", //
-				"", //
-				PointType.UINT16, //
-				false, //
-				AccessMode.READ_WRITE, //
-				Unit.SECONDS, //
-				null, //
-				new OptionsEnum[0])), //
-		IN_OUT_W_RTE_RVRT_TMS(new PointImpl(//
-				"S124_IN_OUT_W_RTE_RVRT_TMS", //
-				"InOutWRte_RvrtTms", //
-				"Timeout period for charge/discharge rate.", //
-				"", //
-				PointType.UINT16, //
-				false, //
-				AccessMode.READ_WRITE, //
-				Unit.SECONDS, //
-				null, //
-				new OptionsEnum[0])), //
-		IN_OUT_W_RTE_RMP_TMS(new PointImpl(//
-				"S124_IN_OUT_W_RTE_RMP_TMS", //
-				"InOutWRte_RmpTms", //
-				"Ramp time for moving from current setpoint to new setpoint.", //
-				"", //
-				PointType.UINT16, //
-				false, //
-				AccessMode.READ_WRITE, //
-				Unit.SECONDS, //
-				null, //
-				new OptionsEnum[0])), //
-		CHA_GRI_SET(new PointImpl(//
-				"S124_CHA_GRI_SET", //
-				"", //
-				"", //
-				"", //
-				PointType.ENUM16, //
-				false, //
-				AccessMode.READ_WRITE, //
-				Unit.NONE, //
-				null, //
-				S124_ChaGriSet.values())), //
-		W_CHA_MAX_S_F(new PointImpl(//
-				"S124_W_CHA_MAX_S_F", //
-				"WChaMax_SF", //
-				"Scale factor for maximum charge.", //
-				"", //
-				PointType.SUNSSF, //
-				true, //
-				AccessMode.READ_ONLY, //
-				Unit.NONE, //
-				null, //
-				new OptionsEnum[0])), //
-		W_CHA_DIS_CHA_GRA_S_F(new PointImpl(//
-				"S124_W_CHA_DIS_CHA_GRA_S_F", //
-				"WChaDisChaGra_SF", //
-				"Scale factor for maximum charge and discharge rate.", //
-				"", //
-				PointType.SUNSSF, //
-				true, //
-				AccessMode.READ_ONLY, //
-				Unit.NONE, //
-				null, //
-				new OptionsEnum[0])), //
-		V_A_CHA_MAX_S_F(new PointImpl(//
-				"S124_V_A_CHA_MAX_S_F", //
-				"VAChaMax_SF", //
-				"Scale factor for maximum charging VA.", //
-				"", //
-				PointType.SUNSSF, //
-				false, //
-				AccessMode.READ_ONLY, //
-				Unit.NONE, //
-				null, //
-				new OptionsEnum[0])), //
-		MIN_RSV_PCT_S_F(new PointImpl(//
-				"S124_MIN_RSV_PCT_S_F", //
-				"MinRsvPct_SF", //
-				"Scale factor for minimum reserve percentage.", //
-				"", //
-				PointType.SUNSSF, //
-				false, //
-				AccessMode.READ_ONLY, //
-				Unit.NONE, //
-				null, //
-				new OptionsEnum[0])), //
-		CHA_STATE_S_F(new PointImpl(//
-				"S124_CHA_STATE_S_F", //
-				"ChaState_SF", //
-				"Scale factor for available energy percent.", //
-				"", //
-				PointType.SUNSSF, //
-				false, //
-				AccessMode.READ_ONLY, //
-				Unit.NONE, //
-				null, //
-				new OptionsEnum[0])), //
-		STOR_AVAL_S_F(new PointImpl(//
-				"S124_STOR_AVAL_S_F", //
-				"StorAval_SF", //
-				"Scale factor for state of charge.", //
-				"", //
-				PointType.SUNSSF, //
-				false, //
-				AccessMode.READ_ONLY, //
-				Unit.NONE, //
-				null, //
-				new OptionsEnum[0])), //
-		IN_BAT_V_S_F(new PointImpl(//
-				"S124_IN_BAT_V_S_F", //
-				"InBatV_SF", //
-				"Scale factor for battery voltage.", //
-				"", //
-				PointType.SUNSSF, //
-				false, //
-				AccessMode.READ_ONLY, //
-				Unit.NONE, //
-				null, //
-				new OptionsEnum[0])), //
-		IN_OUT_W_RTE_S_F(new PointImpl(//
-				"S124_IN_OUT_W_RTE_S_F", //
-				"InOutWRte_SF", //
-				"Scale factor for percent charge/discharge rate.", //
-				"", //
-				PointType.SUNSSF, //
-				false, //
-				AccessMode.READ_ONLY, //
-				Unit.NONE, //
-				null, //
-				new OptionsEnum[0])); //
-
-		protected final PointImpl impl;
-
-		private S124(PointImpl impl) {
-			this.impl = impl;
-		}
-
-		@Override
-		public PointImpl get() {
-			return this.impl;
-		}
-	}
-
-	public static enum S124_StorCtl_Mod implements OptionsEnum {
-		UNDEFINED(-1, "Undefined"), //
-		CHARGE(0, "CHARGE"), //
-		DI_S_C_H_A_R_G_E(1, "DI_S_C_H_A_R_G_E"); //
-
-		private final int value;
-		private final String name;
-
-		private S124_StorCtl_Mod(int value, String name) {
-			this.value = value;
-			this.name = name;
-		}
-
-		@Override
-		public int getValue() {
-			return value;
-		}
-
-		@Override
-		public String getName() {
-			return name;
-		}
-
-		@Override
-		public OptionsEnum getUndefined() {
-			return UNDEFINED;
-		}
-	}
-
-	public static enum S124_ChaSt implements OptionsEnum {
-		UNDEFINED(-1, "Undefined"), //
-		OFF(1, "OFF"), //
-		EMPTY(2, "EMPTY"), //
-		DISCHARGING(3, "DISCHARGING"), //
-		CHARGING(4, "CHARGING"), //
-		FULL(5, "FULL"), //
-		HOLDING(6, "HOLDING"), //
-		TESTING(7, "TESTING"); //
-
-		private final int value;
-		private final String name;
-
-		private S124_ChaSt(int value, String name) {
-			this.value = value;
-			this.name = name;
-		}
-
-		@Override
-		public int getValue() {
-			return value;
-		}
-
-		@Override
-		public String getName() {
-			return name;
-		}
-
-		@Override
-		public OptionsEnum getUndefined() {
-			return UNDEFINED;
-		}
-	}
-
-	public static enum S124_ChaGriSet implements OptionsEnum {
-		UNDEFINED(-1, "Undefined"), //
-		PV(0, "PV"), //
-		GRID(1, "GRID"); //
-
-		private final int value;
-		private final String name;
-
-		private S124_ChaGriSet(int value, String name) {
-			this.value = value;
-			this.name = name;
-		}
-
-		@Override
-		public int getValue() {
-			return value;
-		}
-
-		@Override
-		public String getName() {
-			return name;
-		}
-
-		@Override
-		public OptionsEnum getUndefined() {
-			return UNDEFINED;
-		}
-	}
-
-	public static enum S125 implements SunSpecPoint {
-		MOD_ENA(new PointImpl(//
-				"S125_MOD_ENA", //
-				"ModEna", //
-				"Is price-based charge/dischage mode active?", //
-				"", //
-				PointType.BITFIELD16, //
-				true, //
-				AccessMode.READ_WRITE, //
-				Unit.NONE, //
-				null, //
-				S125_ModEna.values())), //
-		SIG_TYPE(new PointImpl(//
-				"S125_SIG_TYPE", //
-				"SigType", //
-				"Meaning of the pricing signal. When a Price schedule is used, type must match the schedule range variable description.", //
-				"", //
-				PointType.ENUM16, //
-				false, //
-				AccessMode.READ_WRITE, //
-				Unit.NONE, //
-				null, //
-				S125_SigType.values())), //
-		SIG(new PointImpl(//
-				"S125_SIG", //
-				"Sig", //
-				"Utility/ESP specific pricing signal. Content depends on pricing signal type. When H/M/L type is specified. Low=0; Med=1; High=2.", //
-				"", //
-				PointType.INT16, //
-				true, //
-				AccessMode.READ_WRITE, //
-				Unit.NONE, //
-				"Sig_SF", //
-				new OptionsEnum[0])), //
-		WIN_TMS(new PointImpl(//
-				"S125_WIN_TMS", //
-				"WinTms", //
-				"Time window for charge/discharge pricing change.", //
-				"", //
-				PointType.UINT16, //
-				false, //
-				AccessMode.READ_WRITE, //
-				Unit.SECONDS, //
-				null, //
-				new OptionsEnum[0])), //
-		RVT_TMS(new PointImpl(//
-				"S125_RVT_TMS", //
-				"RvtTms", //
-				"Timeout period for charge/discharge pricing change.", //
-				"", //
-				PointType.UINT16, //
-				false, //
-				AccessMode.READ_WRITE, //
-				Unit.SECONDS, //
-				null, //
-				new OptionsEnum[0])), //
-		RMP_TMS(new PointImpl(//
-				"S125_RMP_TMS", //
-				"RmpTms", //
-				"Ramp time for moving from current charge or discharge level to new level.", //
-				"", //
-				PointType.UINT16, //
-				false, //
-				AccessMode.READ_WRITE, //
-				Unit.SECONDS, //
-				null, //
-				new OptionsEnum[0])), //
-		SIG_S_F(new PointImpl(//
-				"S125_SIG_S_F", //
-				"Sig_SF", //
-				"Pricing signal scale factor.", //
-				"", //
-				PointType.SUNSSF, //
-				true, //
-				AccessMode.READ_ONLY, //
-				Unit.NONE, //
-				null, //
-				new OptionsEnum[0])), //
-		PAD(new PointImpl(//
-				"S125_PAD", //
-				"", //
-				"", //
-				"", //
-				PointType.PAD, //
-				false, //
-				AccessMode.READ_ONLY, //
-				Unit.NONE, //
-				null, //
-				new OptionsEnum[0])); //
-
-		protected final PointImpl impl;
-
-		private S125(PointImpl impl) {
-			this.impl = impl;
-		}
-
-		@Override
-		public PointImpl get() {
-			return this.impl;
-		}
-	}
-
-	public static enum S125_ModEna implements OptionsEnum {
-		UNDEFINED(-1, "Undefined"), //
-		ENABLE(0, "ENABLE"); //
-
-		private final int value;
-		private final String name;
-
-		private S125_ModEna(int value, String name) {
-			this.value = value;
-			this.name = name;
-		}
-
-		@Override
-		public int getValue() {
-			return value;
-		}
-
-		@Override
-		public String getName() {
-			return name;
-		}
-
-		@Override
-		public OptionsEnum getUndefined() {
-			return UNDEFINED;
-		}
-	}
-
-	public static enum S125_SigType implements OptionsEnum {
-		UNDEFINED(-1, "Undefined"), //
-		UNKNOWN(0, "UNKNOWN"), //
-		ABSOLUTE(1, "ABSOLUTE"), //
-		RELATIVE(2, "RELATIVE"), //
-		MULTIPLIER(3, "MULTIPLIER"), //
-		LEVEL(4, "LEVEL"); //
-
-		private final int value;
-		private final String name;
-
-		private S125_SigType(int value, String name) {
-			this.value = value;
-			this.name = name;
-		}
-
-		@Override
-		public int getValue() {
-			return value;
-		}
-
-		@Override
-		public String getName() {
-			return name;
-		}
-
-		@Override
-		public OptionsEnum getUndefined() {
-			return UNDEFINED;
-		}
-	}
-
-	public static enum S127 implements SunSpecPoint {
-		W_GRA(new PointImpl(//
-				"S127_W_GRA", //
-				"WGra", //
-				"The slope of the reduction in the maximum allowed watts output as a function of frequency.", //
-				"", //
-				PointType.UINT16, //
-				true, //
-				AccessMode.READ_WRITE, //
-				Unit.PERCENT, //
-				"WGra_SF", //
-				new OptionsEnum[0])), //
-		HZ_STR(new PointImpl(//
-				"S127_HZ_STR", //
-				"HzStr", //
-				"The frequency deviation from nominal frequency (ECPNomHz) at which a snapshot of the instantaneous power output is taken to act as the CAPPED power level (PM) and above which reduction in power output occurs.", //
-				"", //
-				PointType.INT16, //
-				true, //
-				AccessMode.READ_WRITE, //
-				Unit.HERTZ, //
-				"HzStrStop_SF", //
-				new OptionsEnum[0])), //
-		HZ_STOP(new PointImpl(//
-				"S127_HZ_STOP", //
-				"HzStop", //
-				"The frequency deviation from nominal frequency (ECPNomHz) at which curtailed power output may return to normal and the cap on the power level value is removed.", //
-				"", //
-				PointType.INT16, //
-				true, //
-				AccessMode.READ_WRITE, //
-				Unit.HERTZ, //
-				"HzStrStop_SF", //
-				new OptionsEnum[0])), //
-		HYS_ENA(new PointImpl(//
-				"S127_HYS_ENA", //
-				"HysEna", //
-				"Enable hysterisis", //
-				"", //
-				PointType.BITFIELD16, //
-				true, //
-				AccessMode.READ_WRITE, //
-				Unit.NONE, //
-				null, //
-				S127_HysEna.values())), //
-		MOD_ENA(new PointImpl(//
-				"S127_MOD_ENA", //
-				"ModEna", //
-				"Is Parameterized Frequency-Watt control active.", //
-				"", //
-				PointType.BITFIELD16, //
-				true, //
-				AccessMode.READ_WRITE, //
-				Unit.NONE, //
-				null, //
-				S127_ModEna.values())), //
-		HZ_STOP_W_GRA(new PointImpl(//
-				"S127_HZ_STOP_W_GRA", //
-				"HzStopWGra", //
-				"The maximum time-based rate of change at which power output returns to normal after having been capped by an over frequency event.", //
-				"", //
-				PointType.UINT16, //
-				false, //
-				AccessMode.READ_WRITE, //
-				Unit.PERCENT, //
-				"RmpIncDec_SF", //
-				new OptionsEnum[0])), //
-		W_GRA_S_F(new PointImpl(//
-				"S127_W_GRA_S_F", //
-				"WGra_SF", //
-				"Scale factor for output gradient.", //
-				"", //
-				PointType.SUNSSF, //
-				false, //
-				AccessMode.READ_ONLY, //
-				Unit.NONE, //
-				null, //
-				new OptionsEnum[0])), //
-		HZ_STR_STOP_S_F(new PointImpl(//
-				"S127_HZ_STR_STOP_S_F", //
-				"HzStrStop_SF", //
-				"Scale factor for frequency deviations.", //
-				"", //
-				PointType.SUNSSF, //
-				false, //
-				AccessMode.READ_ONLY, //
-				Unit.NONE, //
-				null, //
-				new OptionsEnum[0])), //
-		RMP_INC_DEC_S_F(new PointImpl(//
-				"S127_RMP_INC_DEC_S_F", //
-				"RmpIncDec_SF", //
-				"Scale factor for increment and decrement ramps.", //
-				"", //
-				PointType.SUNSSF, //
-				false, //
-				AccessMode.READ_ONLY, //
-				Unit.NONE, //
-				null, //
-				new OptionsEnum[0])), //
-		PAD(new PointImpl(//
-				"S127_PAD", //
-				"", //
-				"", //
-				"", //
-				PointType.PAD, //
-				false, //
-				AccessMode.READ_ONLY, //
-				Unit.NONE, //
-				null, //
-				new OptionsEnum[0])); //
-
-		protected final PointImpl impl;
-
-		private S127(PointImpl impl) {
-			this.impl = impl;
-		}
-
-		@Override
-		public PointImpl get() {
-			return this.impl;
-		}
-	}
-
-	public static enum S127_HysEna implements OptionsEnum {
-		UNDEFINED(-1, "Undefined"), //
-		ENABLED(0, "ENABLED"); //
-
-		private final int value;
-		private final String name;
-
-		private S127_HysEna(int value, String name) {
-			this.value = value;
-			this.name = name;
-		}
-
-		@Override
-		public int getValue() {
-			return value;
-		}
-
-		@Override
-		public String getName() {
-			return name;
-		}
-
-		@Override
-		public OptionsEnum getUndefined() {
-			return UNDEFINED;
-		}
-	}
-
-	public static enum S127_ModEna implements OptionsEnum {
-		UNDEFINED(-1, "Undefined"), //
-		ENABLED(0, "ENABLED"); //
-
-		private final int value;
-		private final String name;
-
-		private S127_ModEna(int value, String name) {
-			this.value = value;
-			this.name = name;
-		}
-
-		@Override
-		public int getValue() {
-			return value;
-		}
-
-		@Override
-		public String getName() {
-			return name;
-		}
-
-		@Override
-		public OptionsEnum getUndefined() {
-			return UNDEFINED;
-		}
-	}
-
-	public static enum S128 implements SunSpecPoint {
-		AR_GRA_MOD(new PointImpl(//
-				"S128_AR_GRA_MOD", //
-				"ArGraMod", //
-				"Indicates if gradients trend toward zero at the edges of the deadband or trend toward zero at the center of the deadband.", //
-				"", //
-				PointType.ENUM16, //
-				true, //
-				AccessMode.READ_WRITE, //
-				Unit.NONE, //
-				null, //
-				S128_ArGraMod.values())), //
-		AR_GRA_SAG(new PointImpl(//
-				"S128_AR_GRA_SAG", //
-				"ArGraSag", //
-				"The gradient used to increase capacitive dynamic current. A value of 0 indicates no additional reactive current support.", //
-				"", //
-				PointType.UINT16, //
-				true, //
-				AccessMode.READ_WRITE, //
-				Unit.NONE, //
-				"ArGra_SF", //
-				new OptionsEnum[0])), //
-		AR_GRA_SWELL(new PointImpl(//
-				"S128_AR_GRA_SWELL", //
-				"ArGraSwell", //
-				"The gradient used to increase inductive dynamic current.  A value of 0 indicates no additional reactive current support.", //
-				"", //
-				PointType.UINT16, //
-				true, //
-				AccessMode.READ_WRITE, //
-				Unit.NONE, //
-				"ArGra_SF", //
-				new OptionsEnum[0])), //
-		MOD_ENA(new PointImpl(//
-				"S128_MOD_ENA", //
-				"ModEna", //
-				"Activate dynamic reactive current model", //
-				"", //
-				PointType.BITFIELD16, //
-				true, //
-				AccessMode.READ_WRITE, //
-				Unit.NONE, //
-				null, //
-				S128_ModEna.values())), //
-		FIL_TMS(new PointImpl(//
-				"S128_FIL_TMS", //
-				"FilTms", //
-				"The time window used to calculate the moving average voltage.", //
-				"", //
-				PointType.UINT16, //
-				false, //
-				AccessMode.READ_WRITE, //
-				Unit.SECONDS, //
-				null, //
-				new OptionsEnum[0])), //
-		DB_V_MIN(new PointImpl(//
-				"S128_DB_V_MIN", //
-				"DbVMin", //
-				"The lower delta voltage limit for which negative voltage deviations less than this value no dynamic vars are produced.", //
-				"", //
-				PointType.UINT16, //
-				false, //
-				AccessMode.READ_WRITE, //
-				Unit.PERCENT, //
-				"VRefPct_SF", //
-				new OptionsEnum[0])), //
-		DB_V_MAX(new PointImpl(//
-				"S128_DB_V_MAX", //
-				"DbVMax", //
-				"The upper delta voltage limit for which positive voltage deviations less than this value no dynamic current produced.", //
-				"", //
-				PointType.UINT16, //
-				false, //
-				AccessMode.READ_WRITE, //
-				Unit.PERCENT, //
-				"VRefPct_SF", //
-				new OptionsEnum[0])), //
-		BLK_ZN_V(new PointImpl(//
-				"S128_BLK_ZN_V", //
-				"BlkZnV", //
-				"Block zone voltage which defines a lower voltage boundary below which no dynamic current is produced.", //
-				"", //
-				PointType.UINT16, //
-				false, //
-				AccessMode.READ_WRITE, //
-				Unit.PERCENT, //
-				"VRefPct_SF", //
-				new OptionsEnum[0])), //
-		HYS_BLK_ZN_V(new PointImpl(//
-				"S128_HYS_BLK_ZN_V", //
-				"HysBlkZnV", //
-				"Hysteresis voltage used with BlkZnV.", //
-				"", //
-				PointType.UINT16, //
-				false, //
-				AccessMode.READ_WRITE, //
-				Unit.PERCENT, //
-				"VRefPct_SF", //
-				new OptionsEnum[0])), //
-		BLK_ZN_TMMS(new PointImpl(//
-				"S128_BLK_ZN_TMMS", //
-				"BlkZnTmms", //
-				"Block zone time the time before which reactive current support remains active regardless of how low the voltage drops.", //
-				"", //
-				PointType.UINT16, //
-				false, //
-				AccessMode.READ_WRITE, //
-				Unit.MILLISECONDS, //
-				null, //
-				new OptionsEnum[0])), //
-		HOLD_TMMS(new PointImpl(//
-				"S128_HOLD_TMMS", //
-				"HoldTmms", //
-				"Hold time during which reactive current support continues after the average voltage has entered the dead zone.", //
-				"", //
-				PointType.UINT16, //
-				false, //
-				AccessMode.READ_WRITE, //
-				Unit.MILLISECONDS, //
-				null, //
-				new OptionsEnum[0])), //
-		AR_GRA_S_F(new PointImpl(//
-				"S128_AR_GRA_S_F", //
-				"ArGra_SF", //
-				"Scale factor for the gradients.", //
-				"", //
-				PointType.SUNSSF, //
-				true, //
-				AccessMode.READ_ONLY, //
-				Unit.NONE, //
-				null, //
-				new OptionsEnum[0])), //
-		V_REF_PCT_S_F(new PointImpl(//
-				"S128_V_REF_PCT_S_F", //
-				"VRefPct_SF", //
-				"Scale factor for the voltage zone and limit settings.", //
-				"", //
-				PointType.SUNSSF, //
-				false, //
-				AccessMode.READ_ONLY, //
-				Unit.NONE, //
-				null, //
-				new OptionsEnum[0])), //
-		PAD(new PointImpl(//
-				"S128_PAD", //
-				"", //
-				"", //
-				"", //
-				PointType.PAD, //
-				false, //
-				AccessMode.READ_ONLY, //
-				Unit.NONE, //
-				null, //
-				new OptionsEnum[0])); //
-
-		protected final PointImpl impl;
-
-		private S128(PointImpl impl) {
-			this.impl = impl;
-		}
-
-		@Override
-		public PointImpl get() {
-			return this.impl;
-		}
-	}
-
-	public static enum S128_ArGraMod implements OptionsEnum {
-		UNDEFINED(-1, "Undefined"), //
-		EDGE(0, "EDGE"), //
-		CENTER(1, "CENTER"); //
-
-		private final int value;
-		private final String name;
-
-		private S128_ArGraMod(int value, String name) {
-			this.value = value;
-			this.name = name;
-		}
-
-		@Override
-		public int getValue() {
-			return value;
-		}
-
-		@Override
-		public String getName() {
-			return name;
-		}
-
-		@Override
-		public OptionsEnum getUndefined() {
-			return UNDEFINED;
-		}
-	}
-
-	public static enum S128_ModEna implements OptionsEnum {
-		UNDEFINED(-1, "Undefined"), //
-		ENABLED(0, "ENABLED"); //
-
-		private final int value;
-		private final String name;
-
-		private S128_ModEna(int value, String name) {
-			this.value = value;
-			this.name = name;
-		}
-
-		@Override
-		public int getValue() {
-			return value;
-		}
-
-		@Override
-		public String getName() {
-			return name;
-		}
-
-		@Override
-		public OptionsEnum getUndefined() {
-			return UNDEFINED;
-		}
-	}
-
-	public static enum S145 implements SunSpecPoint {
-		NOM_RMP_UP_RTE(new PointImpl(//
-				"S145_NOM_RMP_UP_RTE", //
-				"Ramp Up Rate", //
-				"Ramp up rate as a percentage of max current.", //
-				"", //
-				PointType.UINT16, //
-				false, //
-				AccessMode.READ_WRITE, //
-				Unit.NONE, //
-				"Rmp_SF", //
-				new OptionsEnum[0])), //
-		NOM_RMP_DN_RTE(new PointImpl(//
-				"S145_NOM_RMP_DN_RTE", //
-				"NomRmpDnRte", //
-				"Ramp down rate as a percentage of max current.", //
-				"", //
-				PointType.UINT16, //
-				false, //
-				AccessMode.READ_WRITE, //
-				Unit.NONE, //
-				"Rmp_SF", //
-				new OptionsEnum[0])), //
-		EMG_RMP_UP_RTE(new PointImpl(//
-				"S145_EMG_RMP_UP_RTE", //
-				"Emergency Ramp Up Rate", //
-				"Emergency ramp up rate as a percentage of max current.", //
-				"", //
-				PointType.UINT16, //
-				false, //
-				AccessMode.READ_WRITE, //
-				Unit.NONE, //
-				"Rmp_SF", //
-				new OptionsEnum[0])), //
-		EMG_RMP_DN_RTE(new PointImpl(//
-				"S145_EMG_RMP_DN_RTE", //
-				"Emergency Ramp Down Rate", //
-				"Emergency ramp down rate as a percentage of max current.", //
-				"", //
-				PointType.UINT16, //
-				false, //
-				AccessMode.READ_WRITE, //
-				Unit.NONE, //
-				"Rmp_SF", //
-				new OptionsEnum[0])), //
-		CONN_RMP_UP_RTE(new PointImpl(//
-				"S145_CONN_RMP_UP_RTE", //
-				"Connect Ramp Up Rate", //
-				"Connect ramp up rate as a percentage of max current.", //
-				"", //
-				PointType.UINT16, //
-				false, //
-				AccessMode.READ_WRITE, //
-				Unit.NONE, //
-				"Rmp_SF", //
-				new OptionsEnum[0])), //
-		CONN_RMP_DN_RTE(new PointImpl(//
-				"S145_CONN_RMP_DN_RTE", //
-				"Connect Ramp Down Rate", //
-				"Connect ramp down rate as a percentage of max current.", //
-				"", //
-				PointType.UINT16, //
-				false, //
-				AccessMode.READ_WRITE, //
-				Unit.NONE, //
-				"Rmp_SF", //
-				new OptionsEnum[0])), //
-		A_GRA(new PointImpl(//
-				"S145_A_GRA", //
-				"Default Ramp Rate", //
-				"Ramp rate specified in percent of max current.", //
-				"", //
-				PointType.UINT16, //
-				false, //
-				AccessMode.READ_WRITE, //
-				Unit.NONE, //
-				"Rmp_SF", //
-				new OptionsEnum[0])), //
-		RMP_S_F(new PointImpl(//
-				"S145_RMP_S_F", //
-				"Ramp Rate Scale Factor", //
-				"Ramp Rate Scale Factor", //
-				"", //
-				PointType.SUNSSF, //
-				false, //
-				AccessMode.READ_ONLY, //
-				Unit.NONE, //
-				null, //
-				new OptionsEnum[0])); //
-
-		protected final PointImpl impl;
-
-		private S145(PointImpl impl) {
-			this.impl = impl;
-		}
-
-		@Override
-		public PointImpl get() {
-			return this.impl;
-		}
-	}
-
-	public static enum S201 implements SunSpecPoint {
-		A(new PointImpl(//
-				"S201_A", //
-				"Amps", //
-				"Total AC Current", //
-				"", //
-				PointType.INT16, //
-				true, //
-				AccessMode.READ_ONLY, //
-				Unit.AMPERE, //
-				"A_SF", //
-				new OptionsEnum[0])), //
-		APH_A(new PointImpl(//
-				"S201_APH_A", //
-				"Amps PhaseA", //
-				"Phase A Current", //
-				"", //
-				PointType.INT16, //
-				true, //
-				AccessMode.READ_ONLY, //
-				Unit.AMPERE, //
-				"A_SF", //
-				new OptionsEnum[0])), //
-		APH_B(new PointImpl(//
-				"S201_APH_B", //
-				"Amps PhaseB", //
-				"Phase B Current", //
-				"", //
-				PointType.INT16, //
-				false, //
-				AccessMode.READ_ONLY, //
-				Unit.AMPERE, //
-				"A_SF", //
-				new OptionsEnum[0])), //
-		APH_C(new PointImpl(//
-				"S201_APH_C", //
-				"Amps PhaseC", //
-				"Phase C Current", //
-				"", //
-				PointType.INT16, //
-				false, //
-				AccessMode.READ_ONLY, //
-				Unit.AMPERE, //
-				"A_SF", //
-				new OptionsEnum[0])), //
-		A_SF(new PointImpl(//
-				"S201_A_SF", //
-				"", //
-				"Current scale factor", //
-				"", //
-				PointType.SUNSSF, //
-				true, //
-				AccessMode.READ_ONLY, //
-				Unit.NONE, //
-				null, //
-				new OptionsEnum[0])), //
-		PH_V(new PointImpl(//
-				"S201_PH_V", //
-				"Voltage LN", //
-				"Line to Neutral AC Voltage (average of active phases)", //
-				"Conditional AN connection", //
-				PointType.INT16, //
-				false, //
-				AccessMode.READ_ONLY, //
-				Unit.VOLT, //
-				"V_SF", //
-				new OptionsEnum[0])), //
-		PH_VPH_A(new PointImpl(//
-				"S201_PH_VPH_A", //
-				"Phase Voltage AN", //
-				"Phase Voltage AN", //
-				"Conditional AN connection", //
-				PointType.INT16, //
-				false, //
-				AccessMode.READ_ONLY, //
-				Unit.VOLT, //
-				"V_SF", //
-				new OptionsEnum[0])), //
-		PH_VPH_B(new PointImpl(//
-				"S201_PH_VPH_B", //
-				"Phase Voltage BN", //
-				"Phase Voltage BN", //
-				"", //
-				PointType.INT16, //
-				false, //
-				AccessMode.READ_ONLY, //
-				Unit.VOLT, //
-				"V_SF", //
-				new OptionsEnum[0])), //
-		PH_VPH_C(new PointImpl(//
-				"S201_PH_VPH_C", //
-				"Phase Voltage CN", //
-				"Phase Voltage CN", //
-				"", //
-				PointType.INT16, //
-				false, //
-				AccessMode.READ_ONLY, //
-				Unit.VOLT, //
-				"V_SF", //
-				new OptionsEnum[0])), //
-		PPV(new PointImpl(//
-				"S201_PPV", //
-				"Voltage LL", //
-				"Line to Line AC Voltage (average of active phases)", //
-				"", //
-				PointType.INT16, //
-				false, //
-				AccessMode.READ_ONLY, //
-				Unit.VOLT, //
-				"V_SF", //
-				new OptionsEnum[0])), //
-		P_P_VPH_A_B(new PointImpl(//
-				"S201_P_P_VPH_A_B", //
-				"", //
-				"", //
-				"", //
-				PointType.INT16, //
-				false, //
-				AccessMode.READ_ONLY, //
-				Unit.VOLT, //
-				"V_SF", //
-				new OptionsEnum[0])), //
-		P_P_VPH_B_C(new PointImpl(//
-				"S201_P_P_VPH_B_C", //
-				"", //
-				"", //
-				"", //
-				PointType.INT16, //
-				false, //
-				AccessMode.READ_ONLY, //
-				Unit.VOLT, //
-				"V_SF", //
-				new OptionsEnum[0])), //
-		P_P_VPH_C_A(new PointImpl(//
-				"S201_P_P_VPH_C_A", //
-				"", //
-				"", //
-				"", //
-				PointType.INT16, //
-				false, //
-				AccessMode.READ_ONLY, //
-				Unit.VOLT, //
-				"V_SF", //
-				new OptionsEnum[0])), //
-		V_SF(new PointImpl(//
-				"S201_V_SF", //
-				"", //
-				"Voltage scale factor", //
-				"", //
-				PointType.SUNSSF, //
-				true, //
-				AccessMode.READ_ONLY, //
-				Unit.NONE, //
-				null, //
-				new OptionsEnum[0])), //
-		HZ(new PointImpl(//
-				"S201_HZ", //
-				"Hz", //
-				"Frequency", //
-				"", //
-				PointType.INT16, //
-				true, //
-				AccessMode.READ_ONLY, //
-				Unit.HERTZ, //
-				"Hz_SF", //
-				new OptionsEnum[0])), //
-		HZ_S_F(new PointImpl(//
-				"S201_HZ_S_F", //
-				"", //
-				"Frequency scale factor", //
-				"", //
-				PointType.SUNSSF, //
-				false, //
-				AccessMode.READ_ONLY, //
-				Unit.NONE, //
-				null, //
-				new OptionsEnum[0])), //
-		W(new PointImpl(//
-				"S201_W", //
-				"Watts", //
-				"Total Real Power", //
-				"", //
-				PointType.INT16, //
-				true, //
-				AccessMode.READ_ONLY, //
-				Unit.WATT, //
-				"W_SF", //
-				new OptionsEnum[0])), //
-		WPH_A(new PointImpl(//
-				"S201_WPH_A", //
-				"Watts phase A", //
-				"", //
-				"", //
-				PointType.INT16, //
-				false, //
-				AccessMode.READ_ONLY, //
-				Unit.WATT, //
-				"W_SF", //
-				new OptionsEnum[0])), //
-		WPH_B(new PointImpl(//
-				"S201_WPH_B", //
-				"Watts phase B", //
-				"", //
-				"", //
-				PointType.INT16, //
-				false, //
-				AccessMode.READ_ONLY, //
-				Unit.WATT, //
-				"W_SF", //
-				new OptionsEnum[0])), //
-		WPH_C(new PointImpl(//
-				"S201_WPH_C", //
-				"Watts phase C", //
-				"", //
-				"", //
-				PointType.INT16, //
-				false, //
-				AccessMode.READ_ONLY, //
-				Unit.WATT, //
-				"W_SF", //
-				new OptionsEnum[0])), //
-		W_SF(new PointImpl(//
-				"S201_W_SF", //
-				"", //
-				"Real Power scale factor", //
-				"", //
-				PointType.SUNSSF, //
-				true, //
-				AccessMode.READ_ONLY, //
-				Unit.NONE, //
-				null, //
-				new OptionsEnum[0])), //
-		VA(new PointImpl(//
-				"S201_VA", //
-				"VA", //
-				"AC Apparent Power", //
-				"", //
-				PointType.INT16, //
-				false, //
-				AccessMode.READ_ONLY, //
-				Unit.VOLT_AMPERE, //
-				"VA_SF", //
-				new OptionsEnum[0])), //
-		V_APH_A(new PointImpl(//
-				"S201_V_APH_A", //
-				"VA phase A", //
-				"", //
-				"", //
-				PointType.INT16, //
-				false, //
-				AccessMode.READ_ONLY, //
-				Unit.VOLT_AMPERE, //
-				"VA_SF", //
-				new OptionsEnum[0])), //
-		V_APH_B(new PointImpl(//
-				"S201_V_APH_B", //
-				"VA phase B", //
-				"", //
-				"", //
-				PointType.INT16, //
-				false, //
-				AccessMode.READ_ONLY, //
-				Unit.VOLT_AMPERE, //
-				"VA_SF", //
-				new OptionsEnum[0])), //
-		V_APH_C(new PointImpl(//
-				"S201_V_APH_C", //
-				"VA phase C", //
-				"", //
-				"", //
-				PointType.INT16, //
-				false, //
-				AccessMode.READ_ONLY, //
-				Unit.VOLT_AMPERE, //
-				"VA_SF", //
-				new OptionsEnum[0])), //
-		VA_SF(new PointImpl(//
-				"S201_VA_SF", //
-				"", //
-				"Apparent Power scale factor", //
-				"", //
-				PointType.SUNSSF, //
-				false, //
-				AccessMode.READ_ONLY, //
-				Unit.NONE, //
-				null, //
-				new OptionsEnum[0])), //
-		VAR(new PointImpl(//
-				"S201_VAR", //
-				"VAR", //
-				"Reactive Power", //
-				"", //
-				PointType.INT16, //
-				false, //
-				AccessMode.READ_ONLY, //
-				Unit.VOLT_AMPERE_REACTIVE, //
-				"VAR_SF", //
-				new OptionsEnum[0])), //
-		V_A_RPH_A(new PointImpl(//
-				"S201_V_A_RPH_A", //
-				"VAR phase A", //
-				"", //
-				"", //
-				PointType.INT16, //
-				false, //
-				AccessMode.READ_ONLY, //
-				Unit.VOLT_AMPERE_REACTIVE, //
-				"VAR_SF", //
-				new OptionsEnum[0])), //
-		V_A_RPH_B(new PointImpl(//
-				"S201_V_A_RPH_B", //
-				"VAR phase B", //
-				"", //
-				"", //
-				PointType.INT16, //
-				false, //
-				AccessMode.READ_ONLY, //
-				Unit.VOLT_AMPERE_REACTIVE, //
-				"VAR_SF", //
-				new OptionsEnum[0])), //
-		V_A_RPH_C(new PointImpl(//
-				"S201_V_A_RPH_C", //
-				"VAR phase C", //
-				"", //
-				"", //
-				PointType.INT16, //
-				false, //
-				AccessMode.READ_ONLY, //
-				Unit.VOLT_AMPERE_REACTIVE, //
-				"VAR_SF", //
-				new OptionsEnum[0])), //
-		VAR_SF(new PointImpl(//
-				"S201_VAR_SF", //
-				"", //
-				"Reactive Power scale factor", //
-				"", //
-				PointType.SUNSSF, //
-				false, //
-				AccessMode.READ_ONLY, //
-				Unit.NONE, //
-				null, //
-				new OptionsEnum[0])), //
-		PF(new PointImpl(//
-				"S201_PF", //
-				"PF", //
-				"Power Factor", //
-				"", //
-				PointType.INT16, //
-				false, //
-				AccessMode.READ_ONLY, //
-				Unit.NONE, //
-				"PF_SF", //
-				new OptionsEnum[0])), //
-		P_FPH_A(new PointImpl(//
-				"S201_P_FPH_A", //
-				"PF phase A", //
-				"", //
-				"", //
-				PointType.INT16, //
-				false, //
-				AccessMode.READ_ONLY, //
-				Unit.NONE, //
-				"PF_SF", //
-				new OptionsEnum[0])), //
-		P_FPH_B(new PointImpl(//
-				"S201_P_FPH_B", //
-				"PF phase B", //
-				"", //
-				"", //
-				PointType.INT16, //
-				false, //
-				AccessMode.READ_ONLY, //
-				Unit.NONE, //
-				"PF_SF", //
-				new OptionsEnum[0])), //
-		P_FPH_C(new PointImpl(//
-				"S201_P_FPH_C", //
-				"PF phase C", //
-				"", //
-				"", //
-				PointType.INT16, //
-				false, //
-				AccessMode.READ_ONLY, //
-				Unit.NONE, //
-				"PF_SF", //
-				new OptionsEnum[0])), //
-		PF_SF(new PointImpl(//
-				"S201_PF_SF", //
-				"", //
-				"Power Factor scale factor", //
-				"", //
-				PointType.SUNSSF, //
-				false, //
-				AccessMode.READ_ONLY, //
-				Unit.NONE, //
-				null, //
-				new OptionsEnum[0])), //
-		TOT_WH_EXP(new PointImpl(//
-				"S201_TOT_WH_EXP", //
-				"Total Watt-hours Exported", //
-				"Total Real Energy Exported", //
-				"", //
-				PointType.ACC32, //
-				true, //
-				AccessMode.READ_ONLY, //
-				Unit.WATT_HOURS, //
-				"TotWh_SF", //
-				new OptionsEnum[0])), //
-		TOT_WH_EXP_PH_A(new PointImpl(//
-				"S201_TOT_WH_EXP_PH_A", //
-				"Total Watt-hours Exported phase A", //
-				"", //
-				"", //
-				PointType.ACC32, //
-				false, //
-				AccessMode.READ_ONLY, //
-				Unit.WATT_HOURS, //
-				"TotWh_SF", //
-				new OptionsEnum[0])), //
-		TOT_WH_EXP_PH_B(new PointImpl(//
-				"S201_TOT_WH_EXP_PH_B", //
-				"Total Watt-hours Exported phase B", //
-				"", //
-				"", //
-				PointType.ACC32, //
-				false, //
-				AccessMode.READ_ONLY, //
-				Unit.WATT_HOURS, //
-				"TotWh_SF", //
-				new OptionsEnum[0])), //
-		TOT_WH_EXP_PH_C(new PointImpl(//
-				"S201_TOT_WH_EXP_PH_C", //
-				"Total Watt-hours Exported phase C", //
-				"", //
-				"", //
-				PointType.ACC32, //
-				false, //
-				AccessMode.READ_ONLY, //
-				Unit.WATT_HOURS, //
-				"TotWh_SF", //
-				new OptionsEnum[0])), //
-		TOT_WH_IMP(new PointImpl(//
-				"S201_TOT_WH_IMP", //
-				"Total Watt-hours Imported", //
-				"Total Real Energy Imported", //
-				"", //
-				PointType.ACC32, //
-				true, //
-				AccessMode.READ_ONLY, //
-				Unit.WATT_HOURS, //
-				"TotWh_SF", //
-				new OptionsEnum[0])), //
-		TOT_WH_IMP_PH_A(new PointImpl(//
-				"S201_TOT_WH_IMP_PH_A", //
-				"Total Watt-hours Imported phase A", //
-				"", //
-				"", //
-				PointType.ACC32, //
-				false, //
-				AccessMode.READ_ONLY, //
-				Unit.WATT_HOURS, //
-				"TotWh_SF", //
-				new OptionsEnum[0])), //
-		TOT_WH_IMP_PH_B(new PointImpl(//
-				"S201_TOT_WH_IMP_PH_B", //
-				"Total Watt-hours Imported phase B", //
-				"", //
-				"", //
-				PointType.ACC32, //
-				false, //
-				AccessMode.READ_ONLY, //
-				Unit.WATT_HOURS, //
-				"TotWh_SF", //
-				new OptionsEnum[0])), //
-		TOT_WH_IMP_PH_C(new PointImpl(//
-				"S201_TOT_WH_IMP_PH_C", //
-				"Total Watt-hours Imported phase C", //
-				"", //
-				"", //
-				PointType.ACC32, //
-				false, //
-				AccessMode.READ_ONLY, //
-				Unit.WATT_HOURS, //
-				"TotWh_SF", //
-				new OptionsEnum[0])), //
-		TOT_WH_S_F(new PointImpl(//
-				"S201_TOT_WH_S_F", //
-				"", //
-				"Real Energy scale factor", //
-				"", //
-				PointType.SUNSSF, //
-				true, //
-				AccessMode.READ_ONLY, //
-				Unit.NONE, //
-				null, //
-				new OptionsEnum[0])), //
-		TOT_V_AH_EXP(new PointImpl(//
-				"S201_TOT_V_AH_EXP", //
-				"Total VA-hours Exported", //
-				"Total Apparent Energy Exported", //
-				"", //
-				PointType.ACC32, //
-				false, //
-				AccessMode.READ_ONLY, //
-				Unit.VOLT_AMPERE_HOURS, //
-				"TotVAh_SF", //
-				new OptionsEnum[0])), //
-		TOT_V_AH_EXP_PH_A(new PointImpl(//
-				"S201_TOT_V_AH_EXP_PH_A", //
-				"Total VA-hours Exported phase A", //
-				"", //
-				"", //
-				PointType.ACC32, //
-				false, //
-				AccessMode.READ_ONLY, //
-				Unit.VOLT_AMPERE_HOURS, //
-				"TotVAh_SF", //
-				new OptionsEnum[0])), //
-		TOT_V_AH_EXP_PH_B(new PointImpl(//
-				"S201_TOT_V_AH_EXP_PH_B", //
-				"Total VA-hours Exported phase B", //
-				"", //
-				"", //
-				PointType.ACC32, //
-				false, //
-				AccessMode.READ_ONLY, //
-				Unit.VOLT_AMPERE_HOURS, //
-				"TotVAh_SF", //
-				new OptionsEnum[0])), //
-		TOT_V_AH_EXP_PH_C(new PointImpl(//
-				"S201_TOT_V_AH_EXP_PH_C", //
-				"Total VA-hours Exported phase C", //
-				"", //
-				"", //
-				PointType.ACC32, //
-				false, //
-				AccessMode.READ_ONLY, //
-				Unit.VOLT_AMPERE_HOURS, //
-				"TotVAh_SF", //
-				new OptionsEnum[0])), //
-		TOT_V_AH_IMP(new PointImpl(//
-				"S201_TOT_V_AH_IMP", //
-				"Total VA-hours Imported", //
-				"Total Apparent Energy Imported", //
-				"", //
-				PointType.ACC32, //
-				false, //
-				AccessMode.READ_ONLY, //
-				Unit.VOLT_AMPERE_HOURS, //
-				"TotVAh_SF", //
-				new OptionsEnum[0])), //
-		TOT_V_AH_IMP_PH_A(new PointImpl(//
-				"S201_TOT_V_AH_IMP_PH_A", //
-				"Total VA-hours Imported phase A", //
-				"", //
-				"", //
-				PointType.ACC32, //
-				false, //
-				AccessMode.READ_ONLY, //
-				Unit.VOLT_AMPERE_HOURS, //
-				"TotVAh_SF", //
-				new OptionsEnum[0])), //
-		TOT_V_AH_IMP_PH_B(new PointImpl(//
-				"S201_TOT_V_AH_IMP_PH_B", //
-				"Total VA-hours Imported phase B", //
-				"", //
-				"", //
-				PointType.ACC32, //
-				false, //
-				AccessMode.READ_ONLY, //
-				Unit.VOLT_AMPERE_HOURS, //
-				"TotVAh_SF", //
-				new OptionsEnum[0])), //
-		TOT_V_AH_IMP_PH_C(new PointImpl(//
-				"S201_TOT_V_AH_IMP_PH_C", //
-				"Total VA-hours Imported phase C", //
-				"", //
-				"", //
-				PointType.ACC32, //
-				false, //
-				AccessMode.READ_ONLY, //
-				Unit.VOLT_AMPERE_HOURS, //
-				"TotVAh_SF", //
-				new OptionsEnum[0])), //
-		TOT_V_AH_S_F(new PointImpl(//
-				"S201_TOT_V_AH_S_F", //
-				"", //
-				"Apparent Energy scale factor", //
-				"", //
-				PointType.SUNSSF, //
-				false, //
-				AccessMode.READ_ONLY, //
-				Unit.NONE, //
-				null, //
-				new OptionsEnum[0])), //
-		TOT_V_ARH_IMP_Q1(new PointImpl(//
-				"S201_TOT_V_ARH_IMP_Q1", //
-				"Total VAR-hours Imported Q1", //
-				"Total Reactive Energy Imported Quadrant 1", //
-				"", //
-				PointType.ACC32, //
-				false, //
-				AccessMode.READ_ONLY, //
-				Unit.VOLT_AMPERE_REACTIVE_HOURS, //
-				"TotVArh_SF", //
-				new OptionsEnum[0])), //
-		TOT_V_ARH_IMP_Q1_PH_A(new PointImpl(//
-				"S201_TOT_V_ARH_IMP_Q1_PH_A", //
-				"Total VAr-hours Imported Q1 phase A", //
-				"", //
-				"", //
-				PointType.ACC32, //
-				false, //
-				AccessMode.READ_ONLY, //
-				Unit.VOLT_AMPERE_REACTIVE_HOURS, //
-				"TotVArh_SF", //
-				new OptionsEnum[0])), //
-		TOT_V_ARH_IMP_Q1_PH_B(new PointImpl(//
-				"S201_TOT_V_ARH_IMP_Q1_PH_B", //
-				"Total VAr-hours Imported Q1 phase B", //
-				"", //
-				"", //
-				PointType.ACC32, //
-				false, //
-				AccessMode.READ_ONLY, //
-				Unit.VOLT_AMPERE_REACTIVE_HOURS, //
-				"TotVArh_SF", //
-				new OptionsEnum[0])), //
-		TOT_V_ARH_IMP_Q1_PH_C(new PointImpl(//
-				"S201_TOT_V_ARH_IMP_Q1_PH_C", //
-				"Total VAr-hourse Imported Q1 phase C", //
-				"", //
-				"", //
-				PointType.ACC32, //
-				false, //
-				AccessMode.READ_ONLY, //
-				Unit.VOLT_AMPERE_REACTIVE_HOURS, //
-				"TotVArh_SF", //
-				new OptionsEnum[0])), //
-		TOT_V_ARH_IMP_Q2(new PointImpl(//
-				"S201_TOT_V_ARH_IMP_Q2", //
-				"Total VAr-hours Imported Q2", //
-				"Total Reactive Power Imported Quadrant 2", //
-				"", //
-				PointType.ACC32, //
-				false, //
-				AccessMode.READ_ONLY, //
-				Unit.VOLT_AMPERE_REACTIVE_HOURS, //
-				"TotVArh_SF", //
-				new OptionsEnum[0])), //
-		TOT_V_ARH_IMP_Q2_PH_A(new PointImpl(//
-				"S201_TOT_V_ARH_IMP_Q2_PH_A", //
-				"Total VAr-hours Imported Q2 phase A", //
-				"", //
-				"", //
-				PointType.ACC32, //
-				false, //
-				AccessMode.READ_ONLY, //
-				Unit.VOLT_AMPERE_REACTIVE_HOURS, //
-				"TotVArh_SF", //
-				new OptionsEnum[0])), //
-		TOT_V_ARH_IMP_Q2_PH_B(new PointImpl(//
-				"S201_TOT_V_ARH_IMP_Q2_PH_B", //
-				"Total VAr-hours Imported Q2 phase B", //
-				"", //
-				"", //
-				PointType.ACC32, //
-				false, //
-				AccessMode.READ_ONLY, //
-				Unit.VOLT_AMPERE_REACTIVE_HOURS, //
-				"TotVArh_SF", //
-				new OptionsEnum[0])), //
-		TOT_V_ARH_IMP_Q2_PH_C(new PointImpl(//
-				"S201_TOT_V_ARH_IMP_Q2_PH_C", //
-				"Total VAr-hours Imported Q2 phase C", //
-				"", //
-				"", //
-				PointType.ACC32, //
-				false, //
-				AccessMode.READ_ONLY, //
-				Unit.VOLT_AMPERE_REACTIVE_HOURS, //
-				"TotVArh_SF", //
-				new OptionsEnum[0])), //
-		TOT_V_ARH_EXP_Q3(new PointImpl(//
-				"S201_TOT_V_ARH_EXP_Q3", //
-				"Total VAr-hours Exported Q3", //
-				"Total Reactive Power Exported Quadrant 3", //
-				"", //
-				PointType.ACC32, //
-				false, //
-				AccessMode.READ_ONLY, //
-				Unit.VOLT_AMPERE_REACTIVE_HOURS, //
-				"TotVArh_SF", //
-				new OptionsEnum[0])), //
-		TOT_V_ARH_EXP_Q3_PH_A(new PointImpl(//
-				"S201_TOT_V_ARH_EXP_Q3_PH_A", //
-				"Total VAr-hours Exported Q3 phase A", //
-				"", //
-				"", //
-				PointType.ACC32, //
-				false, //
-				AccessMode.READ_ONLY, //
-				Unit.VOLT_AMPERE_REACTIVE_HOURS, //
-				"TotVArh_SF", //
-				new OptionsEnum[0])), //
-		TOT_V_ARH_EXP_Q3_PH_B(new PointImpl(//
-				"S201_TOT_V_ARH_EXP_Q3_PH_B", //
-				"Total VAr-hours Exported Q3 phase B", //
-				"", //
-				"", //
-				PointType.ACC32, //
-				false, //
-				AccessMode.READ_ONLY, //
-				Unit.VOLT_AMPERE_REACTIVE_HOURS, //
-				"TotVArh_SF", //
-				new OptionsEnum[0])), //
-		TOT_V_ARH_EXP_Q3_PH_C(new PointImpl(//
-				"S201_TOT_V_ARH_EXP_Q3_PH_C", //
-				"Total VAr-hours Exported Q3 phase C", //
-				"", //
-				"", //
-				PointType.ACC32, //
-				false, //
-				AccessMode.READ_ONLY, //
-				Unit.VOLT_AMPERE_REACTIVE_HOURS, //
-				"TotVArh_SF", //
-				new OptionsEnum[0])), //
-		TOT_V_ARH_EXP_Q4(new PointImpl(//
-				"S201_TOT_V_ARH_EXP_Q4", //
-				"Total VAr-hours Exported Q4", //
-				"Total Reactive Power Exported Quadrant 4", //
-				"", //
-				PointType.ACC32, //
-				false, //
-				AccessMode.READ_ONLY, //
-				Unit.VOLT_AMPERE_REACTIVE_HOURS, //
-				"TotVArh_SF", //
-				new OptionsEnum[0])), //
-		TOT_V_ARH_EXP_Q4_PH_A(new PointImpl(//
-				"S201_TOT_V_ARH_EXP_Q4_PH_A", //
-				"Total VAr-hours Exported Q4 Imported phase A", //
-				"", //
-				"", //
-				PointType.ACC32, //
-				false, //
-				AccessMode.READ_ONLY, //
-				Unit.VOLT_AMPERE_REACTIVE_HOURS, //
-				"TotVArh_SF", //
-				new OptionsEnum[0])), //
-		TOT_V_ARH_EXP_Q4_PH_B(new PointImpl(//
-				"S201_TOT_V_ARH_EXP_Q4_PH_B", //
-				"", //
-				"", //
-				"", //
-				PointType.ACC32, //
-				false, //
-				AccessMode.READ_ONLY, //
-				Unit.VOLT_AMPERE_REACTIVE_HOURS, //
-				"TotVArh_SF", //
-				new OptionsEnum[0])), //
-		TOT_V_ARH_EXP_Q4_PH_C(new PointImpl(//
-				"S201_TOT_V_ARH_EXP_Q4_PH_C", //
-				"Total VAr-hours Exported Q4 Imported phase C", //
-				"", //
-				"", //
-				PointType.ACC32, //
-				false, //
-				AccessMode.READ_ONLY, //
-				Unit.VOLT_AMPERE_REACTIVE_HOURS, //
-				"TotVArh_SF", //
-				new OptionsEnum[0])), //
-		TOT_V_ARH_S_F(new PointImpl(//
-				"S201_TOT_V_ARH_S_F", //
-				"", //
-				"Reactive Energy scale factor", //
-				"", //
-				PointType.SUNSSF, //
-				false, //
-				AccessMode.READ_ONLY, //
-				Unit.NONE, //
-				null, //
-				new OptionsEnum[0])), //
-		EVT(new PointImpl(//
-				"S201_EVT", //
-				"Events", //
-				"Meter Event Flags", //
-				"", //
-				PointType.BITFIELD32, //
-				true, //
-				AccessMode.READ_ONLY, //
-				Unit.NONE, //
-				null, //
-				S201_Evt.values())); //
-
-		protected final PointImpl impl;
-
-		private S201(PointImpl impl) {
-			this.impl = impl;
-		}
-
-		@Override
-		public PointImpl get() {
-			return this.impl;
-		}
-	}
-
-	public static enum S201_Evt implements OptionsEnum {
-		UNDEFINED(-1, "Undefined"), //
-		POWER_FAILURE(2, "POWER_FAILURE"), //
-		UNDER_VOLTAGE(3, "UNDER_VOLTAGE"), //
-		LOW_P_F(4, "LOW_P_F"), //
-		OVER_CURRENT(5, "OVER_CURRENT"), //
-		OVER_VOLTAGE(6, "OVER_VOLTAGE"), //
-		MISSING_SENSOR(7, "MISSING_SENSOR"), //
-		OEM01(16, "OEM01"), //
-		OEM02(17, "OEM02"), //
-		OEM03(18, "OEM03"), //
-		OEM04(19, "OEM04"), //
-		OEM05(20, "OEM05"), //
-		OEM06(21, "OEM06"), //
-		OEM07(22, "OEM07"), //
-		OEM08(23, "OEM08"), //
-		OEM09(24, "OEM09"), //
-		OEM10(25, "OEM10"), //
-		OEM11(26, "OEM11"), //
-		OEM12(27, "OEM12"), //
-		OEM13(28, "OEM13"), //
-		OEM14(29, "OEM14"), //
-		OEM15(30, "OEM15"); //
-
-		private final int value;
-		private final String name;
-
-		private S201_Evt(int value, String name) {
-			this.value = value;
-			this.name = name;
-		}
-
-		@Override
-		public int getValue() {
-			return value;
-		}
-
-		@Override
-		public String getName() {
-			return name;
-		}
-
-		@Override
-		public OptionsEnum getUndefined() {
-			return UNDEFINED;
-		}
-	}
-
-	public static enum S202 implements SunSpecPoint {
-		A(new PointImpl(//
-				"S202_A", //
-				"Amps", //
-				"Total AC Current", //
-				"", //
-				PointType.INT16, //
-				true, //
-				AccessMode.READ_ONLY, //
-				Unit.AMPERE, //
-				"A_SF", //
-				new OptionsEnum[0])), //
-		APH_A(new PointImpl(//
-				"S202_APH_A", //
-				"Amps PhaseA", //
-				"Phase A Current", //
-				"", //
-				PointType.INT16, //
-				false, //
-				AccessMode.READ_ONLY, //
-				Unit.AMPERE, //
-				"A_SF", //
-				new OptionsEnum[0])), //
-		APH_B(new PointImpl(//
-				"S202_APH_B", //
-				"Amps PhaseB", //
-				"Phase B Current", //
-				"", //
-				PointType.INT16, //
-				true, //
-				AccessMode.READ_ONLY, //
-				Unit.AMPERE, //
-				"A_SF", //
-				new OptionsEnum[0])), //
-		APH_C(new PointImpl(//
-				"S202_APH_C", //
-				"Amps PhaseC", //
-				"Phase C Current", //
-				"", //
-				PointType.INT16, //
-				true, //
-				AccessMode.READ_ONLY, //
-				Unit.AMPERE, //
-				"A_SF", //
-				new OptionsEnum[0])), //
-		A_SF(new PointImpl(//
-				"S202_A_SF", //
-				"", //
-				"Current scale factor", //
-				"", //
-				PointType.SUNSSF, //
-				true, //
-				AccessMode.READ_ONLY, //
-				Unit.NONE, //
-				null, //
-				new OptionsEnum[0])), //
-		PH_V(new PointImpl(//
-				"S202_PH_V", //
-				"Voltage LN", //
-				"Line to Neutral AC Voltage (average of active phases)", //
-				"", //
-				PointType.INT16, //
-				true, //
-				AccessMode.READ_ONLY, //
-				Unit.VOLT, //
-				"V_SF", //
-				new OptionsEnum[0])), //
-		PH_VPH_A(new PointImpl(//
-				"S202_PH_VPH_A", //
-				"Phase Voltage AN", //
-				"Phase Voltage AN", //
-				"", //
-				PointType.INT16, //
-				true, //
-				AccessMode.READ_ONLY, //
-				Unit.VOLT, //
-				"V_SF", //
-				new OptionsEnum[0])), //
-		PH_VPH_B(new PointImpl(//
-				"S202_PH_VPH_B", //
-				"Phase Voltage BN", //
-				"Phase Voltage BN", //
-				"", //
-				PointType.INT16, //
-				true, //
-				AccessMode.READ_ONLY, //
-				Unit.VOLT, //
-				"V_SF", //
-				new OptionsEnum[0])), //
-		PH_VPH_C(new PointImpl(//
-				"S202_PH_VPH_C", //
-				"Phase Voltage CN", //
-				"Phase Voltage CN", //
-				"", //
-				PointType.INT16, //
-				false, //
-				AccessMode.READ_ONLY, //
-				Unit.VOLT, //
-				"V_SF", //
-				new OptionsEnum[0])), //
-		PPV(new PointImpl(//
-				"S202_PPV", //
-				"Voltage LL", //
-				"Line to Line AC Voltage (average of active phases)", //
-				"", //
-				PointType.INT16, //
-				true, //
-				AccessMode.READ_ONLY, //
-				Unit.VOLT, //
-				"V_SF", //
-				new OptionsEnum[0])), //
-		PH_VPH_A_B(new PointImpl(//
-				"S202_PH_VPH_A_B", //
-				"", //
-				"", //
-				"", //
-				PointType.INT16, //
-				true, //
-				AccessMode.READ_ONLY, //
-				Unit.VOLT, //
-				"V_SF", //
-				new OptionsEnum[0])), //
-		PH_VPH_B_C(new PointImpl(//
-				"S202_PH_VPH_B_C", //
-				"", //
-				"", //
-				"", //
-				PointType.INT16, //
-				false, //
-				AccessMode.READ_ONLY, //
-				Unit.VOLT, //
-				"V_SF", //
-				new OptionsEnum[0])), //
-		PH_VPH_C_A(new PointImpl(//
-				"S202_PH_VPH_C_A", //
-				"", //
-				"", //
-				"", //
-				PointType.INT16, //
-				false, //
-				AccessMode.READ_ONLY, //
-				Unit.VOLT, //
-				"V_SF", //
-				new OptionsEnum[0])), //
-		V_SF(new PointImpl(//
-				"S202_V_SF", //
-				"", //
-				"Voltage scale factor", //
-				"", //
-				PointType.SUNSSF, //
-				true, //
-				AccessMode.READ_ONLY, //
-				Unit.NONE, //
-				null, //
-				new OptionsEnum[0])), //
-		HZ(new PointImpl(//
-				"S202_HZ", //
-				"Hz", //
-				"Frequency", //
-				"", //
-				PointType.INT16, //
-				true, //
-				AccessMode.READ_ONLY, //
-				Unit.HERTZ, //
-				"Hz_SF", //
-				new OptionsEnum[0])), //
-		HZ_S_F(new PointImpl(//
-				"S202_HZ_S_F", //
-				"", //
-				"Frequency scale factor", //
-				"", //
-				PointType.SUNSSF, //
-				false, //
-				AccessMode.READ_ONLY, //
-				Unit.NONE, //
-				null, //
-				new OptionsEnum[0])), //
-		W(new PointImpl(//
-				"S202_W", //
-				"Watts", //
-				"Total Real Power", //
-				"", //
-				PointType.INT16, //
-				true, //
-				AccessMode.READ_ONLY, //
-				Unit.WATT, //
-				"W_SF", //
-				new OptionsEnum[0])), //
-		WPH_A(new PointImpl(//
-				"S202_WPH_A", //
-				"Watts phase A", //
-				"", //
-				"", //
-				PointType.INT16, //
-				false, //
-				AccessMode.READ_ONLY, //
-				Unit.WATT, //
-				"W_SF", //
-				new OptionsEnum[0])), //
-		WPH_B(new PointImpl(//
-				"S202_WPH_B", //
-				"Watts phase B", //
-				"", //
-				"", //
-				PointType.INT16, //
-				false, //
-				AccessMode.READ_ONLY, //
-				Unit.WATT, //
-				"W_SF", //
-				new OptionsEnum[0])), //
-		WPH_C(new PointImpl(//
-				"S202_WPH_C", //
-				"Watts phase C", //
-				"", //
-				"", //
-				PointType.INT16, //
-				false, //
-				AccessMode.READ_ONLY, //
-				Unit.WATT, //
-				"W_SF", //
-				new OptionsEnum[0])), //
-		W_SF(new PointImpl(//
-				"S202_W_SF", //
-				"", //
-				"Real Power scale factor", //
-				"", //
-				PointType.SUNSSF, //
-				true, //
-				AccessMode.READ_ONLY, //
-				Unit.NONE, //
-				null, //
-				new OptionsEnum[0])), //
-		VA(new PointImpl(//
-				"S202_VA", //
-				"VA", //
-				"AC Apparent Power", //
-				"", //
-				PointType.INT16, //
-				false, //
-				AccessMode.READ_ONLY, //
-				Unit.VOLT_AMPERE, //
-				"VA_SF", //
-				new OptionsEnum[0])), //
-		V_APH_A(new PointImpl(//
-				"S202_V_APH_A", //
-				"VA phase A", //
-				"", //
-				"", //
-				PointType.INT16, //
-				false, //
-				AccessMode.READ_ONLY, //
-				Unit.VOLT_AMPERE, //
-				"VA_SF", //
-				new OptionsEnum[0])), //
-		V_APH_B(new PointImpl(//
-				"S202_V_APH_B", //
-				"VA phase B", //
-				"", //
-				"", //
-				PointType.INT16, //
-				false, //
-				AccessMode.READ_ONLY, //
-				Unit.VOLT_AMPERE, //
-				"VA_SF", //
-				new OptionsEnum[0])), //
-		V_APH_C(new PointImpl(//
-				"S202_V_APH_C", //
-				"VA phase C", //
-				"", //
-				"", //
-				PointType.INT16, //
-				false, //
-				AccessMode.READ_ONLY, //
-				Unit.VOLT_AMPERE, //
-				"VA_SF", //
-				new OptionsEnum[0])), //
-		VA_SF(new PointImpl(//
-				"S202_VA_SF", //
-				"", //
-				"Apparent Power scale factor", //
-				"", //
-				PointType.SUNSSF, //
-				false, //
-				AccessMode.READ_ONLY, //
-				Unit.NONE, //
-				null, //
-				new OptionsEnum[0])), //
-		VAR(new PointImpl(//
-				"S202_VAR", //
-				"VAR", //
-				"Reactive Power", //
-				"", //
-				PointType.INT16, //
-				false, //
-				AccessMode.READ_ONLY, //
-				Unit.VOLT_AMPERE_REACTIVE, //
-				"VAR_SF", //
-				new OptionsEnum[0])), //
-		V_A_RPH_A(new PointImpl(//
-				"S202_V_A_RPH_A", //
-				"VAR phase A", //
-				"", //
-				"", //
-				PointType.INT16, //
-				false, //
-				AccessMode.READ_ONLY, //
-				Unit.VOLT_AMPERE_REACTIVE, //
-				"VAR_SF", //
-				new OptionsEnum[0])), //
-		V_A_RPH_B(new PointImpl(//
-				"S202_V_A_RPH_B", //
-				"VAR phase B", //
-				"", //
-				"", //
-				PointType.INT16, //
-				false, //
-				AccessMode.READ_ONLY, //
-				Unit.VOLT_AMPERE_REACTIVE, //
-				"VAR_SF", //
-				new OptionsEnum[0])), //
-		V_A_RPH_C(new PointImpl(//
-				"S202_V_A_RPH_C", //
-				"VAR phase C", //
-				"", //
-				"", //
-				PointType.INT16, //
-				false, //
-				AccessMode.READ_ONLY, //
-				Unit.VOLT_AMPERE_REACTIVE, //
-				"VAR_SF", //
-				new OptionsEnum[0])), //
-		VAR_SF(new PointImpl(//
-				"S202_VAR_SF", //
-				"", //
-				"Reactive Power scale factor", //
-				"", //
-				PointType.SUNSSF, //
-				false, //
-				AccessMode.READ_ONLY, //
-				Unit.NONE, //
-				null, //
-				new OptionsEnum[0])), //
-		PF(new PointImpl(//
-				"S202_PF", //
-				"PF", //
-				"Power Factor", //
-				"", //
-				PointType.INT16, //
-				false, //
-				AccessMode.READ_ONLY, //
-				Unit.NONE, //
-				"PF_SF", //
-				new OptionsEnum[0])), //
-		P_FPH_A(new PointImpl(//
-				"S202_P_FPH_A", //
-				"PF phase A", //
-				"", //
-				"", //
-				PointType.INT16, //
-				false, //
-				AccessMode.READ_ONLY, //
-				Unit.NONE, //
-				"PF_SF", //
-				new OptionsEnum[0])), //
-		P_FPH_B(new PointImpl(//
-				"S202_P_FPH_B", //
-				"PF phase B", //
-				"", //
-				"", //
-				PointType.INT16, //
-				false, //
-				AccessMode.READ_ONLY, //
-				Unit.NONE, //
-				"PF_SF", //
-				new OptionsEnum[0])), //
-		P_FPH_C(new PointImpl(//
-				"S202_P_FPH_C", //
-				"PF phase C", //
-				"", //
-				"", //
-				PointType.INT16, //
-				false, //
-				AccessMode.READ_ONLY, //
-				Unit.NONE, //
-				"PF_SF", //
-				new OptionsEnum[0])), //
-		PF_SF(new PointImpl(//
-				"S202_PF_SF", //
-				"", //
-				"Power Factor scale factor", //
-				"", //
-				PointType.SUNSSF, //
-				false, //
-				AccessMode.READ_ONLY, //
-				Unit.NONE, //
-				null, //
-				new OptionsEnum[0])), //
-		TOT_WH_EXP(new PointImpl(//
-				"S202_TOT_WH_EXP", //
-				"Total Watt-hours Exported", //
-				"Total Real Energy Exported", //
-				"", //
-				PointType.ACC32, //
-				true, //
-				AccessMode.READ_ONLY, //
-				Unit.WATT_HOURS, //
-				"TotWh_SF", //
-				new OptionsEnum[0])), //
-		TOT_WH_EXP_PH_A(new PointImpl(//
-				"S202_TOT_WH_EXP_PH_A", //
-				"Total Watt-hours Exported phase A", //
-				"", //
-				"", //
-				PointType.ACC32, //
-				false, //
-				AccessMode.READ_ONLY, //
-				Unit.WATT_HOURS, //
-				"TotWh_SF", //
-				new OptionsEnum[0])), //
-		TOT_WH_EXP_PH_B(new PointImpl(//
-				"S202_TOT_WH_EXP_PH_B", //
-				"Total Watt-hours Exported phase B", //
-				"", //
-				"", //
-				PointType.ACC32, //
-				false, //
-				AccessMode.READ_ONLY, //
-				Unit.WATT_HOURS, //
-				"TotWh_SF", //
-				new OptionsEnum[0])), //
-		TOT_WH_EXP_PH_C(new PointImpl(//
-				"S202_TOT_WH_EXP_PH_C", //
-				"Total Watt-hours Exported phase C", //
-				"", //
-				"", //
-				PointType.ACC32, //
-				false, //
-				AccessMode.READ_ONLY, //
-				Unit.WATT_HOURS, //
-				"TotWh_SF", //
-				new OptionsEnum[0])), //
-		TOT_WH_IMP(new PointImpl(//
-				"S202_TOT_WH_IMP", //
-				"Total Watt-hours Imported", //
-				"Total Real Energy Imported", //
-				"", //
-				PointType.ACC32, //
-				true, //
-				AccessMode.READ_ONLY, //
-				Unit.WATT_HOURS, //
-				"TotWh_SF", //
-				new OptionsEnum[0])), //
-		TOT_WH_IMP_PH_A(new PointImpl(//
-				"S202_TOT_WH_IMP_PH_A", //
-				"Total Watt-hours Imported phase A", //
-				"", //
-				"", //
-				PointType.ACC32, //
-				false, //
-				AccessMode.READ_ONLY, //
-				Unit.WATT_HOURS, //
-				"TotWh_SF", //
-				new OptionsEnum[0])), //
-		TOT_WH_IMP_PH_B(new PointImpl(//
-				"S202_TOT_WH_IMP_PH_B", //
-				"Total Watt-hours Imported phase B", //
-				"", //
-				"", //
-				PointType.ACC32, //
-				false, //
-				AccessMode.READ_ONLY, //
-				Unit.WATT_HOURS, //
-				"TotWh_SF", //
-				new OptionsEnum[0])), //
-		TOT_WH_IMP_PH_C(new PointImpl(//
-				"S202_TOT_WH_IMP_PH_C", //
-				"Total Watt-hours Imported phase C", //
-				"", //
-				"", //
-				PointType.ACC32, //
-				false, //
-				AccessMode.READ_ONLY, //
-				Unit.WATT_HOURS, //
-				"TotWh_SF", //
-				new OptionsEnum[0])), //
-		TOT_WH_S_F(new PointImpl(//
-				"S202_TOT_WH_S_F", //
-				"", //
-				"Real Energy scale factor", //
-				"", //
-				PointType.SUNSSF, //
-				true, //
-				AccessMode.READ_ONLY, //
-				Unit.NONE, //
-				null, //
-				new OptionsEnum[0])), //
-		TOT_V_AH_EXP(new PointImpl(//
-				"S202_TOT_V_AH_EXP", //
-				"Total VA-hours Exported", //
-				"Total Apparent Energy Exported", //
-				"", //
-				PointType.ACC32, //
-				false, //
-				AccessMode.READ_ONLY, //
-				Unit.VOLT_AMPERE_HOURS, //
-				"TotVAh_SF", //
-				new OptionsEnum[0])), //
-		TOT_V_AH_EXP_PH_A(new PointImpl(//
-				"S202_TOT_V_AH_EXP_PH_A", //
-				"Total VA-hours Exported phase A", //
-				"", //
-				"", //
-				PointType.ACC32, //
-				false, //
-				AccessMode.READ_ONLY, //
-				Unit.VOLT_AMPERE_HOURS, //
-				"TotVAh_SF", //
-				new OptionsEnum[0])), //
-		TOT_V_AH_EXP_PH_B(new PointImpl(//
-				"S202_TOT_V_AH_EXP_PH_B", //
-				"Total VA-hours Exported phase B", //
-				"", //
-				"", //
-				PointType.ACC32, //
-				false, //
-				AccessMode.READ_ONLY, //
-				Unit.VOLT_AMPERE_HOURS, //
-				"TotVAh_SF", //
-				new OptionsEnum[0])), //
-		TOT_V_AH_EXP_PH_C(new PointImpl(//
-				"S202_TOT_V_AH_EXP_PH_C", //
-				"Total VA-hours Exported phase C", //
-				"", //
-				"", //
-				PointType.ACC32, //
-				false, //
-				AccessMode.READ_ONLY, //
-				Unit.VOLT_AMPERE_HOURS, //
-				"TotVAh_SF", //
-				new OptionsEnum[0])), //
-		TOT_V_AH_IMP(new PointImpl(//
-				"S202_TOT_V_AH_IMP", //
-				"Total VA-hours Imported", //
-				"Total Apparent Energy Imported", //
-				"", //
-				PointType.ACC32, //
-				false, //
-				AccessMode.READ_ONLY, //
-				Unit.VOLT_AMPERE_HOURS, //
-				"TotVAh_SF", //
-				new OptionsEnum[0])), //
-		TOT_V_AH_IMP_PH_A(new PointImpl(//
-				"S202_TOT_V_AH_IMP_PH_A", //
-				"Total VA-hours Imported phase A", //
-				"", //
-				"", //
-				PointType.ACC32, //
-				false, //
-				AccessMode.READ_ONLY, //
-				Unit.VOLT_AMPERE_HOURS, //
-				"TotVAh_SF", //
-				new OptionsEnum[0])), //
-		TOT_V_AH_IMP_PH_B(new PointImpl(//
-				"S202_TOT_V_AH_IMP_PH_B", //
-				"Total VA-hours Imported phase B", //
-				"", //
-				"", //
-				PointType.ACC32, //
-				false, //
-				AccessMode.READ_ONLY, //
-				Unit.VOLT_AMPERE_HOURS, //
-				"TotVAh_SF", //
-				new OptionsEnum[0])), //
-		TOT_V_AH_IMP_PH_C(new PointImpl(//
-				"S202_TOT_V_AH_IMP_PH_C", //
-				"Total VA-hours Imported phase C", //
-				"", //
-				"", //
-				PointType.ACC32, //
-				false, //
-				AccessMode.READ_ONLY, //
-				Unit.VOLT_AMPERE_HOURS, //
-				"TotVAh_SF", //
-				new OptionsEnum[0])), //
-		TOT_V_AH_S_F(new PointImpl(//
-				"S202_TOT_V_AH_S_F", //
-				"", //
-				"Apparent Energy scale factor", //
-				"", //
-				PointType.SUNSSF, //
-				false, //
-				AccessMode.READ_ONLY, //
-				Unit.NONE, //
-				null, //
-				new OptionsEnum[0])), //
-		TOT_V_ARH_IMP_Q1(new PointImpl(//
-				"S202_TOT_V_ARH_IMP_Q1", //
-				"Total VAR-hours Imported Q1", //
-				"Total Reactive Energy Imported Quadrant 1", //
-				"", //
-				PointType.ACC32, //
-				false, //
-				AccessMode.READ_ONLY, //
-				Unit.VOLT_AMPERE_REACTIVE_HOURS, //
-				"TotVArh_SF", //
-				new OptionsEnum[0])), //
-		TOT_V_ARH_IMP_Q1_PH_A(new PointImpl(//
-				"S202_TOT_V_ARH_IMP_Q1_PH_A", //
-				"Total VAr-hours Imported Q1 phase A", //
-				"", //
-				"", //
-				PointType.ACC32, //
-				false, //
-				AccessMode.READ_ONLY, //
-				Unit.VOLT_AMPERE_REACTIVE_HOURS, //
-				"TotVArh_SF", //
-				new OptionsEnum[0])), //
-		TOT_V_ARH_IMP_Q1_PH_B(new PointImpl(//
-				"S202_TOT_V_ARH_IMP_Q1_PH_B", //
-				"Total VAr-hours Imported Q1 phase B", //
-				"", //
-				"", //
-				PointType.ACC32, //
-				false, //
-				AccessMode.READ_ONLY, //
-				Unit.VOLT_AMPERE_REACTIVE_HOURS, //
-				"TotVArh_SF", //
-				new OptionsEnum[0])), //
-		TOT_V_ARH_IMP_Q1_PH_C(new PointImpl(//
-				"S202_TOT_V_ARH_IMP_Q1_PH_C", //
-				"Total VAr-hourse Imported Q1 phase C", //
-				"", //
-				"", //
-				PointType.ACC32, //
-				false, //
-				AccessMode.READ_ONLY, //
-				Unit.VOLT_AMPERE_REACTIVE_HOURS, //
-				"TotVArh_SF", //
-				new OptionsEnum[0])), //
-		TOT_V_ARH_IMP_Q2(new PointImpl(//
-				"S202_TOT_V_ARH_IMP_Q2", //
-				"Total VAr-hours Imported Q2", //
-				"Total Reactive Power Imported Quadrant 2", //
-				"", //
-				PointType.ACC32, //
-				false, //
-				AccessMode.READ_ONLY, //
-				Unit.VOLT_AMPERE_REACTIVE_HOURS, //
-				"TotVArh_SF", //
-				new OptionsEnum[0])), //
-		TOT_V_ARH_IMP_Q2_PH_A(new PointImpl(//
-				"S202_TOT_V_ARH_IMP_Q2_PH_A", //
-				"Total VAr-hours Imported Q2 phase A", //
-				"", //
-				"", //
-				PointType.ACC32, //
-				false, //
-				AccessMode.READ_ONLY, //
-				Unit.VOLT_AMPERE_REACTIVE_HOURS, //
-				"TotVArh_SF", //
-				new OptionsEnum[0])), //
-		TOT_V_ARH_IMP_Q2_PH_B(new PointImpl(//
-				"S202_TOT_V_ARH_IMP_Q2_PH_B", //
-				"Total VAr-hours Imported Q2 phase B", //
-				"", //
-				"", //
-				PointType.ACC32, //
-				false, //
-				AccessMode.READ_ONLY, //
-				Unit.VOLT_AMPERE_REACTIVE_HOURS, //
-				"TotVArh_SF", //
-				new OptionsEnum[0])), //
-		TOT_V_ARH_IMP_Q2_PH_C(new PointImpl(//
-				"S202_TOT_V_ARH_IMP_Q2_PH_C", //
-				"Total VAr-hours Imported Q2 phase C", //
-				"", //
-				"", //
-				PointType.ACC32, //
-				false, //
-				AccessMode.READ_ONLY, //
-				Unit.VOLT_AMPERE_REACTIVE_HOURS, //
-				"TotVArh_SF", //
-				new OptionsEnum[0])), //
-		TOT_V_ARH_EXP_Q3(new PointImpl(//
-				"S202_TOT_V_ARH_EXP_Q3", //
-				"Total VAr-hours Exported Q3", //
-				"Total Reactive Power Exported Quadrant 3", //
-				"", //
-				PointType.ACC32, //
-				false, //
-				AccessMode.READ_ONLY, //
-				Unit.VOLT_AMPERE_REACTIVE_HOURS, //
-				"TotVArh_SF", //
-				new OptionsEnum[0])), //
-		TOT_V_ARH_EXP_Q3_PH_A(new PointImpl(//
-				"S202_TOT_V_ARH_EXP_Q3_PH_A", //
-				"Total VAr-hours Exported Q3 phase A", //
-				"", //
-				"", //
-				PointType.ACC32, //
-				false, //
-				AccessMode.READ_ONLY, //
-				Unit.VOLT_AMPERE_REACTIVE_HOURS, //
-				"TotVArh_SF", //
-				new OptionsEnum[0])), //
-		TOT_V_ARH_EXP_Q3_PH_B(new PointImpl(//
-				"S202_TOT_V_ARH_EXP_Q3_PH_B", //
-				"Total VAr-hours Exported Q3 phase B", //
-				"", //
-				"", //
-				PointType.ACC32, //
-				false, //
-				AccessMode.READ_ONLY, //
-				Unit.VOLT_AMPERE_REACTIVE_HOURS, //
-				"TotVArh_SF", //
-				new OptionsEnum[0])), //
-		TOT_V_ARH_EXP_Q3_PH_C(new PointImpl(//
-				"S202_TOT_V_ARH_EXP_Q3_PH_C", //
-				"Total VAr-hours Exported Q3 phase C", //
-				"", //
-				"", //
-				PointType.ACC32, //
-				false, //
-				AccessMode.READ_ONLY, //
-				Unit.VOLT_AMPERE_REACTIVE_HOURS, //
-				"TotVArh_SF", //
-				new OptionsEnum[0])), //
-		TOT_V_ARH_EXP_Q4(new PointImpl(//
-				"S202_TOT_V_ARH_EXP_Q4", //
-				"Total VAr-hours Exported Q4", //
-				"Total Reactive Power Exported Quadrant 4", //
-				"", //
-				PointType.ACC32, //
-				false, //
-				AccessMode.READ_ONLY, //
-				Unit.VOLT_AMPERE_REACTIVE_HOURS, //
-				"TotVArh_SF", //
-				new OptionsEnum[0])), //
-		TOT_V_ARH_EXP_Q4_PH_A(new PointImpl(//
-				"S202_TOT_V_ARH_EXP_Q4_PH_A", //
-				"Total VAr-hours Exported Q4 Imported phase A", //
-				"", //
-				"", //
-				PointType.ACC32, //
-				false, //
-				AccessMode.READ_ONLY, //
-				Unit.VOLT_AMPERE_REACTIVE_HOURS, //
-				"TotVArh_SF", //
-				new OptionsEnum[0])), //
-		TOT_V_ARH_EXP_Q4_PH_B(new PointImpl(//
-				"S202_TOT_V_ARH_EXP_Q4_PH_B", //
-				"Total VAr-hours Exported Q4 Imported phase B", //
-				"", //
-				"", //
-				PointType.ACC32, //
-				false, //
-				AccessMode.READ_ONLY, //
-				Unit.VOLT_AMPERE_REACTIVE_HOURS, //
-				"TotVArh_SF", //
-				new OptionsEnum[0])), //
-		TOT_V_ARH_EXP_Q4_PH_C(new PointImpl(//
-				"S202_TOT_V_ARH_EXP_Q4_PH_C", //
-				"Total VAr-hours Exported Q4 Imported phase C", //
-				"", //
-				"", //
-				PointType.ACC32, //
-				false, //
-				AccessMode.READ_ONLY, //
-				Unit.VOLT_AMPERE_REACTIVE_HOURS, //
-				"TotVArh_SF", //
-				new OptionsEnum[0])), //
-		TOT_V_ARH_S_F(new PointImpl(//
-				"S202_TOT_V_ARH_S_F", //
-				"", //
-				"Reactive Energy scale factor", //
-				"", //
-				PointType.SUNSSF, //
-				false, //
-				AccessMode.READ_ONLY, //
-				Unit.NONE, //
-				null, //
-				new OptionsEnum[0])), //
-		EVT(new PointImpl(//
-				"S202_EVT", //
-				"Events", //
-				"Meter Event Flags", //
-				"", //
-				PointType.BITFIELD32, //
-				true, //
-				AccessMode.READ_ONLY, //
-				Unit.NONE, //
-				null, //
-				S202_Evt.values())); //
-
-		protected final PointImpl impl;
-
-		private S202(PointImpl impl) {
-			this.impl = impl;
-		}
-
-		@Override
-		public PointImpl get() {
-			return this.impl;
-		}
-	}
-
-	public static enum S202_Evt implements OptionsEnum {
-		UNDEFINED(-1, "Undefined"), //
-		POWER_FAILURE(2, "POWER_FAILURE"), //
-		UNDER_VOLTAGE(3, "UNDER_VOLTAGE"), //
-		LOW_P_F(4, "LOW_P_F"), //
-		OVER_CURRENT(5, "OVER_CURRENT"), //
-		OVER_VOLTAGE(6, "OVER_VOLTAGE"), //
-		MISSING_SENSOR(7, "MISSING_SENSOR"), //
-		RESERVED1(8, "RESERVED1"), //
-		RESERVED2(9, "RESERVED2"), //
-		RESERVED3(10, "RESERVED3"), //
-		RESERVED4(11, "RESERVED4"), //
-		RESERVED5(12, "RESERVED5"), //
-		RESERVED6(13, "RESERVED6"), //
-		RESERVED7(14, "RESERVED7"), //
-		RESERVED8(15, "RESERVED8"), //
-		OEM01(16, "OEM01"), //
-		OEM02(17, "OEM02"), //
-		OEM03(18, "OEM03"), //
-		OEM04(19, "OEM04"), //
-		OEM05(20, "OEM05"), //
-		OEM06(21, "OEM06"), //
-		OEM07(22, "OEM07"), //
-		OEM08(23, "OEM08"), //
-		OEM09(24, "OEM09"), //
-		OEM10(25, "OEM10"), //
-		OEM11(26, "OEM11"), //
-		OEM12(27, "OEM12"), //
-		OEM13(28, "OEM13"), //
-		OEM14(29, "OEM14"), //
-		OEM15(30, "OEM15"); //
-
-		private final int value;
-		private final String name;
-
-		private S202_Evt(int value, String name) {
-			this.value = value;
-			this.name = name;
-		}
-
-		@Override
-		public int getValue() {
-			return value;
-		}
-
-		@Override
-		public String getName() {
-			return name;
-		}
-
-		@Override
-		public OptionsEnum getUndefined() {
-			return UNDEFINED;
-		}
-	}
-
-	public static enum S203 implements SunSpecPoint {
-		A(new PointImpl(//
-				"S203_A", //
-				"Amps", //
-				"Total AC Current", //
-				"", //
-				PointType.INT16, //
-				true, //
-				AccessMode.READ_ONLY, //
-				Unit.AMPERE, //
-				"A_SF", //
-				new OptionsEnum[0])), //
-		APH_A(new PointImpl(//
-				"S203_APH_A", //
-				"Amps PhaseA", //
-				"Phase A Current", //
-				"", //
-				PointType.INT16, //
-				true, //
-				AccessMode.READ_ONLY, //
-				Unit.AMPERE, //
-				"A_SF", //
-				new OptionsEnum[0])), //
-		APH_B(new PointImpl(//
-				"S203_APH_B", //
-				"Amps PhaseB", //
-				"Phase B Current", //
-				"", //
-				PointType.INT16, //
-				true, //
-				AccessMode.READ_ONLY, //
-				Unit.AMPERE, //
-				"A_SF", //
-				new OptionsEnum[0])), //
-		APH_C(new PointImpl(//
-				"S203_APH_C", //
-				"Amps PhaseC", //
-				"Phase C Current", //
-				"", //
-				PointType.INT16, //
-				true, //
-				AccessMode.READ_ONLY, //
-				Unit.AMPERE, //
-				"A_SF", //
-				new OptionsEnum[0])), //
-		A_SF(new PointImpl(//
-				"S203_A_SF", //
-				"", //
-				"Current scale factor", //
-				"", //
-				PointType.SUNSSF, //
-				true, //
-				AccessMode.READ_ONLY, //
-				Unit.NONE, //
-				null, //
-				new OptionsEnum[0])), //
-		PH_V(new PointImpl(//
-				"S203_PH_V", //
-				"Voltage LN", //
-				"Line to Neutral AC Voltage (average of active phases)", //
-				"", //
-				PointType.INT16, //
-				true, //
-				AccessMode.READ_ONLY, //
-				Unit.VOLT, //
-				"V_SF", //
-				new OptionsEnum[0])), //
-		PH_VPH_A(new PointImpl(//
-				"S203_PH_VPH_A", //
-				"Phase Voltage AN", //
-				"Phase Voltage AN", //
-				"", //
-				PointType.INT16, //
-				true, //
-				AccessMode.READ_ONLY, //
-				Unit.VOLT, //
-				"V_SF", //
-				new OptionsEnum[0])), //
-		PH_VPH_B(new PointImpl(//
-				"S203_PH_VPH_B", //
-				"Phase Voltage BN", //
-				"Phase Voltage BN", //
-				"", //
-				PointType.INT16, //
-				true, //
-				AccessMode.READ_ONLY, //
-				Unit.VOLT, //
-				"V_SF", //
-				new OptionsEnum[0])), //
-		PH_VPH_C(new PointImpl(//
-				"S203_PH_VPH_C", //
-				"Phase Voltage CN", //
-				"Phase Voltage CN", //
-				"", //
-				PointType.INT16, //
-				true, //
-				AccessMode.READ_ONLY, //
-				Unit.VOLT, //
-				"V_SF", //
-				new OptionsEnum[0])), //
-		PPV(new PointImpl(//
-				"S203_PPV", //
-				"Voltage LL", //
-				"Line to Line AC Voltage (average of active phases)", //
-				"", //
-				PointType.INT16, //
-				true, //
-				AccessMode.READ_ONLY, //
-				Unit.VOLT, //
-				"V_SF", //
-				new OptionsEnum[0])), //
-		PH_VPH_A_B(new PointImpl(//
-				"S203_PH_VPH_A_B", //
-				"", //
-				"", //
-				"", //
-				PointType.INT16, //
-				true, //
-				AccessMode.READ_ONLY, //
-				Unit.VOLT, //
-				"V_SF", //
-				new OptionsEnum[0])), //
-		PH_VPH_B_C(new PointImpl(//
-				"S203_PH_VPH_B_C", //
-				"", //
-				"", //
-				"", //
-				PointType.INT16, //
-				true, //
-				AccessMode.READ_ONLY, //
-				Unit.VOLT, //
-				"V_SF", //
-				new OptionsEnum[0])), //
-		PH_VPH_C_A(new PointImpl(//
-				"S203_PH_VPH_C_A", //
-				"", //
-				"", //
-				"", //
-				PointType.INT16, //
-				true, //
-				AccessMode.READ_ONLY, //
-				Unit.VOLT, //
-				"V_SF", //
-				new OptionsEnum[0])), //
-		V_SF(new PointImpl(//
-				"S203_V_SF", //
-				"", //
-				"Voltage scale factor", //
-				"", //
-				PointType.SUNSSF, //
-				true, //
-				AccessMode.READ_ONLY, //
-				Unit.NONE, //
-				null, //
-				new OptionsEnum[0])), //
-		HZ(new PointImpl(//
-				"S203_HZ", //
-				"Hz", //
-				"Frequency", //
-				"", //
-				PointType.INT16, //
-				true, //
-				AccessMode.READ_ONLY, //
-				Unit.HERTZ, //
-				"Hz_SF", //
-				new OptionsEnum[0])), //
-		HZ_S_F(new PointImpl(//
-				"S203_HZ_S_F", //
-				"", //
-				"Frequency scale factor", //
-				"", //
-				PointType.SUNSSF, //
-				false, //
-				AccessMode.READ_ONLY, //
-				Unit.NONE, //
-				null, //
-				new OptionsEnum[0])), //
-		W(new PointImpl(//
-				"S203_W", //
-				"Watts", //
-				"Total Real Power", //
-				"", //
-				PointType.INT16, //
-				true, //
-				AccessMode.READ_ONLY, //
-				Unit.WATT, //
-				"W_SF", //
-				new OptionsEnum[0])), //
-		WPH_A(new PointImpl(//
-				"S203_WPH_A", //
-				"Watts phase A", //
-				"", //
-				"", //
-				PointType.INT16, //
-				false, //
-				AccessMode.READ_ONLY, //
-				Unit.WATT, //
-				"W_SF", //
-				new OptionsEnum[0])), //
-		WPH_B(new PointImpl(//
-				"S203_WPH_B", //
-				"Watts phase B", //
-				"", //
-				"", //
-				PointType.INT16, //
-				false, //
-				AccessMode.READ_ONLY, //
-				Unit.WATT, //
-				"W_SF", //
-				new OptionsEnum[0])), //
-		WPH_C(new PointImpl(//
-				"S203_WPH_C", //
-				"Watts phase C", //
-				"", //
-				"", //
-				PointType.INT16, //
-				false, //
-				AccessMode.READ_ONLY, //
-				Unit.WATT, //
-				"W_SF", //
-				new OptionsEnum[0])), //
-		W_SF(new PointImpl(//
-				"S203_W_SF", //
-				"", //
-				"Real Power scale factor", //
-				"", //
-				PointType.SUNSSF, //
-				true, //
-				AccessMode.READ_ONLY, //
-				Unit.NONE, //
-				null, //
-				new OptionsEnum[0])), //
-		VA(new PointImpl(//
-				"S203_VA", //
-				"VA", //
-				"AC Apparent Power", //
-				"", //
-				PointType.INT16, //
-				false, //
-				AccessMode.READ_ONLY, //
-				Unit.VOLT_AMPERE, //
-				"VA_SF", //
-				new OptionsEnum[0])), //
-		V_APH_A(new PointImpl(//
-				"S203_V_APH_A", //
-				"VA phase A", //
-				"", //
-				"", //
-				PointType.INT16, //
-				false, //
-				AccessMode.READ_ONLY, //
-				Unit.VOLT_AMPERE, //
-				"VA_SF", //
-				new OptionsEnum[0])), //
-		V_APH_B(new PointImpl(//
-				"S203_V_APH_B", //
-				"VA phase B", //
-				"", //
-				"", //
-				PointType.INT16, //
-				false, //
-				AccessMode.READ_ONLY, //
-				Unit.VOLT_AMPERE, //
-				"VA_SF", //
-				new OptionsEnum[0])), //
-		V_APH_C(new PointImpl(//
-				"S203_V_APH_C", //
-				"VA phase C", //
-				"", //
-				"", //
-				PointType.INT16, //
-				false, //
-				AccessMode.READ_ONLY, //
-				Unit.VOLT_AMPERE, //
-				"VA_SF", //
-				new OptionsEnum[0])), //
-		VA_SF(new PointImpl(//
-				"S203_VA_SF", //
-				"", //
-				"Apparent Power scale factor", //
-				"", //
-				PointType.SUNSSF, //
-				false, //
-				AccessMode.READ_ONLY, //
-				Unit.NONE, //
-				null, //
-				new OptionsEnum[0])), //
-		VAR(new PointImpl(//
-				"S203_VAR", //
-				"VAR", //
-				"Reactive Power", //
-				"", //
-				PointType.INT16, //
-				false, //
-				AccessMode.READ_ONLY, //
-				Unit.VOLT_AMPERE_REACTIVE, //
-				"VAR_SF", //
-				new OptionsEnum[0])), //
-		V_A_RPH_A(new PointImpl(//
-				"S203_V_A_RPH_A", //
-				"VAR phase A", //
-				"", //
-				"", //
-				PointType.INT16, //
-				false, //
-				AccessMode.READ_ONLY, //
-				Unit.VOLT_AMPERE_REACTIVE, //
-				"VAR_SF", //
-				new OptionsEnum[0])), //
-		V_A_RPH_B(new PointImpl(//
-				"S203_V_A_RPH_B", //
-				"VAR phase B", //
-				"", //
-				"", //
-				PointType.INT16, //
-				false, //
-				AccessMode.READ_ONLY, //
-				Unit.VOLT_AMPERE_REACTIVE, //
-				"VAR_SF", //
-				new OptionsEnum[0])), //
-		V_A_RPH_C(new PointImpl(//
-				"S203_V_A_RPH_C", //
-				"VAR phase C", //
-				"", //
-				"", //
-				PointType.INT16, //
-				false, //
-				AccessMode.READ_ONLY, //
-				Unit.VOLT_AMPERE_REACTIVE, //
-				"VAR_SF", //
-				new OptionsEnum[0])), //
-		VAR_SF(new PointImpl(//
-				"S203_VAR_SF", //
-				"", //
-				"Reactive Power scale factor", //
-				"", //
-				PointType.SUNSSF, //
-				false, //
-				AccessMode.READ_ONLY, //
-				Unit.NONE, //
-				null, //
-				new OptionsEnum[0])), //
-		PF(new PointImpl(//
-				"S203_PF", //
-				"PF", //
-				"Power Factor", //
-				"", //
-				PointType.INT16, //
-				false, //
-				AccessMode.READ_ONLY, //
-				Unit.NONE, //
-				"PF_SF", //
-				new OptionsEnum[0])), //
-		P_FPH_A(new PointImpl(//
-				"S203_P_FPH_A", //
-				"PF phase A", //
-				"", //
-				"", //
-				PointType.INT16, //
-				false, //
-				AccessMode.READ_ONLY, //
-				Unit.NONE, //
-				"PF_SF", //
-				new OptionsEnum[0])), //
-		P_FPH_B(new PointImpl(//
-				"S203_P_FPH_B", //
-				"PF phase B", //
-				"", //
-				"", //
-				PointType.INT16, //
-				false, //
-				AccessMode.READ_ONLY, //
-				Unit.NONE, //
-				"PF_SF", //
-				new OptionsEnum[0])), //
-		P_FPH_C(new PointImpl(//
-				"S203_P_FPH_C", //
-				"PF phase C", //
-				"", //
-				"", //
-				PointType.INT16, //
-				false, //
-				AccessMode.READ_ONLY, //
-				Unit.NONE, //
-				"PF_SF", //
-				new OptionsEnum[0])), //
-		PF_SF(new PointImpl(//
-				"S203_PF_SF", //
-				"", //
-				"Power Factor scale factor", //
-				"", //
-				PointType.SUNSSF, //
-				false, //
-				AccessMode.READ_ONLY, //
-				Unit.NONE, //
-				null, //
-				new OptionsEnum[0])), //
-		TOT_WH_EXP(new PointImpl(//
-				"S203_TOT_WH_EXP", //
-				"Total Watt-hours Exported", //
-				"Total Real Energy Exported", //
-				"", //
-				PointType.ACC32, //
-				true, //
-				AccessMode.READ_ONLY, //
-				Unit.WATT_HOURS, //
-				"TotWh_SF", //
-				new OptionsEnum[0])), //
-		TOT_WH_EXP_PH_A(new PointImpl(//
-				"S203_TOT_WH_EXP_PH_A", //
-				"Total Watt-hours Exported phase A", //
-				"", //
-				"", //
-				PointType.ACC32, //
-				false, //
-				AccessMode.READ_ONLY, //
-				Unit.WATT_HOURS, //
-				"TotWh_SF", //
-				new OptionsEnum[0])), //
-		TOT_WH_EXP_PH_B(new PointImpl(//
-				"S203_TOT_WH_EXP_PH_B", //
-				"Total Watt-hours Exported phase B", //
-				"", //
-				"", //
-				PointType.ACC32, //
-				false, //
-				AccessMode.READ_ONLY, //
-				Unit.WATT_HOURS, //
-				"TotWh_SF", //
-				new OptionsEnum[0])), //
-		TOT_WH_EXP_PH_C(new PointImpl(//
-				"S203_TOT_WH_EXP_PH_C", //
-				"Total Watt-hours Exported phase C", //
-				"", //
-				"", //
-				PointType.ACC32, //
-				false, //
-				AccessMode.READ_ONLY, //
-				Unit.WATT_HOURS, //
-				"TotWh_SF", //
-				new OptionsEnum[0])), //
-		TOT_WH_IMP(new PointImpl(//
-				"S203_TOT_WH_IMP", //
-				"Total Watt-hours Imported", //
-				"Total Real Energy Imported", //
-				"", //
-				PointType.ACC32, //
-				true, //
-				AccessMode.READ_ONLY, //
-				Unit.WATT_HOURS, //
-				"TotWh_SF", //
-				new OptionsEnum[0])), //
-		TOT_WH_IMP_PH_A(new PointImpl(//
-				"S203_TOT_WH_IMP_PH_A", //
-				"Total Watt-hours Imported phase A", //
-				"", //
-				"", //
-				PointType.ACC32, //
-				false, //
-				AccessMode.READ_ONLY, //
-				Unit.WATT_HOURS, //
-				"TotWh_SF", //
-				new OptionsEnum[0])), //
-		TOT_WH_IMP_PH_B(new PointImpl(//
-				"S203_TOT_WH_IMP_PH_B", //
-				"Total Watt-hours Imported phase B", //
-				"", //
-				"", //
-				PointType.ACC32, //
-				false, //
-				AccessMode.READ_ONLY, //
-				Unit.WATT_HOURS, //
-				"TotWh_SF", //
-				new OptionsEnum[0])), //
-		TOT_WH_IMP_PH_C(new PointImpl(//
-				"S203_TOT_WH_IMP_PH_C", //
-				"Total Watt-hours Imported phase C", //
-				"", //
-				"", //
-				PointType.ACC32, //
-				false, //
-				AccessMode.READ_ONLY, //
-				Unit.WATT_HOURS, //
-				"TotWh_SF", //
-				new OptionsEnum[0])), //
-		TOT_WH_S_F(new PointImpl(//
-				"S203_TOT_WH_S_F", //
-				"", //
-				"Real Energy scale factor", //
-				"", //
-				PointType.SUNSSF, //
-				true, //
-				AccessMode.READ_ONLY, //
-				Unit.NONE, //
-				null, //
-				new OptionsEnum[0])), //
-		TOT_V_AH_EXP(new PointImpl(//
-				"S203_TOT_V_AH_EXP", //
-				"Total VA-hours Exported", //
-				"Total Apparent Energy Exported", //
-				"", //
-				PointType.ACC32, //
-				false, //
-				AccessMode.READ_ONLY, //
-				Unit.VOLT_AMPERE_HOURS, //
-				"TotVAh_SF", //
-				new OptionsEnum[0])), //
-		TOT_V_AH_EXP_PH_A(new PointImpl(//
-				"S203_TOT_V_AH_EXP_PH_A", //
-				"Total VA-hours Exported phase A", //
-				"", //
-				"", //
-				PointType.ACC32, //
-				false, //
-				AccessMode.READ_ONLY, //
-				Unit.VOLT_AMPERE_HOURS, //
-				"TotVAh_SF", //
-				new OptionsEnum[0])), //
-		TOT_V_AH_EXP_PH_B(new PointImpl(//
-				"S203_TOT_V_AH_EXP_PH_B", //
-				"Total VA-hours Exported phase B", //
-				"", //
-				"", //
-				PointType.ACC32, //
-				false, //
-				AccessMode.READ_ONLY, //
-				Unit.VOLT_AMPERE_HOURS, //
-				"TotVAh_SF", //
-				new OptionsEnum[0])), //
-		TOT_V_AH_EXP_PH_C(new PointImpl(//
-				"S203_TOT_V_AH_EXP_PH_C", //
-				"Total VA-hours Exported phase C", //
-				"", //
-				"", //
-				PointType.ACC32, //
-				false, //
-				AccessMode.READ_ONLY, //
-				Unit.VOLT_AMPERE_HOURS, //
-				"TotVAh_SF", //
-				new OptionsEnum[0])), //
-		TOT_V_AH_IMP(new PointImpl(//
-				"S203_TOT_V_AH_IMP", //
-				"Total VA-hours Imported", //
-				"Total Apparent Energy Imported", //
-				"", //
-				PointType.ACC32, //
-				false, //
-				AccessMode.READ_ONLY, //
-				Unit.VOLT_AMPERE_HOURS, //
-				"TotVAh_SF", //
-				new OptionsEnum[0])), //
-		TOT_V_AH_IMP_PH_A(new PointImpl(//
-				"S203_TOT_V_AH_IMP_PH_A", //
-				"Total VA-hours Imported phase A", //
-				"", //
-				"", //
-				PointType.ACC32, //
-				false, //
-				AccessMode.READ_ONLY, //
-				Unit.VOLT_AMPERE_HOURS, //
-				"TotVAh_SF", //
-				new OptionsEnum[0])), //
-		TOT_V_AH_IMP_PH_B(new PointImpl(//
-				"S203_TOT_V_AH_IMP_PH_B", //
-				"Total VA-hours Imported phase B", //
-				"", //
-				"", //
-				PointType.ACC32, //
-				false, //
-				AccessMode.READ_ONLY, //
-				Unit.VOLT_AMPERE_HOURS, //
-				"TotVAh_SF", //
-				new OptionsEnum[0])), //
-		TOT_V_AH_IMP_PH_C(new PointImpl(//
-				"S203_TOT_V_AH_IMP_PH_C", //
-				"Total VA-hours Imported phase C", //
-				"", //
-				"", //
-				PointType.ACC32, //
-				false, //
-				AccessMode.READ_ONLY, //
-				Unit.VOLT_AMPERE_HOURS, //
-				"TotVAh_SF", //
-				new OptionsEnum[0])), //
-		TOT_V_AH_S_F(new PointImpl(//
-				"S203_TOT_V_AH_S_F", //
-				"", //
-				"Apparent Energy scale factor", //
-				"", //
-				PointType.SUNSSF, //
-				false, //
-				AccessMode.READ_ONLY, //
-				Unit.NONE, //
-				null, //
-				new OptionsEnum[0])), //
-		TOT_V_ARH_IMP_Q1(new PointImpl(//
-				"S203_TOT_V_ARH_IMP_Q1", //
-				"Total VAR-hours Imported Q1", //
-				"Total Reactive Energy Imported Quadrant 1", //
-				"", //
-				PointType.ACC32, //
-				false, //
-				AccessMode.READ_ONLY, //
-				Unit.VOLT_AMPERE_REACTIVE_HOURS, //
-				"TotVArh_SF", //
-				new OptionsEnum[0])), //
-		TOT_V_ARH_IMP_Q1_PH_A(new PointImpl(//
-				"S203_TOT_V_ARH_IMP_Q1_PH_A", //
-				"Total VAr-hours Imported Q1 phase A", //
-				"", //
-				"", //
-				PointType.ACC32, //
-				false, //
-				AccessMode.READ_ONLY, //
-				Unit.VOLT_AMPERE_REACTIVE_HOURS, //
-				"TotVArh_SF", //
-				new OptionsEnum[0])), //
-		TOT_V_ARH_IMP_Q1_PH_B(new PointImpl(//
-				"S203_TOT_V_ARH_IMP_Q1_PH_B", //
-				"Total VAr-hours Imported Q1 phase B", //
-				"", //
-				"", //
-				PointType.ACC32, //
-				false, //
-				AccessMode.READ_ONLY, //
-				Unit.VOLT_AMPERE_REACTIVE_HOURS, //
-				"TotVArh_SF", //
-				new OptionsEnum[0])), //
-		TOT_V_ARH_IMP_Q1_PH_C(new PointImpl(//
-				"S203_TOT_V_ARH_IMP_Q1_PH_C", //
-				"Total VAr-hourse Imported Q1 phase C", //
-				"", //
-				"", //
-				PointType.ACC32, //
-				false, //
-				AccessMode.READ_ONLY, //
-				Unit.VOLT_AMPERE_REACTIVE_HOURS, //
-				"TotVArh_SF", //
-				new OptionsEnum[0])), //
-		TOT_V_ARH_IMP_Q2(new PointImpl(//
-				"S203_TOT_V_ARH_IMP_Q2", //
-				"Total VAr-hours Imported Q2", //
-				"Total Reactive Power Imported Quadrant 2", //
-				"", //
-				PointType.ACC32, //
-				false, //
-				AccessMode.READ_ONLY, //
-				Unit.VOLT_AMPERE_REACTIVE_HOURS, //
-				"TotVArh_SF", //
-				new OptionsEnum[0])), //
-		TOT_V_ARH_IMP_Q2_PH_A(new PointImpl(//
-				"S203_TOT_V_ARH_IMP_Q2_PH_A", //
-				"Total VAr-hours Imported Q2 phase A", //
-				"", //
-				"", //
-				PointType.ACC32, //
-				false, //
-				AccessMode.READ_ONLY, //
-				Unit.VOLT_AMPERE_REACTIVE_HOURS, //
-				"TotVArh_SF", //
-				new OptionsEnum[0])), //
-		TOT_V_ARH_IMP_Q2_PH_B(new PointImpl(//
-				"S203_TOT_V_ARH_IMP_Q2_PH_B", //
-				"Total VAr-hours Imported Q2 phase B", //
-				"", //
-				"", //
-				PointType.ACC32, //
-				false, //
-				AccessMode.READ_ONLY, //
-				Unit.VOLT_AMPERE_REACTIVE_HOURS, //
-				"TotVArh_SF", //
-				new OptionsEnum[0])), //
-		TOT_V_ARH_IMP_Q2_PH_C(new PointImpl(//
-				"S203_TOT_V_ARH_IMP_Q2_PH_C", //
-				"Total VAr-hours Imported Q2 phase C", //
-				"", //
-				"", //
-				PointType.ACC32, //
-				false, //
-				AccessMode.READ_ONLY, //
-				Unit.VOLT_AMPERE_REACTIVE_HOURS, //
-				"TotVArh_SF", //
-				new OptionsEnum[0])), //
-		TOT_V_ARH_EXP_Q3(new PointImpl(//
-				"S203_TOT_V_ARH_EXP_Q3", //
-				"Total VAr-hours Exported Q3", //
-				"Total Reactive Power Exported Quadrant 3", //
-				"", //
-				PointType.ACC32, //
-				false, //
-				AccessMode.READ_ONLY, //
-				Unit.VOLT_AMPERE_REACTIVE_HOURS, //
-				"TotVArh_SF", //
-				new OptionsEnum[0])), //
-		TOT_V_ARH_EXP_Q3_PH_A(new PointImpl(//
-				"S203_TOT_V_ARH_EXP_Q3_PH_A", //
-				"Total VAr-hours Exported Q3 phase A", //
-				"", //
-				"", //
-				PointType.ACC32, //
-				false, //
-				AccessMode.READ_ONLY, //
-				Unit.VOLT_AMPERE_REACTIVE_HOURS, //
-				"TotVArh_SF", //
-				new OptionsEnum[0])), //
-		TOT_V_ARH_EXP_Q3_PH_B(new PointImpl(//
-				"S203_TOT_V_ARH_EXP_Q3_PH_B", //
-				"Total VAr-hours Exported Q3 phase B", //
-				"", //
-				"", //
-				PointType.ACC32, //
-				false, //
-				AccessMode.READ_ONLY, //
-				Unit.VOLT_AMPERE_REACTIVE_HOURS, //
-				"TotVArh_SF", //
-				new OptionsEnum[0])), //
-		TOT_V_ARH_EXP_Q3_PH_C(new PointImpl(//
-				"S203_TOT_V_ARH_EXP_Q3_PH_C", //
-				"Total VAr-hours Exported Q3 phase C", //
-				"", //
-				"", //
-				PointType.ACC32, //
-				false, //
-				AccessMode.READ_ONLY, //
-				Unit.VOLT_AMPERE_REACTIVE_HOURS, //
-				"TotVArh_SF", //
-				new OptionsEnum[0])), //
-		TOT_V_ARH_EXP_Q4(new PointImpl(//
-				"S203_TOT_V_ARH_EXP_Q4", //
-				"Total VAr-hours Exported Q4", //
-				"Total Reactive Power Exported Quadrant 4", //
-				"", //
-				PointType.ACC32, //
-				false, //
-				AccessMode.READ_ONLY, //
-				Unit.VOLT_AMPERE_REACTIVE_HOURS, //
-				"TotVArh_SF", //
-				new OptionsEnum[0])), //
-		TOT_V_ARH_EXP_Q4_PH_A(new PointImpl(//
-				"S203_TOT_V_ARH_EXP_Q4_PH_A", //
-				"Total VAr-hours Exported Q4 Imported phase A", //
-				"", //
-				"", //
-				PointType.ACC32, //
-				false, //
-				AccessMode.READ_ONLY, //
-				Unit.VOLT_AMPERE_REACTIVE_HOURS, //
-				"TotVArh_SF", //
-				new OptionsEnum[0])), //
-		TOT_V_ARH_EXP_Q4_PH_B(new PointImpl(//
-				"S203_TOT_V_ARH_EXP_Q4_PH_B", //
-				"", //
-				"", //
-				"", //
-				PointType.ACC32, //
-				false, //
-				AccessMode.READ_ONLY, //
-				Unit.VOLT_AMPERE_REACTIVE_HOURS, //
-				"TotVArh_SF", //
-				new OptionsEnum[0])), //
-		TOT_V_ARH_EXP_Q4_PH_C(new PointImpl(//
-				"S203_TOT_V_ARH_EXP_Q4_PH_C", //
-				"Total VAr-hours Exported Q4 Imported phase C", //
-				"", //
-				"", //
-				PointType.ACC32, //
-				false, //
-				AccessMode.READ_ONLY, //
-				Unit.VOLT_AMPERE_REACTIVE_HOURS, //
-				"TotVArh_SF", //
-				new OptionsEnum[0])), //
-		TOT_V_ARH_S_F(new PointImpl(//
-				"S203_TOT_V_ARH_S_F", //
-				"", //
-				"Reactive Energy scale factor", //
-				"", //
-				PointType.SUNSSF, //
-				false, //
-				AccessMode.READ_ONLY, //
-				Unit.NONE, //
-				null, //
-				new OptionsEnum[0])), //
-		EVT(new PointImpl(//
-				"S203_EVT", //
-				"Events", //
-				"Meter Event Flags", //
-				"", //
-				PointType.BITFIELD32, //
-				true, //
-				AccessMode.READ_ONLY, //
-				Unit.NONE, //
-				null, //
-				S203_Evt.values())); //
-
-		protected final PointImpl impl;
-
-		private S203(PointImpl impl) {
-			this.impl = impl;
-		}
-
-		@Override
-		public PointImpl get() {
-			return this.impl;
-		}
-	}
-
-	public static enum S203_Evt implements OptionsEnum {
-		UNDEFINED(-1, "Undefined"), //
-		POWER_FAILURE(2, "POWER_FAILURE"), //
-		UNDER_VOLTAGE(3, "UNDER_VOLTAGE"), //
-		LOW_P_F(4, "LOW_P_F"), //
-		OVER_CURRENT(5, "OVER_CURRENT"), //
-		OVER_VOLTAGE(6, "OVER_VOLTAGE"), //
-		MISSING_SENSOR(7, "MISSING_SENSOR"), //
-		RESERVED1(8, "RESERVED1"), //
-		RESERVED2(9, "RESERVED2"), //
-		RESERVED3(10, "RESERVED3"), //
-		RESERVED4(11, "RESERVED4"), //
-		RESERVED5(12, "RESERVED5"), //
-		RESERVED6(13, "RESERVED6"), //
-		RESERVED7(14, "RESERVED7"), //
-		RESERVED8(15, "RESERVED8"), //
-		OEM01(16, "OEM01"), //
-		OEM02(17, "OEM02"), //
-		OEM03(18, "OEM03"), //
-		OEM04(19, "OEM04"), //
-		OEM05(20, "OEM05"), //
-		OEM06(21, "OEM06"), //
-		OEM07(22, "OEM07"), //
-		OEM08(23, "OEM08"), //
-		OEM09(24, "OEM09"), //
-		OEM10(25, "OEM10"), //
-		OEM11(26, "OEM11"), //
-		OEM12(27, "OEM12"), //
-		OEM13(28, "OEM13"), //
-		OEM14(29, "OEM14"), //
-		OEM15(30, "OEM15"); //
-
-		private final int value;
-		private final String name;
-
-		private S203_Evt(int value, String name) {
-			this.value = value;
-			this.name = name;
-		}
-
-		@Override
-		public int getValue() {
-			return value;
-		}
-
-		@Override
-		public String getName() {
-			return name;
-		}
-
-		@Override
-		public OptionsEnum getUndefined() {
-			return UNDEFINED;
-		}
-	}
-
-	public static enum S204 implements SunSpecPoint {
-		A(new PointImpl(//
-				"S204_A", //
-				"Amps", //
-				"Total AC Current", //
-				"", //
-				PointType.INT16, //
-				true, //
-				AccessMode.READ_ONLY, //
-				Unit.AMPERE, //
-				"A_SF", //
-				new OptionsEnum[0])), //
-		APH_A(new PointImpl(//
-				"S204_APH_A", //
-				"Amps PhaseA", //
-				"Phase A Current", //
-				"", //
-				PointType.INT16, //
-				true, //
-				AccessMode.READ_ONLY, //
-				Unit.AMPERE, //
-				"A_SF", //
-				new OptionsEnum[0])), //
-		APH_B(new PointImpl(//
-				"S204_APH_B", //
-				"Amps PhaseB", //
-				"Phase B Current", //
-				"", //
-				PointType.INT16, //
-				true, //
-				AccessMode.READ_ONLY, //
-				Unit.AMPERE, //
-				"A_SF", //
-				new OptionsEnum[0])), //
-		APH_C(new PointImpl(//
-				"S204_APH_C", //
-				"Amps PhaseC", //
-				"Phase C Current", //
-				"", //
-				PointType.INT16, //
-				true, //
-				AccessMode.READ_ONLY, //
-				Unit.AMPERE, //
-				"A_SF", //
-				new OptionsEnum[0])), //
-		A_SF(new PointImpl(//
-				"S204_A_SF", //
-				"", //
-				"Current scale factor", //
-				"", //
-				PointType.SUNSSF, //
-				true, //
-				AccessMode.READ_ONLY, //
-				Unit.NONE, //
-				null, //
-				new OptionsEnum[0])), //
-		PH_V(new PointImpl(//
-				"S204_PH_V", //
-				"Voltage LN", //
-				"Line to Neutral AC Voltage (average of active phases)", //
-				"", //
-				PointType.INT16, //
-				false, //
-				AccessMode.READ_ONLY, //
-				Unit.VOLT, //
-				"V_SF", //
-				new OptionsEnum[0])), //
-		PH_VPH_A(new PointImpl(//
-				"S204_PH_VPH_A", //
-				"Phase Voltage AN", //
-				"Phase Voltage AN", //
-				"", //
-				PointType.INT16, //
-				false, //
-				AccessMode.READ_ONLY, //
-				Unit.VOLT, //
-				"V_SF", //
-				new OptionsEnum[0])), //
-		PH_VPH_B(new PointImpl(//
-				"S204_PH_VPH_B", //
-				"Phase Voltage BN", //
-				"Phase Voltage BN", //
-				"", //
-				PointType.INT16, //
-				false, //
-				AccessMode.READ_ONLY, //
-				Unit.VOLT, //
-				"V_SF", //
-				new OptionsEnum[0])), //
-		PH_VPH_C(new PointImpl(//
-				"S204_PH_VPH_C", //
-				"Phase Voltage CN", //
-				"Phase Voltage CN", //
-				"", //
-				PointType.INT16, //
-				false, //
-				AccessMode.READ_ONLY, //
-				Unit.VOLT, //
-				"V_SF", //
-				new OptionsEnum[0])), //
-		PPV(new PointImpl(//
-				"S204_PPV", //
-				"Voltage LL", //
-				"Line to Line AC Voltage (average of active phases)", //
-				"", //
-				PointType.INT16, //
-				true, //
-				AccessMode.READ_ONLY, //
-				Unit.VOLT, //
-				"V_SF", //
-				new OptionsEnum[0])), //
-		PH_VPH_A_B(new PointImpl(//
-				"S204_PH_VPH_A_B", //
-				"", //
-				"", //
-				"", //
-				PointType.INT16, //
-				true, //
-				AccessMode.READ_ONLY, //
-				Unit.VOLT, //
-				"V_SF", //
-				new OptionsEnum[0])), //
-		PH_VPH_B_C(new PointImpl(//
-				"S204_PH_VPH_B_C", //
-				"", //
-				"", //
-				"", //
-				PointType.INT16, //
-				true, //
-				AccessMode.READ_ONLY, //
-				Unit.VOLT, //
-				"V_SF", //
-				new OptionsEnum[0])), //
-		PH_VPH_C_A(new PointImpl(//
-				"S204_PH_VPH_C_A", //
-				"", //
-				"", //
-				"", //
-				PointType.INT16, //
-				true, //
-				AccessMode.READ_ONLY, //
-				Unit.VOLT, //
-				"V_SF", //
-				new OptionsEnum[0])), //
-		V_SF(new PointImpl(//
-				"S204_V_SF", //
-				"", //
-				"Voltage scale factor", //
-				"", //
-				PointType.SUNSSF, //
-				true, //
-				AccessMode.READ_ONLY, //
-				Unit.NONE, //
-				null, //
-				new OptionsEnum[0])), //
-		HZ(new PointImpl(//
-				"S204_HZ", //
-				"Hz", //
-				"Frequency", //
-				"", //
-				PointType.INT16, //
-				true, //
-				AccessMode.READ_ONLY, //
-				Unit.HERTZ, //
-				"Hz_SF", //
-				new OptionsEnum[0])), //
-		HZ_S_F(new PointImpl(//
-				"S204_HZ_S_F", //
-				"", //
-				"Frequency scale factor", //
-				"", //
-				PointType.SUNSSF, //
-				false, //
-				AccessMode.READ_ONLY, //
-				Unit.NONE, //
-				null, //
-				new OptionsEnum[0])), //
-		W(new PointImpl(//
-				"S204_W", //
-				"Watts", //
-				"Total Real Power", //
-				"", //
-				PointType.INT16, //
-				true, //
-				AccessMode.READ_ONLY, //
-				Unit.WATT, //
-				"W_SF", //
-				new OptionsEnum[0])), //
-		WPH_A(new PointImpl(//
-				"S204_WPH_A", //
-				"Watts phase A", //
-				"", //
-				"", //
-				PointType.INT16, //
-				false, //
-				AccessMode.READ_ONLY, //
-				Unit.WATT, //
-				"W_SF", //
-				new OptionsEnum[0])), //
-		WPH_B(new PointImpl(//
-				"S204_WPH_B", //
-				"Watts phase B", //
-				"", //
-				"", //
-				PointType.INT16, //
-				false, //
-				AccessMode.READ_ONLY, //
-				Unit.WATT, //
-				"W_SF", //
-				new OptionsEnum[0])), //
-		WPH_C(new PointImpl(//
-				"S204_WPH_C", //
-				"Watts phase C", //
-				"", //
-				"", //
-				PointType.INT16, //
-				false, //
-				AccessMode.READ_ONLY, //
-				Unit.WATT, //
-				"W_SF", //
-				new OptionsEnum[0])), //
-		W_SF(new PointImpl(//
-				"S204_W_SF", //
-				"", //
-				"Real Power scale factor", //
-				"", //
-				PointType.SUNSSF, //
-				true, //
-				AccessMode.READ_ONLY, //
-				Unit.NONE, //
-				null, //
-				new OptionsEnum[0])), //
-		VA(new PointImpl(//
-				"S204_VA", //
-				"VA", //
-				"AC Apparent Power", //
-				"", //
-				PointType.INT16, //
-				false, //
-				AccessMode.READ_ONLY, //
-				Unit.VOLT_AMPERE, //
-				"VA_SF", //
-				new OptionsEnum[0])), //
-		V_APH_A(new PointImpl(//
-				"S204_V_APH_A", //
-				"VA phase A", //
-				"", //
-				"", //
-				PointType.INT16, //
-				false, //
-				AccessMode.READ_ONLY, //
-				Unit.VOLT_AMPERE, //
-				"VA_SF", //
-				new OptionsEnum[0])), //
-		V_APH_B(new PointImpl(//
-				"S204_V_APH_B", //
-				"VA phase B", //
-				"", //
-				"", //
-				PointType.INT16, //
-				false, //
-				AccessMode.READ_ONLY, //
-				Unit.VOLT_AMPERE, //
-				"VA_SF", //
-				new OptionsEnum[0])), //
-		V_APH_C(new PointImpl(//
-				"S204_V_APH_C", //
-				"VA phase C", //
-				"", //
-				"", //
-				PointType.INT16, //
-				false, //
-				AccessMode.READ_ONLY, //
-				Unit.VOLT_AMPERE, //
-				"VA_SF", //
-				new OptionsEnum[0])), //
-		VA_SF(new PointImpl(//
-				"S204_VA_SF", //
-				"", //
-				"Apparent Power scale factor", //
-				"", //
-				PointType.SUNSSF, //
-				false, //
-				AccessMode.READ_ONLY, //
-				Unit.NONE, //
-				null, //
-				new OptionsEnum[0])), //
-		VAR(new PointImpl(//
-				"S204_VAR", //
-				"VAR", //
-				"Reactive Power", //
-				"", //
-				PointType.INT16, //
-				false, //
-				AccessMode.READ_ONLY, //
-				Unit.VOLT_AMPERE_REACTIVE, //
-				"VAR_SF", //
-				new OptionsEnum[0])), //
-		V_A_RPH_A(new PointImpl(//
-				"S204_V_A_RPH_A", //
-				"VAR phase A", //
-				"", //
-				"", //
-				PointType.INT16, //
-				false, //
-				AccessMode.READ_ONLY, //
-				Unit.VOLT_AMPERE_REACTIVE, //
-				"VAR_SF", //
-				new OptionsEnum[0])), //
-		V_A_RPH_B(new PointImpl(//
-				"S204_V_A_RPH_B", //
-				"VAR phase B", //
-				"", //
-				"", //
-				PointType.INT16, //
-				false, //
-				AccessMode.READ_ONLY, //
-				Unit.VOLT_AMPERE_REACTIVE, //
-				"VAR_SF", //
-				new OptionsEnum[0])), //
-		V_A_RPH_C(new PointImpl(//
-				"S204_V_A_RPH_C", //
-				"VAR phase C", //
-				"", //
-				"", //
-				PointType.INT16, //
-				false, //
-				AccessMode.READ_ONLY, //
-				Unit.VOLT_AMPERE_REACTIVE, //
-				"VAR_SF", //
-				new OptionsEnum[0])), //
-		VAR_SF(new PointImpl(//
-				"S204_VAR_SF", //
-				"", //
-				"Reactive Power scale factor", //
-				"", //
-				PointType.SUNSSF, //
-				false, //
-				AccessMode.READ_ONLY, //
-				Unit.NONE, //
-				null, //
-				new OptionsEnum[0])), //
-		PF(new PointImpl(//
-				"S204_PF", //
-				"PF", //
-				"Power Factor", //
-				"", //
-				PointType.INT16, //
-				false, //
-				AccessMode.READ_ONLY, //
-				Unit.NONE, //
-				"PF_SF", //
-				new OptionsEnum[0])), //
-		P_FPH_A(new PointImpl(//
-				"S204_P_FPH_A", //
-				"PF phase A", //
-				"", //
-				"", //
-				PointType.INT16, //
-				false, //
-				AccessMode.READ_ONLY, //
-				Unit.NONE, //
-				"PF_SF", //
-				new OptionsEnum[0])), //
-		P_FPH_B(new PointImpl(//
-				"S204_P_FPH_B", //
-				"PF phase B", //
-				"", //
-				"", //
-				PointType.INT16, //
-				false, //
-				AccessMode.READ_ONLY, //
-				Unit.NONE, //
-				"PF_SF", //
-				new OptionsEnum[0])), //
-		P_FPH_C(new PointImpl(//
-				"S204_P_FPH_C", //
-				"PF phase C", //
-				"", //
-				"", //
-				PointType.INT16, //
-				false, //
-				AccessMode.READ_ONLY, //
-				Unit.NONE, //
-				"PF_SF", //
-				new OptionsEnum[0])), //
-		PF_SF(new PointImpl(//
-				"S204_PF_SF", //
-				"", //
-				"Power Factor scale factor", //
-				"", //
-				PointType.SUNSSF, //
-				false, //
-				AccessMode.READ_ONLY, //
-				Unit.NONE, //
-				null, //
-				new OptionsEnum[0])), //
-		TOT_WH_EXP(new PointImpl(//
-				"S204_TOT_WH_EXP", //
-				"Total Watt-hours Exported", //
-				"Total Real Energy Exported", //
-				"", //
-				PointType.ACC32, //
-				true, //
-				AccessMode.READ_ONLY, //
-				Unit.WATT_HOURS, //
-				"TotWh_SF", //
-				new OptionsEnum[0])), //
-		TOT_WH_EXP_PH_A(new PointImpl(//
-				"S204_TOT_WH_EXP_PH_A", //
-				"Total Watt-hours Exported phase A", //
-				"", //
-				"", //
-				PointType.ACC32, //
-				false, //
-				AccessMode.READ_ONLY, //
-				Unit.WATT_HOURS, //
-				"TotWh_SF", //
-				new OptionsEnum[0])), //
-		TOT_WH_EXP_PH_B(new PointImpl(//
-				"S204_TOT_WH_EXP_PH_B", //
-				"Total Watt-hours Exported phase B", //
-				"", //
-				"", //
-				PointType.ACC32, //
-				false, //
-				AccessMode.READ_ONLY, //
-				Unit.WATT_HOURS, //
-				"TotWh_SF", //
-				new OptionsEnum[0])), //
-		TOT_WH_EXP_PH_C(new PointImpl(//
-				"S204_TOT_WH_EXP_PH_C", //
-				"Total Watt-hours Exported phase C", //
-				"", //
-				"", //
-				PointType.ACC32, //
-				false, //
-				AccessMode.READ_ONLY, //
-				Unit.WATT_HOURS, //
-				"TotWh_SF", //
-				new OptionsEnum[0])), //
-		TOT_WH_IMP(new PointImpl(//
-				"S204_TOT_WH_IMP", //
-				"Total Watt-hours Imported", //
-				"Total Real Energy Imported", //
-				"", //
-				PointType.ACC32, //
-				true, //
-				AccessMode.READ_ONLY, //
-				Unit.WATT_HOURS, //
-				"TotWh_SF", //
-				new OptionsEnum[0])), //
-		TOT_WH_IMP_PH_A(new PointImpl(//
-				"S204_TOT_WH_IMP_PH_A", //
-				"Total Watt-hours Imported phase A", //
-				"", //
-				"", //
-				PointType.ACC32, //
-				false, //
-				AccessMode.READ_ONLY, //
-				Unit.WATT_HOURS, //
-				"TotWh_SF", //
-				new OptionsEnum[0])), //
-		TOT_WH_IMP_PH_B(new PointImpl(//
-				"S204_TOT_WH_IMP_PH_B", //
-				"Total Watt-hours Imported phase B", //
-				"", //
-				"", //
-				PointType.ACC32, //
-				false, //
-				AccessMode.READ_ONLY, //
-				Unit.WATT_HOURS, //
-				"TotWh_SF", //
-				new OptionsEnum[0])), //
-		TOT_WH_IMP_PH_C(new PointImpl(//
-				"S204_TOT_WH_IMP_PH_C", //
-				"Total Watt-hours Imported phase C", //
-				"", //
-				"", //
-				PointType.ACC32, //
-				false, //
-				AccessMode.READ_ONLY, //
-				Unit.WATT_HOURS, //
-				"TotWh_SF", //
-				new OptionsEnum[0])), //
-		TOT_WH_S_F(new PointImpl(//
-				"S204_TOT_WH_S_F", //
-				"", //
-				"Real Energy scale factor", //
-				"", //
-				PointType.SUNSSF, //
-				true, //
-				AccessMode.READ_ONLY, //
-				Unit.NONE, //
-				null, //
-				new OptionsEnum[0])), //
-		TOT_V_AH_EXP(new PointImpl(//
-				"S204_TOT_V_AH_EXP", //
-				"Total VA-hours Exported", //
-				"Total Apparent Energy Exported", //
-				"", //
-				PointType.ACC32, //
-				false, //
-				AccessMode.READ_ONLY, //
-				Unit.VOLT_AMPERE_HOURS, //
-				"TotVAh_SF", //
-				new OptionsEnum[0])), //
-		TOT_V_AH_EXP_PH_A(new PointImpl(//
-				"S204_TOT_V_AH_EXP_PH_A", //
-				"Total VA-hours Exported phase A", //
-				"", //
-				"", //
-				PointType.ACC32, //
-				false, //
-				AccessMode.READ_ONLY, //
-				Unit.VOLT_AMPERE_HOURS, //
-				"TotVAh_SF", //
-				new OptionsEnum[0])), //
-		TOT_V_AH_EXP_PH_B(new PointImpl(//
-				"S204_TOT_V_AH_EXP_PH_B", //
-				"Total VA-hours Exported phase B", //
-				"", //
-				"", //
-				PointType.ACC32, //
-				false, //
-				AccessMode.READ_ONLY, //
-				Unit.VOLT_AMPERE_HOURS, //
-				"TotVAh_SF", //
-				new OptionsEnum[0])), //
-		TOT_V_AH_EXP_PH_C(new PointImpl(//
-				"S204_TOT_V_AH_EXP_PH_C", //
-				"Total VA-hours Exported phase C", //
-				"", //
-				"", //
-				PointType.ACC32, //
-				false, //
-				AccessMode.READ_ONLY, //
-				Unit.VOLT_AMPERE_HOURS, //
-				"TotVAh_SF", //
-				new OptionsEnum[0])), //
-		TOT_V_AH_IMP(new PointImpl(//
-				"S204_TOT_V_AH_IMP", //
-				"Total VA-hours Imported", //
-				"Total Apparent Energy Imported", //
-				"", //
-				PointType.ACC32, //
-				false, //
-				AccessMode.READ_ONLY, //
-				Unit.VOLT_AMPERE_HOURS, //
-				"TotVAh_SF", //
-				new OptionsEnum[0])), //
-		TOT_V_AH_IMP_PH_A(new PointImpl(//
-				"S204_TOT_V_AH_IMP_PH_A", //
-				"Total VA-hours Imported phase A", //
-				"", //
-				"", //
-				PointType.ACC32, //
-				false, //
-				AccessMode.READ_ONLY, //
-				Unit.VOLT_AMPERE_HOURS, //
-				"TotVAh_SF", //
-				new OptionsEnum[0])), //
-		TOT_V_AH_IMP_PH_B(new PointImpl(//
-				"S204_TOT_V_AH_IMP_PH_B", //
-				"Total VA-hours Imported phase B", //
-				"", //
-				"", //
-				PointType.ACC32, //
-				false, //
-				AccessMode.READ_ONLY, //
-				Unit.VOLT_AMPERE_HOURS, //
-				"TotVAh_SF", //
-				new OptionsEnum[0])), //
-		TOT_V_AH_IMP_PH_C(new PointImpl(//
-				"S204_TOT_V_AH_IMP_PH_C", //
-				"Total VA-hours Imported phase C", //
-				"", //
-				"", //
-				PointType.ACC32, //
-				false, //
-				AccessMode.READ_ONLY, //
-				Unit.VOLT_AMPERE_HOURS, //
-				"TotVAh_SF", //
-				new OptionsEnum[0])), //
-		TOT_V_AH_S_F(new PointImpl(//
-				"S204_TOT_V_AH_S_F", //
-				"", //
-				"Apparent Energy scale factor", //
-				"", //
-				PointType.SUNSSF, //
-				false, //
-				AccessMode.READ_ONLY, //
-				Unit.NONE, //
-				null, //
-				new OptionsEnum[0])), //
-		TOT_V_ARH_IMP_Q1(new PointImpl(//
-				"S204_TOT_V_ARH_IMP_Q1", //
-				"Total VAR-hours Imported Q1", //
-				"Total Reactive Energy Imported Quadrant 1", //
-				"", //
-				PointType.ACC32, //
-				false, //
-				AccessMode.READ_ONLY, //
-				Unit.VOLT_AMPERE_REACTIVE_HOURS, //
-				"TotVArh_SF", //
-				new OptionsEnum[0])), //
-		TOT_V_ARH_IMP_Q1_PH_A(new PointImpl(//
-				"S204_TOT_V_ARH_IMP_Q1_PH_A", //
-				"Total VAr-hours Imported Q1 phase A", //
-				"", //
-				"", //
-				PointType.ACC32, //
-				false, //
-				AccessMode.READ_ONLY, //
-				Unit.VOLT_AMPERE_REACTIVE_HOURS, //
-				"TotVArh_SF", //
-				new OptionsEnum[0])), //
-		TOT_V_ARH_IMP_Q1_PH_B(new PointImpl(//
-				"S204_TOT_V_ARH_IMP_Q1_PH_B", //
-				"Total VAr-hours Imported Q1 phase B", //
-				"", //
-				"", //
-				PointType.ACC32, //
-				false, //
-				AccessMode.READ_ONLY, //
-				Unit.VOLT_AMPERE_REACTIVE_HOURS, //
-				"TotVArh_SF", //
-				new OptionsEnum[0])), //
-		TOT_V_ARH_IMP_Q1_PH_C(new PointImpl(//
-				"S204_TOT_V_ARH_IMP_Q1_PH_C", //
-				"Total VAr-hourse Imported Q1 phase C", //
-				"", //
-				"", //
-				PointType.ACC32, //
-				false, //
-				AccessMode.READ_ONLY, //
-				Unit.VOLT_AMPERE_REACTIVE_HOURS, //
-				"TotVArh_SF", //
-				new OptionsEnum[0])), //
-		TOT_V_ARH_IMP_Q2(new PointImpl(//
-				"S204_TOT_V_ARH_IMP_Q2", //
-				"Total VAr-hours Imported Q2", //
-				"Total Reactive Power Imported Quadrant 2", //
-				"", //
-				PointType.ACC32, //
-				false, //
-				AccessMode.READ_ONLY, //
-				Unit.VOLT_AMPERE_REACTIVE_HOURS, //
-				"TotVArh_SF", //
-				new OptionsEnum[0])), //
-		TOT_V_ARH_IMP_Q2_PH_A(new PointImpl(//
-				"S204_TOT_V_ARH_IMP_Q2_PH_A", //
-				"Total VAr-hours Imported Q2 phase A", //
-				"", //
-				"", //
-				PointType.ACC32, //
-				false, //
-				AccessMode.READ_ONLY, //
-				Unit.VOLT_AMPERE_REACTIVE_HOURS, //
-				"TotVArh_SF", //
-				new OptionsEnum[0])), //
-		TOT_V_ARH_IMP_Q2_PH_B(new PointImpl(//
-				"S204_TOT_V_ARH_IMP_Q2_PH_B", //
-				"Total VAr-hours Imported Q2 phase B", //
-				"", //
-				"", //
-				PointType.ACC32, //
-				false, //
-				AccessMode.READ_ONLY, //
-				Unit.VOLT_AMPERE_REACTIVE_HOURS, //
-				"TotVArh_SF", //
-				new OptionsEnum[0])), //
-		TOT_V_ARH_IMP_Q2_PH_C(new PointImpl(//
-				"S204_TOT_V_ARH_IMP_Q2_PH_C", //
-				"Total VAr-hours Imported Q2 phase C", //
-				"", //
-				"", //
-				PointType.ACC32, //
-				false, //
-				AccessMode.READ_ONLY, //
-				Unit.VOLT_AMPERE_REACTIVE_HOURS, //
-				"TotVArh_SF", //
-				new OptionsEnum[0])), //
-		TOT_V_ARH_EXP_Q3(new PointImpl(//
-				"S204_TOT_V_ARH_EXP_Q3", //
-				"Total VAr-hours Exported Q3", //
-				"Total Reactive Power Exported Quadrant 3", //
-				"", //
-				PointType.ACC32, //
-				false, //
-				AccessMode.READ_ONLY, //
-				Unit.VOLT_AMPERE_REACTIVE_HOURS, //
-				"TotVArh_SF", //
-				new OptionsEnum[0])), //
-		TOT_V_ARH_EXP_Q3_PH_A(new PointImpl(//
-				"S204_TOT_V_ARH_EXP_Q3_PH_A", //
-				"Total VAr-hours Exported Q3 phase A", //
-				"", //
-				"", //
-				PointType.ACC32, //
-				false, //
-				AccessMode.READ_ONLY, //
-				Unit.VOLT_AMPERE_REACTIVE_HOURS, //
-				"TotVArh_SF", //
-				new OptionsEnum[0])), //
-		TOT_V_ARH_EXP_Q3_PH_B(new PointImpl(//
-				"S204_TOT_V_ARH_EXP_Q3_PH_B", //
-				"Total VAr-hours Exported Q3 phase B", //
-				"", //
-				"", //
-				PointType.ACC32, //
-				false, //
-				AccessMode.READ_ONLY, //
-				Unit.VOLT_AMPERE_REACTIVE_HOURS, //
-				"TotVArh_SF", //
-				new OptionsEnum[0])), //
-		TOT_V_ARH_EXP_Q3_PH_C(new PointImpl(//
-				"S204_TOT_V_ARH_EXP_Q3_PH_C", //
-				"Total VAr-hours Exported Q3 phase C", //
-				"", //
-				"", //
-				PointType.ACC32, //
-				false, //
-				AccessMode.READ_ONLY, //
-				Unit.VOLT_AMPERE_REACTIVE_HOURS, //
-				"TotVArh_SF", //
-				new OptionsEnum[0])), //
-		TOT_V_ARH_EXP_Q4(new PointImpl(//
-				"S204_TOT_V_ARH_EXP_Q4", //
-				"Total VAr-hours Exported Q4", //
-				"Total Reactive Power Exported Quadrant 4", //
-				"", //
-				PointType.ACC32, //
-				false, //
-				AccessMode.READ_ONLY, //
-				Unit.VOLT_AMPERE_REACTIVE_HOURS, //
-				"TotVArh_SF", //
-				new OptionsEnum[0])), //
-		TOT_V_ARH_EXP_Q4_PH_A(new PointImpl(//
-				"S204_TOT_V_ARH_EXP_Q4_PH_A", //
-				"Total VAr-hours Exported Q4 Imported phase A", //
-				"", //
-				"", //
-				PointType.ACC32, //
-				false, //
-				AccessMode.READ_ONLY, //
-				Unit.VOLT_AMPERE_REACTIVE_HOURS, //
-				"TotVArh_SF", //
-				new OptionsEnum[0])), //
-		TOT_V_ARH_EXP_Q4_PH_B(new PointImpl(//
-				"S204_TOT_V_ARH_EXP_Q4_PH_B", //
-				"", //
-				"", //
-				"", //
-				PointType.ACC32, //
-				false, //
-				AccessMode.READ_ONLY, //
-				Unit.VOLT_AMPERE_REACTIVE_HOURS, //
-				"TotVArh_SF", //
-				new OptionsEnum[0])), //
-		TOT_V_ARH_EXP_Q4_PH_C(new PointImpl(//
-				"S204_TOT_V_ARH_EXP_Q4_PH_C", //
-				"Total VAr-hours Exported Q4 Imported phase C", //
-				"", //
-				"", //
-				PointType.ACC32, //
-				false, //
-				AccessMode.READ_ONLY, //
-				Unit.VOLT_AMPERE_REACTIVE_HOURS, //
-				"TotVArh_SF", //
-				new OptionsEnum[0])), //
-		TOT_V_ARH_S_F(new PointImpl(//
-				"S204_TOT_V_ARH_S_F", //
-				"", //
-				"Reactive Energy scale factor", //
-				"", //
-				PointType.SUNSSF, //
-				false, //
-				AccessMode.READ_ONLY, //
-				Unit.NONE, //
-				null, //
-				new OptionsEnum[0])), //
-		EVT(new PointImpl(//
-				"S204_EVT", //
-				"Events", //
-				"Meter Event Flags", //
-				"", //
-				PointType.BITFIELD32, //
-				true, //
-				AccessMode.READ_ONLY, //
-				Unit.NONE, //
-				null, //
-				S204_Evt.values())); //
-
-		protected final PointImpl impl;
-
-		private S204(PointImpl impl) {
-			this.impl = impl;
-		}
-
-		@Override
-		public PointImpl get() {
-			return this.impl;
-		}
-	}
-
-	public static enum S204_Evt implements OptionsEnum {
-		UNDEFINED(-1, "Undefined"), //
-		POWER_FAILURE(2, "POWER_FAILURE"), //
-		UNDER_VOLTAGE(3, "UNDER_VOLTAGE"), //
-		LOW_P_F(4, "LOW_P_F"), //
-		OVER_CURRENT(5, "OVER_CURRENT"), //
-		OVER_VOLTAGE(6, "OVER_VOLTAGE"), //
-		MISSING_SENSOR(7, "MISSING_SENSOR"), //
-		RESERVED1(8, "RESERVED1"), //
-		RESERVED2(9, "RESERVED2"), //
-		RESERVED3(10, "RESERVED3"), //
-		RESERVED4(11, "RESERVED4"), //
-		RESERVED5(12, "RESERVED5"), //
-		RESERVED6(13, "RESERVED6"), //
-		RESERVED7(14, "RESERVED7"), //
-		RESERVED8(15, "RESERVED8"), //
-		OEM01(16, "OEM01"), //
-		OEM02(17, "OEM02"), //
-		OEM03(18, "OEM03"), //
-		OEM04(19, "OEM04"), //
-		OEM05(20, "OEM05"), //
-		OEM06(21, "OEM06"), //
-		OEM07(22, "OEM07"), //
-		OEM08(23, "OEM08"), //
-		OEM09(24, "OEM09"), //
-		OEM10(25, "OEM10"), //
-		OEM11(26, "OEM11"), //
-		OEM12(27, "OEM12"), //
-		OEM13(28, "OEM13"), //
-		OEM14(29, "OEM14"), //
-		OEM15(30, "OEM15"); //
-
-		private final int value;
-		private final String name;
-
-		private S204_Evt(int value, String name) {
-			this.value = value;
-			this.name = name;
-		}
-
-		@Override
-		public int getValue() {
-			return value;
-		}
-
-		@Override
-		public String getName() {
-			return name;
-		}
-
-		@Override
-		public OptionsEnum getUndefined() {
-			return UNDEFINED;
-		}
-	}
-
-	public static enum S302 implements SunSpecPoint {
-		GHI(new PointImpl(//
-				"S302_GHI", //
-				"GHI", //
-				"Global Horizontal Irradiance", //
-				"", //
-				PointType.UINT16, //
-				false, //
-				AccessMode.READ_ONLY, //
-				Unit.NONE, //
-				null, //
-				new OptionsEnum[0])), //
-		POAI(new PointImpl(//
-				"S302_POAI", //
-				"POAI", //
-				"Plane-of-Array Irradiance", //
-				"", //
-				PointType.UINT16, //
-				false, //
-				AccessMode.READ_ONLY, //
-				Unit.NONE, //
-				null, //
-				new OptionsEnum[0])), //
-		DFI(new PointImpl(//
-				"S302_DFI", //
-				"DFI", //
-				"Diffuse Irradiance", //
-				"", //
-				PointType.UINT16, //
-				false, //
-				AccessMode.READ_ONLY, //
-				Unit.NONE, //
-				null, //
-				new OptionsEnum[0])), //
-		DNI(new PointImpl(//
-				"S302_DNI", //
-				"DNI", //
-				"Direct Normal Irradiance", //
-				"", //
-				PointType.UINT16, //
-				false, //
-				AccessMode.READ_ONLY, //
-				Unit.NONE, //
-				null, //
-				new OptionsEnum[0])), //
-		OTI(new PointImpl(//
-				"S302_OTI", //
-				"OTI", //
-				"Other Irradiance", //
-				"", //
-				PointType.UINT16, //
-				false, //
-				AccessMode.READ_ONLY, //
-				Unit.NONE, //
-				null, //
-				new OptionsEnum[0])); //
-
-		protected final PointImpl impl;
-
-		private S302(PointImpl impl) {
-			this.impl = impl;
-		}
-
-		@Override
-		public PointImpl get() {
-			return this.impl;
-		}
-	}
-
-	public static enum S303 implements SunSpecPoint {
-		TMP_B_O_M(new PointImpl(//
-				"S303_TMP_B_O_M", //
-				"Temp", //
-				"Back of module temperature measurement", //
-				"", //
-				PointType.INT16, //
-				true, //
-				AccessMode.READ_ONLY, //
-				Unit.DEGREE_CELSIUS, //
-				"-1", //
-				new OptionsEnum[0])); //
-
-		protected final PointImpl impl;
-
-		private S303(PointImpl impl) {
-			this.impl = impl;
-		}
-
-		@Override
-		public PointImpl get() {
-			return this.impl;
-		}
-	}
-
-	public static enum S304 implements SunSpecPoint {
-		INCLX(new PointImpl(//
-				"S304_INCLX", //
-				"X", //
-				"X-Axis inclination", //
-				"", //
-				PointType.INT32, //
-				true, //
-				AccessMode.READ_ONLY, //
-				Unit.NONE, //
-				"-2", //
-				new OptionsEnum[0])), //
-		INCLY(new PointImpl(//
-				"S304_INCLY", //
-				"Y", //
-				"Y-Axis inclination", //
-				"", //
-				PointType.INT32, //
-				false, //
-				AccessMode.READ_ONLY, //
-				Unit.NONE, //
-				"-2", //
-				new OptionsEnum[0])), //
-		INCLZ(new PointImpl(//
-				"S304_INCLZ", //
-				"Z", //
-				"Z-Axis inclination", //
-				"", //
-				PointType.INT32, //
-				false, //
-				AccessMode.READ_ONLY, //
-				Unit.NONE, //
-				"-2", //
-				new OptionsEnum[0])); //
-
-		protected final PointImpl impl;
-
-		private S304(PointImpl impl) {
-			this.impl = impl;
-		}
-
-		@Override
-		public PointImpl get() {
-			return this.impl;
-		}
-	}
-
-	public static enum S305 implements SunSpecPoint {
-		TM(new PointImpl(//
-				"S305_TM", //
-				"Tm", //
-				"UTC 24 hour time stamp to millisecond hhmmss.sssZ format", //
-				"", //
-				PointType.STRING6, //
-				false, //
-				AccessMode.READ_ONLY, //
-				Unit.NONE, //
-				null, //
-				new OptionsEnum[0])), //
-		DATE(new PointImpl(//
-				"S305_DATE", //
-				"Date", //
-				"UTC Date string YYYYMMDD format", //
-				"", //
-				PointType.STRING4, //
-				false, //
-				AccessMode.READ_ONLY, //
-				Unit.NONE, //
-				null, //
-				new OptionsEnum[0])), //
-		LOC(new PointImpl(//
-				"S305_LOC", //
-				"Location", //
-				"Location string (40 chars max)", //
-				"", //
-				PointType.STRING20, //
-				false, //
-				AccessMode.READ_ONLY, //
-				Unit.NONE, //
-				null, //
-				new OptionsEnum[0])), //
-		LAT(new PointImpl(//
-				"S305_LAT", //
-				"Lat", //
-				"Lattitude with seven degrees of precision", //
-				"", //
-				PointType.INT32, //
-				false, //
-				AccessMode.READ_ONLY, //
-				Unit.NONE, //
-				"-7", //
-				new OptionsEnum[0])), //
-		LONG(new PointImpl(//
-				"S305_LONG", //
-				"Long", //
-				"Longitude with seven degrees of precision", //
-				"", //
-				PointType.INT32, //
-				false, //
-				AccessMode.READ_ONLY, //
-				Unit.NONE, //
-				"-7", //
-				new OptionsEnum[0])), //
-		ALT(new PointImpl(//
-				"S305_ALT", //
-				"Altitude", //
-				"Altitude measurement in meters", //
-				"", //
-				PointType.INT32, //
-				false, //
-				AccessMode.READ_ONLY, //
-				Unit.NONE, //
-				null, //
-				new OptionsEnum[0])); //
-
-		protected final PointImpl impl;
-
-		private S305(PointImpl impl) {
-			this.impl = impl;
-		}
-
-		@Override
-		public PointImpl get() {
-			return this.impl;
-		}
-	}
-
-	public static enum S306 implements SunSpecPoint {
-		GHI(new PointImpl(//
-				"S306_GHI", //
-				"GHI", //
-				"Global Horizontal Irrandiance", //
-				"", //
-				PointType.UINT16, //
-				false, //
-				AccessMode.READ_ONLY, //
-				Unit.NONE, //
-				null, //
-				new OptionsEnum[0])), //
-		A(new PointImpl(//
-				"S306_A", //
-				"Amps", //
-				"Current measurment at reference point", //
-				"", //
-				PointType.UINT16, //
-				false, //
-				AccessMode.READ_ONLY, //
-				Unit.NONE, //
-				null, //
-				new OptionsEnum[0])), //
-		V(new PointImpl(//
-				"S306_V", //
-				"Voltage", //
-				"Voltage  measurment at reference point", //
-				"", //
-				PointType.UINT16, //
-				false, //
-				AccessMode.READ_ONLY, //
-				Unit.NONE, //
-				null, //
-				new OptionsEnum[0])), //
-		TMP(new PointImpl(//
-				"S306_TMP", //
-				"Temperature", //
-				"Temperature measurment at reference point", //
-				"", //
-				PointType.UINT16, //
-				false, //
-				AccessMode.READ_ONLY, //
-				Unit.NONE, //
-				null, //
-				new OptionsEnum[0])); //
-
-		protected final PointImpl impl;
-
-		private S306(PointImpl impl) {
-			this.impl = impl;
-		}
-
-		@Override
-		public PointImpl get() {
-			return this.impl;
-		}
-	}
-
-	public static enum S307 implements SunSpecPoint {
-		TMP_AMB(new PointImpl(//
-				"S307_TMP_AMB", //
-				"Ambient Temperature", //
-				"", //
-				"", //
-				PointType.INT16, //
-				false, //
-				AccessMode.READ_ONLY, //
-				Unit.DEGREE_CELSIUS, //
-				"-1", //
-				new OptionsEnum[0])), //
-		RH(new PointImpl(//
-				"S307_RH", //
-				"Relative Humidity", //
-				"", //
-				"", //
-				PointType.INT16, //
-				false, //
-				AccessMode.READ_ONLY, //
-				Unit.NONE, //
-				null, //
-				new OptionsEnum[0])), //
-		PRES(new PointImpl(//
-				"S307_PRES", //
-				"Barometric Pressure", //
-				"", //
-				"", //
-				PointType.INT16, //
-				false, //
-				AccessMode.READ_ONLY, //
-				Unit.NONE, //
-				null, //
-				new OptionsEnum[0])), //
-		WND_SPD(new PointImpl(//
-				"S307_WND_SPD", //
-				"Wind Speed", //
-				"", //
-				"", //
-				PointType.INT16, //
-				false, //
-				AccessMode.READ_ONLY, //
-				Unit.NONE, //
-				null, //
-				new OptionsEnum[0])), //
-		WND_DIR(new PointImpl(//
-				"S307_WND_DIR", //
-				"Wind Direction", //
-				"", //
-				"", //
-				PointType.INT16, //
-				false, //
-				AccessMode.READ_ONLY, //
-				Unit.NONE, //
-				null, //
-				new OptionsEnum[0])), //
-		RAIN(new PointImpl(//
-				"S307_RAIN", //
-				"Rainfall", //
-				"", //
-				"", //
-				PointType.INT16, //
-				false, //
-				AccessMode.READ_ONLY, //
-				Unit.NONE, //
-				null, //
-				new OptionsEnum[0])), //
-		SNW(new PointImpl(//
-				"S307_SNW", //
-				"Snow Depth", //
-				"", //
-				"", //
-				PointType.INT16, //
-				false, //
-				AccessMode.READ_ONLY, //
-				Unit.NONE, //
-				null, //
-				new OptionsEnum[0])), //
-		PPT(new PointImpl(//
-				"S307_PPT", //
-				"Precipitation Type", //
-				"Precipitation Type (WMO 4680 SYNOP code reference)", //
-				"", //
-				PointType.INT16, //
-				false, //
-				AccessMode.READ_ONLY, //
-				Unit.NONE, //
-				null, //
-				new OptionsEnum[0])), //
-		ELEC_FLD(new PointImpl(//
-				"S307_ELEC_FLD", //
-				"Electric Field", //
-				"", //
-				"", //
-				PointType.INT16, //
-				false, //
-				AccessMode.READ_ONLY, //
-				Unit.NONE, //
-				null, //
-				new OptionsEnum[0])), //
-		SUR_WET(new PointImpl(//
-				"S307_SUR_WET", //
-				"Surface Wetness", //
-				"", //
-				"", //
-				PointType.INT16, //
-				false, //
-				AccessMode.READ_ONLY, //
-				Unit.NONE, //
-				null, //
-				new OptionsEnum[0])), //
-		SOIL_WET(new PointImpl(//
-				"S307_SOIL_WET", //
-				"Soil Wetness", //
-				"", //
-				"", //
-				PointType.INT16, //
-				false, //
-				AccessMode.READ_ONLY, //
-				Unit.NONE, //
-				null, //
-				new OptionsEnum[0])); //
-
-		protected final PointImpl impl;
-
-		private S307(PointImpl impl) {
-			this.impl = impl;
-		}
-
-		@Override
-		public PointImpl get() {
-			return this.impl;
-		}
-	}
-
-	public static enum S308 implements SunSpecPoint {
-		GHI(new PointImpl(//
-				"S308_GHI", //
-				"GHI", //
-				"Global Horizontal Irradiance", //
-				"", //
-				PointType.UINT16, //
-				false, //
-				AccessMode.READ_ONLY, //
-				Unit.NONE, //
-				null, //
-				new OptionsEnum[0])), //
-		TMP_B_O_M(new PointImpl(//
-				"S308_TMP_B_O_M", //
-				"Temp", //
-				"Back of module temperature measurement", //
-				"", //
-				PointType.INT16, //
-				false, //
-				AccessMode.READ_ONLY, //
-				Unit.DEGREE_CELSIUS, //
-				"-1", //
-				new OptionsEnum[0])), //
-		TMP_AMB(new PointImpl(//
-				"S308_TMP_AMB", //
-				"Ambient Temperature", //
-				"", //
-				"", //
-				PointType.INT16, //
-				false, //
-				AccessMode.READ_ONLY, //
-				Unit.DEGREE_CELSIUS, //
-				"-1", //
-				new OptionsEnum[0])), //
-		WND_SPD(new PointImpl(//
-				"S308_WND_SPD", //
-				"Wind Speed", //
-				"", //
-				"", //
-				PointType.UINT16, //
-				false, //
-				AccessMode.READ_ONLY, //
-				Unit.NONE, //
-				null, //
-				new OptionsEnum[0])); //
-
-		protected final PointImpl impl;
-
-		private S308(PointImpl impl) {
-			this.impl = impl;
-		}
-
-		@Override
-		public PointImpl get() {
-			return this.impl;
-		}
-	}
-
-	public static enum S801 implements SunSpecPoint {
-		DEPRECATED(new PointImpl(//
-				"S801_DEPRECATED", //
-				"Deprecated Model", //
-				"This model has been deprecated.", //
-				"", //
-				PointType.ENUM16, //
-				true, //
-				AccessMode.READ_ONLY, //
-				Unit.NONE, //
-				null, //
-				new OptionsEnum[0])); //
-
-		protected final PointImpl impl;
-
-		private S801(PointImpl impl) {
-			this.impl = impl;
-		}
-
-		@Override
-		public PointImpl get() {
-			return this.impl;
-		}
-	}
-
-	public static enum S802 implements SunSpecPoint {
-		A_H_RTG(new PointImpl(//
-				"S802_A_H_RTG", //
-				"Nameplate Charge Capacity", //
-				"Nameplate charge capacity in amp-hours.", //
-				"", //
-				PointType.UINT16, //
-				true, //
-				AccessMode.READ_ONLY, //
-				Unit.AMPERE_HOURS, //
-				"AHRtg_SF", //
-				new OptionsEnum[0])), //
-		W_H_RTG(new PointImpl(//
-				"S802_W_H_RTG", //
-				"Nameplate Energy Capacity", //
-				"Nameplate energy capacity in DC watt-hours.", //
-				"", //
-				PointType.UINT16, //
-				true, //
-				AccessMode.READ_ONLY, //
-				Unit.WATT_HOURS, //
-				"WHRtg_SF", //
-				new OptionsEnum[0])), //
-		W_CHA_RTE_MAX(new PointImpl(//
-				"S802_W_CHA_RTE_MAX", //
-				"Nameplate Max Charge Rate", //
-				"Maximum rate of energy transfer into the storage device in DC watts.", //
-				"", //
-				PointType.UINT16, //
-				true, //
-				AccessMode.READ_ONLY, //
-				Unit.WATT, //
-				"WChaDisChaMax_SF", //
-				new OptionsEnum[0])), //
-		W_DIS_CHA_RTE_MAX(new PointImpl(//
-				"S802_W_DIS_CHA_RTE_MAX", //
-				"Namplate Max Discharge Rate", //
-				"Maximum rate of energy transfer out of the storage device in DC watts.", //
-				"", //
-				PointType.UINT16, //
-				true, //
-				AccessMode.READ_ONLY, //
-				Unit.WATT, //
-				"WChaDisChaMax_SF", //
-				new OptionsEnum[0])), //
-		DIS_CHA_RTE(new PointImpl(//
-				"S802_DIS_CHA_RTE", //
-				"Self Discharge Rate", //
-				"Self discharge rate.  Percentage of capacity (WHRtg) discharged per day.", //
-				"", //
-				PointType.UINT16, //
-				false, //
-				AccessMode.READ_ONLY, //
-				Unit.PERCENT, //
-				"DisChaRte_SF", //
-				new OptionsEnum[0])), //
-		SO_C_MAX(new PointImpl(//
-				"S802_SO_C_MAX", //
-				"Nameplate Max SoC", //
-				"Manufacturer maximum state of charge, expressed as a percentage.", //
-				"", //
-				PointType.UINT16, //
-				false, //
-				AccessMode.READ_ONLY, //
-				Unit.PERCENT, //
-				"SoC_SF", //
-				new OptionsEnum[0])), //
-		SO_C_MIN(new PointImpl(//
-				"S802_SO_C_MIN", //
-				"Nameplate Min SoC", //
-				"Manufacturer minimum state of charge, expressed as a percentage.", //
-				"", //
-				PointType.UINT16, //
-				false, //
-				AccessMode.READ_ONLY, //
-				Unit.PERCENT, //
-				"SoC_SF", //
-				new OptionsEnum[0])), //
-		SOC_RSV_MAX(new PointImpl(//
-				"S802_SOC_RSV_MAX", //
-				"Max Reserve Percent", //
-				"Setpoint for maximum reserve for storage as a percentage of the nominal maximum storage.", //
-				"", //
-				PointType.UINT16, //
-				false, //
-				AccessMode.READ_WRITE, //
-				Unit.PERCENT, //
-				"SoC_SF", //
-				new OptionsEnum[0])), //
-		SO_C_RSV_MIN(new PointImpl(//
-				"S802_SO_C_RSV_MIN", //
-				"Min Reserve Percent", //
-				"Setpoint for maximum reserve for storage as a percentage of the nominal maximum storage.", //
-				"", //
-				PointType.UINT16, //
-				false, //
-				AccessMode.READ_WRITE, //
-				Unit.PERCENT, //
-				"SoC_SF", //
-				new OptionsEnum[0])), //
-		SO_C(new PointImpl(//
-				"S802_SO_C", //
-				"State of Charge", //
-				"State of charge, expressed as a percentage.", //
-				"Measurement.", //
-				PointType.UINT16, //
-				true, //
-				AccessMode.READ_ONLY, //
-				Unit.PERCENT, //
-				"SoC_SF", //
-				new OptionsEnum[0])), //
-		DO_D(new PointImpl(//
-				"S802_DO_D", //
-				"Depth of Discharge", //
-				"Depth of discharge, expressed as a percentage.", //
-				"Measurement.", //
-				PointType.UINT16, //
-				false, //
-				AccessMode.READ_ONLY, //
-				Unit.PERCENT, //
-				"DoD_SF", //
-				new OptionsEnum[0])), //
-		SO_H(new PointImpl(//
-				"S802_SO_H", //
-				"State of Health", //
-				"Percentage of battery life remaining.", //
-				"", //
-				PointType.UINT16, //
-				false, //
-				AccessMode.READ_ONLY, //
-				Unit.PERCENT, //
-				"SoH_SF", //
-				new OptionsEnum[0])), //
-		N_CYC(new PointImpl(//
-				"S802_N_CYC", //
-				"Cycle Count", //
-				"Number of cycles executed in the battery.", //
-				"", //
-				PointType.UINT32, //
-				false, //
-				AccessMode.READ_ONLY, //
-				Unit.NONE, //
-				null, //
-				new OptionsEnum[0])), //
-		CHA_ST(new PointImpl(//
-				"S802_CHA_ST", //
-				"Charge Status", //
-				"Charge status of storage device. Enumeration.", //
-				"", //
-				PointType.ENUM16, //
-				false, //
-				AccessMode.READ_ONLY, //
-				Unit.NONE, //
-				null, //
-				S802_ChaSt.values())), //
-		LOC_REM_CTL(new PointImpl(//
-				"S802_LOC_REM_CTL", //
-				"Control Mode", //
-				"Battery control mode. Enumeration.", //
-				"Maps to DRCC.LocRemCtl in IEC 61850.", //
-				PointType.ENUM16, //
-				true, //
-				AccessMode.READ_ONLY, //
-				Unit.NONE, //
-				null, //
-				S802_LocRemCtl.values())), //
-		HB(new PointImpl(//
-				"S802_HB", //
-				"Battery Heartbeat", //
-				"Value is incremented every second with periodic resets to zero.", //
-				"", //
-				PointType.UINT16, //
-				false, //
-				AccessMode.READ_ONLY, //
-				Unit.NONE, //
-				null, //
-				new OptionsEnum[0])), //
-		CTRL_HB(new PointImpl(//
-				"S802_CTRL_HB", //
-				"Controller Heartbeat", //
-				"Value is incremented every second with periodic resets to zero.", //
-				"", //
-				PointType.UINT16, //
-				false, //
-				AccessMode.READ_WRITE, //
-				Unit.NONE, //
-				null, //
-				new OptionsEnum[0])), //
-		ALM_RST(new PointImpl(//
-				"S802_ALM_RST", //
-				"Alarm Reset", //
-				"Used to reset any latched alarms.  1 = Reset.", //
-				"Battery should reset to 0 when reset is complete.", //
-				PointType.UINT16, //
-				true, //
-				AccessMode.READ_WRITE, //
-				Unit.NONE, //
-				null, //
-				new OptionsEnum[0])), //
-		TYP(new PointImpl(//
-				"S802_TYP", //
-				"Battery Type", //
-				"Type of battery. Enumeration.", //
-				"Maps to DBAT.BatTyp in 61850.", //
-				PointType.ENUM16, //
-				true, //
-				AccessMode.READ_ONLY, //
-				Unit.NONE, //
-				null, //
-				S802_Typ.values())), //
-		STATE(new PointImpl(//
-				"S802_STATE", //
-				"State of the Battery Bank", //
-				"State of the battery bank.  Enumeration.", //
-				"Must be reconciled with State in IEC 61850.", //
-				PointType.ENUM16, //
-				true, //
-				AccessMode.READ_ONLY, //
-				Unit.NONE, //
-				null, //
-				S802_State.values())), //
-		STATE_VND(new PointImpl(//
-				"S802_STATE_VND", //
-				"Vendor Battery Bank State", //
-				"Vendor specific battery bank state.  Enumeration.", //
-				"", //
-				PointType.ENUM16, //
-				false, //
-				AccessMode.READ_ONLY, //
-				Unit.NONE, //
-				null, //
-				new OptionsEnum[0])), //
-		WARR_DT(new PointImpl(//
-				"S802_WARR_DT", //
-				"Warranty Date", //
-				"Date the device warranty expires.", //
-				"Number of days since 1/1/2000.", //
-				PointType.UINT32, //
-				false, //
-				AccessMode.READ_ONLY, //
-				Unit.NONE, //
-				null, //
-				new OptionsEnum[0])), //
-		EVT1(new PointImpl(//
-				"S802_EVT1", //
-				"Battery Event 1 Bitfield", //
-				"Alarms and warnings.  Bit flags.", //
-				"", //
-				PointType.BITFIELD32, //
-				true, //
-				AccessMode.READ_ONLY, //
-				Unit.NONE, //
-				null, //
-				S802_Evt1.values())), //
-		EVT2(new PointImpl(//
-				"S802_EVT2", //
-				"Battery Event 2 Bitfield", //
-				"Alarms and warnings.  Bit flags.", //
-				"Reserved for future use.", //
-				PointType.BITFIELD32, //
-				true, //
-				AccessMode.READ_ONLY, //
-				Unit.NONE, //
-				null, //
-				new OptionsEnum[0])), //
-		EVT_VND1(new PointImpl(//
-				"S802_EVT_VND1", //
-				"Vendor Event Bitfield 1", //
-				"Vendor defined events.", //
-				"", //
-				PointType.BITFIELD32, //
-				true, //
-				AccessMode.READ_ONLY, //
-				Unit.NONE, //
-				null, //
-				new OptionsEnum[0])), //
-		EVT_VND2(new PointImpl(//
-				"S802_EVT_VND2", //
-				"Vendor Event Bitfield 2", //
-				"Vendor defined events.", //
-				"", //
-				PointType.BITFIELD32, //
-				true, //
-				AccessMode.READ_ONLY, //
-				Unit.NONE, //
-				null, //
-				new OptionsEnum[0])), //
-		V(new PointImpl(//
-				"S802_V", //
-				"External Battery Voltage", //
-				"DC Bus Voltage.", //
-				"Maps to ZBAT.V in IEC 61850.", //
-				PointType.UINT16, //
-				true, //
-				AccessMode.READ_ONLY, //
-				Unit.VOLT, //
-				"V_SF", //
-				new OptionsEnum[0])), //
-		V_MAX(new PointImpl(//
-				"S802_V_MAX", //
-				"Max Battery Voltage", //
-				"Instantaneous maximum battery voltage.", //
-				"If not implemented, must implement AChaMax and ADisChaMax.", //
-				PointType.UINT16, //
-				false, //
-				AccessMode.READ_ONLY, //
-				Unit.VOLT, //
-				"V_SF", //
-				new OptionsEnum[0])), //
-		V_MIN(new PointImpl(//
-				"S802_V_MIN", //
-				"Min Battery Voltage", //
-				"Instantaneous minimum battery voltage.", //
-				"If not implemented, must implement AChaMax and ADisChaMax.", //
-				PointType.UINT16, //
-				false, //
-				AccessMode.READ_ONLY, //
-				Unit.VOLT, //
-				"V_SF", //
-				new OptionsEnum[0])), //
-		CELL_V_MAX(new PointImpl(//
-				"S802_CELL_V_MAX", //
-				"Max Cell Voltage", //
-				"Maximum voltage for all cells in the bank.", //
-				"Measurement.", //
-				PointType.UINT16, //
-				false, //
-				AccessMode.READ_ONLY, //
-				Unit.VOLT, //
-				"CellV_SF", //
-				new OptionsEnum[0])), //
-		CELL_V_MAX_STR(new PointImpl(//
-				"S802_CELL_V_MAX_STR", //
-				"Max Cell Voltage String", //
-				"String containing the cell with maximum voltage.", //
-				"", //
-				PointType.UINT16, //
-				false, //
-				AccessMode.READ_ONLY, //
-				Unit.NONE, //
-				null, //
-				new OptionsEnum[0])), //
-		CELL_V_MAX_MOD(new PointImpl(//
-				"S802_CELL_V_MAX_MOD", //
-				"Max Cell Voltage Module", //
-				"Module containing the cell with maximum voltage.", //
-				"", //
-				PointType.UINT16, //
-				false, //
-				AccessMode.READ_ONLY, //
-				Unit.NONE, //
-				null, //
-				new OptionsEnum[0])), //
-		CELL_V_MIN(new PointImpl(//
-				"S802_CELL_V_MIN", //
-				"Min Cell Voltage", //
-				"Minimum voltage for all cells in the bank.", //
-				"Measurement.", //
-				PointType.UINT16, //
-				false, //
-				AccessMode.READ_ONLY, //
-				Unit.VOLT, //
-				"CellV_SF", //
-				new OptionsEnum[0])), //
-		CELL_V_MIN_STR(new PointImpl(//
-				"S802_CELL_V_MIN_STR", //
-				"Min Cell Voltage String", //
-				"String containing the cell with minimum voltage.", //
-				"", //
-				PointType.UINT16, //
-				false, //
-				AccessMode.READ_ONLY, //
-				Unit.NONE, //
-				null, //
-				new OptionsEnum[0])), //
-		CELL_V_MIN_MOD(new PointImpl(//
-				"S802_CELL_V_MIN_MOD", //
-				"Min Cell Voltage Module", //
-				"Module containing the cell with minimum voltage.", //
-				"", //
-				PointType.UINT16, //
-				false, //
-				AccessMode.READ_ONLY, //
-				Unit.NONE, //
-				null, //
-				new OptionsEnum[0])), //
-		CELL_V_AVG(new PointImpl(//
-				"S802_CELL_V_AVG", //
-				"Average Cell Voltage", //
-				"Average cell voltage for all cells in the bank.", //
-				"Calculation based on measurements.", //
-				PointType.UINT16, //
-				false, //
-				AccessMode.READ_ONLY, //
-				Unit.VOLT, //
-				"CellV_SF", //
-				new OptionsEnum[0])), //
-		A(new PointImpl(//
-				"S802_A", //
-				"Total DC Current", //
-				"Total DC current flowing to/from the battery bank.", //
-				"Measurement.", //
-				PointType.INT16, //
-				true, //
-				AccessMode.READ_ONLY, //
-				Unit.AMPERE, //
-				"A_SF", //
-				new OptionsEnum[0])), //
-		A_CHA_MAX(new PointImpl(//
-				"S802_A_CHA_MAX", //
-				"Max Charge Current", //
-				"Instantaneous maximum DC charge current.", //
-				"Calculation which is always unsigned (i.e. magnitude only). If not implemented, must implement VMax and VMin.", //
-				PointType.UINT16, //
-				false, //
-				AccessMode.READ_ONLY, //
-				Unit.AMPERE, //
-				"AMax_SF", //
-				new OptionsEnum[0])), //
-		A_DIS_CHA_MAX(new PointImpl(//
-				"S802_A_DIS_CHA_MAX", //
-				"Max Discharge Current", //
-				"Instantaneous maximum DC discharge current.", //
-				"Calculation which is always unsigned (i.e. magnitude only). If not implemented, must implement VMax and VMin.", //
-				PointType.UINT16, //
-				false, //
-				AccessMode.READ_ONLY, //
-				Unit.AMPERE, //
-				"AMax_SF", //
-				new OptionsEnum[0])), //
-		W(new PointImpl(//
-				"S802_W", //
-				"Total Power", //
-				"Total power flowing to/from the battery bank.", //
-				"Measurement.", //
-				PointType.INT16, //
-				true, //
-				AccessMode.READ_ONLY, //
-				Unit.WATT, //
-				"W_SF", //
-				new OptionsEnum[0])), //
-		REQ_INV_STATE(new PointImpl(//
-				"S802_REQ_INV_STATE", //
-				"Inverter State Request", //
-				"Request from battery to start or stop the inverter.  Enumeration.", //
-				"Used in special states such as manual battery charging.", //
-				PointType.ENUM16, //
-				false, //
-				AccessMode.READ_ONLY, //
-				Unit.NONE, //
-				null, //
-				S802_ReqInvState.values())), //
-		REQ_W(new PointImpl(//
-				"S802_REQ_W", //
-				"Battery Power Request", //
-				"AC Power requested by battery.", //
-				"Used in special states such as string balancing.", //
-				PointType.INT16, //
-				false, //
-				AccessMode.READ_ONLY, //
-				Unit.WATT, //
-				"W_SF", //
-				new OptionsEnum[0])), //
-		SET_OP(new PointImpl(//
-				"S802_SET_OP", //
-				"Set Operation", //
-				"Instruct the battery bank to perform an operation such as connecting.  Enumeration.", //
-				"", //
-				PointType.ENUM16, //
-				true, //
-				AccessMode.READ_WRITE, //
-				Unit.NONE, //
-				null, //
-				S802_SetOp.values())), //
-		SET_INV_STATE(new PointImpl(//
-				"S802_SET_INV_STATE", //
-				"Set Inverter State", //
-				"Set the current state of the inverter.", //
-				"Information needed by battery for some operations.", //
-				PointType.ENUM16, //
-				true, //
-				AccessMode.READ_WRITE, //
-				Unit.NONE, //
-				null, //
-				S802_SetInvState.values())), //
-		A_H_RTG_S_F(new PointImpl(//
-				"S802_A_H_RTG_S_F", //
-				"", //
-				"Scale factor for charge capacity.", //
-				"", //
-				PointType.SUNSSF, //
-				true, //
-				AccessMode.READ_ONLY, //
-				Unit.NONE, //
-				null, //
-				new OptionsEnum[0])), //
-		W_H_RTG_S_F(new PointImpl(//
-				"S802_W_H_RTG_S_F", //
-				"", //
-				"Scale factor for energy capacity.", //
-				"", //
-				PointType.SUNSSF, //
-				true, //
-				AccessMode.READ_ONLY, //
-				Unit.NONE, //
-				null, //
-				new OptionsEnum[0])), //
-		W_CHA_DIS_CHA_MAX_S_F(new PointImpl(//
-				"S802_W_CHA_DIS_CHA_MAX_S_F", //
-				"", //
-				"Scale factor for maximum charge and discharge rate.", //
-				"", //
-				PointType.SUNSSF, //
-				true, //
-				AccessMode.READ_ONLY, //
-				Unit.NONE, //
-				null, //
-				new OptionsEnum[0])), //
-		DIS_CHA_RTE_S_F(new PointImpl(//
-				"S802_DIS_CHA_RTE_S_F", //
-				"", //
-				"Scale factor for self discharge rate.", //
-				"", //
-				PointType.SUNSSF, //
-				false, //
-				AccessMode.READ_ONLY, //
-				Unit.NONE, //
-				null, //
-				new OptionsEnum[0])), //
-		SO_C_S_F(new PointImpl(//
-				"S802_SO_C_S_F", //
-				"", //
-				"Scale factor for state of charge values.", //
-				"", //
-				PointType.SUNSSF, //
-				true, //
-				AccessMode.READ_ONLY, //
-				Unit.NONE, //
-				null, //
-				new OptionsEnum[0])), //
-		DO_D_S_F(new PointImpl(//
-				"S802_DO_D_S_F", //
-				"", //
-				"Scale factor for depth of discharge.", //
-				"", //
-				PointType.SUNSSF, //
-				false, //
-				AccessMode.READ_ONLY, //
-				Unit.NONE, //
-				null, //
-				new OptionsEnum[0])), //
-		SO_H_S_F(new PointImpl(//
-				"S802_SO_H_S_F", //
-				"", //
-				"Scale factor for state of health.", //
-				"", //
-				PointType.SUNSSF, //
-				false, //
-				AccessMode.READ_ONLY, //
-				Unit.NONE, //
-				null, //
-				new OptionsEnum[0])), //
-		V_SF(new PointImpl(//
-				"S802_V_SF", //
-				"", //
-				"Scale factor for DC bus voltage.", //
-				"", //
-				PointType.SUNSSF, //
-				true, //
-				AccessMode.READ_ONLY, //
-				Unit.NONE, //
-				null, //
-				new OptionsEnum[0])), //
-		CELL_V_S_F(new PointImpl(//
-				"S802_CELL_V_S_F", //
-				"", //
-				"Scale factor for cell voltage.", //
-				"", //
-				PointType.SUNSSF, //
-				true, //
-				AccessMode.READ_ONLY, //
-				Unit.NONE, //
-				null, //
-				new OptionsEnum[0])), //
-		A_SF(new PointImpl(//
-				"S802_A_SF", //
-				"", //
-				"Scale factor for DC current.", //
-				"", //
-				PointType.SUNSSF, //
-				true, //
-				AccessMode.READ_ONLY, //
-				Unit.NONE, //
-				null, //
-				new OptionsEnum[0])), //
-		A_MAX_S_F(new PointImpl(//
-				"S802_A_MAX_S_F", //
-				"", //
-				"Scale factor for instantationous DC charge/discharge current.", //
-				"", //
-				PointType.SUNSSF, //
-				true, //
-				AccessMode.READ_ONLY, //
-				Unit.NONE, //
-				null, //
-				new OptionsEnum[0])), //
-		W_SF(new PointImpl(//
-				"S802_W_SF", //
-				"", //
-				"Scale factor for AC power request.", //
-				"", //
-				PointType.SUNSSF, //
-				false, //
-				AccessMode.READ_ONLY, //
-				Unit.NONE, //
-				null, //
-				new OptionsEnum[0])); //
-
-		protected final PointImpl impl;
-
-		private S802(PointImpl impl) {
-			this.impl = impl;
-		}
-
-		@Override
-		public PointImpl get() {
-			return this.impl;
-		}
-	}
-
-	public static enum S802_ChaSt implements OptionsEnum {
-		UNDEFINED(-1, "Undefined"), //
-		OFF(1, "OFF"), //
-		EMPTY(2, "EMPTY"), //
-		DISCHARGING(3, "DISCHARGING"), //
-		CHARGING(4, "CHARGING"), //
-		FULL(5, "FULL"), //
-		HOLDING(6, "HOLDING"), //
-		TESTING(7, "TESTING"); //
-
-		private final int value;
-		private final String name;
-
-		private S802_ChaSt(int value, String name) {
-			this.value = value;
-			this.name = name;
-		}
-
-		@Override
-		public int getValue() {
-			return value;
-		}
-
-		@Override
-		public String getName() {
-			return name;
-		}
-
-		@Override
-		public OptionsEnum getUndefined() {
-			return UNDEFINED;
-		}
-	}
-
-	public static enum S802_LocRemCtl implements OptionsEnum {
-		UNDEFINED(-1, "Undefined"), //
-		REMOTE(0, "REMOTE"), //
-		LOCAL(1, "LOCAL"); //
-
-		private final int value;
-		private final String name;
-
-		private S802_LocRemCtl(int value, String name) {
-			this.value = value;
-			this.name = name;
-		}
-
-		@Override
-		public int getValue() {
-			return value;
-		}
-
-		@Override
-		public String getName() {
-			return name;
-		}
-
-		@Override
-		public OptionsEnum getUndefined() {
-			return UNDEFINED;
-		}
-	}
-
-	public static enum S802_Typ implements OptionsEnum {
-		UNDEFINED(-1, "Undefined"), //
-		NOT_APPLICABLE_UNKNOWN(0, "NOT_APPLICABLE_UNKNOWN"), //
-		LEAD_ACID(1, "LEAD_ACID"), //
-		NICKEL_METAL_HYDRATE(2, "NICKEL_METAL_HYDRATE"), //
-		NICKEL_CADMIUM(3, "NICKEL_CADMIUM"), //
-		LITHIUM_ION(4, "LITHIUM_ION"), //
-		CARBON_ZINC(5, "CARBON_ZINC"), //
-		ZINC_CHLORIDE(6, "ZINC_CHLORIDE"), //
-		ALKALINE(7, "ALKALINE"), //
-		RECHARGEABLE_ALKALINE(8, "RECHARGEABLE_ALKALINE"), //
-		SODIUM_SULFUR(9, "SODIUM_SULFUR"), //
-		FLOW(10, "FLOW"), //
-		OTHER(99, "OTHER"); //
-
-		private final int value;
-		private final String name;
-
-		private S802_Typ(int value, String name) {
-			this.value = value;
-			this.name = name;
-		}
-
-		@Override
-		public int getValue() {
-			return value;
-		}
-
-		@Override
-		public String getName() {
-			return name;
-		}
-
-		@Override
-		public OptionsEnum getUndefined() {
-			return UNDEFINED;
-		}
-	}
-
-	public static enum S802_State implements OptionsEnum {
-		UNDEFINED(-1, "Undefined"), //
-		DISCONNECTED(1, "DISCONNECTED"), //
-		INITIALIZING(2, "INITIALIZING"), //
-		CONNECTED(3, "CONNECTED"), //
-		STANDBY(4, "STANDBY"), //
-		SOC_PROTECTION(5, "SOC_PROTECTION"), //
-		SUSPENDING(6, "SUSPENDING"), //
-		FAULT(99, "FAULT"); //
-
-		private final int value;
-		private final String name;
-
-		private S802_State(int value, String name) {
-			this.value = value;
-			this.name = name;
-		}
-
-		@Override
-		public int getValue() {
-			return value;
-		}
-
-		@Override
-		public String getName() {
-			return name;
-		}
-
-		@Override
-		public OptionsEnum getUndefined() {
-			return UNDEFINED;
-		}
-	}
-
-	public static enum S802_Evt1 implements OptionsEnum {
-		UNDEFINED(-1, "Undefined"), //
-		COMMUNICATION_ERROR(0, "COMMUNICATION_ERROR"), //
-		OVER_TEMP_ALARM(1, "OVER_TEMP_ALARM"), //
-		OVER_TEMP_WARNING(2, "OVER_TEMP_WARNING"), //
-		UNDER_TEMP_ALARM(3, "UNDER_TEMP_ALARM"), //
-		UNDER_TEMP_WARNING(4, "UNDER_TEMP_WARNING"), //
-		OVER_CHARGE_CURRENT_ALARM(5, "OVER_CHARGE_CURRENT_ALARM"), //
-		OVER_CHARGE_CURRENT_WARNING(6, "OVER_CHARGE_CURRENT_WARNING"), //
-		OVER_DISCHARGE_CURRENT_ALARM(7, "OVER_DISCHARGE_CURRENT_ALARM"), //
-		OVER_DISCHARGE_CURRENT_WARNING(8, "OVER_DISCHARGE_CURRENT_WARNING"), //
-		OVER_VOLT_ALARM(9, "OVER_VOLT_ALARM"), //
-		OVER_VOLT_WARNING(10, "OVER_VOLT_WARNING"), //
-		UNDER_VOLT_ALARM(11, "UNDER_VOLT_ALARM"), //
-		UNDER_VOLT_WARNING(12, "UNDER_VOLT_WARNING"), //
-		UNDER_SOC_MIN_ALARM(13, "UNDER_SOC_MIN_ALARM"), //
-		UNDER_SOC_MIN_WARNING(14, "UNDER_SOC_MIN_WARNING"), //
-		OVER_SOC_MAX_ALARM(15, "OVER_SOC_MAX_ALARM"), //
-		OVER_SOC_MAX_WARNING(16, "OVER_SOC_MAX_WARNING"), //
-		VOLTAGE_IMBALANCE_WARNING(17, "VOLTAGE_IMBALANCE_WARNING"), //
-		TEMPERATURE_IMBALANCE_ALARM(18, "TEMPERATURE_IMBALANCE_ALARM"), //
-		TEMPERATURE_IMBALANCE_WARNING(19, "TEMPERATURE_IMBALANCE_WARNING"), //
-		CONTACTOR_ERROR(20, "CONTACTOR_ERROR"), //
-		FAN_ERROR(21, "FAN_ERROR"), //
-		GROUND_FAULT(22, "GROUND_FAULT"), //
-		OPEN_DOOR_ERROR(23, "OPEN_DOOR_ERROR"), //
-		CURRENT_IMBALANCE_WARNING(24, "CURRENT_IMBALANCE_WARNING"), //
-		OTHER_ALARM(25, "OTHER_ALARM"), //
-		OTHER_WARNING(26, "OTHER_WARNING"), //
-		RESERVED_1(27, "RESERVED_1"), //
-		CONFIGURATION_ALARM(28, "CONFIGURATION_ALARM"), //
-		CONFIGURATION_WARNING(29, "CONFIGURATION_WARNING"); //
-
-		private final int value;
-		private final String name;
-
-		private S802_Evt1(int value, String name) {
-			this.value = value;
-			this.name = name;
-		}
-
-		@Override
-		public int getValue() {
-			return value;
-		}
-
-		@Override
-		public String getName() {
-			return name;
-		}
-
-		@Override
-		public OptionsEnum getUndefined() {
-			return UNDEFINED;
-		}
-	}
-
-	public static enum S802_ReqInvState implements OptionsEnum {
-		UNDEFINED(-1, "Undefined"), //
-		NO_REQUEST(0, "NO_REQUEST"), //
-		START(1, "START"), //
-		STOP(2, "STOP"); //
-
-		private final int value;
-		private final String name;
-
-		private S802_ReqInvState(int value, String name) {
-			this.value = value;
-			this.name = name;
-		}
-
-		@Override
-		public int getValue() {
-			return value;
-		}
-
-		@Override
-		public String getName() {
-			return name;
-		}
-
-		@Override
-		public OptionsEnum getUndefined() {
-			return UNDEFINED;
-		}
-	}
-
-	public static enum S802_SetOp implements OptionsEnum {
-		UNDEFINED(-1, "Undefined"), //
-		CONNECT(1, "CONNECT"), //
-		DISCONNECT(2, "DISCONNECT"); //
-
-		private final int value;
-		private final String name;
-
-		private S802_SetOp(int value, String name) {
-			this.value = value;
-			this.name = name;
-		}
-
-		@Override
-		public int getValue() {
-			return value;
-		}
-
-		@Override
-		public String getName() {
-			return name;
-		}
-
-		@Override
-		public OptionsEnum getUndefined() {
-			return UNDEFINED;
-		}
-	}
-
-	public static enum S802_SetInvState implements OptionsEnum {
-		UNDEFINED(-1, "Undefined"), //
-		INVERTER_STOPPED(1, "INVERTER_STOPPED"), //
-		INVERTER_STANDBY(2, "INVERTER_STANDBY"), //
-		INVERTER_STARTED(3, "INVERTER_STARTED"); //
-
-		private final int value;
-		private final String name;
-
-		private S802_SetInvState(int value, String name) {
-			this.value = value;
-			this.name = name;
-		}
-
-		@Override
-		public int getValue() {
-			return value;
-		}
-
-		@Override
-		public String getName() {
-			return name;
-		}
-
-		@Override
-		public OptionsEnum getUndefined() {
-			return UNDEFINED;
-		}
-	}
-
-	public static enum S64001 implements SunSpecPoint {
-		CMD(new PointImpl(//
-				"S64001_CMD", //
-				"Command Code", //
-				"", //
-				"", //
-				PointType.ENUM16, //
-				false, //
-				AccessMode.READ_WRITE, //
-				Unit.NONE, //
-				null, //
-				new OptionsEnum[0])), //
-		H_W_REV(new PointImpl(//
-				"S64001_H_W_REV", //
-				"Hardware Revision", //
-				"", //
-				"", //
-				PointType.UINT16, //
-				false, //
-				AccessMode.READ_ONLY, //
-				Unit.NONE, //
-				null, //
-				new OptionsEnum[0])), //
-		R_S_F_W_REV(new PointImpl(//
-				"S64001_R_S_F_W_REV", //
-				"RS FW Revision", //
-				"", //
-				"", //
-				PointType.UINT16, //
-				false, //
-				AccessMode.READ_ONLY, //
-				Unit.NONE, //
-				null, //
-				new OptionsEnum[0])), //
-		O_S_F_W_REV(new PointImpl(//
-				"S64001_O_S_F_W_REV", //
-				"OS FW Revision", //
-				"", //
-				"", //
-				PointType.UINT16, //
-				false, //
-				AccessMode.READ_ONLY, //
-				Unit.NONE, //
-				null, //
-				new OptionsEnum[0])), //
-		PROD_REV(new PointImpl(//
-				"S64001_PROD_REV", //
-				"Product Revision", //
-				"", //
-				"", //
-				PointType.STRING2, //
-				false, //
-				AccessMode.READ_ONLY, //
-				Unit.NONE, //
-				null, //
-				new OptionsEnum[0])), //
-		BOOTS(new PointImpl(//
-				"S64001_BOOTS", //
-				"Boot Count", //
-				"", //
-				"", //
-				PointType.UINT16, //
-				false, //
-				AccessMode.READ_ONLY, //
-				Unit.NONE, //
-				null, //
-				new OptionsEnum[0])), //
-		SWITCH(new PointImpl(//
-				"S64001_SWITCH", //
-				"DIP Switches", //
-				"", //
-				"", //
-				PointType.BITFIELD16, //
-				false, //
-				AccessMode.READ_ONLY, //
-				Unit.NONE, //
-				null, //
-				new OptionsEnum[0])), //
-		SENSORS(new PointImpl(//
-				"S64001_SENSORS", //
-				"Num Detected Sensors", //
-				"", //
-				"", //
-				PointType.UINT16, //
-				false, //
-				AccessMode.READ_ONLY, //
-				Unit.NONE, //
-				null, //
-				new OptionsEnum[0])), //
-		TALKING(new PointImpl(//
-				"S64001_TALKING", //
-				"Num Communicating Sensors", //
-				"", //
-				"", //
-				PointType.UINT16, //
-				false, //
-				AccessMode.READ_ONLY, //
-				Unit.NONE, //
-				null, //
-				new OptionsEnum[0])), //
-		STATUS(new PointImpl(//
-				"S64001_STATUS", //
-				"System Status", //
-				"", //
-				"", //
-				PointType.BITFIELD16, //
-				false, //
-				AccessMode.READ_ONLY, //
-				Unit.NONE, //
-				null, //
-				new OptionsEnum[0])), //
-		CONFIG(new PointImpl(//
-				"S64001_CONFIG", //
-				"System Configuration", //
-				"", //
-				"", //
-				PointType.BITFIELD16, //
-				false, //
-				AccessMode.READ_ONLY, //
-				Unit.NONE, //
-				null, //
-				new OptionsEnum[0])), //
-		L_E_DBLINK(new PointImpl(//
-				"S64001_L_E_DBLINK", //
-				"LED Blink Threshold", //
-				"", //
-				"", //
-				PointType.UINT16, //
-				false, //
-				AccessMode.READ_ONLY, //
-				Unit.NONE, //
-				null, //
-				new OptionsEnum[0])), //
-		L_E_DON(new PointImpl(//
-				"S64001_L_E_DON", //
-				"LED On Threshold", //
-				"", //
-				"", //
-				PointType.UINT16, //
-				false, //
-				AccessMode.READ_ONLY, //
-				Unit.NONE, //
-				null, //
-				new OptionsEnum[0])), //
-		RESERVED(new PointImpl(//
-				"S64001_RESERVED", //
-				"", //
-				"", //
-				"", //
-				PointType.UINT16, //
-				false, //
-				AccessMode.READ_ONLY, //
-				Unit.NONE, //
-				null, //
-				new OptionsEnum[0])), //
-		LOC(new PointImpl(//
-				"S64001_LOC", //
-				"Location String", //
-				"", //
-				"", //
-				PointType.STRING16, //
-				false, //
-				AccessMode.READ_ONLY, //
-				Unit.NONE, //
-				null, //
-				new OptionsEnum[0])), //
-		S1ID(new PointImpl(//
-				"S64001_S1ID", //
-				"Sensor 1 Unit ID", //
-				"", //
-				"", //
-				PointType.ENUM16, //
-				false, //
-				AccessMode.READ_ONLY, //
-				Unit.NONE, //
-				null, //
-				new OptionsEnum[0])), //
-		S1_ADDR(new PointImpl(//
-				"S64001_S1_ADDR", //
-				"Sensor 1 Address", //
-				"", //
-				"", //
-				PointType.UINT16, //
-				false, //
-				AccessMode.READ_ONLY, //
-				Unit.NONE, //
-				null, //
-				new OptionsEnum[0])), //
-		S1_O_S_VER(new PointImpl(//
-				"S64001_S1_O_S_VER", //
-				"Sensor 1 OS Version", //
-				"", //
-				"", //
-				PointType.UINT16, //
-				false, //
-				AccessMode.READ_ONLY, //
-				Unit.NONE, //
-				null, //
-				new OptionsEnum[0])), //
-		S1_VER(new PointImpl(//
-				"S64001_S1_VER", //
-				"Sensor 1 Product Version", //
-				"", //
-				"", //
-				PointType.STRING2, //
-				false, //
-				AccessMode.READ_ONLY, //
-				Unit.NONE, //
-				null, //
-				new OptionsEnum[0])), //
-		S1_SERIAL(new PointImpl(//
-				"S64001_S1_SERIAL", //
-				"Sensor 1 Serial Num", //
-				"", //
-				"", //
-				PointType.STRING5, //
-				false, //
-				AccessMode.READ_ONLY, //
-				Unit.NONE, //
-				null, //
-				new OptionsEnum[0])), //
-		S2ID(new PointImpl(//
-				"S64001_S2ID", //
-				"Sensor 2 Unit ID", //
-				"", //
-				"", //
-				PointType.ENUM16, //
-				false, //
-				AccessMode.READ_ONLY, //
-				Unit.NONE, //
-				null, //
-				new OptionsEnum[0])), //
-		S2_ADDR(new PointImpl(//
-				"S64001_S2_ADDR", //
-				"Sensor 2 Address", //
-				"", //
-				"", //
-				PointType.UINT16, //
-				false, //
-				AccessMode.READ_ONLY, //
-				Unit.NONE, //
-				null, //
-				new OptionsEnum[0])), //
-		S2_O_S_VER(new PointImpl(//
-				"S64001_S2_O_S_VER", //
-				"Sensor 2 OS Version", //
-				"", //
-				"", //
-				PointType.UINT16, //
-				false, //
-				AccessMode.READ_ONLY, //
-				Unit.NONE, //
-				null, //
-				new OptionsEnum[0])), //
-		S2_VER(new PointImpl(//
-				"S64001_S2_VER", //
-				"Sensor 2 Product Version", //
-				"", //
-				"", //
-				PointType.STRING2, //
-				false, //
-				AccessMode.READ_ONLY, //
-				Unit.NONE, //
-				null, //
-				new OptionsEnum[0])), //
-		S2_SERIAL(new PointImpl(//
-				"S64001_S2_SERIAL", //
-				"Sensor 2 Serial Num", //
-				"", //
-				"", //
-				PointType.STRING5, //
-				false, //
-				AccessMode.READ_ONLY, //
-				Unit.NONE, //
-				null, //
-				new OptionsEnum[0])), //
-		S3ID(new PointImpl(//
-				"S64001_S3ID", //
-				"Sensor 3 Unit ID", //
-				"", //
-				"", //
-				PointType.ENUM16, //
-				false, //
-				AccessMode.READ_ONLY, //
-				Unit.NONE, //
-				null, //
-				new OptionsEnum[0])), //
-		S3_ADDR(new PointImpl(//
-				"S64001_S3_ADDR", //
-				"Sensor 3 Address", //
-				"", //
-				"", //
-				PointType.UINT16, //
-				false, //
-				AccessMode.READ_ONLY, //
-				Unit.NONE, //
-				null, //
-				new OptionsEnum[0])), //
-		S3_O_S_VER(new PointImpl(//
-				"S64001_S3_O_S_VER", //
-				"Sensor 3 OS Version", //
-				"", //
-				"", //
-				PointType.UINT16, //
-				false, //
-				AccessMode.READ_ONLY, //
-				Unit.NONE, //
-				null, //
-				new OptionsEnum[0])), //
-		S3_VER(new PointImpl(//
-				"S64001_S3_VER", //
-				"Sensor 3 Product Version", //
-				"", //
-				"", //
-				PointType.STRING2, //
-				false, //
-				AccessMode.READ_ONLY, //
-				Unit.NONE, //
-				null, //
-				new OptionsEnum[0])), //
-		S3_SERIAL(new PointImpl(//
-				"S64001_S3_SERIAL", //
-				"Sensor 3 Serial Num", //
-				"", //
-				"", //
-				PointType.STRING5, //
-				false, //
-				AccessMode.READ_ONLY, //
-				Unit.NONE, //
-				null, //
-				new OptionsEnum[0])), //
-		S4ID(new PointImpl(//
-				"S64001_S4ID", //
-				"Sensor 4 Unit ID", //
-				"", //
-				"", //
-				PointType.ENUM16, //
-				false, //
-				AccessMode.READ_ONLY, //
-				Unit.NONE, //
-				null, //
-				new OptionsEnum[0])), //
-		S4_ADDR(new PointImpl(//
-				"S64001_S4_ADDR", //
-				"Sensor 4 Address", //
-				"", //
-				"", //
-				PointType.UINT16, //
-				false, //
-				AccessMode.READ_ONLY, //
-				Unit.NONE, //
-				null, //
-				new OptionsEnum[0])), //
-		S4_O_S_VER(new PointImpl(//
-				"S64001_S4_O_S_VER", //
-				"Sensor 4 OS Version", //
-				"", //
-				"", //
-				PointType.UINT16, //
-				false, //
-				AccessMode.READ_ONLY, //
-				Unit.NONE, //
-				null, //
-				new OptionsEnum[0])), //
-		S4_VER(new PointImpl(//
-				"S64001_S4_VER", //
-				"Sensor 4 Product Version", //
-				"", //
-				"", //
-				PointType.STRING2, //
-				false, //
-				AccessMode.READ_ONLY, //
-				Unit.NONE, //
-				null, //
-				new OptionsEnum[0])), //
-		S4_SERIAL(new PointImpl(//
-				"S64001_S4_SERIAL", //
-				"Sensor 4 Serial Num", //
-				"", //
-				"", //
-				PointType.STRING5, //
-				false, //
-				AccessMode.READ_ONLY, //
-				Unit.NONE, //
-				null, //
-				new OptionsEnum[0])); //
-
-		protected final PointImpl impl;
-
-		private S64001(PointImpl impl) {
-			this.impl = impl;
-		}
-
-		@Override
-		public PointImpl get() {
-			return this.impl;
-		}
-	}
-
-	public static enum S64101 implements SunSpecPoint {
-		ELTEK_COUNTRY_CODE(new PointImpl(//
-				"S64101_ELTEK_COUNTRY_CODE", //
-				"", //
-				"", //
-				"", //
-				PointType.UINT16, //
-				false, //
-				AccessMode.READ_ONLY, //
-				Unit.NONE, //
-				null, //
-				new OptionsEnum[0])), //
-		ELTEK_FEEDING_PHASE(new PointImpl(//
-				"S64101_ELTEK_FEEDING_PHASE", //
-				"", //
-				"", //
-				"", //
-				PointType.UINT16, //
-				false, //
-				AccessMode.READ_ONLY, //
-				Unit.NONE, //
-				null, //
-				new OptionsEnum[0])), //
-		ELTEK_A_P_D_METHOD(new PointImpl(//
-				"S64101_ELTEK_A_P_D_METHOD", //
-				"", //
-				"", //
-				"", //
-				PointType.UINT16, //
-				false, //
-				AccessMode.READ_ONLY, //
-				Unit.NONE, //
-				null, //
-				new OptionsEnum[0])), //
-		ELTEK_A_P_D_POWER_REF(new PointImpl(//
-				"S64101_ELTEK_A_P_D_POWER_REF", //
-				"", //
-				"", //
-				"", //
-				PointType.UINT16, //
-				false, //
-				AccessMode.READ_ONLY, //
-				Unit.NONE, //
-				null, //
-				new OptionsEnum[0])), //
-		ELTEK_R_P_S_METHOD(new PointImpl(//
-				"S64101_ELTEK_R_P_S_METHOD", //
-				"", //
-				"", //
-				"", //
-				PointType.UINT16, //
-				false, //
-				AccessMode.READ_ONLY, //
-				Unit.NONE, //
-				null, //
-				new OptionsEnum[0])), //
-		ELTEK_R_P_S_Q_REF(new PointImpl(//
-				"S64101_ELTEK_R_P_S_Q_REF", //
-				"", //
-				"", //
-				"", //
-				PointType.UINT16, //
-				false, //
-				AccessMode.READ_ONLY, //
-				Unit.NONE, //
-				null, //
-				new OptionsEnum[0])), //
-		ELTEK_R_P_S_COS_PHI_REF(new PointImpl(//
-				"S64101_ELTEK_R_P_S_COS_PHI_REF", //
-				"", //
-				"", //
-				"", //
-				PointType.INT16, //
-				false, //
-				AccessMode.READ_ONLY, //
-				Unit.NONE, //
-				null, //
-				new OptionsEnum[0])); //
-
-		protected final PointImpl impl;
-
-		private S64101(PointImpl impl) {
-			this.impl = impl;
-		}
-
-		@Override
-		public PointImpl get() {
-			return this.impl;
-		}
-	}
-
-	public static enum S64110 implements SunSpecPoint {
-		MAJOR_F_W_REV(new PointImpl(//
-				"S64110_MAJOR_F_W_REV", //
-				"AXS Major Firmware Number", //
-				"", //
-				"", //
-				PointType.UINT16, //
-				true, //
-				AccessMode.READ_ONLY, //
-				Unit.NONE, //
-				null, //
-				new OptionsEnum[0])), //
-		MID_F_W_REV(new PointImpl(//
-				"S64110_MID_F_W_REV", //
-				"AXS Mid Firmware Number", //
-				"", //
-				"", //
-				PointType.UINT16, //
-				true, //
-				AccessMode.READ_ONLY, //
-				Unit.NONE, //
-				null, //
-				new OptionsEnum[0])), //
-		MINOR_F_W_REV(new PointImpl(//
-				"S64110_MINOR_F_W_REV", //
-				"AXS Minor Firmware Number", //
-				"", //
-				"", //
-				PointType.UINT16, //
-				true, //
-				AccessMode.READ_ONLY, //
-				Unit.NONE, //
-				null, //
-				new OptionsEnum[0])), //
-		ENCRYP_KEY(new PointImpl(//
-				"S64110_ENCRYP_KEY", //
-				"Encryption Key", //
-				"", //
-				"", //
-				PointType.UINT16, //
-				true, //
-				AccessMode.READ_ONLY, //
-				Unit.NONE, //
-				null, //
-				new OptionsEnum[0])), //
-		M_A_C_ADDRESS(new PointImpl(//
-				"S64110_M_A_C_ADDRESS", //
-				"MAC Address", //
-				"", //
-				"", //
-				PointType.STRING7, //
-				true, //
-				AccessMode.READ_ONLY, //
-				Unit.NONE, //
-				null, //
-				new OptionsEnum[0])), //
-		WRITE_PASSWORD(new PointImpl(//
-				"S64110_WRITE_PASSWORD", //
-				"Write Password", //
-				"", //
-				"", //
-				PointType.STRING8, //
-				true, //
-				AccessMode.READ_ONLY, //
-				Unit.NONE, //
-				null, //
-				new OptionsEnum[0])), //
-		ENABLE_D_H_C_P(new PointImpl(//
-				"S64110_ENABLE_D_H_C_P", //
-				"Enable DHCP", //
-				"", //
-				"", //
-				PointType.ENUM16, //
-				true, //
-				AccessMode.READ_ONLY, //
-				Unit.NONE, //
-				null, //
-				new OptionsEnum[0])), //
-		T_C_P_I_P_ADDRESS(new PointImpl(//
-				"S64110_T_C_P_I_P_ADDRESS", //
-				"TCPIP Address", //
-				"", //
-				"", //
-				PointType.IPADDR, //
-				true, //
-				AccessMode.READ_ONLY, //
-				Unit.NONE, //
-				null, //
-				new OptionsEnum[0])), //
-		GATEWAY_ADDRESS(new PointImpl(//
-				"S64110_GATEWAY_ADDRESS", //
-				"TCPIP Gateway", //
-				"", //
-				"", //
-				PointType.IPADDR, //
-				true, //
-				AccessMode.READ_ONLY, //
-				Unit.NONE, //
-				null, //
-				new OptionsEnum[0])), //
-		T_C_P_I_P_NETMASK(new PointImpl(//
-				"S64110_T_C_P_I_P_NETMASK", //
-				"TCPIP Netmask", //
-				"", //
-				"", //
-				PointType.IPADDR, //
-				true, //
-				AccessMode.READ_ONLY, //
-				Unit.NONE, //
-				null, //
-				new OptionsEnum[0])), //
-		D_N_S1_ADDRESS(new PointImpl(//
-				"S64110_D_N_S1_ADDRESS", //
-				"TCPIP DNS1", //
-				"", //
-				"", //
-				PointType.IPADDR, //
-				true, //
-				AccessMode.READ_ONLY, //
-				Unit.NONE, //
-				null, //
-				new OptionsEnum[0])), //
-		D_N_S2_ADDRESS(new PointImpl(//
-				"S64110_D_N_S2_ADDRESS", //
-				"TCPIP DNS2", //
-				"", //
-				"", //
-				PointType.IPADDR, //
-				true, //
-				AccessMode.READ_ONLY, //
-				Unit.NONE, //
-				null, //
-				new OptionsEnum[0])), //
-		MODBUS_PORT(new PointImpl(//
-				"S64110_MODBUS_PORT", //
-				"ModBus Port", //
-				"", //
-				"", //
-				PointType.UINT16, //
-				true, //
-				AccessMode.READ_ONLY, //
-				Unit.NONE, //
-				null, //
-				new OptionsEnum[0])), //
-		S_M_T_P_SERVER_NM(new PointImpl(//
-				"S64110_S_M_T_P_SERVER_NM", //
-				"SMTP Server Name", //
-				"", //
-				"", //
-				PointType.STRING20, //
-				true, //
-				AccessMode.READ_ONLY, //
-				Unit.NONE, //
-				null, //
-				new OptionsEnum[0])), //
-		S_M_T_P_ACCOUNT_NM(new PointImpl(//
-				"S64110_S_M_T_P_ACCOUNT_NM", //
-				"SMTP Account Name", //
-				"", //
-				"", //
-				PointType.STRING16, //
-				true, //
-				AccessMode.READ_ONLY, //
-				Unit.NONE, //
-				null, //
-				new OptionsEnum[0])), //
-		S_M_T_P_ENABLE_S_S_L(new PointImpl(//
-				"S64110_S_M_T_P_ENABLE_S_S_L", //
-				"Enable SMTP SSL", //
-				"", //
-				"", //
-				PointType.ENUM16, //
-				true, //
-				AccessMode.READ_ONLY, //
-				Unit.NONE, //
-				null, //
-				S64110_SMTP_enable_SSL.values())), //
-		S_M_T_P_PASSWORD(new PointImpl(//
-				"S64110_S_M_T_P_PASSWORD", //
-				"SMTP Password", //
-				"", //
-				"", //
-				PointType.STRING8, //
-				true, //
-				AccessMode.READ_ONLY, //
-				Unit.NONE, //
-				null, //
-				new OptionsEnum[0])), //
-		S_M_T_P_USER_NM(new PointImpl(//
-				"S64110_S_M_T_P_USER_NM", //
-				"SMTP User Name", //
-				"", //
-				"", //
-				PointType.STRING20, //
-				true, //
-				AccessMode.READ_ONLY, //
-				Unit.NONE, //
-				null, //
-				new OptionsEnum[0])), //
-		STAT_EMAIL_INT(new PointImpl(//
-				"S64110_STAT_EMAIL_INT", //
-				"Status Email Interval", //
-				"", //
-				"", //
-				PointType.UINT16, //
-				true, //
-				AccessMode.READ_ONLY, //
-				Unit.NONE, //
-				null, //
-				new OptionsEnum[0])), //
-		STAT_START_H_R(new PointImpl(//
-				"S64110_STAT_START_H_R", //
-				"Status Email Start Hour", //
-				"", //
-				"", //
-				PointType.UINT16, //
-				true, //
-				AccessMode.READ_ONLY, //
-				Unit.NONE, //
-				null, //
-				new OptionsEnum[0])), //
-		STAT_EMAIL_SUB(new PointImpl(//
-				"S64110_STAT_EMAIL_SUB", //
-				"Status Email Subject", //
-				"", //
-				"", //
-				PointType.STRING25, //
-				true, //
-				AccessMode.READ_ONLY, //
-				Unit.NONE, //
-				null, //
-				new OptionsEnum[0])), //
-		STAT_EMAIL_ADDR1(new PointImpl(//
-				"S64110_STAT_EMAIL_ADDR1", //
-				"Status Email to Address 1", //
-				"", //
-				"", //
-				PointType.STRING20, //
-				true, //
-				AccessMode.READ_ONLY, //
-				Unit.NONE, //
-				null, //
-				new OptionsEnum[0])), //
-		STAT_EMAIL_ADDR2(new PointImpl(//
-				"S64110_STAT_EMAIL_ADDR2", //
-				"Status Email to Address 2", //
-				"", //
-				"", //
-				PointType.STRING20, //
-				true, //
-				AccessMode.READ_ONLY, //
-				Unit.NONE, //
-				null, //
-				new OptionsEnum[0])), //
-		ALARM_EMAIL_EN(new PointImpl(//
-				"S64110_ALARM_EMAIL_EN", //
-				"Enable Alarm Email", //
-				"", //
-				"", //
-				PointType.ENUM16, //
-				true, //
-				AccessMode.READ_ONLY, //
-				Unit.NONE, //
-				null, //
-				S64110_Alarm_email_en.values())), //
-		ALARM_EMAIL_SUB(new PointImpl(//
-				"S64110_ALARM_EMAIL_SUB", //
-				"Alarm Email Subject", //
-				"", //
-				"", //
-				PointType.STRING25, //
-				true, //
-				AccessMode.READ_ONLY, //
-				Unit.NONE, //
-				null, //
-				new OptionsEnum[0])), //
-		ALARM_EMAIL_ADDR1(new PointImpl(//
-				"S64110_ALARM_EMAIL_ADDR1", //
-				"Alarm Email to Address 1", //
-				"", //
-				"", //
-				PointType.STRING20, //
-				true, //
-				AccessMode.READ_ONLY, //
-				Unit.NONE, //
-				null, //
-				new OptionsEnum[0])), //
-		ALARM_EMAIL_ADDR2(new PointImpl(//
-				"S64110_ALARM_EMAIL_ADDR2", //
-				"Alarm Email to Address 2", //
-				"", //
-				"", //
-				PointType.STRING20, //
-				true, //
-				AccessMode.READ_ONLY, //
-				Unit.NONE, //
-				null, //
-				new OptionsEnum[0])), //
-		F_T_P_PASSWORD(new PointImpl(//
-				"S64110_F_T_P_PASSWORD", //
-				"FTP Password", //
-				"", //
-				"", //
-				PointType.STRING8, //
-				true, //
-				AccessMode.READ_ONLY, //
-				Unit.NONE, //
-				null, //
-				new OptionsEnum[0])), //
-		T_E_L_N_E_T_PASSWORD(new PointImpl(//
-				"S64110_T_E_L_N_E_T_PASSWORD", //
-				"Telnet Password", //
-				"", //
-				"", //
-				PointType.STRING8, //
-				true, //
-				AccessMode.READ_ONLY, //
-				Unit.NONE, //
-				null, //
-				new OptionsEnum[0])), //
-		LOG_WRITE_INT(new PointImpl(//
-				"S64110_LOG_WRITE_INT", //
-				"SD-Card Datalog Write Interval", //
-				"", //
-				"", //
-				PointType.UINT16, //
-				true, //
-				AccessMode.READ_ONLY, //
-				Unit.NONE, //
-				null, //
-				new OptionsEnum[0])), //
-		LOG_RETAIN(new PointImpl(//
-				"S64110_LOG_RETAIN", //
-				"SD-Card Datalog Retain", //
-				"", //
-				"", //
-				PointType.UINT16, //
-				true, //
-				AccessMode.READ_ONLY, //
-				Unit.NONE, //
-				null, //
-				new OptionsEnum[0])), //
-		LOG_MODE(new PointImpl(//
-				"S64110_LOG_MODE", //
-				"SD-Card Datalog Mode", //
-				"", //
-				"", //
-				PointType.ENUM16, //
-				true, //
-				AccessMode.READ_ONLY, //
-				Unit.NONE, //
-				null, //
-				S64110_Log_mode.values())), //
-		N_T_P_SERVER_NM(new PointImpl(//
-				"S64110_N_T_P_SERVER_NM", //
-				"NTP Timer Server Name", //
-				"", //
-				"", //
-				PointType.STRING20, //
-				true, //
-				AccessMode.READ_ONLY, //
-				Unit.NONE, //
-				null, //
-				new OptionsEnum[0])), //
-		N_T_P_ENABLE(new PointImpl(//
-				"S64110_N_T_P_ENABLE", //
-				"Enable Network Time", //
-				"", //
-				"", //
-				PointType.ENUM16, //
-				true, //
-				AccessMode.READ_ONLY, //
-				Unit.NONE, //
-				null, //
-				S64110_NTP_enable.values())), //
-		TIME_ZONE(new PointImpl(//
-				"S64110_TIME_ZONE", //
-				"Time Zone", //
-				"", //
-				"", //
-				PointType.INT16, //
-				true, //
-				AccessMode.READ_ONLY, //
-				Unit.NONE, //
-				null, //
-				new OptionsEnum[0])), //
-		DATE_YEAR(new PointImpl(//
-				"S64110_DATE_YEAR", //
-				"Year", //
-				"", //
-				"", //
-				PointType.UINT16, //
-				true, //
-				AccessMode.READ_ONLY, //
-				Unit.NONE, //
-				null, //
-				new OptionsEnum[0])), //
-		DATE_MONTH(new PointImpl(//
-				"S64110_DATE_MONTH", //
-				"Month", //
-				"", //
-				"", //
-				PointType.UINT16, //
-				true, //
-				AccessMode.READ_ONLY, //
-				Unit.NONE, //
-				null, //
-				new OptionsEnum[0])), //
-		DATE_DAY(new PointImpl(//
-				"S64110_DATE_DAY", //
-				"Day", //
-				"", //
-				"", //
-				PointType.UINT16, //
-				true, //
-				AccessMode.READ_ONLY, //
-				Unit.NONE, //
-				null, //
-				new OptionsEnum[0])), //
-		TIME_HOUR(new PointImpl(//
-				"S64110_TIME_HOUR", //
-				"Hour", //
-				"", //
-				"", //
-				PointType.UINT16, //
-				true, //
-				AccessMode.READ_ONLY, //
-				Unit.NONE, //
-				null, //
-				new OptionsEnum[0])), //
-		TIME_MINUTE(new PointImpl(//
-				"S64110_TIME_MINUTE", //
-				"Minute", //
-				"", //
-				"", //
-				PointType.UINT16, //
-				true, //
-				AccessMode.READ_ONLY, //
-				Unit.NONE, //
-				null, //
-				new OptionsEnum[0])), //
-		TIME_SECOND(new PointImpl(//
-				"S64110_TIME_SECOND", //
-				"Second", //
-				"", //
-				"", //
-				PointType.UINT16, //
-				true, //
-				AccessMode.READ_ONLY, //
-				Unit.NONE, //
-				null, //
-				new OptionsEnum[0])), //
-		BATTERY_TEMP(new PointImpl(//
-				"S64110_BATTERY_TEMP", //
-				"Battery Temperature", //
-				"", //
-				"", //
-				PointType.INT16, //
-				true, //
-				AccessMode.READ_ONLY, //
-				Unit.DEGREE_CELSIUS, //
-				"Temp_SF", //
-				new OptionsEnum[0])), //
-		AMBIENT_TEMP(new PointImpl(//
-				"S64110_AMBIENT_TEMP", //
-				"Ambient Temperature", //
-				"", //
-				"", //
-				PointType.INT16, //
-				true, //
-				AccessMode.READ_ONLY, //
-				Unit.DEGREE_CELSIUS, //
-				"Temp_SF", //
-				new OptionsEnum[0])), //
-		TEMP_S_F(new PointImpl(//
-				"S64110_TEMP_S_F", //
-				"", //
-				"", //
-				"", //
-				PointType.SUNSSF, //
-				true, //
-				AccessMode.READ_ONLY, //
-				Unit.NONE, //
-				null, //
-				new OptionsEnum[0])), //
-		A_X_S_ERROR(new PointImpl(//
-				"S64110_A_X_S_ERROR", //
-				"AXS Error", //
-				"", //
-				"", //
-				PointType.BITFIELD16, //
-				true, //
-				AccessMode.READ_ONLY, //
-				Unit.NONE, //
-				null, //
-				new OptionsEnum[0])), //
-		A_X_S_STATUS(new PointImpl(//
-				"S64110_A_X_S_STATUS", //
-				"AXS Status", //
-				"", //
-				"", //
-				PointType.BITFIELD16, //
-				true, //
-				AccessMode.READ_ONLY, //
-				Unit.NONE, //
-				null, //
-				new OptionsEnum[0])), //
-		A_X_S_SPARE(new PointImpl(//
-				"S64110_A_X_S_SPARE", //
-				"Spare", //
-				"", //
-				"", //
-				PointType.UINT16, //
-				true, //
-				AccessMode.READ_ONLY, //
-				Unit.NONE, //
-				null, //
-				new OptionsEnum[0])); //
-
-		protected final PointImpl impl;
-
-		private S64110(PointImpl impl) {
-			this.impl = impl;
-		}
-
-		@Override
-		public PointImpl get() {
-			return this.impl;
-		}
-	}
-
-	public static enum S64110_SMTP_enable_SSL implements OptionsEnum {
-		UNDEFINED(-1, "Undefined"), //
-		ASX_DISABLED(0, "ASX_DISABLED"), //
-		ASX_ENABLED(1, "ASX_ENABLED"); //
-
-		private final int value;
-		private final String name;
-
-		private S64110_SMTP_enable_SSL(int value, String name) {
-			this.value = value;
-			this.name = name;
-		}
-
-		@Override
-		public int getValue() {
-			return value;
-		}
-
-		@Override
-		public String getName() {
-			return name;
-		}
-
-		@Override
-		public OptionsEnum getUndefined() {
-			return UNDEFINED;
-		}
-	}
-
-	public static enum S64110_Alarm_email_en implements OptionsEnum {
-		UNDEFINED(-1, "Undefined"), //
-		ASX_DISABLED(0, "ASX_DISABLED"), //
-		ASX_ENABLED(1, "ASX_ENABLED"); //
-
-		private final int value;
-		private final String name;
-
-		private S64110_Alarm_email_en(int value, String name) {
-			this.value = value;
-			this.name = name;
-		}
-
-		@Override
-		public int getValue() {
-			return value;
-		}
-
-		@Override
-		public String getName() {
-			return name;
-		}
-
-		@Override
-		public OptionsEnum getUndefined() {
-			return UNDEFINED;
-		}
-	}
-
-	public static enum S64110_Log_mode implements OptionsEnum {
-		UNDEFINED(-1, "Undefined"), //
-		LOG_DISABLED(0, "LOG_DISABLED"), //
-		LOG_EXCEL(1, "LOG_EXCEL"), //
-		LOG_COMPACT(2, "LOG_COMPACT"); //
-
-		private final int value;
-		private final String name;
-
-		private S64110_Log_mode(int value, String name) {
-			this.value = value;
-			this.name = name;
-		}
-
-		@Override
-		public int getValue() {
-			return value;
-		}
-
-		@Override
-		public String getName() {
-			return name;
-		}
-
-		@Override
-		public OptionsEnum getUndefined() {
-			return UNDEFINED;
-		}
-	}
-
-	public static enum S64110_NTP_enable implements OptionsEnum {
-		UNDEFINED(-1, "Undefined"), //
-		ASX_DISABLED(0, "ASX_DISABLED"), //
-		ASX_ENABLED(1, "ASX_ENABLED"); //
-
-		private final int value;
-		private final String name;
-
-		private S64110_NTP_enable(int value, String name) {
-			this.value = value;
-			this.name = name;
-		}
-
-		@Override
-		public int getValue() {
-			return value;
-		}
-
-		@Override
-		public String getName() {
-			return name;
-		}
-
-		@Override
-		public OptionsEnum getUndefined() {
-			return UNDEFINED;
-		}
-	}
-
-	public static enum S64111 implements SunSpecPoint {
-		PORT(new PointImpl(//
-				"S64111_PORT", //
-				"Port Number", //
-				"", //
-				"", //
-				PointType.UINT16, //
-				true, //
-				AccessMode.READ_ONLY, //
-				Unit.NONE, //
-				null, //
-				new OptionsEnum[0])), //
-		V_SF(new PointImpl(//
-				"S64111_V_SF", //
-				"", //
-				"", //
-				"", //
-				PointType.SUNSSF, //
-				true, //
-				AccessMode.READ_ONLY, //
-				Unit.NONE, //
-				null, //
-				new OptionsEnum[0])), //
-		A_SF(new PointImpl(//
-				"S64111_A_SF", //
-				"", //
-				"", //
-				"", //
-				PointType.SUNSSF, //
-				true, //
-				AccessMode.READ_ONLY, //
-				Unit.NONE, //
-				null, //
-				new OptionsEnum[0])), //
-		P_SF(new PointImpl(//
-				"S64111_P_SF", //
-				"", //
-				"", //
-				"", //
-				PointType.SUNSSF, //
-				true, //
-				AccessMode.READ_ONLY, //
-				Unit.NONE, //
-				null, //
-				new OptionsEnum[0])), //
-		AH_SF(new PointImpl(//
-				"S64111_AH_SF", //
-				"", //
-				"", //
-				"", //
-				PointType.SUNSSF, //
-				true, //
-				AccessMode.READ_ONLY, //
-				Unit.NONE, //
-				null, //
-				new OptionsEnum[0])), //
-		KWH_SF(new PointImpl(//
-				"S64111_KWH_SF", //
-				"", //
-				"", //
-				"", //
-				PointType.SUNSSF, //
-				true, //
-				AccessMode.READ_ONLY, //
-				Unit.NONE, //
-				null, //
-				new OptionsEnum[0])), //
-		BATT_V(new PointImpl(//
-				"S64111_BATT_V", //
-				"Battery Voltage", //
-				"", //
-				"", //
-				PointType.UINT16, //
-				true, //
-				AccessMode.READ_ONLY, //
-				Unit.VOLT, //
-				"V_SF", //
-				new OptionsEnum[0])), //
-		ARRAY_V(new PointImpl(//
-				"S64111_ARRAY_V", //
-				"Array Voltage", //
-				"", //
-				"", //
-				PointType.UINT16, //
-				true, //
-				AccessMode.READ_ONLY, //
-				Unit.VOLT, //
-				"V_SF", //
-				new OptionsEnum[0])), //
-		OUTPUT_A(new PointImpl(//
-				"S64111_OUTPUT_A", //
-				"Output Current", //
-				"", //
-				"", //
-				PointType.UINT16, //
-				true, //
-				AccessMode.READ_ONLY, //
-				Unit.AMPERE, //
-				"A_SF", //
-				new OptionsEnum[0])), //
-		INPUT_A(new PointImpl(//
-				"S64111_INPUT_A", //
-				"Array Current", //
-				"", //
-				"", //
-				PointType.UINT16, //
-				true, //
-				AccessMode.READ_ONLY, //
-				Unit.AMPERE, //
-				"P_SF", //
-				new OptionsEnum[0])), //
-		CHARGER_ST(new PointImpl(//
-				"S64111_CHARGER_ST", //
-				"Operating State", //
-				"", //
-				"", //
-				PointType.ENUM16, //
-				true, //
-				AccessMode.READ_ONLY, //
-				Unit.NONE, //
-				null, //
-				S64111_ChargerSt.values())), //
-		OUTPUT_W(new PointImpl(//
-				"S64111_OUTPUT_W", //
-				"Output Wattage", //
-				"", //
-				"", //
-				PointType.UINT16, //
-				true, //
-				AccessMode.READ_ONLY, //
-				Unit.WATT, //
-				"P_SF", //
-				new OptionsEnum[0])), //
-		TODAY_MIN_BAT_V(new PointImpl(//
-				"S64111_TODAY_MIN_BAT_V", //
-				"Todays Minimum Battery Voltage", //
-				"", //
-				"", //
-				PointType.UINT16, //
-				true, //
-				AccessMode.READ_ONLY, //
-				Unit.VOLT, //
-				"V_SF", //
-				new OptionsEnum[0])), //
-		TODAY_MAX_BAT_V(new PointImpl(//
-				"S64111_TODAY_MAX_BAT_V", //
-				"Todays Maximum Battery Voltage", //
-				"", //
-				"", //
-				PointType.UINT16, //
-				true, //
-				AccessMode.READ_ONLY, //
-				Unit.VOLT, //
-				"V_SF", //
-				new OptionsEnum[0])), //
-		VOCV(new PointImpl(//
-				"S64111_VOCV", //
-				"VOC", //
-				"", //
-				"", //
-				PointType.UINT16, //
-				true, //
-				AccessMode.READ_ONLY, //
-				Unit.VOLT, //
-				"V_SF", //
-				new OptionsEnum[0])), //
-		TODAY_MAX_V_O_C(new PointImpl(//
-				"S64111_TODAY_MAX_V_O_C", //
-				"Todays Maximum VOC", //
-				"", //
-				"", //
-				PointType.UINT16, //
-				true, //
-				AccessMode.READ_ONLY, //
-				Unit.VOLT, //
-				"V_SF", //
-				new OptionsEnum[0])), //
-		TODAYK_WH_OUTPUT(new PointImpl(//
-				"S64111_TODAYK_WH_OUTPUT", //
-				"Todays kWh", //
-				"", //
-				"", //
-				PointType.UINT16, //
-				true, //
-				AccessMode.READ_ONLY, //
-				Unit.KILOWATT_HOURS, //
-				"KWH_SF", //
-				new OptionsEnum[0])), //
-		TODAY_A_H_OUTPUT(new PointImpl(//
-				"S64111_TODAY_A_H_OUTPUT", //
-				"Todays AH", //
-				"", //
-				"", //
-				PointType.UINT16, //
-				true, //
-				AccessMode.READ_ONLY, //
-				Unit.AMPERE_HOURS, //
-				"AH_SF", //
-				new OptionsEnum[0])), //
-		LIFE_TIME_K_W_H_OUT(new PointImpl(//
-				"S64111_LIFE_TIME_K_W_H_OUT", //
-				"Lifetime kWh", //
-				"", //
-				"", //
-				PointType.UINT16, //
-				true, //
-				AccessMode.READ_ONLY, //
-				Unit.KILOWATT_HOURS, //
-				"P_SF", //
-				new OptionsEnum[0])), //
-		LIFE_TIME_A_H_OUT(new PointImpl(//
-				"S64111_LIFE_TIME_A_H_OUT", //
-				"Lifetime kAH", //
-				"", //
-				"", //
-				PointType.UINT16, //
-				true, //
-				AccessMode.READ_ONLY, //
-				Unit.KILOAMPERE_HOURS, //
-				"KWH_SF", //
-				new OptionsEnum[0])), //
-		LIFE_TIME_MAX_OUT(new PointImpl(//
-				"S64111_LIFE_TIME_MAX_OUT", //
-				"Lifetime Maximum Output Wattage", //
-				"", //
-				"", //
-				PointType.UINT16, //
-				true, //
-				AccessMode.READ_ONLY, //
-				Unit.WATT, //
-				"P_SF", //
-				new OptionsEnum[0])), //
-		LIFE_TIME_MAX_BATT(new PointImpl(//
-				"S64111_LIFE_TIME_MAX_BATT", //
-				"Lifetime Maximum Battery Voltage", //
-				"", //
-				"", //
-				PointType.UINT16, //
-				true, //
-				AccessMode.READ_ONLY, //
-				Unit.VOLT, //
-				"V_SF", //
-				new OptionsEnum[0])), //
-		LIFE_TIME_MAX_V_O_C(new PointImpl(//
-				"S64111_LIFE_TIME_MAX_V_O_C", //
-				"Lifetime Maximum VOC Voltage", //
-				"", //
-				"", //
-				PointType.UINT16, //
-				true, //
-				AccessMode.READ_ONLY, //
-				Unit.VOLT, //
-				"V_SF", //
-				new OptionsEnum[0])); //
-
-		protected final PointImpl impl;
-
-		private S64111(PointImpl impl) {
-			this.impl = impl;
-		}
-
-		@Override
-		public PointImpl get() {
-			return this.impl;
-		}
-	}
-
-	public static enum S64111_ChargerSt implements OptionsEnum {
-		UNDEFINED(-1, "Undefined"), //
-		OFF(0, "OFF"), //
-		FLOAT(1, "FLOAT"), //
-		BULK(2, "BULK"), //
-		ABSORB(3, "ABSORB"), //
-		EQ(4, "EQ"); //
-
-		private final int value;
-		private final String name;
-
-		private S64111_ChargerSt(int value, String name) {
-			this.value = value;
-			this.name = name;
-		}
-
-		@Override
-		public int getValue() {
-			return value;
-		}
-
-		@Override
-		public String getName() {
-			return name;
-		}
-
-		@Override
-		public OptionsEnum getUndefined() {
-			return UNDEFINED;
-		}
-	}
-
-	public static enum S64112 implements SunSpecPoint {
-		PORT(new PointImpl(//
-				"S64112_PORT", //
-				"Port Number", //
-				"", //
-				"", //
-				PointType.UINT16, //
-				true, //
-				AccessMode.READ_ONLY, //
-				Unit.NONE, //
-				null, //
-				new OptionsEnum[0])), //
-		V_SF(new PointImpl(//
-				"S64112_V_SF", //
-				"", //
-				"", //
-				"", //
-				PointType.SUNSSF, //
-				true, //
-				AccessMode.READ_ONLY, //
-				Unit.NONE, //
-				null, //
-				new OptionsEnum[0])), //
-		C_SF(new PointImpl(//
-				"S64112_C_SF", //
-				"", //
-				"", //
-				"", //
-				PointType.SUNSSF, //
-				true, //
-				AccessMode.READ_ONLY, //
-				Unit.NONE, //
-				null, //
-				new OptionsEnum[0])), //
-		H_SF(new PointImpl(//
-				"S64112_H_SF", //
-				"", //
-				"", //
-				"", //
-				PointType.SUNSSF, //
-				true, //
-				AccessMode.READ_ONLY, //
-				Unit.NONE, //
-				null, //
-				new OptionsEnum[0])), //
-		P_SF(new PointImpl(//
-				"S64112_P_SF", //
-				"", //
-				"", //
-				"", //
-				PointType.SUNSSF, //
-				true, //
-				AccessMode.READ_ONLY, //
-				Unit.NONE, //
-				null, //
-				new OptionsEnum[0])), //
-		AH_SF(new PointImpl(//
-				"S64112_AH_SF", //
-				"", //
-				"", //
-				"", //
-				PointType.SUNSSF, //
-				true, //
-				AccessMode.READ_ONLY, //
-				Unit.NONE, //
-				null, //
-				new OptionsEnum[0])), //
-		KWH_SF(new PointImpl(//
-				"S64112_KWH_SF", //
-				"", //
-				"", //
-				"", //
-				PointType.SUNSSF, //
-				true, //
-				AccessMode.READ_ONLY, //
-				Unit.NONE, //
-				null, //
-				new OptionsEnum[0])), //
-		C_C_CONFIG_FAULT(new PointImpl(//
-				"S64112_C_C_CONFIG_FAULT", //
-				"Faults", //
-				"", //
-				"", //
-				PointType.BITFIELD16, //
-				true, //
-				AccessMode.READ_ONLY, //
-				Unit.NONE, //
-				null, //
-				new OptionsEnum[0])), //
-		C_C_CONFIG_ABSORB_V(new PointImpl(//
-				"S64112_C_C_CONFIG_ABSORB_V", //
-				"Absorb", //
-				"", //
-				"", //
-				PointType.UINT16, //
-				true, //
-				AccessMode.READ_ONLY, //
-				Unit.VOLT, //
-				"V_SF", //
-				new OptionsEnum[0])), //
-		C_C_CONFIG_ABSORB_HR(new PointImpl(//
-				"S64112_C_C_CONFIG_ABSORB_HR", //
-				"Absorb Time", //
-				"", //
-				"", //
-				PointType.UINT16, //
-				true, //
-				AccessMode.READ_ONLY, //
-				Unit.NONE, //
-				"H_SF", //
-				new OptionsEnum[0])), //
-		C_C_CONFIG_ABSORB_END_A(new PointImpl(//
-				"S64112_C_C_CONFIG_ABSORB_END_A", //
-				"Absorb End", //
-				"", //
-				"", //
-				PointType.UINT16, //
-				true, //
-				AccessMode.READ_ONLY, //
-				Unit.AMPERE, //
-				"V_SF", //
-				new OptionsEnum[0])), //
-		C_C_CONFIG_REBULK_V(new PointImpl(//
-				"S64112_C_C_CONFIG_REBULK_V", //
-				"Rebulk", //
-				"", //
-				"", //
-				PointType.UINT16, //
-				true, //
-				AccessMode.READ_ONLY, //
-				Unit.VOLT, //
-				"V_SF", //
-				new OptionsEnum[0])), //
-		C_C_CONFIG_FLOAT_V(new PointImpl(//
-				"S64112_C_C_CONFIG_FLOAT_V", //
-				"Float", //
-				"", //
-				"", //
-				PointType.UINT16, //
-				true, //
-				AccessMode.READ_ONLY, //
-				Unit.VOLT, //
-				"V_SF", //
-				new OptionsEnum[0])), //
-		C_C_CONFIG_MAX_CHG_A(new PointImpl(//
-				"S64112_C_C_CONFIG_MAX_CHG_A", //
-				"Maximum Charge", //
-				"", //
-				"", //
-				PointType.UINT16, //
-				true, //
-				AccessMode.READ_ONLY, //
-				Unit.AMPERE, //
-				"V_SF", //
-				new OptionsEnum[0])), //
-		C_C_CONFIG_EQUALIZE_V(new PointImpl(//
-				"S64112_C_C_CONFIG_EQUALIZE_V", //
-				"Equalize", //
-				"", //
-				"", //
-				PointType.UINT16, //
-				true, //
-				AccessMode.READ_ONLY, //
-				Unit.VOLT, //
-				"V_SF", //
-				new OptionsEnum[0])), //
-		C_C_CONFIG_EQUALIZE_HR(new PointImpl(//
-				"S64112_C_C_CONFIG_EQUALIZE_HR", //
-				"Equalize Time", //
-				"", //
-				"", //
-				PointType.UINT16, //
-				true, //
-				AccessMode.READ_ONLY, //
-				Unit.NONE, //
-				null, //
-				new OptionsEnum[0])), //
-		C_C_CONFIG_AUTO_EQUALIZE(new PointImpl(//
-				"S64112_C_C_CONFIG_AUTO_EQUALIZE", //
-				"Auto Equalize Interval", //
-				"", //
-				"", //
-				PointType.UINT16, //
-				true, //
-				AccessMode.READ_ONLY, //
-				Unit.NONE, //
-				null, //
-				new OptionsEnum[0])), //
-		C_C_CONFIG_M_P_P_T_MODE(new PointImpl(//
-				"S64112_C_C_CONFIG_M_P_P_T_MODE", //
-				"MPPT mode", //
-				"", //
-				"", //
-				PointType.ENUM16, //
-				true, //
-				AccessMode.READ_ONLY, //
-				Unit.NONE, //
-				null, //
-				S64112_CC_Config_MPPT_mode.values())), //
-		C_C_CONFIG_SWEEP_WIDTH(new PointImpl(//
-				"S64112_C_C_CONFIG_SWEEP_WIDTH", //
-				"Sweep Width", //
-				"", //
-				"", //
-				PointType.ENUM16, //
-				true, //
-				AccessMode.READ_ONLY, //
-				Unit.NONE, //
-				null, //
-				S64112_CC_Config_sweep_width.values())), //
-		C_C_CONFIG_SWEEP_MAX(new PointImpl(//
-				"S64112_C_C_CONFIG_SWEEP_MAX", //
-				"Sweep Maximum", //
-				"", //
-				"", //
-				PointType.ENUM16, //
-				true, //
-				AccessMode.READ_ONLY, //
-				Unit.NONE, //
-				null, //
-				S64112_CC_Config_sweep_max.values())), //
-		C_C_CONFIG_U_PICK_DUTY_CYC(new PointImpl(//
-				"S64112_C_C_CONFIG_U_PICK_DUTY_CYC", //
-				"U-Pick PWM Duty Cycle", //
-				"", //
-				"", //
-				PointType.UINT16, //
-				true, //
-				AccessMode.READ_ONLY, //
-				Unit.NONE, //
-				"V_SF", //
-				new OptionsEnum[0])), //
-		C_C_CONFIG_GRID_TIE(new PointImpl(//
-				"S64112_C_C_CONFIG_GRID_TIE", //
-				"Grid Tie Mode", //
-				"", //
-				"", //
-				PointType.ENUM16, //
-				true, //
-				AccessMode.READ_ONLY, //
-				Unit.NONE, //
-				null, //
-				S64112_CC_Config_grid_tie.values())), //
-		C_C_CONFIG_TEMP_COMP(new PointImpl(//
-				"S64112_C_C_CONFIG_TEMP_COMP", //
-				"Temp Comp Mode", //
-				"", //
-				"", //
-				PointType.ENUM16, //
-				true, //
-				AccessMode.READ_ONLY, //
-				Unit.NONE, //
-				null, //
-				S64112_CC_Config_temp_comp.values())), //
-		C_C_CONFIG_TEMP_COMP_LLIMT(new PointImpl(//
-				"S64112_C_C_CONFIG_TEMP_COMP_LLIMT", //
-				"Temp Comp Lower Limit", //
-				"", //
-				"", //
-				PointType.UINT16, //
-				true, //
-				AccessMode.READ_ONLY, //
-				Unit.VOLT, //
-				"V_SF", //
-				new OptionsEnum[0])), //
-		C_C_CONFIG_TEMP_COMP_HLIMT(new PointImpl(//
-				"S64112_C_C_CONFIG_TEMP_COMP_HLIMT", //
-				"Temp Comp Upper Limit", //
-				"", //
-				"", //
-				PointType.UINT16, //
-				true, //
-				AccessMode.READ_ONLY, //
-				Unit.VOLT, //
-				"V_SF", //
-				new OptionsEnum[0])), //
-		C_C_CONFIG_AUTO_RESTART(new PointImpl(//
-				"S64112_C_C_CONFIG_AUTO_RESTART", //
-				"Auto Restart Mode", //
-				"", //
-				"", //
-				PointType.ENUM16, //
-				true, //
-				AccessMode.READ_ONLY, //
-				Unit.NONE, //
-				null, //
-				S64112_CC_Config_auto_restart.values())), //
-		C_C_CONFIG_WAKEUP_V_O_C(new PointImpl(//
-				"S64112_C_C_CONFIG_WAKEUP_V_O_C", //
-				"Wakeup VOC Change", //
-				"", //
-				"", //
-				PointType.UINT16, //
-				true, //
-				AccessMode.READ_ONLY, //
-				Unit.VOLT, //
-				"V_SF", //
-				new OptionsEnum[0])), //
-		C_C_CONFIG_SNOOZE_MODE_A(new PointImpl(//
-				"S64112_C_C_CONFIG_SNOOZE_MODE_A", //
-				"Snooze Mode", //
-				"", //
-				"", //
-				PointType.UINT16, //
-				true, //
-				AccessMode.READ_ONLY, //
-				Unit.AMPERE, //
-				"V_SF", //
-				new OptionsEnum[0])), //
-		C_C_CONFIG_WAKEUP_INTERVAL(new PointImpl(//
-				"S64112_C_C_CONFIG_WAKEUP_INTERVAL", //
-				"Wakeup Interval", //
-				"", //
-				"", //
-				PointType.UINT16, //
-				true, //
-				AccessMode.READ_ONLY, //
-				Unit.NONE, //
-				null, //
-				new OptionsEnum[0])), //
-		C_C_CONFIG_A_U_X_MODE(new PointImpl(//
-				"S64112_C_C_CONFIG_A_U_X_MODE", //
-				"AUX Output Mode", //
-				"", //
-				"", //
-				PointType.ENUM16, //
-				true, //
-				AccessMode.READ_ONLY, //
-				Unit.NONE, //
-				null, //
-				S64112_CC_Config_AUX_mode.values())), //
-		C_C_CONFIG_A_U_X_CONTROL(new PointImpl(//
-				"S64112_C_C_CONFIG_A_U_X_CONTROL", //
-				"AUX Output Control", //
-				"", //
-				"", //
-				PointType.ENUM16, //
-				true, //
-				AccessMode.READ_ONLY, //
-				Unit.NONE, //
-				null, //
-				S64112_CC_Config_AUX_control.values())), //
-		C_C_CONFIG_A_U_X_STATE(new PointImpl(//
-				"S64112_C_C_CONFIG_A_U_X_STATE", //
-				"AUX Output State", //
-				"", //
-				"", //
-				PointType.ENUM16, //
-				true, //
-				AccessMode.READ_ONLY, //
-				Unit.NONE, //
-				null, //
-				S64112_CC_Config_AUX_state.values())), //
-		C_C_CONFIG_A_U_X_POLARITY(new PointImpl(//
-				"S64112_C_C_CONFIG_A_U_X_POLARITY", //
-				"AUX Output Polarity", //
-				"", //
-				"", //
-				PointType.ENUM16, //
-				true, //
-				AccessMode.READ_ONLY, //
-				Unit.NONE, //
-				null, //
-				S64112_CC_Config_AUX_polarity.values())), //
-		C_C_CONFIG_A_U_X_L_BATT_DISC(new PointImpl(//
-				"S64112_C_C_CONFIG_A_U_X_L_BATT_DISC", //
-				"AUX Low Battery Disconnect", //
-				"", //
-				"", //
-				PointType.UINT16, //
-				true, //
-				AccessMode.READ_ONLY, //
-				Unit.VOLT, //
-				"V_SF", //
-				new OptionsEnum[0])), //
-		C_C_CONFIG_A_U_X_L_BATT_RCON(new PointImpl(//
-				"S64112_C_C_CONFIG_A_U_X_L_BATT_RCON", //
-				"AUX Low Battery Reconnect", //
-				"", //
-				"", //
-				PointType.UINT16, //
-				true, //
-				AccessMode.READ_ONLY, //
-				Unit.VOLT, //
-				"V_SF", //
-				new OptionsEnum[0])), //
-		C_C_CONFIG_A_U_X_L_BATT_DLY(new PointImpl(//
-				"S64112_C_C_CONFIG_A_U_X_L_BATT_DLY", //
-				"AUX Low Battery Disconnect Delay", //
-				"", //
-				"", //
-				PointType.UINT16, //
-				true, //
-				AccessMode.READ_ONLY, //
-				Unit.NONE, //
-				null, //
-				new OptionsEnum[0])), //
-		C_C_CONFIG_A_U_X_VENT_FAN_V(new PointImpl(//
-				"S64112_C_C_CONFIG_A_U_X_VENT_FAN_V", //
-				"AUX Vent Fan", //
-				"", //
-				"", //
-				PointType.UINT16, //
-				true, //
-				AccessMode.READ_ONLY, //
-				Unit.VOLT, //
-				"V_SF", //
-				new OptionsEnum[0])), //
-		C_C_CONFIG_A_U_X_P_V_TRIGGER_V(new PointImpl(//
-				"S64112_C_C_CONFIG_A_U_X_P_V_TRIGGER_V", //
-				"AUX PV Trigger", //
-				"", //
-				"", //
-				PointType.UINT16, //
-				true, //
-				AccessMode.READ_ONLY, //
-				Unit.VOLT, //
-				"V_SF", //
-				new OptionsEnum[0])), //
-		C_C_CONFIG_A_U_X_P_V_TRG_H_TM(new PointImpl(//
-				"S64112_C_C_CONFIG_A_U_X_P_V_TRG_H_TM", //
-				"AUX PV Trigger Hold Time", //
-				"", //
-				"", //
-				PointType.UINT16, //
-				true, //
-				AccessMode.READ_ONLY, //
-				Unit.NONE, //
-				null, //
-				new OptionsEnum[0])), //
-		C_C_CONFIG_A_U_X_NLITE_THRS_V(new PointImpl(//
-				"S64112_C_C_CONFIG_A_U_X_NLITE_THRS_V", //
-				"AUX Night Light Threshold", //
-				"", //
-				"", //
-				PointType.UINT16, //
-				true, //
-				AccessMode.READ_ONLY, //
-				Unit.VOLT, //
-				"V_SF", //
-				new OptionsEnum[0])), //
-		C_C_CONFIG_A_U_X_NLITE_ON_TM(new PointImpl(//
-				"S64112_C_C_CONFIG_A_U_X_NLITE_ON_TM", //
-				"AUX Night Light On Time", //
-				"", //
-				"", //
-				PointType.UINT16, //
-				true, //
-				AccessMode.READ_ONLY, //
-				Unit.NONE, //
-				"H_SF", //
-				new OptionsEnum[0])), //
-		C_C_CONFIG_A_U_X_NLITE_ON_HIST(new PointImpl(//
-				"S64112_C_C_CONFIG_A_U_X_NLITE_ON_HIST", //
-				"AUX Night Light On Hysterisis", //
-				"", //
-				"", //
-				PointType.UINT16, //
-				true, //
-				AccessMode.READ_ONLY, //
-				Unit.NONE, //
-				null, //
-				new OptionsEnum[0])), //
-		C_C_CONFIG_A_U_X_NLITE_OFF_HIST(new PointImpl(//
-				"S64112_C_C_CONFIG_A_U_X_NLITE_OFF_HIST", //
-				"AUX Night Light Off Hysterisis", //
-				"", //
-				"", //
-				PointType.UINT16, //
-				true, //
-				AccessMode.READ_ONLY, //
-				Unit.NONE, //
-				null, //
-				new OptionsEnum[0])), //
-		C_C_CONFIG_A_U_X_ERROR_BATT_V(new PointImpl(//
-				"S64112_C_C_CONFIG_A_U_X_ERROR_BATT_V", //
-				"AUX Error Output Low Battery", //
-				"", //
-				"", //
-				PointType.UINT16, //
-				true, //
-				AccessMode.READ_ONLY, //
-				Unit.VOLT, //
-				"V_SF", //
-				new OptionsEnum[0])), //
-		C_C_CONFIG_A_U_X_DIVERT_H_TIME(new PointImpl(//
-				"S64112_C_C_CONFIG_A_U_X_DIVERT_H_TIME", //
-				"AUX Divert Hold Time", //
-				"", //
-				"", //
-				PointType.UINT16, //
-				true, //
-				AccessMode.READ_ONLY, //
-				Unit.NONE, //
-				"V_SF", //
-				new OptionsEnum[0])), //
-		C_C_CONFIG_A_U_X_DIVERT_DLY_TIME(new PointImpl(//
-				"S64112_C_C_CONFIG_A_U_X_DIVERT_DLY_TIME", //
-				"AUX Divert Delay Time", //
-				"", //
-				"", //
-				PointType.UINT16, //
-				true, //
-				AccessMode.READ_ONLY, //
-				Unit.NONE, //
-				null, //
-				new OptionsEnum[0])), //
-		C_C_CONFIG_A_U_X_DIVERT_REL_V(new PointImpl(//
-				"S64112_C_C_CONFIG_A_U_X_DIVERT_REL_V", //
-				"AUX Divert Relative", //
-				"", //
-				"", //
-				PointType.UINT16, //
-				true, //
-				AccessMode.READ_ONLY, //
-				Unit.VOLT, //
-				"V_SF", //
-				new OptionsEnum[0])), //
-		C_C_CONFIG_A_U_X_DIVERT_HYST_V(new PointImpl(//
-				"S64112_C_C_CONFIG_A_U_X_DIVERT_HYST_V", //
-				"AUX Divert Hysterisis", //
-				"", //
-				"", //
-				PointType.UINT16, //
-				true, //
-				AccessMode.READ_ONLY, //
-				Unit.VOLT, //
-				"V_SF", //
-				new OptionsEnum[0])), //
-		C_C_CONFIG_MAJOR_F_W_REV(new PointImpl(//
-				"S64112_C_C_CONFIG_MAJOR_F_W_REV", //
-				"FM CC Major Firmware Number", //
-				"", //
-				"", //
-				PointType.UINT16, //
-				true, //
-				AccessMode.READ_ONLY, //
-				Unit.NONE, //
-				null, //
-				new OptionsEnum[0])), //
-		C_C_CONFIG_MID_F_W_REV(new PointImpl(//
-				"S64112_C_C_CONFIG_MID_F_W_REV", //
-				"FM CC Mid Firmware Number", //
-				"", //
-				"", //
-				PointType.UINT16, //
-				true, //
-				AccessMode.READ_ONLY, //
-				Unit.NONE, //
-				null, //
-				new OptionsEnum[0])), //
-		C_C_CONFIG_MINOR_F_W_REV(new PointImpl(//
-				"S64112_C_C_CONFIG_MINOR_F_W_REV", //
-				"FM CC Minor Firmware Number", //
-				"", //
-				"", //
-				PointType.UINT16, //
-				true, //
-				AccessMode.READ_ONLY, //
-				Unit.NONE, //
-				null, //
-				new OptionsEnum[0])), //
-		C_C_CONFIG_DATA_LOG_DAY_OFFSET(new PointImpl(//
-				"S64112_C_C_CONFIG_DATA_LOG_DAY_OFFSET", //
-				"Set Data Log Day Offset", //
-				"", //
-				"", //
-				PointType.UINT16, //
-				true, //
-				AccessMode.READ_ONLY, //
-				Unit.NONE, //
-				null, //
-				new OptionsEnum[0])), //
-		C_C_CONFIG_DATA_LOG_CUR_DAY_OFF(new PointImpl(//
-				"S64112_C_C_CONFIG_DATA_LOG_CUR_DAY_OFF", //
-				"Current Data Log Day Offset", //
-				"", //
-				"", //
-				PointType.UINT16, //
-				true, //
-				AccessMode.READ_ONLY, //
-				Unit.NONE, //
-				null, //
-				new OptionsEnum[0])), //
-		C_C_CONFIG_DATA_LOG_DAILY_A_H(new PointImpl(//
-				"S64112_C_C_CONFIG_DATA_LOG_DAILY_A_H", //
-				"Data Log Daily", //
-				"", //
-				"", //
-				PointType.UINT16, //
-				true, //
-				AccessMode.READ_ONLY, //
-				Unit.AMPERE_HOURS, //
-				null, //
-				new OptionsEnum[0])), //
-		C_C_CONFIG_DATA_LOG_DAILY_K_W_H(new PointImpl(//
-				"S64112_C_C_CONFIG_DATA_LOG_DAILY_K_W_H", //
-				"Data Log Daily", //
-				"", //
-				"", //
-				PointType.UINT16, //
-				true, //
-				AccessMode.READ_ONLY, //
-				Unit.KILOWATT_HOURS, //
-				"KWH_SF", //
-				new OptionsEnum[0])), //
-		C_C_CONFIG_DATA_LOG_MAX_OUT_A(new PointImpl(//
-				"S64112_C_C_CONFIG_DATA_LOG_MAX_OUT_A", //
-				"Data Log Daily Maximum Output", //
-				"", //
-				"", //
-				PointType.UINT16, //
-				true, //
-				AccessMode.READ_ONLY, //
-				Unit.AMPERE, //
-				"V_SF", //
-				new OptionsEnum[0])), //
-		C_C_CONFIG_DATA_LOG_MAX_OUT_W(new PointImpl(//
-				"S64112_C_C_CONFIG_DATA_LOG_MAX_OUT_W", //
-				"Data Log Daily Maximum Output", //
-				"", //
-				"", //
-				PointType.UINT16, //
-				true, //
-				AccessMode.READ_ONLY, //
-				Unit.WATT, //
-				"V_SF", //
-				new OptionsEnum[0])), //
-		C_C_CONFIG_DATA_LOG_ABSORB_T(new PointImpl(//
-				"S64112_C_C_CONFIG_DATA_LOG_ABSORB_T", //
-				"Data Log Daily Absorb Time", //
-				"", //
-				"", //
-				PointType.UINT16, //
-				true, //
-				AccessMode.READ_ONLY, //
-				Unit.NONE, //
-				null, //
-				new OptionsEnum[0])), //
-		C_C_CONFIG_DATA_LOG_FLOAT_T(new PointImpl(//
-				"S64112_C_C_CONFIG_DATA_LOG_FLOAT_T", //
-				"Data Log Daily Float Time", //
-				"", //
-				"", //
-				PointType.UINT16, //
-				true, //
-				AccessMode.READ_ONLY, //
-				Unit.NONE, //
-				null, //
-				new OptionsEnum[0])), //
-		C_C_CONFIG_DATA_LOG_MIN_BATT_V(new PointImpl(//
-				"S64112_C_C_CONFIG_DATA_LOG_MIN_BATT_V", //
-				"Data Log Daily Minimum Battery", //
-				"", //
-				"", //
-				PointType.UINT16, //
-				true, //
-				AccessMode.READ_ONLY, //
-				Unit.VOLT, //
-				"V_SF", //
-				new OptionsEnum[0])), //
-		C_C_CONFIG_DATA_LOG_MAX_BATT_V(new PointImpl(//
-				"S64112_C_C_CONFIG_DATA_LOG_MAX_BATT_V", //
-				"Data Log Daily Maximum Battery", //
-				"", //
-				"", //
-				PointType.UINT16, //
-				true, //
-				AccessMode.READ_ONLY, //
-				Unit.VOLT, //
-				"V_SF", //
-				new OptionsEnum[0])), //
-		C_C_CONFIG_DATA_LOG_MAX_INPUT_V(new PointImpl(//
-				"S64112_C_C_CONFIG_DATA_LOG_MAX_INPUT_V", //
-				"Data Log Daily Maximum Input", //
-				"", //
-				"", //
-				PointType.UINT16, //
-				true, //
-				AccessMode.READ_ONLY, //
-				Unit.VOLT, //
-				"V_SF", //
-				new OptionsEnum[0])), //
-		C_C_CONFIG_DATA_LOG_CLEAR(new PointImpl(//
-				"S64112_C_C_CONFIG_DATA_LOG_CLEAR", //
-				"Data Log Clear", //
-				"", //
-				"", //
-				PointType.UINT16, //
-				true, //
-				AccessMode.READ_ONLY, //
-				Unit.NONE, //
-				null, //
-				new OptionsEnum[0])), //
-		C_C_CONFIG_DATA_LOG_CLR_COMP(new PointImpl(//
-				"S64112_C_C_CONFIG_DATA_LOG_CLR_COMP", //
-				"Data Log Clear Complement", //
-				"", //
-				"", //
-				PointType.UINT16, //
-				true, //
-				AccessMode.READ_ONLY, //
-				Unit.NONE, //
-				null, //
-				new OptionsEnum[0])); //
-
-		protected final PointImpl impl;
-
-		private S64112(PointImpl impl) {
-			this.impl = impl;
-		}
-
-		@Override
-		public PointImpl get() {
-			return this.impl;
-		}
-	}
-
-	public static enum S64112_CC_Config_MPPT_mode implements OptionsEnum {
-		UNDEFINED(-1, "Undefined"), //
-		AUTO(0, "AUTO"), //
-		U_PICK(1, "U_PICK"), //
-		WIND(2, "WIND"); //
-
-		private final int value;
-		private final String name;
-
-		private S64112_CC_Config_MPPT_mode(int value, String name) {
-			this.value = value;
-			this.name = name;
-		}
-
-		@Override
-		public int getValue() {
-			return value;
-		}
-
-		@Override
-		public String getName() {
-			return name;
-		}
-
-		@Override
-		public OptionsEnum getUndefined() {
-			return UNDEFINED;
-		}
-	}
-
-	public static enum S64112_CC_Config_sweep_width implements OptionsEnum {
-		UNDEFINED(-1, "Undefined"), //
-		HALF(0, "HALF"), //
-		FULL(1, "FULL"); //
-
-		private final int value;
-		private final String name;
-
-		private S64112_CC_Config_sweep_width(int value, String name) {
-			this.value = value;
-			this.name = name;
-		}
-
-		@Override
-		public int getValue() {
-			return value;
-		}
-
-		@Override
-		public String getName() {
-			return name;
-		}
-
-		@Override
-		public OptionsEnum getUndefined() {
-			return UNDEFINED;
-		}
-	}
-
-	public static enum S64112_CC_Config_sweep_max implements OptionsEnum {
-		UNDEFINED(-1, "Undefined"), //
-		EIGHTY_PERCENT(0, "EIGHTY_PERCENT"), //
-		EIGHTY_FIVE_PERCENT(1, "EIGHTY_FIVE_PERCENT"), //
-		NINTY_PERCENT(2, "NINTY_PERCENT"), //
-		NINTY_NINE_PERCENT(3, "NINTY_NINE_PERCENT"); //
-
-		private final int value;
-		private final String name;
-
-		private S64112_CC_Config_sweep_max(int value, String name) {
-			this.value = value;
-			this.name = name;
-		}
-
-		@Override
-		public int getValue() {
-			return value;
-		}
-
-		@Override
-		public String getName() {
-			return name;
-		}
-
-		@Override
-		public OptionsEnum getUndefined() {
-			return UNDEFINED;
-		}
-	}
-
-	public static enum S64112_CC_Config_grid_tie implements OptionsEnum {
-		UNDEFINED(-1, "Undefined"), //
-		DISABLED(0, "DISABLED"), //
-		ENABLED(1, "ENABLED"); //
-
-		private final int value;
-		private final String name;
-
-		private S64112_CC_Config_grid_tie(int value, String name) {
-			this.value = value;
-			this.name = name;
-		}
-
-		@Override
-		public int getValue() {
-			return value;
-		}
-
-		@Override
-		public String getName() {
-			return name;
-		}
-
-		@Override
-		public OptionsEnum getUndefined() {
-			return UNDEFINED;
-		}
-	}
-
-	public static enum S64112_CC_Config_temp_comp implements OptionsEnum {
-		UNDEFINED(-1, "Undefined"), //
-		WIDE(0, "WIDE"), //
-		LIMITED(1, "LIMITED"); //
-
-		private final int value;
-		private final String name;
-
-		private S64112_CC_Config_temp_comp(int value, String name) {
-			this.value = value;
-			this.name = name;
-		}
-
-		@Override
-		public int getValue() {
-			return value;
-		}
-
-		@Override
-		public String getName() {
-			return name;
-		}
-
-		@Override
-		public OptionsEnum getUndefined() {
-			return UNDEFINED;
-		}
-	}
-
-	public static enum S64112_CC_Config_auto_restart implements OptionsEnum {
-		UNDEFINED(-1, "Undefined"), //
-		OFF(0, "OFF"), //
-		EVERY_90_MINUTES(1, "EVERY_90_MINUTES"), //
-		EVERY_90_MINUTES_IF_ABSORB_OR_FLOAT(2, "EVERY_90_MINUTES_IF_ABSORB_OR_FLOAT"); //
-
-		private final int value;
-		private final String name;
-
-		private S64112_CC_Config_auto_restart(int value, String name) {
-			this.value = value;
-			this.name = name;
-		}
-
-		@Override
-		public int getValue() {
-			return value;
-		}
-
-		@Override
-		public String getName() {
-			return name;
-		}
-
-		@Override
-		public OptionsEnum getUndefined() {
-			return UNDEFINED;
-		}
-	}
-
-	public static enum S64112_CC_Config_AUX_mode implements OptionsEnum {
-		UNDEFINED(-1, "Undefined"), //
-		FLOAT(0, "FLOAT"), //
-		DIVERSION_RELAY(1, "DIVERSION_RELAY"), //
-		DIVERSION_SOLID_ST(2, "DIVERSION_SOLID_ST"), //
-		LOW_BATT_DISCONNECT(3, "LOW_BATT_DISCONNECT"), //
-		REMOTE(4, "REMOTE"), //
-		VENT_FAN(5, "VENT_FAN"), //
-		P_V_TRIGGER(6, "P_V_TRIGGER"), //
-		ERROR_OUTPUT(7, "ERROR_OUTPUT"), //
-		NIGHT_LIGHT(8, "NIGHT_LIGHT"); //
-
-		private final int value;
-		private final String name;
-
-		private S64112_CC_Config_AUX_mode(int value, String name) {
-			this.value = value;
-			this.name = name;
-		}
-
-		@Override
-		public int getValue() {
-			return value;
-		}
-
-		@Override
-		public String getName() {
-			return name;
-		}
-
-		@Override
-		public OptionsEnum getUndefined() {
-			return UNDEFINED;
-		}
-	}
-
-	public static enum S64112_CC_Config_AUX_control implements OptionsEnum {
-		UNDEFINED(-1, "Undefined"), //
-		OFF(0, "OFF"), //
-		AUTO(1, "AUTO"), //
-		ON(2, "ON"); //
-
-		private final int value;
-		private final String name;
-
-		private S64112_CC_Config_AUX_control(int value, String name) {
-			this.value = value;
-			this.name = name;
-		}
-
-		@Override
-		public int getValue() {
-			return value;
-		}
-
-		@Override
-		public String getName() {
-			return name;
-		}
-
-		@Override
-		public OptionsEnum getUndefined() {
-			return UNDEFINED;
-		}
-	}
-
-	public static enum S64112_CC_Config_AUX_state implements OptionsEnum {
-		UNDEFINED(-1, "Undefined"), //
-		DISABLED(0, "DISABLED"), //
-		ENABLED(1, "ENABLED"); //
-
-		private final int value;
-		private final String name;
-
-		private S64112_CC_Config_AUX_state(int value, String name) {
-			this.value = value;
-			this.name = name;
-		}
-
-		@Override
-		public int getValue() {
-			return value;
-		}
-
-		@Override
-		public String getName() {
-			return name;
-		}
-
-		@Override
-		public OptionsEnum getUndefined() {
-			return UNDEFINED;
-		}
-	}
-
-	public static enum S64112_CC_Config_AUX_polarity implements OptionsEnum {
-		UNDEFINED(-1, "Undefined"), //
-		LOW(0, "LOW"), //
-		HIGH(1, "HIGH"); //
-
-		private final int value;
-		private final String name;
-
-		private S64112_CC_Config_AUX_polarity(int value, String name) {
-			this.value = value;
-			this.name = name;
-		}
-
-		@Override
-		public int getValue() {
-			return value;
-		}
-
-		@Override
-		public String getName() {
-			return name;
-		}
-
-		@Override
-		public OptionsEnum getUndefined() {
-			return UNDEFINED;
-		}
-	}
-
-	public final String label;
-	public final String description;
-	public final String notes;
-	public final int length;
-	public final SunSpecPoint[] points;
-	public final SunSpecModelType modelType;
-
-	private SunSpecModel(String label, String description, String notes, int length, SunSpecPoint[] points,
-			SunSpecModelType modelType) {
-		this.label = label;
-		this.description = description;
-		this.notes = notes;
-		this.length = length;
-		this.points = points;
-		this.modelType = modelType;
-	}
-
-	@Override
-	public SunSpecPoint[] points() {
-		return this.points;
-	}
-
-	@Override
-	public String label() {
-		return this.label;
-	}
-=======
->>>>>>> 0a636579
 }
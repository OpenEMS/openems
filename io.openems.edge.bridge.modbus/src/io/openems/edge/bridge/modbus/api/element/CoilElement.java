package io.openems.edge.bridge.modbus.api.element;

import io.openems.common.types.OpenemsType;

/**
 * A CoilElement has a size of one Modbus Coil or 1 bit.
 */
<<<<<<< HEAD
public class CoilElement extends AbstractModbusElement<CoilElement, Boolean, Boolean> {
=======
public class CoilElement extends AbstractModbusElement<CoilElement, Boolean> implements ModbusCoilElement {

	private final Logger log = LoggerFactory.getLogger(CoilElement.class);
	private final List<Consumer<Optional<Boolean>>> onSetNextWriteCallbacks = new ArrayList<>();

	private Optional<Boolean> nextWriteValue = Optional.empty();
>>>>>>> a37da1ae

	public CoilElement(int startAddress) {
		super(OpenemsType.BOOLEAN, startAddress, 1);
	}

	@Override
	protected CoilElement self() {
		return this;
	}

	@Override
	protected Boolean valueToRaw(Boolean value) {
		return value;
	}

	@Override
	protected Boolean rawToValue(Boolean value) {
		return value;
	}

<<<<<<< HEAD
=======
	@Override
	public void setInputCoil(Boolean coil) throws OpenemsException {
		if (this.isDebug()) {
			this.log.info("Element [" + this + "] set input coil to [" + coil + "]");
		}
		// set value
		super.setValue(coil);
	}

	@Override
	protected CoilElement self() {
		return this;
	}
>>>>>>> a37da1ae
}<|MERGE_RESOLUTION|>--- conflicted
+++ resolved
@@ -5,16 +5,7 @@
 /**
  * A CoilElement has a size of one Modbus Coil or 1 bit.
  */
-<<<<<<< HEAD
 public class CoilElement extends AbstractModbusElement<CoilElement, Boolean, Boolean> {
-=======
-public class CoilElement extends AbstractModbusElement<CoilElement, Boolean> implements ModbusCoilElement {
-
-	private final Logger log = LoggerFactory.getLogger(CoilElement.class);
-	private final List<Consumer<Optional<Boolean>>> onSetNextWriteCallbacks = new ArrayList<>();
-
-	private Optional<Boolean> nextWriteValue = Optional.empty();
->>>>>>> a37da1ae
 
 	public CoilElement(int startAddress) {
 		super(OpenemsType.BOOLEAN, startAddress, 1);
@@ -35,20 +26,4 @@
 		return value;
 	}
 
-<<<<<<< HEAD
-=======
-	@Override
-	public void setInputCoil(Boolean coil) throws OpenemsException {
-		if (this.isDebug()) {
-			this.log.info("Element [" + this + "] set input coil to [" + coil + "]");
-		}
-		// set value
-		super.setValue(coil);
-	}
-
-	@Override
-	protected CoilElement self() {
-		return this;
-	}
->>>>>>> a37da1ae
 }
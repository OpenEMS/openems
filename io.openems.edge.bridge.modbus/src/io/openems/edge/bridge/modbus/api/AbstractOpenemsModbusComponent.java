package io.openems.edge.bridge.modbus.api;

import java.nio.ByteBuffer;
import java.nio.ByteOrder;
import java.util.HashMap;
import java.util.Map;
import java.util.Optional;
import java.util.concurrent.atomic.AtomicReference;
import java.util.function.Function;

import org.osgi.service.cm.ConfigurationAdmin;
import org.osgi.service.component.ComponentContext;
import org.slf4j.Logger;
import org.slf4j.LoggerFactory;

import io.openems.common.exceptions.OpenemsException;
import io.openems.common.types.OpenemsType;
import io.openems.edge.bridge.modbus.api.element.AbstractModbusElement;
import io.openems.edge.bridge.modbus.api.element.BitsWordElement;
import io.openems.edge.bridge.modbus.api.element.ModbusCoilElement;
import io.openems.edge.bridge.modbus.api.element.ModbusRegisterElement;
import io.openems.edge.common.channel.Channel;
import io.openems.edge.common.channel.Doc;
import io.openems.edge.common.channel.WriteChannel;
import io.openems.edge.common.component.AbstractOpenemsComponent;
import io.openems.edge.common.component.OpenemsComponent;
import io.openems.edge.common.type.TypeUtils;

public abstract class AbstractOpenemsModbusComponent extends AbstractOpenemsComponent {

	private final Logger log = LoggerFactory.getLogger(AbstractOpenemsModbusComponent.class);

	private Integer unitId;

	/*
	 * The protocol. Consume via 'getModbusProtocol()'
	 */
	private ModbusProtocol protocol = null;

	/**
	 * Default constructor for AbstractOpenemsModbusComponent.
	 * 
	 * <p>
	 * Automatically initializes (i.e. creates {@link Channel} instances for each
	 * given {@link ChannelId} using the Channel-{@link Doc}.
	 * 
	 * <p>
	 * It is important to list all Channel-ID enums of all inherited
	 * OpenEMS-Natures, i.e. for every OpenEMS Java interface you are implementing,
	 * you need to list the interface' ChannelID-enum here like
	 * Interface.ChannelId.values().
	 * 
	 * <p>
	 * Use as follows:
	 * 
	 * <pre>
	 * public YourPhantasticOpenemsComponent() {
	 * 	super(//
	 * 			OpenemsComponent.ChannelId.values(), //
	 * 			YourPhantasticOpenemsComponent.ChannelId.values());
	 * }
	 * </pre>
	 * 
	 * <p>
	 * Note: the separation in firstInitialChannelIds and furtherInitialChannelIds
	 * is only there to enforce that calling the constructor cannot be forgotten.
	 * This way it needs to be called with at least one parameter - which is always
	 * at least "OpenemsComponent.ChannelId.values()". Just use it as if it was:
	 * 
	 * <pre>
	 * AbstractOpenemsComponent(ChannelId[]... channelIds)
	 * </pre>
	 * 
	 * @param firstInitialChannelIds   the Channel-IDs to initialize.
	 * @param furtherInitialChannelIds the Channel-IDs to initialize.
	 */
	protected AbstractOpenemsModbusComponent(io.openems.edge.common.channel.ChannelId[] firstInitialChannelIds,
			io.openems.edge.common.channel.ChannelId[]... furtherInitialChannelIds) {
		super(firstInitialChannelIds, furtherInitialChannelIds);
	}

	protected void activate(String id) {
		throw new IllegalArgumentException("Use the other activate() method.");
	}

	/**
	 * Call this method from Component implementations activate().
	 * 
	 * @param context         ComponentContext of this component. Receive it from
	 *                        parameter for @Activate
	 * @param id              ID of this component. Typically 'config.id()'
	 * @param alias           Human-readable name of this Component. Typically
	 *                        'config.alias()'. Defaults to 'id' if empty
	 * @param enabled         Whether the component should be enabled. Typically
	 *                        'config.enabled()'
	 * @param unitId          Unit-ID of the Modbus target
	 * @param cm              An instance of ConfigurationAdmin. Receive it
	 *                        using @Reference
	 * @param modbusReference The name of the @Reference setter method for the
	 *                        Modbus bridge - e.g. 'Modbus' if you have a
	 *                        setModbus()-method
	 * @param modbusId        The ID of the Modbus brige. Typically
	 *                        'config.modbus_id()'
	 * @return true if the target filter was updated. You may use it to abort the
	 *         activate() method.
	 */
	protected boolean activate(ComponentContext context, String id, String alias, boolean enabled, int unitId,
			ConfigurationAdmin cm, String modbusReference, String modbusId) {
		super.activate(context, id, alias, enabled);
		// update filter for 'Modbus'
		if (OpenemsComponent.updateReferenceFilter(cm, this.servicePid(), "Modbus", modbusId)) {
			return true;
		}
		this.unitId = unitId;
		BridgeModbus modbus = this.modbus.get();
		if (this.isEnabled() && modbus != null) {
			modbus.addProtocol(this.id(), this.getModbusProtocol(this.unitId));
		}
		return false;
<<<<<<< HEAD
	}

	protected BridgeModbus getModbusBridge() {
		return this.modbus.get();
=======
>>>>>>> c4fef48b
	}

	@Override
	protected void activate(ComponentContext context, String id, String alias, boolean enabled) {
		throw new IllegalArgumentException("Use the other activate() for Modbus compoenents!");
	}

	@Override
	protected void deactivate() {
		super.deactivate();
		BridgeModbus modbus = this.modbus.getAndSet(null);
		if (modbus != null) {
			modbus.removeProtocol(this.id());
		}
	}

	public Integer getUnitId() {
		return unitId;
	}

	private AtomicReference<BridgeModbus> modbus = new AtomicReference<BridgeModbus>(null);

	/**
	 * Set the Modbus bridge. Should be called by @Reference
	 * 
	 * @param modbus the BridgeModbus Reference
	 */
	protected void setModbus(BridgeModbus modbus) {
		this.modbus.set(modbus);
	}

	/**
	 * Unset the Modbus bridge. Should be called by @Reference
	 * 
	 * @param modbus the BridgeModbus Reference
	 */
	protected void unsetModbus(BridgeModbus modbus) {
		this.modbus.compareAndSet(modbus, null);
		if (modbus != null) {
			modbus.removeProtocol(this.id());
		}
	}

	private ModbusProtocol getModbusProtocol(int unitId) {
		ModbusProtocol protocol = this.protocol;
		if (protocol != null) {
			return protocol;
		}
		this.protocol = this.defineModbusProtocol();
		return this.protocol;
	}

	/**
	 * Defines the Modbus protocol.
	 * 
	 * @return the ModbusProtocol
	 */
	protected abstract ModbusProtocol defineModbusProtocol();

	/**
	 * Maps an Element to one or more ModbusChannels using converters, that convert
	 * the value forward and backwards.
	 */
	public class ChannelMapper {

		private final AbstractModbusElement<?> element;
		private Map<Channel<?>, ElementToChannelConverter> channelMaps = new HashMap<>();

		public ChannelMapper(AbstractModbusElement<?> element) {
			this.element = element;
		}

		public ChannelMapper m(io.openems.edge.common.channel.ChannelId channelId,
				ElementToChannelConverter converter) {
			Channel<?> channel = channel(channelId);
			this.channelMaps.put(channel, converter);
			return this;
		}

		public ChannelMapper m(io.openems.edge.common.channel.ChannelId channelId,
				Function<Object, Object> elementToChannel, Function<Object, Object> channelToElement) {
			ElementToChannelConverter converter = new ElementToChannelConverter(elementToChannel, channelToElement);
			return this.m(channelId, converter);
		}

		public AbstractModbusElement<?> build() {
			/*
			 * Forward Element Read-Value to Channel
			 */
			this.element.onUpdateCallback(value -> { //
				/*
				 * Applies the updated value on every Channel in ChannelMaps using the given
				 * Converter. If the converter returns an Optional.empty, the value is ignored.
				 */
				this.channelMaps.forEach((channel, converter) -> {
					Object convertedValue;
					try {
						convertedValue = converter.elementToChannel(value);
					} catch (IllegalArgumentException e) {
						throw new IllegalArgumentException("Conversion for [" + channel.channelId() + "] failed", e);
					}
					channel.setNextValue(convertedValue);
				});
			});

			/*
			 * Forward Channel Write-Value to Element
			 */
			this.channelMaps.keySet().forEach(channel -> {
				if (channel instanceof WriteChannel<?>) {
					((WriteChannel<?>) channel).onSetNextWrite(value -> {
						// dynamically get the Converter; this allows the converter to be changed
						ElementToChannelConverter converter = this.channelMaps.get(channel);
						Object convertedValue = converter.channelToElement(value);
						if (this.element instanceof ModbusRegisterElement) {
							try {
								((ModbusRegisterElement<?>) element)
										.setNextWriteValue(Optional.ofNullable(convertedValue));
							} catch (OpenemsException e) {
								log.warn("Unable to write to ModbusRegisterElement [" + this.element.getStartAddress()
										+ "]: " + e.getMessage());
							}
						} else if (this.element instanceof ModbusCoilElement) {
							try {
								((ModbusCoilElement) element).setNextWriteValue(
										Optional.ofNullable(TypeUtils.getAsType(OpenemsType.BOOLEAN, convertedValue)));
							} catch (OpenemsException e) {
								log.warn("Unable to write to ModbusCoilElement [" + this.element.getStartAddress()
										+ "]: " + e.getMessage());
							}
						} else {
							log.warn("Unable to write to Element [" + this.element.getStartAddress()
									+ "]: it is not a ModbusElement");
						}
					});
				}
			});

			return this.element;
		}
	}

	/**
	 * Creates a ChannelMapper that can be used with builder pattern inside the
	 * protocol definition.
	 * 
	 * @param element the ModbusElement
	 * @return a {@link ChannelMapper}
	 */
	protected final ChannelMapper m(AbstractModbusElement<?> element) {
		return new ChannelMapper(element);
	}

	/**
	 * Maps the given BitsWordElement.
	 * 
	 * @param bitsWordElement the ModbusElement
	 * @return the element parameter
	 */
	protected final AbstractModbusElement<?> m(BitsWordElement bitsWordElement) {
		return bitsWordElement;
	}

	/**
	 * Maps the given element 1-to-1 to the Channel identified by channelId.
	 * 
	 * @param channelId the Channel-ID
	 * @param element   the ModbusElement
	 * @return the element parameter
	 */
	protected final AbstractModbusElement<?> m(io.openems.edge.common.channel.ChannelId channelId,
			AbstractModbusElement<?> element) {
		return new ChannelMapper(element) //
				.m(channelId, ElementToChannelConverter.DIRECT_1_TO_1) //
				.build();
	}

	/**
	 * Maps the given element to the Channel identified by channelId, applying the
	 * given @link{ElementToChannelConverter}.
	 * 
	 * @param channelId the Channel-ID
	 * @param element   the ModbusElement
	 * @param converter the ElementToChannelConverter
	 * @return the element parameter
	 */
	protected final AbstractModbusElement<?> m(io.openems.edge.common.channel.ChannelId channelId,
			AbstractModbusElement<?> element, ElementToChannelConverter converter) {
		return new ChannelMapper(element) //
				.m(channelId, converter) //
				.build();
	}

	public enum BitConverter {
		DIRECT_1_TO_1, INVERT
	}

	/**
	 * Converts upper/lower bytes to Short.
	 * 
	 * @param value      the int value
	 * @param upperBytes 1 = upper two bytes, 0 = lower two bytes
	 * @return the Short
	 */
	public static Short convert(int value, int upperBytes) {
		ByteBuffer b = ByteBuffer.allocate(4);
		b.order(ByteOrder.LITTLE_ENDIAN);
		b.putInt(value);

		byte byte0 = b.get(upperBytes * 2);
		byte byte1 = b.get(upperBytes * 2 + 1);

		ByteBuffer shortBuf = ByteBuffer.allocate(2);
		shortBuf.order(ByteOrder.LITTLE_ENDIAN);
		shortBuf.put(0, byte0);
		shortBuf.put(1, byte1);

		return shortBuf.getShort();
	}
}<|MERGE_RESOLUTION|>--- conflicted
+++ resolved
@@ -117,13 +117,10 @@
 			modbus.addProtocol(this.id(), this.getModbusProtocol(this.unitId));
 		}
 		return false;
-<<<<<<< HEAD
 	}
 
 	protected BridgeModbus getModbusBridge() {
 		return this.modbus.get();
-=======
->>>>>>> c4fef48b
 	}
 
 	@Override

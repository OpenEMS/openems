package io.openems.edge.bridge.modbus.api;

import java.nio.ByteBuffer;
import java.nio.ByteOrder;
import java.util.HashMap;
import java.util.Map;
import java.util.Optional;
import java.util.concurrent.atomic.AtomicReference;
import java.util.function.Function;

import org.osgi.service.cm.ConfigurationAdmin;
import org.osgi.service.component.ComponentContext;
import org.slf4j.Logger;
import org.slf4j.LoggerFactory;

import io.openems.common.exceptions.OpenemsException;
import io.openems.common.types.OpenemsType;
import io.openems.edge.bridge.modbus.api.element.AbstractModbusElement;
import io.openems.edge.bridge.modbus.api.element.ModbusCoilElement;
import io.openems.edge.bridge.modbus.api.element.ModbusRegisterElement;
import io.openems.edge.bridge.modbus.api.element.UnsignedDoublewordElement;
import io.openems.edge.bridge.modbus.api.element.UnsignedWordElement;
import io.openems.edge.common.channel.Channel;
import io.openems.edge.common.channel.Doc;
import io.openems.edge.common.channel.WriteChannel;
import io.openems.edge.common.component.AbstractOpenemsComponent;
import io.openems.edge.common.component.OpenemsComponent;
import io.openems.edge.common.component.OpenemsComponent.ChannelId;
import io.openems.edge.common.type.TypeUtils;

public abstract class AbstractOpenemsModbusComponent extends AbstractOpenemsComponent {

	private final Logger log = LoggerFactory.getLogger(AbstractOpenemsModbusComponent.class);

	private Integer unitId;

	/*
	 * The protocol. Consume via 'getModbusProtocol()'
	 */
	private ModbusProtocol protocol = null;

	/**
	 * Default constructor for AbstractOpenemsModbusComponent.
	 * 
	 * <p>
	 * Automatically initializes (i.e. creates {@link Channel} instances for each
	 * given {@link ChannelId} using the Channel-{@link Doc}.
	 * 
	 * <p>
	 * It is important to list all Channel-ID enums of all inherited
	 * OpenEMS-Natures, i.e. for every OpenEMS Java interface you are implementing,
	 * you need to list the interface' ChannelID-enum here like
	 * Interface.ChannelId.values().
	 * 
	 * <p>
	 * Use as follows:
	 * 
	 * <pre>
	 * public YourPhantasticOpenemsComponent() {
	 * 	super(//
	 * 			OpenemsComponent.ChannelId.values(), //
	 * 			YourPhantasticOpenemsComponent.ChannelId.values());
	 * }
	 * </pre>
	 * 
	 * Note: the separation in firstInitialChannelIds and furtherInitialChannelIds
	 * is only there to enforce that calling the constructor cannot be forgotten.
	 * This way it needs to be called with at least one parameter - which is always
	 * at least "OpenemsComponent.ChannelId.values()". Just use it as if it was:
	 * 
	 * <pre>
	 * AbstractOpenemsComponent(ChannelId[]... channelIds)
	 * </pre>
	 * 
	 * @param firstInitialChannelIds   the Channel-IDs to initialize.
	 * @param furtherInitialChannelIds the Channel-IDs to initialize.
	 */
	protected AbstractOpenemsModbusComponent(io.openems.edge.common.channel.ChannelId[] firstInitialChannelIds,
			io.openems.edge.common.channel.ChannelId[]... furtherInitialChannelIds) {
		super(firstInitialChannelIds, furtherInitialChannelIds);
	}

	protected void activate(String id) {
		throw new IllegalArgumentException("Use the other activate() method.");
	}

	/**
	 * Call this method from Component implementations activate().
	 * 
	 * @param context         ComponentContext of this component. Receive it from
	 *                        parameter for @Activate
	 * @param id              ID of this component. Typically 'config.id()'
	 * @param enabled         Whether the component should be enabled. Typically
	 *                        'config.enabled()'
	 * @param unitId          Unit-ID of the Modbus target
	 * @param cm              An instance of ConfigurationAdmin. Receive it
	 *                        using @Reference
	 * @param modbusReference The name of the @Reference setter method for the
	 *                        Modbus bridge - e.g. 'Modbus' if you have a
	 *                        setModbus()-method
	 * @param modbusId        The ID of the Modbus brige. Typically
	 *                        'config.modbus_id()'
	 */
	protected void activate(ComponentContext context, String id, boolean enabled, int unitId, ConfigurationAdmin cm,
			String modbusReference, String modbusId) {
		super.activate(context, id, enabled);
		// update filter for 'Modbus'
		if (OpenemsComponent.updateReferenceFilter(cm, this.servicePid(), "Modbus", modbusId)) {
			return;
		}
		this.unitId = unitId;
		BridgeModbus modbus = this.modbus.get();
		if (this.isEnabled() && modbus != null) {
			modbus.addProtocol(this.id(), this.getModbusProtocol(this.unitId));
		}
	}

	@Override
	protected void activate(ComponentContext context, String id, boolean enabled) {
		throw new IllegalArgumentException("Use the other activate() for Modbus compoenents!");
	}

	@Override
	protected void deactivate() {
		super.deactivate();
	}

	public Integer getUnitId() {
		return unitId;
	}

	private AtomicReference<BridgeModbus> modbus = new AtomicReference<BridgeModbus>(null);

	/**
	 * Set the Modbus bridge. Should be called by @Reference
	 * 
	 * @param modbus the BridgeModbus Reference
	 */
	protected void setModbus(BridgeModbus modbus) {
		this.modbus.set(modbus);
	}

	/**
	 * Unset the Modbus bridge. Should be called by @Reference
	 * 
	 * @param modbus the BridgeModbus Reference
	 */
	protected void unsetModbus(BridgeModbus modbus) {
		this.modbus.compareAndSet(modbus, null);
		if (modbus != null) {
			modbus.removeProtocol(this.id());
		}
	}

	private ModbusProtocol getModbusProtocol(int unitId) {
		ModbusProtocol protocol = this.protocol;
		if (protocol != null) {
			return protocol;
		}
		this.protocol = this.defineModbusProtocol();
		return this.protocol;
	}

	/**
	 * Defines the Modbus protocol.
	 * 
	 * @return the ModbusProtocol
	 */
	protected abstract ModbusProtocol defineModbusProtocol();

	/**
	 * Maps an Element to one or more ModbusChannels using converters, that convert
	 * the value forward and backwards.
	 */
	public class ChannelMapper {

		private final AbstractModbusElement<?> element;
		private Map<Channel<?>, ElementToChannelConverter> channelMaps = new HashMap<>();

		public ChannelMapper(AbstractModbusElement<?> element) {
			this.element = element;
			this.element.onUpdateCallback((value) -> {
				/*
				 * Applies the updated value on every Channel in ChannelMaps using the given
				 * Converter. If the converter returns an Optional.empty, the value is ignored.
				 */
				this.channelMaps.forEach((channel, converter) -> {
					Object convertedValue;
					try {
						convertedValue = converter.elementToChannel(value);
					} catch (IllegalArgumentException e) {
						throw new IllegalArgumentException("Conversion for [" + channel.channelId() + "] failed", e);
					}
					channel.setNextValue(convertedValue);
				});
			});
		}

		public ChannelMapper m(io.openems.edge.common.channel.ChannelId channelId,
				ElementToChannelConverter converter) {
			Channel<?> channel = channel(channelId);
			this.channelMaps.put(channel, converter);
			/*
			 * handle Channel Write to Element
			 */
			if (channel instanceof WriteChannel<?>) {
				((WriteChannel<?>) channel).onSetNextWrite(value -> {
					Object convertedValue = converter.channelToElement(value);
					if (this.element instanceof ModbusRegisterElement) {
						try {
							((ModbusRegisterElement<?>) element).setNextWriteValue(Optional.ofNullable(convertedValue));
						} catch (OpenemsException e) {
							log.warn("Unable to write to ModbusRegisterElement [" + this.element.getStartAddress()
									+ "]: " + e.getMessage());
						}
					} else if (this.element instanceof ModbusCoilElement) {
						try {
							((ModbusCoilElement) element).setNextWriteValue(
									Optional.ofNullable(TypeUtils.getAsType(OpenemsType.BOOLEAN, convertedValue)));
						} catch (OpenemsException e) {
							log.warn("Unable to write to ModbusCoilElement [" + this.element.getStartAddress() + "]: "
									+ e.getMessage());
						}
					} else {
						log.warn("Unable to write to Element [" + this.element.getStartAddress()
								+ "]: it is not a ModbusElement");
					}
				});
			}
			return this;
		}

		public ChannelMapper m(io.openems.edge.common.channel.ChannelId channelId,
				Function<Object, Object> elementToChannel, Function<Object, Object> channelToElement) {
			ElementToChannelConverter converter = new ElementToChannelConverter(elementToChannel, channelToElement);
			return this.m(channelId, converter);
		}

		public AbstractModbusElement<?> build() {
			return this.element;
		}
	}

	/**
	 * Creates a ChannelMapper that can be used with builder pattern inside the
	 * protocol definition.
	 * 
	 * @param element the ModbusElement
	 * @return a {@link ChannelMapper}
	 */
	protected final ChannelMapper cm(AbstractModbusElement<?> element) {
		return new ChannelMapper(element);
	}

	/**
	 * Maps the given element 1-to-1 to the Channel identified by channelId.
	 * 
	 * @param channelId the Channel-ID
	 * @param element   the ModbusElement
	 * @return the element parameter
	 */
	protected final AbstractModbusElement<?> m(io.openems.edge.common.channel.ChannelId channelId,
			AbstractModbusElement<?> element) {
		return new ChannelMapper(element) //
				.m(channelId, ElementToChannelConverter.DIRECT_1_TO_1) //
				.build();
	}

	/**
	 * Maps the given element to the Channel identified by channelId, applying the
	 * given @link{ElementToChannelConverter}.
	 * 
	 * @param channelId the Channel-ID
	 * @param element   the ModbusElement
	 * @param converter the ElementToChannelConverter
	 * @return the element parameter
	 */
	protected final AbstractModbusElement<?> m(io.openems.edge.common.channel.ChannelId channelId,
			AbstractModbusElement<?> element, ElementToChannelConverter converter) {
		return new ChannelMapper(element) //
				.m(channelId, converter) //
				.build();
	}

	public enum BitConverter {
		DIRECT_1_TO_1, INVERT
	}

	/**
	 * Private subclass to handle Channels that are mapping to one bit of a Modbus
	 * Unsigned Word element.
	 */
	public class BitChannelMapper {
		private class ChannelWrapper {
			private final Channel<?> channel;
			private final BitConverter converter;

			protected ChannelWrapper(Channel<?> channel, BitConverter converter) {
				this.channel = channel;
				this.converter = converter;
			}
		}

		private final UnsignedWordElement element;
		private final Map<Integer, ChannelWrapper> channels = new HashMap<>();

		public BitChannelMapper(UnsignedWordElement element) {
			this.element = element;
			this.element.onUpdateCallback((value) -> {
				if (value == null) {
					return;
				}

				this.channels.forEach((bitIndex, channelWrapper) -> {
					if (bitIndex == null) {
						log.warn("BitIndex is null for Channel [" + channelWrapper.channel.address() + "]");
						return;
					}

					// Get value for this Channel
					boolean setValue;
					if (value << ~bitIndex < 0) {
						setValue = true;
					} else {
						setValue = false;
					}

					// Apply Bit-Conversion
					BitConverter converter = channelWrapper.converter;
					switch (converter) {
					case DIRECT_1_TO_1:
						break;
					case INVERT:
						setValue = !setValue;
						break;
					}

					// Set Value to Channel
					Channel<?> channel = channelWrapper.channel;
					channel.setNextValue(setValue);
				});
			});
		}

		public BitChannelMapper m(io.openems.edge.common.channel.ChannelId channelId, int bitIndex,
				BitConverter converter) {
			Channel<?> channel = channel(channelId);
			if (channel.getType() != OpenemsType.BOOLEAN) {
				throw new IllegalArgumentException(
						"Channel [" + channelId + "] must be of type [BOOLEAN] for bit-mapping.");
			}
			this.channels.put(bitIndex, new ChannelWrapper(channel, converter));
			return this;
		}

		public BitChannelMapper m(io.openems.edge.common.channel.ChannelId channelId, int bitIndex) {
			return m(channelId, bitIndex, BitConverter.DIRECT_1_TO_1);
		}

		public UnsignedWordElement build() {
			return this.element;
		}
	}

	/**
	 * Creates a BitChannelMapper that can be used with builder pattern inside the
	 * protocol definition..
	 * 
	 * @param element the ModbusElement
	 * @return the BitChannelMapper
	 */
	protected final BitChannelMapper bm(UnsignedWordElement element) {
		return new BitChannelMapper(element);
	}

	/**
<<<<<<< HEAD
	 * Handles channels that are mapping to one bit of a modbus unsigned double word
	 * element.
	 */
	public class DoubleWordBitChannelMapper {
		private final UnsignedDoublewordElement element;
		private final Map<Integer, Channel<?>> channels = new HashMap<>();

		public DoubleWordBitChannelMapper(UnsignedDoublewordElement element) {
			this.element = element;
			this.element.onUpdateCallback((value) -> {
				this.channels.forEach((bitIndex, channel) -> {
					channel.setNextValue(value << ~bitIndex < 0);
				});
			});
		}

		public DoubleWordBitChannelMapper m(io.openems.edge.common.channel.ChannelId channelId, int bitIndex) {
			Channel<?> channel = channel(channelId);
			if (channel.getType() != OpenemsType.BOOLEAN) {
				throw new IllegalArgumentException(
						"Channel [" + channelId + "] must be of type [BOOLEAN] for bit-mapping.");
			}
			this.channels.put(bitIndex, channel);
			return this;
		}

		public UnsignedDoublewordElement build() {
			return this.element;
		}
	}

	/**
	 * Creates a DoubleWordBitChannelMapper that can be used with builder pattern
	 * inside the protocol definition..
	 * 
	 * @param element the ModbusElement
	 * @return the CoubleWordBitChannelMapper
	 */
	protected final DoubleWordBitChannelMapper bm(UnsignedDoublewordElement element) {
		return new DoubleWordBitChannelMapper(element);
	}

	/**
	 * Handles channels that are mapping two bytes of a Modbus unsigned double word
	 * element.
	 */
	public class DoubleWordByteChannelMapper {
		private final UnsignedDoublewordElement element;
		private final Map<Integer, Channel<?>> channels = new HashMap<>();

		public DoubleWordByteChannelMapper(UnsignedDoublewordElement element) {
			this.element = element;
			this.element.onUpdateCallback((value) -> {
				this.channels.forEach((index, channel) -> {

					Integer val = value.intValue();

					Short valueToSet = convert(val, index);

					channel.setNextValue(valueToSet);
				});
			});
		}

		/**
		 * Maps two Bytes of a DoubleWord.
		 * 
		 * @param channelId  the Channel-ID
		 * @param upperBytes 1 = upper two bytes, 0 = lower two bytes
		 * @return the DoubleWordByteChannelMapper
		 */
		public DoubleWordByteChannelMapper mapByte(io.openems.edge.common.channel.ChannelId channelId, int upperBytes) {
			Channel<?> channel = channel(channelId);
			if (channel.getType() != OpenemsType.SHORT) {
				throw new IllegalArgumentException(
						"Channel [" + channelId + "] must be of type [SHORT] for byte-mapping.");
			}
			this.channels.put(upperBytes, channel);
			return this;
		}

		public UnsignedDoublewordElement build() {
			return this.element;
		}

	}

	/**
	 * Creates a DoubleWordBitChannelMapper that can be used with builder pattern
	 * inside the protocol definition.
	 * 
	 * @param element the MdobusElement
	 * @return the DoubleWordByteChannelMapper
	 */
	protected final DoubleWordByteChannelMapper byteMap(UnsignedDoublewordElement element) {
		return new DoubleWordByteChannelMapper(element);
	}

	/**
=======
>>>>>>> d2803dbe
	 * Converts upper/lower bytes to Short.
	 * 
	 * @param value      the int value
	 * @param upperBytes 1 = upper two bytes, 0 = lower two bytes
	 * @return the Short
	 */
	public static Short convert(int value, int upperBytes) {
		ByteBuffer b = ByteBuffer.allocate(4);
		b.order(ByteOrder.LITTLE_ENDIAN);
		b.putInt(value);

		byte byte0 = b.get(upperBytes * 2);
		byte byte1 = b.get(upperBytes * 2 + 1);

		ByteBuffer shortBuf = ByteBuffer.allocate(2);
		shortBuf.order(ByteOrder.LITTLE_ENDIAN);
		shortBuf.put(0, byte0);
		shortBuf.put(1, byte1);

		return shortBuf.getShort();
	}
}<|MERGE_RESOLUTION|>--- conflicted
+++ resolved
@@ -18,14 +18,12 @@
 import io.openems.edge.bridge.modbus.api.element.AbstractModbusElement;
 import io.openems.edge.bridge.modbus.api.element.ModbusCoilElement;
 import io.openems.edge.bridge.modbus.api.element.ModbusRegisterElement;
-import io.openems.edge.bridge.modbus.api.element.UnsignedDoublewordElement;
 import io.openems.edge.bridge.modbus.api.element.UnsignedWordElement;
 import io.openems.edge.common.channel.Channel;
 import io.openems.edge.common.channel.Doc;
 import io.openems.edge.common.channel.WriteChannel;
 import io.openems.edge.common.component.AbstractOpenemsComponent;
 import io.openems.edge.common.component.OpenemsComponent;
-import io.openems.edge.common.component.OpenemsComponent.ChannelId;
 import io.openems.edge.common.type.TypeUtils;
 
 public abstract class AbstractOpenemsModbusComponent extends AbstractOpenemsComponent {
@@ -374,108 +372,6 @@
 	}
 
 	/**
-<<<<<<< HEAD
-	 * Handles channels that are mapping to one bit of a modbus unsigned double word
-	 * element.
-	 */
-	public class DoubleWordBitChannelMapper {
-		private final UnsignedDoublewordElement element;
-		private final Map<Integer, Channel<?>> channels = new HashMap<>();
-
-		public DoubleWordBitChannelMapper(UnsignedDoublewordElement element) {
-			this.element = element;
-			this.element.onUpdateCallback((value) -> {
-				this.channels.forEach((bitIndex, channel) -> {
-					channel.setNextValue(value << ~bitIndex < 0);
-				});
-			});
-		}
-
-		public DoubleWordBitChannelMapper m(io.openems.edge.common.channel.ChannelId channelId, int bitIndex) {
-			Channel<?> channel = channel(channelId);
-			if (channel.getType() != OpenemsType.BOOLEAN) {
-				throw new IllegalArgumentException(
-						"Channel [" + channelId + "] must be of type [BOOLEAN] for bit-mapping.");
-			}
-			this.channels.put(bitIndex, channel);
-			return this;
-		}
-
-		public UnsignedDoublewordElement build() {
-			return this.element;
-		}
-	}
-
-	/**
-	 * Creates a DoubleWordBitChannelMapper that can be used with builder pattern
-	 * inside the protocol definition..
-	 * 
-	 * @param element the ModbusElement
-	 * @return the CoubleWordBitChannelMapper
-	 */
-	protected final DoubleWordBitChannelMapper bm(UnsignedDoublewordElement element) {
-		return new DoubleWordBitChannelMapper(element);
-	}
-
-	/**
-	 * Handles channels that are mapping two bytes of a Modbus unsigned double word
-	 * element.
-	 */
-	public class DoubleWordByteChannelMapper {
-		private final UnsignedDoublewordElement element;
-		private final Map<Integer, Channel<?>> channels = new HashMap<>();
-
-		public DoubleWordByteChannelMapper(UnsignedDoublewordElement element) {
-			this.element = element;
-			this.element.onUpdateCallback((value) -> {
-				this.channels.forEach((index, channel) -> {
-
-					Integer val = value.intValue();
-
-					Short valueToSet = convert(val, index);
-
-					channel.setNextValue(valueToSet);
-				});
-			});
-		}
-
-		/**
-		 * Maps two Bytes of a DoubleWord.
-		 * 
-		 * @param channelId  the Channel-ID
-		 * @param upperBytes 1 = upper two bytes, 0 = lower two bytes
-		 * @return the DoubleWordByteChannelMapper
-		 */
-		public DoubleWordByteChannelMapper mapByte(io.openems.edge.common.channel.ChannelId channelId, int upperBytes) {
-			Channel<?> channel = channel(channelId);
-			if (channel.getType() != OpenemsType.SHORT) {
-				throw new IllegalArgumentException(
-						"Channel [" + channelId + "] must be of type [SHORT] for byte-mapping.");
-			}
-			this.channels.put(upperBytes, channel);
-			return this;
-		}
-
-		public UnsignedDoublewordElement build() {
-			return this.element;
-		}
-
-	}
-
-	/**
-	 * Creates a DoubleWordBitChannelMapper that can be used with builder pattern
-	 * inside the protocol definition.
-	 * 
-	 * @param element the MdobusElement
-	 * @return the DoubleWordByteChannelMapper
-	 */
-	protected final DoubleWordByteChannelMapper byteMap(UnsignedDoublewordElement element) {
-		return new DoubleWordByteChannelMapper(element);
-	}
-
-	/**
-=======
->>>>>>> d2803dbe
 	 * Converts upper/lower bytes to Short.
 	 * 
 	 * @param value      the int value

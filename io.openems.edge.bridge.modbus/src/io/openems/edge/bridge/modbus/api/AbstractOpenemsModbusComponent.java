package io.openems.edge.bridge.modbus.api;

import java.nio.ByteBuffer;
import java.nio.ByteOrder;
import java.util.HashMap;
import java.util.Map;
import java.util.Optional;
import java.util.concurrent.atomic.AtomicReference;
import java.util.function.Function;

import org.osgi.service.cm.ConfigurationAdmin;
import org.osgi.service.component.ComponentContext;
import org.slf4j.Logger;
import org.slf4j.LoggerFactory;

import io.openems.common.exceptions.OpenemsException;
import io.openems.common.types.OpenemsType;
import io.openems.edge.bridge.modbus.api.element.AbstractModbusElement;
import io.openems.edge.bridge.modbus.api.element.BitsWordElement;
import io.openems.edge.bridge.modbus.api.element.ModbusCoilElement;
import io.openems.edge.bridge.modbus.api.element.ModbusRegisterElement;
import io.openems.edge.common.channel.Channel;
import io.openems.edge.common.channel.Doc;
import io.openems.edge.common.channel.WriteChannel;
import io.openems.edge.common.component.AbstractOpenemsComponent;
import io.openems.edge.common.component.OpenemsComponent;
import io.openems.edge.common.type.TypeUtils;

public abstract class AbstractOpenemsModbusComponent extends AbstractOpenemsComponent {

	private final Logger log = LoggerFactory.getLogger(AbstractOpenemsModbusComponent.class);

	private Integer unitId;

	/*
	 * The protocol. Consume via 'getModbusProtocol()'
	 */
	private ModbusProtocol protocol = null;

	/**
	 * Default constructor for AbstractOpenemsModbusComponent.
	 * 
	 * <p>
	 * Automatically initializes (i.e. creates {@link Channel} instances for each
	 * given {@link ChannelId} using the Channel-{@link Doc}.
	 * 
	 * <p>
	 * It is important to list all Channel-ID enums of all inherited
	 * OpenEMS-Natures, i.e. for every OpenEMS Java interface you are implementing,
	 * you need to list the interface' ChannelID-enum here like
	 * Interface.ChannelId.values().
	 * 
	 * <p>
	 * Use as follows:
	 * 
	 * <pre>
	 * public YourPhantasticOpenemsComponent() {
	 * 	super(//
	 * 			OpenemsComponent.ChannelId.values(), //
	 * 			YourPhantasticOpenemsComponent.ChannelId.values());
	 * }
	 * </pre>
	 * 
	 * <p>
	 * Note: the separation in firstInitialChannelIds and furtherInitialChannelIds
	 * is only there to enforce that calling the constructor cannot be forgotten.
	 * This way it needs to be called with at least one parameter - which is always
	 * at least "OpenemsComponent.ChannelId.values()". Just use it as if it was:
	 * 
	 * <pre>
	 * AbstractOpenemsComponent(ChannelId[]... channelIds)
	 * </pre>
	 * 
	 * @param firstInitialChannelIds   the Channel-IDs to initialize.
	 * @param furtherInitialChannelIds the Channel-IDs to initialize.
	 */
	protected AbstractOpenemsModbusComponent(io.openems.edge.common.channel.ChannelId[] firstInitialChannelIds,
			io.openems.edge.common.channel.ChannelId[]... furtherInitialChannelIds) {
		super(firstInitialChannelIds, furtherInitialChannelIds);
	}

	protected void activate(String id) {
		throw new IllegalArgumentException("Use the other activate() method.");
	}

	/**
	 * Call this method from Component implementations activate().
	 * 
	 * @param context         ComponentContext of this component. Receive it from
	 *                        parameter for @Activate
	 * @param id              ID of this component. Typically 'config.id()'
	 * @param alias           Human-readable name of this Component. Typically
	 *                        'config.alias()'. Defaults to 'id' if empty
	 * @param enabled         Whether the component should be enabled. Typically
	 *                        'config.enabled()'
	 * @param unitId          Unit-ID of the Modbus target
	 * @param cm              An instance of ConfigurationAdmin. Receive it
	 *                        using @Reference
	 * @param modbusReference The name of the @Reference setter method for the
	 *                        Modbus bridge - e.g. 'Modbus' if you have a
	 *                        setModbus()-method
	 * @param modbusId        The ID of the Modbus brige. Typically
	 *                        'config.modbus_id()'
	 * @return true if the target filter was updated. You may use it to abort the
	 *         activate() method.
	 */
<<<<<<< HEAD
	protected boolean activate(ComponentContext context, String id, boolean enabled, int unitId, ConfigurationAdmin cm,
			String modbusReference, String modbusId) {
		super.activate(context, id, enabled);
=======
	protected void activate(ComponentContext context, String id, String alias, boolean enabled, int unitId,
			ConfigurationAdmin cm, String modbusReference, String modbusId) {
		super.activate(context, id, alias, enabled);
>>>>>>> 223830d7
		// update filter for 'Modbus'
		if (OpenemsComponent.updateReferenceFilter(cm, this.servicePid(), "Modbus", modbusId)) {
			return true;
		}
		this.unitId = unitId;
		BridgeModbus modbus = this.modbus.get();
		if (this.isEnabled() && modbus != null) {
			modbus.addProtocol(this.id(), this.getModbusProtocol(this.unitId));
		}
		return false;
	}
	
	protected BridgeModbus getModbusBridge() {
		return this.modbus.get();
	}

	@Override
	protected void activate(ComponentContext context, String id, String alias, boolean enabled) {
		throw new IllegalArgumentException("Use the other activate() for Modbus compoenents!");
	}

	@Override
	protected void deactivate() {
		super.deactivate();
		BridgeModbus modbus = this.modbus.getAndSet(null);
		if (modbus != null) {
			modbus.removeProtocol(this.id());
		}
	}

	public Integer getUnitId() {
		return unitId;
	}

	private AtomicReference<BridgeModbus> modbus = new AtomicReference<BridgeModbus>(null);

	/**
	 * Set the Modbus bridge. Should be called by @Reference
	 * 
	 * @param modbus the BridgeModbus Reference
	 */
	protected void setModbus(BridgeModbus modbus) {
		this.modbus.set(modbus);
	}

	/**
	 * Unset the Modbus bridge. Should be called by @Reference
	 * 
	 * @param modbus the BridgeModbus Reference
	 */
	protected void unsetModbus(BridgeModbus modbus) {
		this.modbus.compareAndSet(modbus, null);
		if (modbus != null) {
			modbus.removeProtocol(this.id());
		}
	}

	private ModbusProtocol getModbusProtocol(int unitId) {
		ModbusProtocol protocol = this.protocol;
		if (protocol != null) {
			return protocol;
		}
		this.protocol = this.defineModbusProtocol();
		return this.protocol;
	}

	/**
	 * Defines the Modbus protocol.
	 * 
	 * @return the ModbusProtocol
	 */
	protected abstract ModbusProtocol defineModbusProtocol();

	/**
	 * Maps an Element to one or more ModbusChannels using converters, that convert
	 * the value forward and backwards.
	 */
	public class ChannelMapper {

		private final AbstractModbusElement<?> element;
		private Map<Channel<?>, ElementToChannelConverter> channelMaps = new HashMap<>();

		public ChannelMapper(AbstractModbusElement<?> element) {
			this.element = element;
			this.element.onUpdateCallback((value) -> {
				/*
				 * Applies the updated value on every Channel in ChannelMaps using the given
				 * Converter. If the converter returns an Optional.empty, the value is ignored.
				 */
				this.channelMaps.forEach((channel, converter) -> {
					Object convertedValue;
					try {
						convertedValue = converter.elementToChannel(value);
					} catch (IllegalArgumentException e) {
						throw new IllegalArgumentException("Conversion for [" + channel.channelId() + "] failed", e);
					}
					channel.setNextValue(convertedValue);
				});
			});
		}

		public ChannelMapper m(io.openems.edge.common.channel.ChannelId channelId,
				ElementToChannelConverter converter) {
			Channel<?> channel = channel(channelId);
			this.channelMaps.put(channel, converter);
			/*
			 * handle Channel Write to Element
			 */
			if (channel instanceof WriteChannel<?>) {
				((WriteChannel<?>) channel).onSetNextWrite(value -> {
					Object convertedValue = converter.channelToElement(value);
					if (this.element instanceof ModbusRegisterElement) {
						try {
							((ModbusRegisterElement<?>) element).setNextWriteValue(Optional.ofNullable(convertedValue));
						} catch (OpenemsException e) {
							log.warn("Unable to write to ModbusRegisterElement [" + this.element.getStartAddress()
									+ "]: " + e.getMessage());
						}
					} else if (this.element instanceof ModbusCoilElement) {
						try {
							((ModbusCoilElement) element).setNextWriteValue(
									Optional.ofNullable(TypeUtils.getAsType(OpenemsType.BOOLEAN, convertedValue)));
						} catch (OpenemsException e) {
							log.warn("Unable to write to ModbusCoilElement [" + this.element.getStartAddress() + "]: "
									+ e.getMessage());
						}
					} else {
						log.warn("Unable to write to Element [" + this.element.getStartAddress()
								+ "]: it is not a ModbusElement");
					}
				});
			}
			return this;
		}

		public ChannelMapper m(io.openems.edge.common.channel.ChannelId channelId,
				Function<Object, Object> elementToChannel, Function<Object, Object> channelToElement) {
			ElementToChannelConverter converter = new ElementToChannelConverter(elementToChannel, channelToElement);
			return this.m(channelId, converter);
		}

		public AbstractModbusElement<?> build() {
			return this.element;
		}
	}

	/**
	 * Creates a ChannelMapper that can be used with builder pattern inside the
	 * protocol definition.
	 * 
	 * @param element the ModbusElement
	 * @return a {@link ChannelMapper}
	 */
	protected final ChannelMapper m(AbstractModbusElement<?> element) {
		return new ChannelMapper(element);
	}

	/**
	 * Maps the given BitsWordElement.
	 * 
	 * @param bitsWordElement the ModbusElement
	 * @return the element parameter
	 */
	protected final AbstractModbusElement<?> m(BitsWordElement bitsWordElement) {
		return bitsWordElement;
	}

	/**
	 * Maps the given element 1-to-1 to the Channel identified by channelId.
	 * 
	 * @param channelId the Channel-ID
	 * @param element   the ModbusElement
	 * @return the element parameter
	 */
	protected final AbstractModbusElement<?> m(io.openems.edge.common.channel.ChannelId channelId,
			AbstractModbusElement<?> element) {
		return new ChannelMapper(element) //
				.m(channelId, ElementToChannelConverter.DIRECT_1_TO_1) //
				.build();
	}

	/**
	 * Maps the given element to the Channel identified by channelId, applying the
	 * given @link{ElementToChannelConverter}.
	 * 
	 * @param channelId the Channel-ID
	 * @param element   the ModbusElement
	 * @param converter the ElementToChannelConverter
	 * @return the element parameter
	 */
	protected final AbstractModbusElement<?> m(io.openems.edge.common.channel.ChannelId channelId,
			AbstractModbusElement<?> element, ElementToChannelConverter converter) {
		return new ChannelMapper(element) //
				.m(channelId, converter) //
				.build();
	}

	public enum BitConverter {
		DIRECT_1_TO_1, INVERT
	}

	/**
	 * Converts upper/lower bytes to Short.
	 * 
	 * @param value      the int value
	 * @param upperBytes 1 = upper two bytes, 0 = lower two bytes
	 * @return the Short
	 */
	public static Short convert(int value, int upperBytes) {
		ByteBuffer b = ByteBuffer.allocate(4);
		b.order(ByteOrder.LITTLE_ENDIAN);
		b.putInt(value);

		byte byte0 = b.get(upperBytes * 2);
		byte byte1 = b.get(upperBytes * 2 + 1);

		ByteBuffer shortBuf = ByteBuffer.allocate(2);
		shortBuf.order(ByteOrder.LITTLE_ENDIAN);
		shortBuf.put(0, byte0);
		shortBuf.put(1, byte1);

		return shortBuf.getShort();
	}
}<|MERGE_RESOLUTION|>--- conflicted
+++ resolved
@@ -104,15 +104,9 @@
 	 * @return true if the target filter was updated. You may use it to abort the
 	 *         activate() method.
 	 */
-<<<<<<< HEAD
-	protected boolean activate(ComponentContext context, String id, boolean enabled, int unitId, ConfigurationAdmin cm,
-			String modbusReference, String modbusId) {
-		super.activate(context, id, enabled);
-=======
-	protected void activate(ComponentContext context, String id, String alias, boolean enabled, int unitId,
+	protected boolean activate(ComponentContext context, String id, String alias, boolean enabled, int unitId,
 			ConfigurationAdmin cm, String modbusReference, String modbusId) {
 		super.activate(context, id, alias, enabled);
->>>>>>> 223830d7
 		// update filter for 'Modbus'
 		if (OpenemsComponent.updateReferenceFilter(cm, this.servicePid(), "Modbus", modbusId)) {
 			return true;
@@ -124,7 +118,7 @@
 		}
 		return false;
 	}
-	
+
 	protected BridgeModbus getModbusBridge() {
 		return this.modbus.get();
 	}

--- conflicted
+++ resolved
@@ -107,18 +107,15 @@
 	 */
 	public abstract void closeModbusConnection();
 
-<<<<<<< HEAD
-	/**
-	 * Gets the instance for Channel "SlaveCommunicationFailed".
-	 * 
-	 * @return the Channel instance
-	 */
-	public Channel<Boolean> getSlaveCommunicationFailedChannel() {
-		return this.channel(BridgeModbus.ChannelId.SLAVE_COMMUNICATION_FAILED);
-	}
+//	/**
+//	 * Gets the instance for Channel "SlaveCommunicationFailed".
+//	 * 
+//	 * @return the Channel instance
+//	 */
+//	protected Channel<Boolean> getSlaveCommunicationFailedChannel() {
+//		return this.channel(BridgeModbus.ChannelId.SLAVE_COMMUNICATION_FAILED);
+//	}
 
-=======
->>>>>>> 06983d27
 	public LogVerbosity getLogVerbosity() {
 		return logVerbosity;
 	}

package io.openems.edge.bridge.modbus.api.task;

import java.util.Optional;

import com.ghgande.j2mod.modbus.ModbusException;
import com.ghgande.j2mod.modbus.msg.ModbusResponse;
import com.ghgande.j2mod.modbus.msg.WriteSingleRegisterRequest;
import com.ghgande.j2mod.modbus.msg.WriteSingleRegisterResponse;
import com.ghgande.j2mod.modbus.procimg.Register;

import io.openems.common.exceptions.OpenemsException;
import io.openems.edge.bridge.modbus.AbstractModbusBridge;
import io.openems.edge.bridge.modbus.api.element.AbstractModbusElement;
import io.openems.edge.bridge.modbus.api.element.AbstractWordElement;
import io.openems.edge.bridge.modbus.api.element.ModbusElement;

public class FC6WriteRegisterTask extends AbstractTask implements WriteTask {

	public FC6WriteRegisterTask(int startAddress, AbstractModbusElement<?> element) {
<<<<<<< HEAD
		super(startAddress, new AbstractModbusElement<?>[] { element });
=======
		super(startAddress,  element );
>>>>>>> 225035fa
	}

	@Override
	public void executeWrite(AbstractModbusBridge bridge) throws OpenemsException {
		ModbusElement<?> element = this.getElements()[0];

		if (element instanceof AbstractWordElement<?>) {

			Optional<Register[]> valueOpt = ((AbstractWordElement<?>) element).getNextWriteValue();
			if (valueOpt.isPresent()) {
				Register[] registers = valueOpt.get();
						
				if (registers.length == 1 && registers[0] != null) {
					// found value -> write
					try {
						/*
						 * First try
						 */

						this.writeSingleRegister(bridge, this.getUnitId(), this.getStartAddress(), registers[0]);
					} catch (OpenemsException | ModbusException e) {
						/*
						 * Second try: with new connection
						 */
						bridge.closeModbusConnection();
						try {
							this.writeSingleRegister(bridge, this.getUnitId(), this.getStartAddress(), registers[0]);
						} catch (ModbusException e2) {
							throw new OpenemsException("Transaction failed: " + e.getMessage(), e2);
						}
					}
				} else {
					log.warn("Expecting exactly one register. Got [" + registers.length + "]");		
				}
			}
		} else {
			log.warn("Unable to execute Write for ModbusElement [" + element + "]: No AbstractWordElement!");
		}
	}

	@Override
	protected String getActiondescription() {
		return "FC6 Write Register";
	}

	private void writeSingleRegister(AbstractModbusBridge bridge, int unitId, int startAddress, Register register)
			throws ModbusException, OpenemsException {

		WriteSingleRegisterRequest request = new WriteSingleRegisterRequest(startAddress, register);
		ModbusResponse response = Utils.getResponse(request, unitId, bridge);

		if (!(response instanceof WriteSingleRegisterResponse)) {
			throw new OpenemsException("Unexpected Modbus response. Expected [WriteSingleRegisterResponse], got ["
					+ response.getClass().getSimpleName() + "]");
		}
	}
}<|MERGE_RESOLUTION|>--- conflicted
+++ resolved
@@ -17,11 +17,7 @@
 public class FC6WriteRegisterTask extends AbstractTask implements WriteTask {
 
 	public FC6WriteRegisterTask(int startAddress, AbstractModbusElement<?> element) {
-<<<<<<< HEAD
-		super(startAddress, new AbstractModbusElement<?>[] { element });
-=======
 		super(startAddress,  element );
->>>>>>> 225035fa
 	}
 
 	@Override

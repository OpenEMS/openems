--- conflicted
+++ resolved
@@ -8,7 +8,6 @@
  * A DoubleWordElement has a size of two Modbus Registers or 32 bit.
  *
  * @param <SELF> the subclass of myself
-<<<<<<< HEAD
  * @param <T>    the OpenEMS type
  */
 public abstract class AbstractDoubleWordElement<SELF extends AbstractModbusElement<SELF, Register[], T>, T>
@@ -18,92 +17,4 @@
 		super(type, startAddress, 2);
 	}
 
-=======
- * @param <T>    the target type
- */
-public abstract class AbstractDoubleWordElement<SELF, T> extends AbstractModbusRegisterElement<SELF, T> {
-
-	private final Logger log = LoggerFactory.getLogger(AbstractDoubleWordElement.class);
-
-	public AbstractDoubleWordElement(OpenemsType type, int startAddress) {
-		super(type, startAddress);
-	}
-
-	@Override
-	public final int getLength() {
-		return 2;
-	}
-
-	@Override
-	protected final void _setInputRegisters(InputRegister... registers) {
-		// fill buffer
-		var buff = ByteBuffer.allocate(4).order(this.getByteOrder());
-		if (this.wordOrder == WordOrder.MSWLSW) {
-			buff.put(registers[0].toBytes());
-			buff.put(registers[1].toBytes());
-		} else {
-			buff.put(registers[1].toBytes());
-			buff.put(registers[0].toBytes());
-		}
-		buff.rewind();
-		// convert registers to Long
-		var value = this.fromByteBuffer(buff);
-		// set value
-		super.setValue(value);
-	}
-
-	/**
-	 * Converts a 4-byte ByteBuffer to the the current OpenemsType.
-	 *
-	 * @param buff the ByteBuffer
-	 * @return an instance of the given OpenemsType
-	 */
-	protected abstract T fromByteBuffer(ByteBuffer buff);
-
-	@Override
-	public final void _setNextWriteValue(Optional<T> valueOpt) throws OpenemsException {
-		if (valueOpt.isPresent()) {
-			if (this.isDebug()) {
-				this.log.info("Element [" + this + "] set next write value to [" + valueOpt.orElse(null) + "].");
-			}
-			var buff = ByteBuffer.allocate(4).order(this.getByteOrder());
-			buff = this.toByteBuffer(buff, valueOpt.get());
-			var b = buff.array();
-			if (this.wordOrder == WordOrder.MSWLSW) {
-				this.setNextWriteValueRegisters(Optional.of(new Register[] { //
-						new SimpleRegister(b[0], b[1]), new SimpleRegister(b[2], b[3]) }));
-			} else {
-				this.setNextWriteValueRegisters(Optional.of(new Register[] { //
-						new SimpleRegister(b[2], b[3]), new SimpleRegister(b[0], b[1]) }));
-			}
-		} else {
-			this.setNextWriteValueRegisters(Optional.empty());
-		}
-		this.onSetNextWriteCallbacks.forEach(callback -> callback.accept(valueOpt));
-	}
-
-	/**
-	 * Converts the current OpenemsType to a 4-byte ByteBuffer.
-	 *
-	 * @param buff  the target ByteBuffer
-	 * @param value an instance of the given OpenemsType
-	 * @return the ByteBuffer
-	 */
-	protected abstract ByteBuffer toByteBuffer(ByteBuffer buff, T value);
-
-	/**
-	 * Sets the Word-Order. Default is "MSWLSW" - "Most Significant Word; Least
-	 * Significant Word". See http://www.simplymodbus.ca/FAQ.htm#Order.
-	 *
-	 * @param wordOrder the new Word-Order
-	 * @return myself
-	 */
-	public final SELF wordOrder(WordOrder wordOrder) {
-		this.wordOrder = wordOrder;
-		return this.self();
-	}
-
-	private WordOrder wordOrder = WordOrder.MSWLSW;
-
->>>>>>> a37da1ae
 }
package io.openems.edge.bridge.modbus.api.task;

import java.util.Optional;

import org.slf4j.Logger;
import org.slf4j.LoggerFactory;

import com.ghgande.j2mod.modbus.ModbusException;
import com.ghgande.j2mod.modbus.msg.ModbusResponse;
import com.ghgande.j2mod.modbus.msg.WriteCoilRequest;
import com.ghgande.j2mod.modbus.msg.WriteCoilResponse;

import io.openems.common.exceptions.OpenemsException;
<<<<<<< HEAD
import io.openems.edge.bridge.modbus.api.BridgeModbus;
=======
import io.openems.edge.bridge.modbus.api.AbstractModbusBridge;
>>>>>>> acd741cc
import io.openems.edge.bridge.modbus.api.element.AbstractModbusElement;
import io.openems.edge.bridge.modbus.api.element.ModbusCoilElement;
import io.openems.edge.bridge.modbus.api.element.ModbusElement;
import io.openems.edge.common.component.OpenemsComponent;

/**
 * Implements a Write Single Coil abstractTask, using Modbus function code 5
 * (http://www.simplymodbus.ca/FC05.htm)
 */
public class FC5WriteCoilTask extends AbstractTask implements WriteTask {

	private final Logger log = LoggerFactory.getLogger(FC5WriteCoilTask.class);

	public FC5WriteCoilTask(int startAddress, AbstractModbusElement<?> element) {
		super(startAddress, element);
	}

	@Override
	public int _execute(BridgeModbus bridge) throws OpenemsException {
		int noOfWrittenCoils = 0;
		ModbusElement<?> element = this.getElements()[0];
		if (element instanceof ModbusCoilElement) {
			Optional<Boolean> valueOpt = ((ModbusCoilElement) element).getNextWriteValueAndReset();
			if (valueOpt.isPresent()) {
				// found value -> write
				boolean value = valueOpt.get();
				try {
					/*
					 * First try
					 */
					this.writeCoil(bridge, this.getParent().getUnitId(), this.getStartAddress(), value);
					noOfWrittenCoils = 1;
				} catch (OpenemsException | ModbusException e) {
					/*
					 * Second try: with new connection
					 */
					bridge.closeModbusConnection();
					try {
						this.writeCoil(bridge, this.getParent().getUnitId(), this.getStartAddress(), value);
						noOfWrittenCoils = 1;
					} catch (ModbusException e2) {
						throw new OpenemsException("Transaction failed: " + e.getMessage(), e2);
					}
				}
			}
		} else {
			OpenemsComponent.logWarn(this.log, bridge,
					"Unable to execute Write for ModbusElement [" + element + "]: No ModbusCoilElement!");
		}
		return noOfWrittenCoils;
	}

	private void writeCoil(BridgeModbus bridge, int unitId, int startAddress, boolean value)
			throws OpenemsException, ModbusException {
		WriteCoilRequest request = new WriteCoilRequest(startAddress, value);
		ModbusResponse response = Utils.getResponse(request, unitId, bridge);

		// debug output
		switch (this.getLogVerbosity(bridge)) {
		case READS_AND_WRITES:
			OpenemsComponent.logInfo(this.log, bridge, "FC5WriteCoil " //
					+ "[" + unitId + ":" + startAddress + "/0x" + Integer.toHexString(startAddress) + "]: " //
					+ value);
			break;
		case WRITES:
		case NONE:
			break;
		}

		if (!(response instanceof WriteCoilResponse)) {
			throw new OpenemsException("Unexpected Modbus response. Expected [WriteCoilResponse], got ["
					+ response.getClass().getSimpleName() + "]");
		}
	}

	@Override
	protected String getActiondescription() {
		return "FC5 WriteCoil";
	}
}<|MERGE_RESOLUTION|>--- conflicted
+++ resolved
@@ -11,15 +11,10 @@
 import com.ghgande.j2mod.modbus.msg.WriteCoilResponse;
 
 import io.openems.common.exceptions.OpenemsException;
-<<<<<<< HEAD
-import io.openems.edge.bridge.modbus.api.BridgeModbus;
-=======
 import io.openems.edge.bridge.modbus.api.AbstractModbusBridge;
->>>>>>> acd741cc
 import io.openems.edge.bridge.modbus.api.element.AbstractModbusElement;
 import io.openems.edge.bridge.modbus.api.element.ModbusCoilElement;
 import io.openems.edge.bridge.modbus.api.element.ModbusElement;
-import io.openems.edge.common.component.OpenemsComponent;
 
 /**
  * Implements a Write Single Coil abstractTask, using Modbus function code 5
@@ -34,7 +29,7 @@
 	}
 
 	@Override
-	public int _execute(BridgeModbus bridge) throws OpenemsException {
+	public int _execute(AbstractModbusBridge bridge) throws OpenemsException {
 		int noOfWrittenCoils = 0;
 		ModbusElement<?> element = this.getElements()[0];
 		if (element instanceof ModbusCoilElement) {
@@ -62,13 +57,12 @@
 				}
 			}
 		} else {
-			OpenemsComponent.logWarn(this.log, bridge,
-					"Unable to execute Write for ModbusElement [" + element + "]: No ModbusCoilElement!");
+			log.warn("Unable to execute Write for ModbusElement [" + element + "]: No ModbusCoilElement!");
 		}
 		return noOfWrittenCoils;
 	}
 
-	private void writeCoil(BridgeModbus bridge, int unitId, int startAddress, boolean value)
+	private void writeCoil(AbstractModbusBridge bridge, int unitId, int startAddress, boolean value)
 			throws OpenemsException, ModbusException {
 		WriteCoilRequest request = new WriteCoilRequest(startAddress, value);
 		ModbusResponse response = Utils.getResponse(request, unitId, bridge);
@@ -76,7 +70,7 @@
 		// debug output
 		switch (this.getLogVerbosity(bridge)) {
 		case READS_AND_WRITES:
-			OpenemsComponent.logInfo(this.log, bridge, "FC5WriteCoil " //
+			bridge.logInfo(this.log, "FC5WriteCoil " //
 					+ "[" + unitId + ":" + startAddress + "/0x" + Integer.toHexString(startAddress) + "]: " //
 					+ value);
 			break;

--- conflicted
+++ resolved
@@ -41,16 +41,7 @@
 public class BridgeModbusTcpImpl extends AbstractModbusBridge
 		implements BridgeModbus, BridgeModbusTcp, OpenemsComponent, EventHandler {
 
-<<<<<<< HEAD
-	/**
-	 * The configured IP address.
-	 */
-=======
-	@Reference
-	private Cycle cycle;
-
 	/** The configured IP address. */
->>>>>>> ba8ccdc8
 	private InetAddress ipAddress = null;
 	private int port;
 

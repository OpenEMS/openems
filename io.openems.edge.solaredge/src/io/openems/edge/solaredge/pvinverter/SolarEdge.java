package io.openems.edge.solaredge.pvinverter;

import java.util.Map;
import org.osgi.service.cm.ConfigurationAdmin;
import org.osgi.service.component.ComponentContext;
import org.osgi.service.component.annotations.Activate;
import org.osgi.service.component.annotations.Component;
import org.osgi.service.component.annotations.ConfigurationPolicy;
import org.osgi.service.component.annotations.Deactivate;
import org.osgi.service.component.annotations.Reference;
import org.osgi.service.component.annotations.ReferenceCardinality;
import org.osgi.service.component.annotations.ReferencePolicy;
import org.osgi.service.component.annotations.ReferencePolicyOption;
import org.osgi.service.event.Event;
import org.osgi.service.event.EventHandler;
import org.osgi.service.event.propertytypes.EventTopics;
import org.osgi.service.metatype.annotations.Designate;

import com.google.common.collect.ImmutableMap;

import io.openems.common.channel.AccessMode;
import io.openems.common.exceptions.OpenemsException;
import io.openems.edge.bridge.modbus.api.BridgeModbus;
import io.openems.edge.bridge.modbus.api.ModbusComponent;
import io.openems.edge.bridge.modbus.sunspec.DefaultSunSpecModel;
import io.openems.edge.bridge.modbus.sunspec.SunSpecModel;
import io.openems.edge.common.component.OpenemsComponent;
import io.openems.edge.common.event.EdgeEventConstants;
import io.openems.edge.common.modbusslave.ModbusSlave;
import io.openems.edge.common.modbusslave.ModbusSlaveNatureTable;
import io.openems.edge.common.modbusslave.ModbusSlaveTable;
import io.openems.edge.common.taskmanager.Priority;
import io.openems.edge.meter.api.AsymmetricMeter;
import io.openems.edge.meter.api.SymmetricMeter;
import io.openems.edge.pvinverter.api.ManagedSymmetricPvInverter;
import io.openems.edge.pvinverter.sunspec.AbstractSunSpecPvInverter;
import io.openems.edge.pvinverter.sunspec.Phase;
import io.openems.edge.pvinverter.sunspec.SunSpecPvInverter;

@Designate(ocd = Config.class, factory = true)
@Component(//
		name = "SolarEdge.PV-Inverter", //
		immediate = true, //
		configurationPolicy = ConfigurationPolicy.REQUIRE, //
		property = { //
				"type=PRODUCTION" //
		})
@EventTopics({ //
		EdgeEventConstants.TOPIC_CYCLE_EXECUTE_WRITE //
})
public class SolarEdge extends AbstractSunSpecPvInverter implements SunSpecPvInverter, ManagedSymmetricPvInverter,
<<<<<<< HEAD
	SymmetricMeter, ModbusComponent, AsymmetricMeter, OpenemsComponent, EventHandler, ModbusSlave {

	//private static final int UNIT_ID = 14;
=======
		AsymmetricMeter, SymmetricMeter, ModbusComponent, OpenemsComponent, EventHandler {

	private static final int UNIT_ID = 1;
>>>>>>> c1b3b6a2
	private static final int READ_FROM_MODBUS_BLOCK = 1;

	private static final Map<SunSpecModel, Priority> ACTIVE_MODELS = ImmutableMap.<SunSpecModel, Priority>builder()
			.put(DefaultSunSpecModel.S_1, Priority.LOW) //
			.put(DefaultSunSpecModel.S_101, Priority.LOW) //
			.put(DefaultSunSpecModel.S_102, Priority.LOW) //
			.put(DefaultSunSpecModel.S_103, Priority.LOW) //
			.put(DefaultSunSpecModel.S_111, Priority.LOW) //
			.put(DefaultSunSpecModel.S_112, Priority.LOW) //
			.put(DefaultSunSpecModel.S_113, Priority.LOW) //
			.put(DefaultSunSpecModel.S_120, Priority.LOW) //
			.put(DefaultSunSpecModel.S_121, Priority.LOW) //
			.put(DefaultSunSpecModel.S_122, Priority.LOW) //
			.put(DefaultSunSpecModel.S_123, Priority.LOW) //
			.put(DefaultSunSpecModel.S_124, Priority.LOW) //
			.put(DefaultSunSpecModel.S_125, Priority.LOW) //
			.put(DefaultSunSpecModel.S_127, Priority.LOW) //
			.put(DefaultSunSpecModel.S_128, Priority.LOW) //
			.put(DefaultSunSpecModel.S_145, Priority.LOW) //
			.build();

	@Reference
	protected ConfigurationAdmin cm;

	public SolarEdge() throws OpenemsException {
		super(//
				ACTIVE_MODELS, //
				OpenemsComponent.ChannelId.values(), //
				ModbusComponent.ChannelId.values(), //
				SymmetricMeter.ChannelId.values(), //
				AsymmetricMeter.ChannelId.values(), //
				ManagedSymmetricPvInverter.ChannelId.values(), //
				SunSpecPvInverter.ChannelId.values() //
		);
	}

	@Override
	@Reference(policy = ReferencePolicy.STATIC, policyOption = ReferencePolicyOption.GREEDY, cardinality = ReferenceCardinality.MANDATORY)
	protected void setModbus(BridgeModbus modbus) {
		super.setModbus(modbus);
	}

	@Activate
	void activate(ComponentContext context, Config config) throws OpenemsException {
<<<<<<< HEAD
		if (super.activate(context, config.id(), config.alias(), config.enabled(), config.modbusUnitId(), this.cm, 
				"Modbus", config.modbus_id(), READ_FROM_MODBUS_BLOCK, config.phase())) {
=======
		if (super.activate(context, config.id(), config.alias(), config.enabled(), UNIT_ID, this.cm, "Modbus",
				config.modbus_id(), READ_FROM_MODBUS_BLOCK, Phase.ALL)) {
>>>>>>> c1b3b6a2
			return;
		}
	}

	@Override
	@Deactivate
	protected void deactivate() {
		super.deactivate();
	}

	@Override
	public void handleEvent(Event event) {
		super.handleEvent(event);
	}

	@Override
	public ModbusSlaveTable getModbusSlaveTable(AccessMode accessMode) {
		return new ModbusSlaveTable(//
				OpenemsComponent.getModbusSlaveNatureTable(accessMode), //
				SymmetricMeter.getModbusSlaveNatureTable(accessMode), //
				ManagedSymmetricPvInverter.getModbusSlaveNatureTable(accessMode), //
				ModbusSlaveNatureTable.of(SolarEdge.class, accessMode, 100) //
						.build());
	}	
	
}<|MERGE_RESOLUTION|>--- conflicted
+++ resolved
@@ -1,6 +1,7 @@
 package io.openems.edge.solaredge.pvinverter;
 
 import java.util.Map;
+
 import org.osgi.service.cm.ConfigurationAdmin;
 import org.osgi.service.component.ComponentContext;
 import org.osgi.service.component.annotations.Activate;
@@ -34,7 +35,6 @@
 import io.openems.edge.meter.api.SymmetricMeter;
 import io.openems.edge.pvinverter.api.ManagedSymmetricPvInverter;
 import io.openems.edge.pvinverter.sunspec.AbstractSunSpecPvInverter;
-import io.openems.edge.pvinverter.sunspec.Phase;
 import io.openems.edge.pvinverter.sunspec.SunSpecPvInverter;
 
 @Designate(ocd = Config.class, factory = true)
@@ -49,15 +49,8 @@
 		EdgeEventConstants.TOPIC_CYCLE_EXECUTE_WRITE //
 })
 public class SolarEdge extends AbstractSunSpecPvInverter implements SunSpecPvInverter, ManagedSymmetricPvInverter,
-<<<<<<< HEAD
-	SymmetricMeter, ModbusComponent, AsymmetricMeter, OpenemsComponent, EventHandler, ModbusSlave {
+		AsymmetricMeter, SymmetricMeter, ModbusComponent, OpenemsComponent, EventHandler, ModbusSlave {
 
-	//private static final int UNIT_ID = 14;
-=======
-		AsymmetricMeter, SymmetricMeter, ModbusComponent, OpenemsComponent, EventHandler {
-
-	private static final int UNIT_ID = 1;
->>>>>>> c1b3b6a2
 	private static final int READ_FROM_MODBUS_BLOCK = 1;
 
 	private static final Map<SunSpecModel, Priority> ACTIVE_MODELS = ImmutableMap.<SunSpecModel, Priority>builder()
@@ -102,13 +95,8 @@
 
 	@Activate
 	void activate(ComponentContext context, Config config) throws OpenemsException {
-<<<<<<< HEAD
-		if (super.activate(context, config.id(), config.alias(), config.enabled(), config.modbusUnitId(), this.cm, 
+		if (super.activate(context, config.id(), config.alias(), config.enabled(), config.modbusUnitId(), this.cm,
 				"Modbus", config.modbus_id(), READ_FROM_MODBUS_BLOCK, config.phase())) {
-=======
-		if (super.activate(context, config.id(), config.alias(), config.enabled(), UNIT_ID, this.cm, "Modbus",
-				config.modbus_id(), READ_FROM_MODBUS_BLOCK, Phase.ALL)) {
->>>>>>> c1b3b6a2
 			return;
 		}
 	}
@@ -132,6 +120,6 @@
 				ManagedSymmetricPvInverter.getModbusSlaveNatureTable(accessMode), //
 				ModbusSlaveNatureTable.of(SolarEdge.class, accessMode, 100) //
 						.build());
-	}	
-	
+	}
+
 }
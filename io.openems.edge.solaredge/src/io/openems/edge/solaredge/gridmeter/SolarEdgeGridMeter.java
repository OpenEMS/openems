package io.openems.edge.solaredge.gridmeter;

import io.openems.edge.bridge.modbus.api.ModbusComponent;
import io.openems.edge.common.channel.Doc;
import io.openems.edge.common.component.OpenemsComponent;
<<<<<<< HEAD
import io.openems.edge.common.event.EdgeEventConstants;
import io.openems.edge.common.taskmanager.Priority;
import io.openems.edge.meter.api.ElectricityMeter;
import io.openems.edge.meter.api.MeterType;
import io.openems.edge.meter.sunspec.AbstractSunSpecMeter;

@Designate(ocd = Config.class, factory = true)
@Component(//
		name = "SolarEdge.Grid-Meter", //
		immediate = true, //
		configurationPolicy = ConfigurationPolicy.REQUIRE, //
		property = { //
				"type=GRID" //
		})
@EventTopics({ //
		EdgeEventConstants.TOPIC_CYCLE_EXECUTE_WRITE //
})
public class SolarEdgeGridMeter extends AbstractSunSpecMeter
		implements ElectricityMeter, ModbusComponent, OpenemsComponent {

	private static final Map<SunSpecModel, Priority> ACTIVE_MODELS = ImmutableMap.<SunSpecModel, Priority>builder()
			.put(DefaultSunSpecModel.S_1, Priority.LOW) //
			.put(DefaultSunSpecModel.S_201, Priority.LOW) //
			.put(DefaultSunSpecModel.S_202, Priority.LOW) //
			.put(DefaultSunSpecModel.S_203, Priority.LOW) //
			.put(DefaultSunSpecModel.S_204, Priority.LOW) //
			.build();

	private static final int READ_FROM_MODBUS_BLOCK = 2;

	private Config config;

	public SolarEdgeGridMeter() throws OpenemsException {
		super(//
				ACTIVE_MODELS, //
				OpenemsComponent.ChannelId.values(), //
				ModbusComponent.ChannelId.values(), //
				ElectricityMeter.ChannelId.values() //
		);
	}

	@Reference
	protected ConfigurationAdmin cm;
=======
import io.openems.edge.meter.api.AsymmetricMeter;
import io.openems.edge.meter.api.SymmetricMeter;

public interface SolarEdgeGridMeter extends AsymmetricMeter, SymmetricMeter, ModbusComponent, OpenemsComponent {
>>>>>>> 2c36e41d

	public enum ChannelId implements io.openems.edge.common.channel.ChannelId {
		;
		private final Doc doc;

		private ChannelId(Doc doc) {
			this.doc = doc;
		}

		@Override
		public Doc doc() {
			return this.doc;
		}
	}
}<|MERGE_RESOLUTION|>--- conflicted
+++ resolved
@@ -3,56 +3,9 @@
 import io.openems.edge.bridge.modbus.api.ModbusComponent;
 import io.openems.edge.common.channel.Doc;
 import io.openems.edge.common.component.OpenemsComponent;
-<<<<<<< HEAD
-import io.openems.edge.common.event.EdgeEventConstants;
-import io.openems.edge.common.taskmanager.Priority;
 import io.openems.edge.meter.api.ElectricityMeter;
-import io.openems.edge.meter.api.MeterType;
-import io.openems.edge.meter.sunspec.AbstractSunSpecMeter;
 
-@Designate(ocd = Config.class, factory = true)
-@Component(//
-		name = "SolarEdge.Grid-Meter", //
-		immediate = true, //
-		configurationPolicy = ConfigurationPolicy.REQUIRE, //
-		property = { //
-				"type=GRID" //
-		})
-@EventTopics({ //
-		EdgeEventConstants.TOPIC_CYCLE_EXECUTE_WRITE //
-})
-public class SolarEdgeGridMeter extends AbstractSunSpecMeter
-		implements ElectricityMeter, ModbusComponent, OpenemsComponent {
-
-	private static final Map<SunSpecModel, Priority> ACTIVE_MODELS = ImmutableMap.<SunSpecModel, Priority>builder()
-			.put(DefaultSunSpecModel.S_1, Priority.LOW) //
-			.put(DefaultSunSpecModel.S_201, Priority.LOW) //
-			.put(DefaultSunSpecModel.S_202, Priority.LOW) //
-			.put(DefaultSunSpecModel.S_203, Priority.LOW) //
-			.put(DefaultSunSpecModel.S_204, Priority.LOW) //
-			.build();
-
-	private static final int READ_FROM_MODBUS_BLOCK = 2;
-
-	private Config config;
-
-	public SolarEdgeGridMeter() throws OpenemsException {
-		super(//
-				ACTIVE_MODELS, //
-				OpenemsComponent.ChannelId.values(), //
-				ModbusComponent.ChannelId.values(), //
-				ElectricityMeter.ChannelId.values() //
-		);
-	}
-
-	@Reference
-	protected ConfigurationAdmin cm;
-=======
-import io.openems.edge.meter.api.AsymmetricMeter;
-import io.openems.edge.meter.api.SymmetricMeter;
-
-public interface SolarEdgeGridMeter extends AsymmetricMeter, SymmetricMeter, ModbusComponent, OpenemsComponent {
->>>>>>> 2c36e41d
+public interface SolarEdgeGridMeter extends ElectricityMeter, ModbusComponent, OpenemsComponent {
 
 	public enum ChannelId implements io.openems.edge.common.channel.ChannelId {
 		;

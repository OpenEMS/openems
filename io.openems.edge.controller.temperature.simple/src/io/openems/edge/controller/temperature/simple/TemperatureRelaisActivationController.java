package io.openems.edge.controller.temperature.simple;

import io.openems.common.exceptions.OpenemsError;
import io.openems.edge.common.component.AbstractOpenemsComponent;
import io.openems.edge.common.component.ComponentManager;
import io.openems.edge.common.component.OpenemsComponent;
import io.openems.edge.controller.api.Controller;
import io.openems.edge.relais.RelaisActuator;
import io.openems.edge.temperature.sensor.TemperatureSensor;
import org.osgi.service.component.ComponentContext;
import org.osgi.service.component.annotations.Activate;
import org.osgi.service.component.annotations.Component;
import org.osgi.service.component.annotations.Deactivate;
import org.osgi.service.component.annotations.Reference;
import org.osgi.service.metatype.annotations.Designate;


@Designate(ocd = Config.class, factory = true)
@Component(name = "SimpleTemperatureController")
public class TemperatureRelaisActivationController extends AbstractOpenemsComponent implements OpenemsComponent, Controller {

    @Reference
    ComponentManager cpm;

    private TemperatureSensor temperatureSensor;
    private RelaisActuator relaisActuator;
    private float toleranceTemperature;
    private float maxTemp;
    private float minTemp;


    public TemperatureRelaisActivationController() {
        super(OpenemsComponent.ChannelId.values(), Controller.ChannelId.values());
    }

    @Activate
    public void activate(ComponentContext context, Config config) throws OpenemsError.OpenemsNamedException {
        super.activate(context, config.id(), config.alias(), config.enabled());

        this.toleranceTemperature = config.toleranceTemperature();
        this.maxTemp = config.TemperatureMax();
        this.minTemp = config.TemperatureMin();

        if (cpm.getComponent(config.relaisId()) instanceof RelaisActuator) {
            RelaisActuator tempR = cpm.getComponent(config.relaisId());
            if (tempR.getRelaisId().equals(config.relaisId())) {
                this.relaisActuator = tempR;
            }
        }
        if (cpm.getComponent(config.temperatureId()) instanceof TemperatureSensor) {
            TemperatureSensor tempT = cpm.getComponent(config.temperatureId());
            if (tempT.getTemperatureSensorId().equals(config.temperatureId())) {
                this.temperatureSensor = tempT;
            }
        }
    }

    @Deactivate
    public void deactivate() {
        super.deactivate();
    }

<<<<<<< HEAD
	@Override
	public void run() throws OpenemsError.OpenemsNamedException {
//		int temp = temperatureSensor.getTemperatureOfSensor().getNextValue().get();
		String temperature = temperatureSensor.getTemperatureOfSensor().value().toString().replaceAll("[a-zA-Z _]", "").trim();
		if (Integer.parseInt(temperature) + toleranceTemperature < minTemp) {
			//increase Temperature
			if (relaisActuator.isCloser()) {
				//for warming purposes a closer relais has to be closed --> closed circuit default
				relaisActuator.getRelaisChannelValue().setNextWriteValue(true);
			} else {
				//same as above; relais is a opener --> so it has to be deactivated for closed circuit
				relaisActuator.getRelaisChannelValue().setNextWriteValue(false);
			}
		} else if (Integer.parseInt(temperature) - toleranceTemperature > maxTemp) {
			if (relaisActuator.isCloser()) {
				//logic is Vice Versa here: | | <-- inactive |_| <---active
				relaisActuator.getRelaisChannelValue().setNextWriteValue(false);
			} else {
				//inactive --> |_|   active --> | |
				relaisActuator.getRelaisChannelValue().setNextWriteValue(true);
			}
		}
	}
=======
    @Override
    public void run() throws OpenemsError.OpenemsNamedException {

        //		String temperature = temperatureSensor.getTemperatureOfSensor().value().toString().replaceAll("[a-zA-Z _]", "").trim();
        int temperature = temperatureSensor.getTemperatureOfSensor().value().get();
        if (temperature + toleranceTemperature < minTemp) {
            //increase Temperature
            if (relaisActuator.isCloser()) {
                //for warming purposes a closer relais has to be closed --> closed circuit default
                relaisActuator.getRelaisChannelValue().setNextWriteValue(true);
            } else {
                //same as above; relais is a opener --> so it has to be deactivated for closed circuit
                relaisActuator.getRelaisChannelValue().setNextWriteValue(false);
            }
        } else if (temperature - toleranceTemperature > maxTemp) {
            if (relaisActuator.isCloser()) {
                //logic is Vice Versa here: | | <-- inactive |_| <---active
                relaisActuator.getRelaisChannelValue().setNextWriteValue(false);
            } else {
                //inactive --> |_|   active --> | |
                relaisActuator.getRelaisChannelValue().setNextWriteValue(true);
            }
        }
    }
>>>>>>> efabbfda
}<|MERGE_RESOLUTION|>--- conflicted
+++ resolved
@@ -60,31 +60,6 @@
         super.deactivate();
     }
 
-<<<<<<< HEAD
-	@Override
-	public void run() throws OpenemsError.OpenemsNamedException {
-//		int temp = temperatureSensor.getTemperatureOfSensor().getNextValue().get();
-		String temperature = temperatureSensor.getTemperatureOfSensor().value().toString().replaceAll("[a-zA-Z _]", "").trim();
-		if (Integer.parseInt(temperature) + toleranceTemperature < minTemp) {
-			//increase Temperature
-			if (relaisActuator.isCloser()) {
-				//for warming purposes a closer relais has to be closed --> closed circuit default
-				relaisActuator.getRelaisChannelValue().setNextWriteValue(true);
-			} else {
-				//same as above; relais is a opener --> so it has to be deactivated for closed circuit
-				relaisActuator.getRelaisChannelValue().setNextWriteValue(false);
-			}
-		} else if (Integer.parseInt(temperature) - toleranceTemperature > maxTemp) {
-			if (relaisActuator.isCloser()) {
-				//logic is Vice Versa here: | | <-- inactive |_| <---active
-				relaisActuator.getRelaisChannelValue().setNextWriteValue(false);
-			} else {
-				//inactive --> |_|   active --> | |
-				relaisActuator.getRelaisChannelValue().setNextWriteValue(true);
-			}
-		}
-	}
-=======
     @Override
     public void run() throws OpenemsError.OpenemsNamedException {
 
@@ -109,5 +84,4 @@
             }
         }
     }
->>>>>>> efabbfda
 }
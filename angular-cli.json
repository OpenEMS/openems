--- conflicted
+++ resolved
@@ -1,10 +1,6 @@
 {
   "project": {
-<<<<<<< HEAD
-    "version": "1.0.0-beta.30",
-=======
     "version": "1.0.0-beta.28.3",
->>>>>>> fa240694
     "name": "openems-gui"
   },
   "apps": [

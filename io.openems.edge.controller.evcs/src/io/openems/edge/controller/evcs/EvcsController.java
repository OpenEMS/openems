package io.openems.edge.controller.evcs;

import java.time.Clock;
import java.time.LocalDateTime;
import java.util.Optional;
import org.osgi.service.cm.ConfigurationAdmin;
import org.osgi.service.component.ComponentContext;
import org.osgi.service.component.annotations.Activate;
import org.osgi.service.component.annotations.Component;
import org.osgi.service.component.annotations.ConfigurationPolicy;
import org.osgi.service.component.annotations.Deactivate;
import org.osgi.service.component.annotations.Reference;
import org.osgi.service.metatype.annotations.Designate;
import org.slf4j.Logger;
import org.slf4j.LoggerFactory;

import io.openems.common.channel.AccessMode;
import io.openems.common.channel.Unit;
import io.openems.common.exceptions.OpenemsError.OpenemsNamedException;
import io.openems.common.exceptions.OpenemsException;
import io.openems.common.types.OpenemsType;
import io.openems.edge.common.channel.Channel;
import io.openems.edge.common.channel.Doc;
import io.openems.edge.common.component.AbstractOpenemsComponent;
import io.openems.edge.common.component.ComponentManager;
import io.openems.edge.common.component.OpenemsComponent;
import io.openems.edge.common.modbusslave.ModbusSlave;
import io.openems.edge.common.modbusslave.ModbusSlaveTable;
import io.openems.edge.common.sum.Sum;
import io.openems.edge.controller.api.Controller;
import io.openems.edge.ess.api.ManagedSymmetricEss;
import io.openems.edge.evcs.api.ManagedEvcs;
import io.openems.edge.evcs.api.Status;
import io.openems.edge.evcs.api.Evcs;

@Designate(ocd = Config.class, factory = true)
@Component(//
		name = "Controller.Evcs", //
		immediate = true, //
		configurationPolicy = ConfigurationPolicy.REQUIRE //
)
public class EvcsController extends AbstractOpenemsComponent implements Controller, OpenemsComponent, ModbusSlave {

	private static final int RUN_EVERY_SECONDS = 5;

	private final Logger log = LoggerFactory.getLogger(EvcsController.class);
	private final Clock clock;
	private Config config;
<<<<<<< HEAD
=======

>>>>>>> 09532727
	private LocalDateTime lastRun = LocalDateTime.MIN;
	private int outOfRangeCounter = 0;
	private ManagedSymmetricEss ess;
	private ManagedEvcs evcs;
	private final static int CHECK_CHARGING_TARGET_DIFFERENCE_TIME = 30; // sec
	private final static int CHARGING_TARGET_MAX_DIFFERENCE = 500; // W
	private LocalDateTime lastChargingCheck = LocalDateTime.now();
	private int closestPowerToTarget = 0;

	@Reference
	protected ComponentManager componentManager;

	@Reference
	protected ConfigurationAdmin cm;

	@Reference
	protected Sum sum;

	public enum ChannelId implements io.openems.edge.common.channel.ChannelId {
		CHARGE_MODE(Doc.of(ChargeMode.values()) //
				.initialValue(ChargeMode.FORCE_CHARGE) //
				.text("Configured Charge-Mode")), //
		FORCE_CHARGE_MINPOWER(Doc.of(OpenemsType.INTEGER) //
				.unit(Unit.WATT).text("Minimum value for the force charge")),
		DEFAULT_CHARGE_MINPOWER(Doc.of(OpenemsType.INTEGER) //
				.unit(Unit.WATT) //
				.text("Minimum value for a default charge")),
		PRIORITY(Doc.of(Priority.values()).initialValue(Priority.CAR).text("Which component getting preferred")), //
		ENABLED_CHARGING(Doc.of(OpenemsType.BOOLEAN).text("Aktivates or deaktivates the Charging")); //

		private final Doc doc;

		private ChannelId(Doc doc) {
			this.doc = doc;
		}

		@Override
		public Doc doc() {
			return this.doc;
		}
	}

	public EvcsController() {
		this(Clock.systemDefaultZone());
	}

	protected EvcsController(Clock clock) {
		super(//
				OpenemsComponent.ChannelId.values(), //
				Controller.ChannelId.values(), //
				ChannelId.values() //
		);
		this.clock = clock;
	}

	@Activate
	void activate(ComponentContext context, Config config) throws OpenemsNamedException {
		super.activate(context, config.id(), config.alias(), config.enabled());

<<<<<<< HEAD
		this.config = config;
		this.channel(ChannelId.DEFAULT_CHARGE_MINPOWER).setNextValue(config.defaultChargeMinPower());
		this.channel(ChannelId.FORCE_CHARGE_MINPOWER).setNextValue(config.forceChargeMinPower());
=======
		if (config.forceChargeMinPower() < 0) {
			throw new OpenemsException("Force-Charge Min-Power [" + config.forceChargeMinPower() + "] must be >= 0");
		}

		if (config.defaultChargeMinPower() < 0) {
			throw new OpenemsException(
					"Default-Charge Min-Power [" + config.defaultChargeMinPower() + "] must be >= 0");
		}

		this.config = config;

		switch (config.chargeMode()) {
		case EXCESS_POWER:
			this.channel(ChannelId.DEFAULT_CHARGE_MINPOWER).setNextValue(config.defaultChargeMinPower());
			break;
		case FORCE_CHARGE:
			this.channel(ChannelId.FORCE_CHARGE_MINPOWER).setNextValue(config.forceChargeMinPower());
			break;
		}

>>>>>>> 09532727
		this.channel(ChannelId.CHARGE_MODE).setNextValue(config.chargeMode());
		this.channel(ChannelId.PRIORITY).setNextValue(config.priority());
		this.channel(ChannelId.ENABLED_CHARGING).setNextValue(config.enabledCharging());
	}

	@Deactivate
	protected void deactivate() {
		super.deactivate();
	}

	/**
	 *  If the evcs is clustered the method will set the charge power request.
	 *	Otherwise it will set directly the charge power.
	 */
	@Override
	public void run() throws OpenemsNamedException {
		this.evcs = this.componentManager.getComponent(config.evcs_id());
		this.ess = this.componentManager.getComponent(config.ess_id());

		Boolean isClusterd = Boolean.valueOf((this.evcs.isClustered().value().toString()));
		if (isClusterd != null && isClusterd) {

			// Sets a fixed request of 0 if the Charger can't charge
			if (evcs.status().value().isDefined()) {
				Status status = evcs.status().value().asEnum();
				switch (status) {
				case ERROR:
				case STARTING:
				case UNDEFINED:
				case NOT_READY_FOR_CHARGING:
					evcs.setChargePowerRequest().setNextWriteValue(0);
					this.evcs.getMinimumPower().setNextValue(0);
					return;
				case AUTHORIZATION_REJECTED:
				case READY_FOR_CHARGING:
				case CHARGING:
					break;
				}
			}
		}

		// Check if the maximum energy limit is reached, informs the user and sets the power request to 0 
		this.evcs.setEnergyLimit().setNextWriteValue(config.energySessionLimit());
		int limit = this.evcs.getEnergyLimit().value().orElse(0);
		if (this.evcs.getEnergySession().value().orElse(0) >= limit && limit != 0) {
			this.evcs.setDisplayText().setNextWriteValue("Limit of " + this.evcs.getEnergyLimit().value().orElse(0) + " reached");
			this.evcs.setChargePowerRequest().setNextWriteValue(0);
			return;
		}

		int nextChargePower = 0;
		int nextMinPower = 0;

<<<<<<< HEAD
		// Executes the following only if charging is enabled
		if (!config.enabledCharging()) {
=======
		// Executes only if charging is enabled
		if (!this.config.enabledCharging()) {
>>>>>>> 09532727
			evcs.setChargePower().setNextWriteValue(0);
			return;
		}

		// Execute only every ... seconds
		if (this.lastRun.plusSeconds(RUN_EVERY_SECONDS).isAfter(LocalDateTime.now(this.clock))) {
			return;
		}

<<<<<<< HEAD
		// Calculates the next charging power depending on the charge mode
		switch (config.chargeMode()) {
		case EXCESS_POWER:
			switch (config.priority()) {
=======
		switch (this.config.chargeMode()) {
		case EXCESS_POWER:
			switch (this.config.priority()) {

>>>>>>> 09532727
			case CAR:
				nextChargePower = nextChargePower_PvMinusConsumtion();
				break;

			case STORAGE:
				int storageSoc = this.sum.getEssSoc().value().orElse(0);

				if (storageSoc > 97) {
					nextChargePower = nextChargePower_PvMinusConsumtion();
				} else {
					int maxEssCharge = ess.getAllowedCharge().value().orElse(0);
					int buyFromGrid = this.sum.getGridActivePower().value().orElse(0);
					int essActivePower = this.sum.getEssActivePower().value().orElse(0);
					int evcsCharge = evcs.getChargePower().value().orElse(0);
					nextChargePower = -buyFromGrid + evcsCharge - (maxEssCharge + essActivePower);
					nextChargePower = nextChargePower > 0 ? nextChargePower : 0;
				}
				break;
			}
<<<<<<< HEAD
			this.evcs.getMinimumPower().setNextValue(config.defaultChargeMinPower());
			nextMinPower = config.defaultChargeMinPower();
			break;

		case FORCE_CHARGE:
			this.evcs.getMinimumPower().setNextValue(0);
			nextChargePower = config.forceChargeMinPower();
=======
			nextMinPower = this.config.defaultChargeMinPower();
			break;

		case FORCE_CHARGE:
			nextChargePower = nextMinPower = this.config.forceChargeMinPower();
>>>>>>> 09532727
			break;
		}

		if (nextChargePower < nextMinPower) {
			nextChargePower = nextMinPower;
		}

		if (isClusterd != null && isClusterd) {
			int chargingPower = evcs.getChargePower().value().orElse(0);
			if (chargingPower != 0) {
				// Check difference of the current charging and the previous charging target
				this.outOfRangeCounter = chargingLowerThanTarget() ? this.outOfRangeCounter + 1 : 0;

				if (this.outOfRangeCounter >= 3) {
					nextChargePower = (this.closestPowerToTarget + 100) / this.evcs.getPhases().value().orElse(3);
					this.evcs.getMaximumPower().setNextValue(nextChargePower);
					this.logInfo(this.log, "Set a lower charging target of " + nextChargePower + " W");
					if (!chargingLowerThanTarget()) {
						this.outOfRangeCounter = 0;
						this.closestPowerToTarget = 0;
					}
				}

				// If a maximum charge power is defined.
				// The calculated charge power must be lower then this
				Optional<Integer> maxChargePower = evcs.getMaximumPower().value().asOptional();
				if (maxChargePower.isPresent()) {
					nextChargePower = maxChargePower.get() < nextChargePower ? maxChargePower.get() : nextChargePower;
				}
			}

			evcs.setChargePowerRequest().setNextWriteValue(nextChargePower);

		} else {
			evcs.setChargePower().setNextWriteValue(nextChargePower);
		}
		lastRun = LocalDateTime.now();
	}

	/**
	 * Check if the difference between the requested charging target and the real
	 * charging power is higher than the CHARGING_TARGET_MAX_DIFFERENCE
	 * 
	 * @return true if the difference is to high
	 */
	private boolean chargingLowerThanTarget() {

		int chargingPower = evcs.getChargePower().value().orElse(0);
		if (this.lastChargingCheck.plusSeconds(CHECK_CHARGING_TARGET_DIFFERENCE_TIME)
				.isBefore(LocalDateTime.now(this.clock))) {
			this.logInfo(this.log, "Charging Check for " + evcs.alias());
			int chargingPowerTarget = ((ManagedEvcs) evcs).getCurrChargingTarget().value().orElse(22080);
			this.logInfo(this.log, "Charging power: " + chargingPower);
			this.logInfo(this.log, "Charging target: " + chargingPowerTarget);
			if (chargingPowerTarget - chargingPower > CHARGING_TARGET_MAX_DIFFERENCE) {

				this.closestPowerToTarget = this.closestPowerToTarget > chargingPower ? this.closestPowerToTarget
						: chargingPower;
				lastChargingCheck = LocalDateTime.now();
				return true;
			}
			lastChargingCheck = LocalDateTime.now();
		}
		return false;
	}

	/**
	 * Calculates the next charging power, depending on the current PV production
	 * and house consumption
	 * 
	 * @return
	 * @throws OpenemsNamedException
	 */
	private int nextChargePower_PvMinusConsumtion() throws OpenemsNamedException {
		int nextChargePower;

		ManagedEvcs evcs = this.componentManager.getComponent(this.evcs.id());

		int buyFromGrid = this.sum.getGridActivePower().value().orElse(0);
		int essDischarge = this.sum.getEssActivePower().value().orElse(0);
		int evcsCharge = evcs.getChargePower().value().orElse(0);

		nextChargePower = evcsCharge - buyFromGrid - essDischarge;

		Channel<Integer> minChannel = evcs.channel(Evcs.ChannelId.MINIMUM_HARDWARE_POWER);
		if (nextChargePower < minChannel.value().orElse(0)) { /* charging under 6A isn't possible */
			nextChargePower = 0;
		}
		return nextChargePower;
	}

	@Override
	protected void logDebug(Logger log, String message) {
		super.logDebug(log, message);
	}

	@Override
	protected void logInfo(Logger log, String message) {
		super.logInfo(log, message);
	}

	@Override
	public ModbusSlaveTable getModbusSlaveTable(AccessMode accessMode) {
		return new ModbusSlaveTable(OpenemsComponent.getModbusSlaveNatureTable(accessMode));
	}
}<|MERGE_RESOLUTION|>--- conflicted
+++ resolved
@@ -46,10 +46,6 @@
 	private final Logger log = LoggerFactory.getLogger(EvcsController.class);
 	private final Clock clock;
 	private Config config;
-<<<<<<< HEAD
-=======
-
->>>>>>> 09532727
 	private LocalDateTime lastRun = LocalDateTime.MIN;
 	private int outOfRangeCounter = 0;
 	private ManagedSymmetricEss ess;
@@ -109,11 +105,6 @@
 	void activate(ComponentContext context, Config config) throws OpenemsNamedException {
 		super.activate(context, config.id(), config.alias(), config.enabled());
 
-<<<<<<< HEAD
-		this.config = config;
-		this.channel(ChannelId.DEFAULT_CHARGE_MINPOWER).setNextValue(config.defaultChargeMinPower());
-		this.channel(ChannelId.FORCE_CHARGE_MINPOWER).setNextValue(config.forceChargeMinPower());
-=======
 		if (config.forceChargeMinPower() < 0) {
 			throw new OpenemsException("Force-Charge Min-Power [" + config.forceChargeMinPower() + "] must be >= 0");
 		}
@@ -134,10 +125,11 @@
 			break;
 		}
 
->>>>>>> 09532727
 		this.channel(ChannelId.CHARGE_MODE).setNextValue(config.chargeMode());
 		this.channel(ChannelId.PRIORITY).setNextValue(config.priority());
 		this.channel(ChannelId.ENABLED_CHARGING).setNextValue(config.enabledCharging());
+		this.channel(ChannelId.DEFAULT_CHARGE_MINPOWER).setNextValue(config.defaultChargeMinPower());
+		this.channel(ChannelId.FORCE_CHARGE_MINPOWER).setNextValue(config.forceChargeMinPower());
 	}
 
 	@Deactivate
@@ -188,13 +180,8 @@
 		int nextChargePower = 0;
 		int nextMinPower = 0;
 
-<<<<<<< HEAD
 		// Executes the following only if charging is enabled
 		if (!config.enabledCharging()) {
-=======
-		// Executes only if charging is enabled
-		if (!this.config.enabledCharging()) {
->>>>>>> 09532727
 			evcs.setChargePower().setNextWriteValue(0);
 			return;
 		}
@@ -204,17 +191,10 @@
 			return;
 		}
 
-<<<<<<< HEAD
 		// Calculates the next charging power depending on the charge mode
 		switch (config.chargeMode()) {
 		case EXCESS_POWER:
 			switch (config.priority()) {
-=======
-		switch (this.config.chargeMode()) {
-		case EXCESS_POWER:
-			switch (this.config.priority()) {
-
->>>>>>> 09532727
 			case CAR:
 				nextChargePower = nextChargePower_PvMinusConsumtion();
 				break;
@@ -234,7 +214,6 @@
 				}
 				break;
 			}
-<<<<<<< HEAD
 			this.evcs.getMinimumPower().setNextValue(config.defaultChargeMinPower());
 			nextMinPower = config.defaultChargeMinPower();
 			break;
@@ -242,13 +221,6 @@
 		case FORCE_CHARGE:
 			this.evcs.getMinimumPower().setNextValue(0);
 			nextChargePower = config.forceChargeMinPower();
-=======
-			nextMinPower = this.config.defaultChargeMinPower();
-			break;
-
-		case FORCE_CHARGE:
-			nextChargePower = nextMinPower = this.config.forceChargeMinPower();
->>>>>>> 09532727
 			break;
 		}
 

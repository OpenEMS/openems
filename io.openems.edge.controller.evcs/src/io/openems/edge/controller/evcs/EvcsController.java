--- conflicted
+++ resolved
@@ -49,11 +49,7 @@
 
 	private final Logger log = LoggerFactory.getLogger(EvcsController.class);
 	private static final int CHARGE_POWER_BUFFER = 100;
-<<<<<<< HEAD
-	private static final double DEFAULT_UPPER_TARGET_DIFFERENCE_PERCENT = 0.05; // 5%
-=======
 	private static final double DEFAULT_UPPER_TARGET_DIFFERENCE_PERCENT = 0.10; // 10%
->>>>>>> c1dfdc61
 
 	private final ChargingLowerThanTargetHandler chargingLowerThanTargetHandler;
 
@@ -163,15 +159,11 @@
 		boolean isClustered = evcs.isClustered().getNextValue().orElse(false);
 		if (isClustered) {
 
-<<<<<<< HEAD
-			Status status = evcs.status().value().asEnum();
-=======
 			Status status = evcs.status().getNextValue().asEnum();
 			if (status == null) {
 				evcs.status().setNextValue(Status.NOT_READY_FOR_CHARGING);
 				status = Status.NOT_READY_FOR_CHARGING;
 			}
->>>>>>> c1dfdc61
 			switch (status) {
 			case ERROR:
 			case STARTING:
@@ -253,10 +245,7 @@
 					} else {
 						nextChargePower = (chargePower + CHARGE_POWER_BUFFER);
 						evcs.getMaximumPower().setNextValue(nextChargePower);
-<<<<<<< HEAD
-=======
 						this.logInfo(this.log, "Set a lower charging target of " + nextChargePower + " W");
->>>>>>> c1dfdc61
 					}
 				} else {
 					int currMax = evcs.getMaximumPower().value().orElse(0);

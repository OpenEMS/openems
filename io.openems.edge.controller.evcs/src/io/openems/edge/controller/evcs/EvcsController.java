package io.openems.edge.controller.evcs;

import java.io.IOException;
import java.time.Clock;
import java.util.Dictionary;

import org.osgi.service.cm.Configuration;
import org.osgi.service.cm.ConfigurationAdmin;
import org.osgi.service.component.ComponentContext;
import org.osgi.service.component.annotations.Activate;
import org.osgi.service.component.annotations.Component;
import org.osgi.service.component.annotations.ConfigurationPolicy;
import org.osgi.service.component.annotations.Deactivate;
import org.osgi.service.component.annotations.Reference;
import org.osgi.service.metatype.annotations.Designate;
import org.slf4j.Logger;
import org.slf4j.LoggerFactory;

import io.openems.common.channel.AccessMode;
import io.openems.common.channel.Unit;
import io.openems.common.exceptions.OpenemsError.OpenemsNamedException;
import io.openems.common.exceptions.OpenemsException;
import io.openems.common.types.OpenemsType;
import io.openems.edge.common.channel.Channel;
import io.openems.edge.common.channel.Doc;
import io.openems.edge.common.component.AbstractOpenemsComponent;
import io.openems.edge.common.component.ComponentManager;
import io.openems.edge.common.component.OpenemsComponent;
import io.openems.edge.common.modbusslave.ModbusSlave;
import io.openems.edge.common.modbusslave.ModbusSlaveTable;
import io.openems.edge.common.sum.Sum;
import io.openems.edge.controller.api.Controller;
import io.openems.edge.ess.api.ManagedSymmetricEss;
import io.openems.edge.ess.api.SymmetricEss;
import io.openems.edge.ess.power.api.Phase;
import io.openems.edge.ess.power.api.Power;
import io.openems.edge.ess.power.api.Pwr;
import io.openems.edge.evcs.api.Evcs;
import io.openems.edge.evcs.api.ManagedEvcs;
import io.openems.edge.evcs.api.Status;

@Designate(ocd = Config.class, factory = true)
@Component(//
		name = "Controller.Evcs", //
		immediate = true, //
		configurationPolicy = ConfigurationPolicy.REQUIRE //
)
public class EvcsController extends AbstractOpenemsComponent implements Controller, OpenemsComponent, ModbusSlave {

	private final Logger log = LoggerFactory.getLogger(EvcsController.class);
	private static final int CHARGE_POWER_BUFFER = 100;
<<<<<<< HEAD
	private static final double DEFAULT_UPPER_TARGET_DIFFERENCE_PERCENT = 0.05; // 5%
=======
	private static final double DEFAULT_UPPER_TARGET_DIFFERENCE_PERCENT = 0.10; // 10%
>>>>>>> 1dd67347

	private final ChargingLowerThanTargetHandler chargingLowerThanTargetHandler;

	private Config config;

	@Reference
	protected ComponentManager componentManager;

	@Reference
	protected ConfigurationAdmin cm;

	@Reference
	protected Sum sum;

	public enum ChannelId implements io.openems.edge.common.channel.ChannelId {
		CHARGE_MODE(Doc.of(ChargeMode.values()) //
				.initialValue(ChargeMode.FORCE_CHARGE) //
				.text("Configured Charge-Mode")), //
		FORCE_CHARGE_MINPOWER(Doc.of(OpenemsType.INTEGER) //
				.unit(Unit.WATT).text("Minimum value for the force charge per Phase")),
		DEFAULT_CHARGE_MINPOWER(Doc.of(OpenemsType.INTEGER) //
				.unit(Unit.WATT) //
				.text("Minimum value for a default charge")),
		PRIORITY(Doc.of(Priority.values()) //
				.initialValue(Priority.CAR) //
				.text("Which component getting preferred")), //
		ENABLED_CHARGING(Doc.of(OpenemsType.BOOLEAN) //
				.text("Activates or deactivates the Charging")); //

		private final Doc doc;

		private ChannelId(Doc doc) {
			this.doc = doc;
		}

		@Override
		public Doc doc() {
			return this.doc;
		}
	}

	public EvcsController() {
		this(Clock.systemDefaultZone());
	}

	protected EvcsController(Clock clock) {
		super(//
				OpenemsComponent.ChannelId.values(), //
				Controller.ChannelId.values(), //
				ChannelId.values() //
		);
		this.chargingLowerThanTargetHandler = new ChargingLowerThanTargetHandler(clock);
	}

	@Activate
	void activate(ComponentContext context, Config config) throws OpenemsNamedException {
		super.activate(context, config.id(), config.alias(), config.enabled());

		if (config.forceChargeMinPower() < 0) {
			throw new OpenemsException("Force-Charge Min-Power [" + config.forceChargeMinPower() + "] must be >= 0");
		}

		if (config.defaultChargeMinPower() < 0) {
			throw new OpenemsException(
					"Default-Charge Min-Power [" + config.defaultChargeMinPower() + "] must be >= 0");
		}

		this.config = config;

		this.channel(ChannelId.CHARGE_MODE).setNextValue(config.chargeMode());
		this.channel(ChannelId.PRIORITY).setNextValue(config.priority());
		this.channel(ChannelId.ENABLED_CHARGING).setNextValue(config.enabledCharging());
		this.channel(ChannelId.DEFAULT_CHARGE_MINPOWER).setNextValue(config.defaultChargeMinPower());
		this.channel(ChannelId.FORCE_CHARGE_MINPOWER).setNextValue(config.forceChargeMinPower());
	}

	@Override
	@Deactivate
	protected void deactivate() {
		super.deactivate();
	}

	/**
	 * If the EVCS is clustered the method will set the charge power request.
	 * Otherwise it will set directly the charge power limit.
	 */
	@Override
	public void run() throws OpenemsNamedException {
		ManagedEvcs evcs = this.componentManager.getComponent(config.evcs_id());
		SymmetricEss ess = this.componentManager.getComponent(config.ess_id());
		int maxHW = evcs.getMaximumHardwarePower().getNextValue().orElse(22800);
<<<<<<< HEAD
		if(maxHW != 0) {
=======
		if (maxHW != 0) {
>>>>>>> 1dd67347
			maxHW = (int) Math.ceil(maxHW / 100.0) * 100;
			if (config.defaultChargeMinPower() > maxHW) {
				configUpdate("defaultChargeMinPower", maxHW);
			}
<<<<<<< HEAD
			if (config.forceChargeMinPower() > maxHW) {
				configUpdate("forceChargeMinPower", maxHW);
			}	
=======
			if (config.forceChargeMinPower() * evcs.getPhases().getNextValue().orElse(3) > maxHW) {
				configUpdate("forceChargeMinPower", maxHW);
			}
>>>>>>> 1dd67347
		}
		
		evcs.setEnergyLimit().setNextWriteValue(config.energySessionLimit());

		/*
		 * Sets a fixed request of 0 if the Charger is not ready
		 */
		boolean isClustered = evcs.isClustered().getNextValue().orElse(false);
		if (isClustered) {

<<<<<<< HEAD
			Status status = evcs.status().value().asEnum();
=======
			Status status = evcs.status().getNextValue().asEnum();
			if (status == null) {
				evcs.status().setNextValue(Status.NOT_READY_FOR_CHARGING);
				status = Status.NOT_READY_FOR_CHARGING;
			}
>>>>>>> 1dd67347
			switch (status) {
			case ERROR:
			case STARTING:
			case UNDEFINED:
			case NOT_READY_FOR_CHARGING:
			case ENERGY_LIMIT_REACHED:
				evcs.setChargePowerRequest().setNextWriteValue(0);
				evcs.getMinimumPower().setNextValue(0);
				return;
			case CHARGING_REJECTED:
			case READY_FOR_CHARGING:
			case CHARGING:
			case CHARGING_FINISHED:
				break;
			}
		}

		/*
		 * Stop early if charging is disabled
		 */
		if (!config.enabledCharging()) {
			evcs.setChargePowerLimit().setNextWriteValue(0);
			return;
		}

		int nextChargePower = 0;
		int nextMinPower = 0;

		/*
		 * Calculates the next charging power depending on the charge mode
		 */
		switch (config.chargeMode()) {
		case EXCESS_POWER:
			/*
			 * Get the next charge power depending on the priority.
			 */
			switch (config.priority()) {
			case CAR:
				nextChargePower = this.calculateChargePowerFromExcessPower(evcs);
				break;

			case STORAGE:
				int storageSoc = this.sum.getEssSoc().value().orElse(0);
				if (storageSoc > 97) {
					nextChargePower = this.calculateChargePowerFromExcessPower(evcs);
				} else {
					nextChargePower = this.calculateExcessPowerAfterEss(evcs, ess);
				}
				break;
			}

			evcs.getMinimumPower().setNextValue(config.defaultChargeMinPower());
			nextMinPower = config.defaultChargeMinPower();
			break;

		case FORCE_CHARGE:
			evcs.getMinimumPower().setNextValue(0);
			nextChargePower = config.forceChargeMinPower() * evcs.getPhases().getNextValue().orElse(3);
			break;
		}

		if (nextChargePower < nextMinPower) {
			nextChargePower = nextMinPower;
		}

		/**
		 * Distribute next charge power on EVCS.
		 */
		if (isClustered) {
			// int chargePower = evcs.getChargePower().value().orElse(0);
			if (nextChargePower != 0) {

				int chargePower = evcs.getChargePower().value().orElse(0);

				// Check difference of the current charging and the previous charging target
				if (this.chargingLowerThanTargetHandler.isLower(evcs)) {
					if (chargePower <= evcs.getMinimumHardwarePower().getNextValue().orElse(1380)) {
						nextChargePower = 0;
					} else {
						nextChargePower = (chargePower + CHARGE_POWER_BUFFER);
						evcs.getMaximumPower().setNextValue(nextChargePower);
<<<<<<< HEAD
=======
						this.logInfo(this.log, "Set a lower charging target of " + nextChargePower + " W");
>>>>>>> 1dd67347
					}
				} else {
					int currMax = evcs.getMaximumPower().value().orElse(0);

					if (chargePower > currMax * (1 + DEFAULT_UPPER_TARGET_DIFFERENCE_PERCENT)) {
						evcs.getMaximumPower().setNextValue(evcs.getMaximumHardwarePower().value().getOrError());
					}
				}
			}

			evcs.setChargePowerRequest().setNextWriteValue(nextChargePower);

		} else {
			evcs.setChargePowerLimit().setNextWriteValue(nextChargePower);
		}
	}

	/**
	 * Calculates the next charging power, depending on the current PV production
	 * and house consumption.
	 * 
	 * @param evcs Electric Vehicle Charging Station
	 * @return the available excess power for charging
	 * @throws OpenemsNamedException on error
	 */
	private int calculateChargePowerFromExcessPower(ManagedEvcs evcs) throws OpenemsNamedException {
		int nextChargePower;

		int buyFromGrid = this.sum.getGridActivePower().value().orElse(0);
		int essDischarge = this.sum.getEssActivePower().value().orElse(0);
		int essActivePowerDC = this.sum.getProductionDcActualPower().value().orElse(0);
		int evcsCharge = evcs.getChargePower().value().orElse(0);

		int excessPower = evcsCharge - buyFromGrid - (essDischarge - essActivePowerDC);

		nextChargePower = excessPower;

		Channel<Integer> minimumHardwarePowerChannel = evcs.channel(Evcs.ChannelId.MINIMUM_HARDWARE_POWER);
		if (nextChargePower < minimumHardwarePowerChannel.value().orElse(0)) { /* charging under 6A isn't possible */
			nextChargePower = 0;
		}
		return nextChargePower;
	}

	/**
	 * Calculates the next charging power from excess power after Ess charging.
	 * 
	 * @param evcs the ManagedEvcs
	 * @param ess  the ManagedSymmetricEss
	 * @return the available excess power for charging
	 */
	private int calculateExcessPowerAfterEss(ManagedEvcs evcs, SymmetricEss ess) {
		int maxEssCharge;
		if (ess instanceof ManagedSymmetricEss) {
			ManagedSymmetricEss e = (ManagedSymmetricEss) ess;
			Power power = ((ManagedSymmetricEss) ess).getPower();
			maxEssCharge = power.getMinPower(e, Phase.ALL, Pwr.ACTIVE);
			maxEssCharge = Math.abs(maxEssCharge);
		} else {
			maxEssCharge = ess.getMaxApparentPower().value().orElse(0);
		}
		int buyFromGrid = this.sum.getGridActivePower().value().orElse(0);
		int essActivePower = this.sum.getEssActivePower().value().orElse(0);
		int essActivePowerDC = this.sum.getProductionDcActualPower().value().orElse(0);
		int evcsCharge = evcs.getChargePower().value().orElse(0);
		int result = -buyFromGrid + evcsCharge - (maxEssCharge + (essActivePower - essActivePowerDC));
		result = result > 0 ? result : 0;

		return result;
	}

	@Override
	protected void logDebug(Logger log, String message) {
		super.logDebug(log, message);
	}

	@Override
	protected void logInfo(Logger log, String message) {
		super.logInfo(log, message);
	}

	@Override
	public ModbusSlaveTable getModbusSlaveTable(AccessMode accessMode) {
		return new ModbusSlaveTable(//
				OpenemsComponent.getModbusSlaveNatureTable(accessMode), //
				Controller.getModbusSlaveNatureTable(accessMode));
	}

	public void configUpdate(String targetProperty, Object requiredValue) {
		// final String targetProperty = property + ".target";
		Configuration c;
		try {
			String pid = this.servicePid();
			if (pid.isEmpty()) {
				this.logInfo(log, "PID of " + this.id() + " is Empty");
				return;
			}
			c = cm.getConfiguration(pid, "?");
			Dictionary<String, Object> properties = c.getProperties();
			Object target = properties.get(targetProperty);
			String existingTarget = target.toString();
			if (!existingTarget.isEmpty()) {
				properties.put(targetProperty, requiredValue);
				c.update(properties);
			}
		} catch (IOException | SecurityException e) {
			this.logError(log, "ERROR: " + e.getMessage());
		}
	}
}<|MERGE_RESOLUTION|>--- conflicted
+++ resolved
@@ -49,11 +49,7 @@
 
 	private final Logger log = LoggerFactory.getLogger(EvcsController.class);
 	private static final int CHARGE_POWER_BUFFER = 100;
-<<<<<<< HEAD
-	private static final double DEFAULT_UPPER_TARGET_DIFFERENCE_PERCENT = 0.05; // 5%
-=======
 	private static final double DEFAULT_UPPER_TARGET_DIFFERENCE_PERCENT = 0.10; // 10%
->>>>>>> 1dd67347
 
 	private final ChargingLowerThanTargetHandler chargingLowerThanTargetHandler;
 
@@ -145,26 +141,16 @@
 		ManagedEvcs evcs = this.componentManager.getComponent(config.evcs_id());
 		SymmetricEss ess = this.componentManager.getComponent(config.ess_id());
 		int maxHW = evcs.getMaximumHardwarePower().getNextValue().orElse(22800);
-<<<<<<< HEAD
-		if(maxHW != 0) {
-=======
 		if (maxHW != 0) {
->>>>>>> 1dd67347
 			maxHW = (int) Math.ceil(maxHW / 100.0) * 100;
 			if (config.defaultChargeMinPower() > maxHW) {
 				configUpdate("defaultChargeMinPower", maxHW);
 			}
-<<<<<<< HEAD
-			if (config.forceChargeMinPower() > maxHW) {
-				configUpdate("forceChargeMinPower", maxHW);
-			}	
-=======
 			if (config.forceChargeMinPower() * evcs.getPhases().getNextValue().orElse(3) > maxHW) {
 				configUpdate("forceChargeMinPower", maxHW);
 			}
->>>>>>> 1dd67347
-		}
-		
+		}
+
 		evcs.setEnergyLimit().setNextWriteValue(config.energySessionLimit());
 
 		/*
@@ -173,15 +159,11 @@
 		boolean isClustered = evcs.isClustered().getNextValue().orElse(false);
 		if (isClustered) {
 
-<<<<<<< HEAD
-			Status status = evcs.status().value().asEnum();
-=======
 			Status status = evcs.status().getNextValue().asEnum();
 			if (status == null) {
 				evcs.status().setNextValue(Status.NOT_READY_FOR_CHARGING);
 				status = Status.NOT_READY_FOR_CHARGING;
 			}
->>>>>>> 1dd67347
 			switch (status) {
 			case ERROR:
 			case STARTING:
@@ -263,10 +245,7 @@
 					} else {
 						nextChargePower = (chargePower + CHARGE_POWER_BUFFER);
 						evcs.getMaximumPower().setNextValue(nextChargePower);
-<<<<<<< HEAD
-=======
 						this.logInfo(this.log, "Set a lower charging target of " + nextChargePower + " W");
->>>>>>> 1dd67347
 					}
 				} else {
 					int currMax = evcs.getMaximumPower().value().orElse(0);

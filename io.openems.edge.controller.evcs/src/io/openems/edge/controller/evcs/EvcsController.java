package io.openems.edge.controller.evcs;

import java.time.Clock;

import org.osgi.service.cm.ConfigurationAdmin;
import org.osgi.service.component.ComponentContext;
import org.osgi.service.component.annotations.Activate;
import org.osgi.service.component.annotations.Component;
import org.osgi.service.component.annotations.ConfigurationPolicy;
import org.osgi.service.component.annotations.Deactivate;
import org.osgi.service.component.annotations.Reference;
import org.osgi.service.metatype.annotations.Designate;
import org.slf4j.Logger;
import org.slf4j.LoggerFactory;

import io.openems.common.channel.AccessMode;
import io.openems.common.channel.Unit;
import io.openems.common.exceptions.OpenemsError.OpenemsNamedException;
import io.openems.common.exceptions.OpenemsException;
import io.openems.common.types.OpenemsType;
import io.openems.edge.common.channel.Channel;
import io.openems.edge.common.channel.Doc;
import io.openems.edge.common.component.AbstractOpenemsComponent;
import io.openems.edge.common.component.ComponentManager;
import io.openems.edge.common.component.OpenemsComponent;
import io.openems.edge.common.modbusslave.ModbusSlave;
import io.openems.edge.common.modbusslave.ModbusSlaveTable;
import io.openems.edge.common.sum.Sum;
import io.openems.edge.controller.api.Controller;
import io.openems.edge.ess.api.ManagedSymmetricEss;
import io.openems.edge.ess.api.SymmetricEss;
import io.openems.edge.evcs.api.Evcs;
import io.openems.edge.evcs.api.ManagedEvcs;
import io.openems.edge.evcs.api.Status;

@Designate(ocd = Config.class, factory = true)
@Component(//
		name = "Controller.Evcs", //
		immediate = true, //
		configurationPolicy = ConfigurationPolicy.REQUIRE //
)
public class EvcsController extends AbstractOpenemsComponent implements Controller, OpenemsComponent, ModbusSlave {

	private final Logger log = LoggerFactory.getLogger(EvcsController.class);
	private final static int CHARGE_POWER_BUFFER = 100;

	private final ChargingLowerThanTargetHandler chargingLowerThanTargetHandler;

	private Config config;

	@Reference
	protected ComponentManager componentManager;

	@Reference
	protected ConfigurationAdmin cm;

	@Reference
	protected Sum sum;

	public enum ChannelId implements io.openems.edge.common.channel.ChannelId {
		CHARGE_MODE(Doc.of(ChargeMode.values()) //
				.initialValue(ChargeMode.FORCE_CHARGE) //
				.text("Configured Charge-Mode")), //
		FORCE_CHARGE_MINPOWER(Doc.of(OpenemsType.INTEGER) //
				.unit(Unit.WATT).text("Minimum value for the force charge")),
		DEFAULT_CHARGE_MINPOWER(Doc.of(OpenemsType.INTEGER) //
				.unit(Unit.WATT) //
				.text("Minimum value for a default charge")),
		PRIORITY(Doc.of(Priority.values()) //
				.initialValue(Priority.CAR) //
				.text("Which component getting preferred")), //
		ENABLED_CHARGING(Doc.of(OpenemsType.BOOLEAN) //
				.text("Activates or deactivates the Charging")); //

		private final Doc doc;

		private ChannelId(Doc doc) {
			this.doc = doc;
		}

		@Override
		public Doc doc() {
			return this.doc;
		}
	}

	public EvcsController() {
		this(Clock.systemDefaultZone());
	}

	protected EvcsController(Clock clock) {
		super(//
				OpenemsComponent.ChannelId.values(), //
				Controller.ChannelId.values(), //
				ChannelId.values() //
		);
		this.chargingLowerThanTargetHandler = new ChargingLowerThanTargetHandler(clock);
	}

	@Activate
	void activate(ComponentContext context, Config config) throws OpenemsNamedException {
		super.activate(context, config.id(), config.alias(), config.enabled());

		if (config.forceChargeMinPower() < 0) {
			throw new OpenemsException("Force-Charge Min-Power [" + config.forceChargeMinPower() + "] must be >= 0");
		}

		if (config.defaultChargeMinPower() < 0) {
			throw new OpenemsException(
					"Default-Charge Min-Power [" + config.defaultChargeMinPower() + "] must be >= 0");
		}

		this.config = config;

		this.channel(ChannelId.CHARGE_MODE).setNextValue(config.chargeMode());
		this.channel(ChannelId.PRIORITY).setNextValue(config.priority());
		this.channel(ChannelId.ENABLED_CHARGING).setNextValue(config.enabledCharging());
		this.channel(ChannelId.DEFAULT_CHARGE_MINPOWER).setNextValue(config.defaultChargeMinPower());
		this.channel(ChannelId.FORCE_CHARGE_MINPOWER).setNextValue(config.forceChargeMinPower());
	}

	@Deactivate
	protected void deactivate() {
		super.deactivate();
	}

	/**
	 * If the EVCS is clustered the method will set the charge power request.
	 * Otherwise it will set directly the charge power limit.
	 */
	@Override
	public void run() throws OpenemsNamedException {
		ManagedEvcs evcs = this.componentManager.getComponent(config.evcs_id());
		SymmetricEss ess = this.componentManager.getComponent(config.ess_id());

		/*
		 * Sets a fixed request of 0 if the Charger is not ready
		 */
		boolean isClustered = evcs.isClustered().value().orElse(false);
		if (isClustered) {
			Status status = evcs.status().value().asEnum();
			switch (status) {
			case ERROR:
			case STARTING:
			case UNDEFINED:
			case NOT_READY_FOR_CHARGING:
<<<<<<< HEAD
				evcs.setChargePowerRequest().setNextWriteValue(0);
				evcs.getMinimumPower().setNextValue(0);
				return;
			case AUTHORIZATION_REJECTED:
=======
			case ENERGY_LIMIT_REACHED:
				evcs.setChargePowerRequest().setNextWriteValue(0);
				evcs.getMinimumPower().setNextValue(0);
				return;
			case CHARGING_REJECTED:
>>>>>>> 40e7ad6b
			case READY_FOR_CHARGING:
			case CHARGING:
				break;
			}
		}

<<<<<<< HEAD
		/*
		 * Check if the maximum energy limit is reached, informs the user and sets the
		 * power request to 0
		 */
		evcs.setEnergyLimit().setNextWriteValue(config.energySessionLimit());
		int limit = evcs.setEnergyLimit().value().orElse(0);
		if (evcs.getEnergySession().value().orElse(0) >= limit && limit != 0) {
			evcs.setDisplayText().setNextWriteValue("Limit of " + limit + " reached");
			evcs.setChargePowerRequest().setNextWriteValue(0);
			return;
		}

		/*
		 * Stop early if charging is disabled
		 */
		if (!config.enabledCharging()) {
			evcs.setChargePowerLimit().setNextWriteValue(0);
			return;
		}

		int nextChargePower = 0;
		int nextMinPower = 0;

=======
		evcs.setEnergyLimit().setNextWriteValue(config.energySessionLimit());

		/*
		 * Stop early if charging is disabled
		 */
		if (!config.enabledCharging()) {
			evcs.setChargePowerLimit().setNextWriteValue(0);
			return;
		}

		int nextChargePower = 0;
		int nextMinPower = 0;

>>>>>>> 40e7ad6b
		/*
		 * Calculates the next charging power depending on the charge mode
		 */
		switch (config.chargeMode()) {
		case EXCESS_POWER:
			/*
			 * Get the next charge power depending on the priority.
			 */
			switch (config.priority()) {
			case CAR:
				nextChargePower = this.calculateChargePowerFromExcessPower(evcs);
				break;

			case STORAGE:
				int storageSoc = this.sum.getEssSoc().value().orElse(0);
				if (storageSoc > 97) {
					nextChargePower = this.calculateChargePowerFromExcessPower(evcs);
				} else {
					nextChargePower = this.calculateExcessPowerAfterEss(evcs, ess);
				}
				break;
			}

			evcs.getMinimumPower().setNextValue(config.defaultChargeMinPower());
			nextMinPower = config.defaultChargeMinPower();
			break;

		case FORCE_CHARGE:
			evcs.getMinimumPower().setNextValue(0);
			nextChargePower = config.forceChargeMinPower();
			break;
		}

		if (nextChargePower < nextMinPower) {
			nextChargePower = nextMinPower;
		}

		/**
		 * Distribute next charge power on EVCS.
		 */
		if (isClustered) {
			int chargePower = evcs.getChargePower().value().orElse(0);
			if (chargePower != 0) {
				// Check difference of the current charging and the previous charging target
				if (this.chargingLowerThanTargetHandler.isLower(evcs)) {
					nextChargePower = (evcs.getChargePower().value().orElse(0) + CHARGE_POWER_BUFFER)
							/ evcs.getPhases().value().orElse(3);
					evcs.getMaximumPower().setNextValue(nextChargePower);
					this.logInfo(this.log, "Set a lower charging target of " + nextChargePower + " W");
				}

				// If a maximum charge power is defined.
				// The calculated charge power must be lower then this
				int maxChargePower = evcs.getMaximumPower().value().orElse(Integer.MAX_VALUE);
				if (nextChargePower > maxChargePower) {
					nextChargePower = maxChargePower;
				}
			}

			evcs.setChargePowerRequest().setNextWriteValue(nextChargePower);

		} else {
			evcs.setChargePowerLimit().setNextWriteValue(nextChargePower);
		}
	}

	/**
	 * Calculates the next charging power, depending on the current PV production
	 * and house consumption
	 * 
	 * @return the available excess power for charging
	 * @throws OpenemsNamedException on error
	 */
	private int calculateChargePowerFromExcessPower(ManagedEvcs evcs) throws OpenemsNamedException {
		int nextChargePower;

		int buyFromGrid = this.sum.getGridActivePower().value().orElse(0);
		int essDischarge = this.sum.getEssActivePower().value().orElse(0);
		int evcsCharge = evcs.getChargePower().value().orElse(0);

		nextChargePower = evcsCharge - buyFromGrid - essDischarge;

		Channel<Integer> minimumHardwarePowerChannel = evcs.channel(Evcs.ChannelId.MINIMUM_HARDWARE_POWER);
		if (nextChargePower < minimumHardwarePowerChannel.value().orElse(0)) { /* charging under 6A isn't possible */
			nextChargePower = 0;
		}
		return nextChargePower;
	}

	/**
	 * Calculates the next charging power from excess power after Ess charging.
	 * 
	 * @param evcs the ManagedEvcs
	 * @param ess  the ManagedSymmetricEss
	 * @return the available excess power for charging
	 */
	private int calculateExcessPowerAfterEss(ManagedEvcs evcs, SymmetricEss ess) {
		int maxEssCharge;
<<<<<<< HEAD
		if(ess instanceof ManagedEvcs) {
			maxEssCharge = ((ManagedSymmetricEss) ess).getAllowedCharge().value().orElse(0);
		}else {
=======
		if (ess instanceof ManagedEvcs) {
			maxEssCharge = ((ManagedSymmetricEss) ess).getAllowedCharge().value().orElse(0);
		} else {
>>>>>>> 40e7ad6b
			maxEssCharge = ess.getMaxApparentPower().value().orElse(0);
		}
		int buyFromGrid = this.sum.getGridActivePower().value().orElse(0);
		int essActivePower = this.sum.getEssActivePower().value().orElse(0);
		int evcsCharge = evcs.getChargePower().value().orElse(0);
		int result = -buyFromGrid + evcsCharge - (maxEssCharge + essActivePower);
		result = result > 0 ? result : 0;
		return result;
	}

	@Override
	protected void logDebug(Logger log, String message) {
		super.logDebug(log, message);
	}

	@Override
	protected void logInfo(Logger log, String message) {
		super.logInfo(log, message);
	}

	@Override
	public ModbusSlaveTable getModbusSlaveTable(AccessMode accessMode) {
		return new ModbusSlaveTable( //
				OpenemsComponent.getModbusSlaveNatureTable(accessMode), //
				Controller.getModbusSlaveNatureTable(accessMode));
	}
}<|MERGE_RESOLUTION|>--- conflicted
+++ resolved
@@ -144,36 +144,18 @@
 			case STARTING:
 			case UNDEFINED:
 			case NOT_READY_FOR_CHARGING:
-<<<<<<< HEAD
-				evcs.setChargePowerRequest().setNextWriteValue(0);
-				evcs.getMinimumPower().setNextValue(0);
-				return;
-			case AUTHORIZATION_REJECTED:
-=======
 			case ENERGY_LIMIT_REACHED:
 				evcs.setChargePowerRequest().setNextWriteValue(0);
 				evcs.getMinimumPower().setNextValue(0);
 				return;
 			case CHARGING_REJECTED:
->>>>>>> 40e7ad6b
 			case READY_FOR_CHARGING:
 			case CHARGING:
 				break;
 			}
 		}
 
-<<<<<<< HEAD
-		/*
-		 * Check if the maximum energy limit is reached, informs the user and sets the
-		 * power request to 0
-		 */
 		evcs.setEnergyLimit().setNextWriteValue(config.energySessionLimit());
-		int limit = evcs.setEnergyLimit().value().orElse(0);
-		if (evcs.getEnergySession().value().orElse(0) >= limit && limit != 0) {
-			evcs.setDisplayText().setNextWriteValue("Limit of " + limit + " reached");
-			evcs.setChargePowerRequest().setNextWriteValue(0);
-			return;
-		}
 
 		/*
 		 * Stop early if charging is disabled
@@ -186,21 +168,6 @@
 		int nextChargePower = 0;
 		int nextMinPower = 0;
 
-=======
-		evcs.setEnergyLimit().setNextWriteValue(config.energySessionLimit());
-
-		/*
-		 * Stop early if charging is disabled
-		 */
-		if (!config.enabledCharging()) {
-			evcs.setChargePowerLimit().setNextWriteValue(0);
-			return;
-		}
-
-		int nextChargePower = 0;
-		int nextMinPower = 0;
-
->>>>>>> 40e7ad6b
 		/*
 		 * Calculates the next charging power depending on the charge mode
 		 */
@@ -299,15 +266,9 @@
 	 */
 	private int calculateExcessPowerAfterEss(ManagedEvcs evcs, SymmetricEss ess) {
 		int maxEssCharge;
-<<<<<<< HEAD
-		if(ess instanceof ManagedEvcs) {
-			maxEssCharge = ((ManagedSymmetricEss) ess).getAllowedCharge().value().orElse(0);
-		}else {
-=======
 		if (ess instanceof ManagedEvcs) {
 			maxEssCharge = ((ManagedSymmetricEss) ess).getAllowedCharge().value().orElse(0);
 		} else {
->>>>>>> 40e7ad6b
 			maxEssCharge = ess.getMaxApparentPower().value().orElse(0);
 		}
 		int buyFromGrid = this.sum.getGridActivePower().value().orElse(0);

package io.openems.edge.controller.evcs;

import java.time.Clock;
import java.time.LocalDateTime;

import io.openems.common.exceptions.InvalidValueException;
import io.openems.edge.evcs.api.ManagedEvcs;

public class ChargingLowerThanTargetHandler {

	/**
	 * The set charge limit is compared with the actual charge power. If for '3'
	 * times the evcs is not using all of the reserved charge power, the maxPower is
	 * reduced to the actually used charge power so that there is power left to be
	 * distributed to other EVCS.
	 */
	private static final int MAXIMUM_OUT_OF_RANGE_TRIES = 3;
	private int outOfRangeCounter = 0;
	private static final double CHARGING_TARGET_MAX_DIFFERENCE_PERCENT = 0.15; // 10%
	private static final int CHECK_CHARGING_TARGET_DIFFERENCE_TIME = 45; // sec

	private final Clock clock;

	private LocalDateTime lastChargingCheck = LocalDateTime.now();
	private Integer maximumChargePower = null; // W

	public ChargingLowerThanTargetHandler(Clock clock) {
		this.clock = clock;
	}

	/**
	 * Check if the difference between the requested charging target and the real
	 * charging power is higher than the CHARGING_TARGET_MAX_DIFFERENCE for at least
	 * MAXIMUM_OUT_OF_RANGE_TRIES.
	 *
	 * @param evcs EVCS
	 * @return true if the difference is too high
	 * @throws InvalidValueException invalidValueException
	 */
	protected boolean isLower(ManagedEvcs evcs) throws InvalidValueException {
		if (this.lastChargingCheck.plusSeconds(CHECK_CHARGING_TARGET_DIFFERENCE_TIME)
<<<<<<< HEAD
				.isBefore(LocalDateTime.now(this.parent.clock))) {
=======
				.isBefore(LocalDateTime.now(this.clock))) {
>>>>>>> 9ec6a063
			if (this.isChargingLowerThanTarget(evcs)) {

				this.outOfRangeCounter++;
				if (this.outOfRangeCounter >= MAXIMUM_OUT_OF_RANGE_TRIES) {
					return true;
				}
			} else {
				this.outOfRangeCounter = 0;
			}
			this.lastChargingCheck = LocalDateTime.now();
		}
		return false;
	}

	/**
	 * Check if the difference between the requested charging target and the real
	 * charging power is higher than the CHARGING_TARGET_MAX_DIFFERENCE. If it
	 * returns true, it is setting the maximumPower.
	 *
	 * @param evcs EVCS
	 * @return true if the difference is too high
	 * @throws InvalidValueException invalidValueException
	 */
	protected boolean isChargingLowerThanTarget(ManagedEvcs evcs) throws InvalidValueException {
		int chargePower = evcs.getChargePower().orElse(0);
		int chargePowerTarget = evcs.getSetChargePowerLimit().orElse(evcs.getMaximumHardwarePower().getOrError());

		if (chargePowerTarget - chargePower > chargePowerTarget * CHARGING_TARGET_MAX_DIFFERENCE_PERCENT) {
			this.maximumChargePower = this.calculateMaximumPower(chargePower);
			this.lastChargingCheck = LocalDateTime.now();
			return true;
		}
		this.maximumChargePower = null;
		return false;
	}

	/**
	 * Returns the calculated maximum charge power depending on the current charge
	 * power and the current maximum charge power.
	 *
	 * @param currentChargePower current charge power
	 * @return the current charge power or one of the past charge power values
	 */
	private Integer calculateMaximumPower(int currentChargePower) {
		if (this.maximumChargePower == null) {
			return currentChargePower;
		}
		return currentChargePower > this.maximumChargePower ? currentChargePower : this.maximumChargePower;
	}

	/**
	 * Maximum charge power of the EV depending on the last
	 * {@link #isChargingLowerThanTarget(ManagedEvcs)} try's.
	 *
	 * @return The maximum charge power of the EV.
	 */
	protected Integer getMaximumChargePower() {
		return this.maximumChargePower;
	}
}<|MERGE_RESOLUTION|>--- conflicted
+++ resolved
@@ -39,11 +39,7 @@
 	 */
 	protected boolean isLower(ManagedEvcs evcs) throws InvalidValueException {
 		if (this.lastChargingCheck.plusSeconds(CHECK_CHARGING_TARGET_DIFFERENCE_TIME)
-<<<<<<< HEAD
-				.isBefore(LocalDateTime.now(this.parent.clock))) {
-=======
 				.isBefore(LocalDateTime.now(this.clock))) {
->>>>>>> 9ec6a063
 			if (this.isChargingLowerThanTarget(evcs)) {
 
 				this.outOfRangeCounter++;

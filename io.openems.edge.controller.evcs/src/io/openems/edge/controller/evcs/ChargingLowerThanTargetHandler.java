--- conflicted
+++ resolved
@@ -16,13 +16,8 @@
 	 */
 	private static final int MAXIMUM_OUT_OF_RANGE_TRIES = 3;
 	private int outOfRangeCounter = 0;
-<<<<<<< HEAD
-	private static final double CHARGING_TARGET_MAX_DIFFERENCE_PERCENT = 0.05; // 5%
-	private static final int CHECK_CHARGING_TARGET_DIFFERENCE_TIME = 10; // sec
-=======
 	private static final double CHARGING_TARGET_MAX_DIFFERENCE_PERCENT = 0.10; // 10%
 	private static final int CHECK_CHARGING_TARGET_DIFFERENCE_TIME = 30; // sec
->>>>>>> c1dfdc61
 	private LocalDateTime lastChargingCheck = LocalDateTime.now();
 
 	private final Clock clock;

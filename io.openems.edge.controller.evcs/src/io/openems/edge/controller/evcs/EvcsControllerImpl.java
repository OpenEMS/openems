package io.openems.edge.controller.evcs;

import java.io.IOException;
import java.time.Clock;

import org.osgi.service.cm.Configuration;
import org.osgi.service.cm.ConfigurationAdmin;
import org.osgi.service.component.ComponentContext;
import org.osgi.service.component.annotations.Activate;
import org.osgi.service.component.annotations.Component;
import org.osgi.service.component.annotations.ConfigurationPolicy;
import org.osgi.service.component.annotations.Deactivate;
import org.osgi.service.component.annotations.Reference;
import org.osgi.service.component.annotations.ReferencePolicyOption;
import org.osgi.service.metatype.annotations.Designate;
import org.slf4j.Logger;
import org.slf4j.LoggerFactory;

import io.openems.common.channel.AccessMode;
import io.openems.common.exceptions.OpenemsError.OpenemsNamedException;
import io.openems.common.exceptions.OpenemsException;
import io.openems.edge.common.component.AbstractOpenemsComponent;
import io.openems.edge.common.component.OpenemsComponent;
import io.openems.edge.common.modbusslave.ModbusSlave;
import io.openems.edge.common.modbusslave.ModbusSlaveTable;
import io.openems.edge.common.sum.Sum;
import io.openems.edge.controller.api.Controller;
import io.openems.edge.evcs.api.ManagedEvcs;

@Designate(ocd = Config.class, factory = true)
@Component(//
		name = "Controller.Evcs", //
		immediate = true, //
		configurationPolicy = ConfigurationPolicy.REQUIRE //
)
public class EvcsControllerImpl extends AbstractOpenemsComponent implements Controller, OpenemsComponent, ModbusSlave {

	private static final int CHARGE_POWER_BUFFER = 200;
	private static final double DEFAULT_UPPER_TARGET_DIFFERENCE_PERCENT = 0.10; // 10%

	private final Logger log = LoggerFactory.getLogger(EvcsControllerImpl.class);
<<<<<<< HEAD

	protected final Clock clock;

=======
>>>>>>> 9ec6a063
	private final ChargingLowerThanTargetHandler chargingLowerThanTargetHandler;

	private Config config;

	@Reference
	private ConfigurationAdmin cm;

	@Reference
	private Sum sum;

	@Reference(policyOption = ReferencePolicyOption.GREEDY)
	private ManagedEvcs evcs;

	public EvcsControllerImpl() {
		this(Clock.systemDefaultZone());
	}

	protected EvcsControllerImpl(Clock clock) {
		super(//
				OpenemsComponent.ChannelId.values(), //
				Controller.ChannelId.values(), //
				EvcsController.ChannelId.values() //
		);
<<<<<<< HEAD
		this.clock = clock;
		this.chargingLowerThanTargetHandler = new ChargingLowerThanTargetHandler(this);
=======
		this.chargingLowerThanTargetHandler = new ChargingLowerThanTargetHandler(clock);
>>>>>>> 9ec6a063
	}

	@Activate
	private void activate(ComponentContext context, Config config) throws OpenemsNamedException {
		super.activate(context, config.id(), config.alias(), config.enabled());

		if (config.forceChargeMinPower() < 0) {
			throw new OpenemsException("Force-Charge Min-Power [" + config.forceChargeMinPower() + "] must be >= 0");
		}

		if (config.defaultChargeMinPower() < 0) {
			throw new OpenemsException(
					"Default-Charge Min-Power [" + config.defaultChargeMinPower() + "] must be >= 0");
		}

		this.config = config;
		this.evcs._setChargeMode(config.chargeMode());

		if (OpenemsComponent.updateReferenceFilter(this.cm, this.servicePid(), "evcs", config.evcs_id())) {
			return;
		}
		this.evcs._setMaximumPower(null);
	}

	@Override
	@Deactivate
	protected void deactivate() {
		super.deactivate();
	}

	/**
	 * If the EVCS is clustered the method will set the charge power request.
	 * Otherwise it will set directly the charge power limit.
	 */
	@Override
	public void run() throws OpenemsNamedException {

		final var isClustered = this.evcs.getIsClustered().orElse(false);

		/*
		 * Stop early if charging is disabled
		 */
		if (!this.config.enabledCharging()) {
			this.evcs.setChargePowerLimit(0);
			if (isClustered) {
				this.evcs.setChargePowerRequest(0);
				this.resetMinMaxChannels();
			}
			return;
		}

		this.adaptConfigToHardwareLimits();

		this.evcs.setEnergyLimit(this.config.energySessionLimit());

		/*
		 * Sets a fixed request of 0 if the Charger is not ready
		 */
		if (isClustered) {

			var status = this.evcs.getStatus();
			switch (status) {
			case ERROR, STARTING, UNDEFINED, NOT_READY_FOR_CHARGING, ENERGY_LIMIT_REACHED -> {
				this.evcs.setChargePowerRequest(0);
				this.resetMinMaxChannels();
				return;
			}
			case CHARGING_REJECTED, READY_FOR_CHARGING, CHARGING_FINISHED -> {
				this.evcs._setMaximumPower(null);
			}
			case CHARGING -> {
			}
			}
		}

		/*
		 * Calculates the next charging power depending on the charge mode and priority
		 */
		var nextChargePower = //
				switch (this.config.chargeMode()) {
				case EXCESS_POWER -> //
					switch (this.config.priority()) {
					case CAR -> calculateChargePowerFromExcessPower(this.sum, this.evcs);
					case STORAGE -> {
						// SoC > 97 % or always, when there is no ESS is available
						if (this.sum.getEssSoc().orElse(100) > 97) {
							yield calculateChargePowerFromExcessPower(this.sum, this.evcs);
						} else {
							yield calculateExcessPowerAfterEss(this.sum, this.evcs);
						}
					}
					};
				case FORCE_CHARGE -> this.config.forceChargeMinPower() * this.evcs.getPhasesAsInt();
				};

		var nextMinPower = //
				switch (this.config.chargeMode()) {
				case EXCESS_POWER -> this.config.defaultChargeMinPower();
				case FORCE_CHARGE -> 0;
				};
		this.evcs._setMinimumPower(nextMinPower);

		nextChargePower = Math.max(nextChargePower, nextMinPower);

		// Charging under minimum hardware power isn't possible
		var minimumHardwarePower = this.evcs.getMinimumHardwarePower().orElse(0);
		if (nextChargePower < minimumHardwarePower) {
			nextChargePower = 0;
		}

		/**
		 * Calculates the maximum Power of the Car.
		 */
		if (nextChargePower != 0) {

			int chargePower = this.evcs.getChargePower().orElse(0);

			/**
			 * Check the difference of the current charge power and the previous charging
			 * target
			 */
			if (this.chargingLowerThanTargetHandler.isLower(this.evcs)) {

				var maximumPower = this.chargingLowerThanTargetHandler.getMaximumChargePower();
				if (maximumPower != null) {
					this.evcs._setMaximumPower(maximumPower + CHARGE_POWER_BUFFER);
					this.logDebug(this.log,
							"Maximum Charge Power of the EV reduced to" + maximumPower + " W plus buffer");
				}
			} else {
				int currMax = this.evcs.getMaximumPower().orElse(0);

				/**
				 * If the charge power would increases again above the current maximum power, it
				 * resets the maximum Power.
				 */
				if (chargePower > currMax * (1 + DEFAULT_UPPER_TARGET_DIFFERENCE_PERCENT)) {
					this.evcs._setMaximumPower(null);
				}
			}
		}

		if (isClustered) {
			this.evcs.setChargePowerRequest(nextChargePower);
		} else {
			this.evcs.setChargePowerLimit(nextChargePower);
		}
		this.logDebug(this.log, "Next charge power: " + nextChargePower + " W");
	}

	/**
	 * Resetting the minimum and maximum power channels.
	 */
	private void resetMinMaxChannels() {
		this.evcs._setMinimumPower(0);
		this.evcs._setMaximumPower(null);
	}

	/**
	 * Adapt the charge limits to the given hardware limits of the EVCS.
	 */
	private void adaptConfigToHardwareLimits() {

		var maxHardwareOpt = this.evcs.getMaximumHardwarePower().asOptional();
		if (maxHardwareOpt.isPresent()) {
			int maxHW = maxHardwareOpt.get();
			if (maxHW != 0) {
				maxHW = (int) Math.ceil(maxHW / 100.0) * 100;
				if (this.config.defaultChargeMinPower() > maxHW) {
					this.configUpdate("defaultChargeMinPower", maxHW);
				}
			}
		}

	}

	/**
	 * Calculates the next charging power, depending on the current PV production
	 * and house consumption.
	 *
	 * @param sum  the {@link Sum} component
	 * @param evcs Electric Vehicle Charging Station
	 * @return the available excess power for charging
	 * @throws OpenemsNamedException on error
	 */
	private static int calculateChargePowerFromExcessPower(Sum sum, ManagedEvcs evcs) throws OpenemsNamedException {
		int buyFromGrid = sum.getGridActivePower().orElse(0);
		int essDischarge = sum.getEssDischargePower().orElse(0);
		int evcsCharge = evcs.getChargePower().orElse(0);

		return evcsCharge - buyFromGrid - essDischarge;
	}

	/**
	 * Calculate result depending on the current evcs power and grid power.
	 *
	 * @param sum  the {@link Sum} component
	 * @param evcs the {@link ManagedEvcs}
	 * @return the excess power
	 */
	private static int calculateExcessPowerAfterEss(Sum sum, ManagedEvcs evcs) {
		int buyFromGrid = sum.getGridActivePower().orElse(0);
		int evcsCharge = evcs.getChargePower().orElse(0);

		var result = evcsCharge - buyFromGrid;

		// Add a buffer in Watt to have lower priority than the ess
		result -= 200;

		return result > 0 ? result : 0;
	}

	@Override
	public ModbusSlaveTable getModbusSlaveTable(AccessMode accessMode) {
		return new ModbusSlaveTable(//
				OpenemsComponent.getModbusSlaveNatureTable(accessMode), //
				Controller.getModbusSlaveNatureTable(accessMode));
	}

	/**
	 * Updating the configuration property to given value.
	 *
	 * @param targetProperty Property that should be changed
	 * @param requiredValue  Value that should be set
	 */
	public void configUpdate(String targetProperty, Object requiredValue) {

		Configuration c;
		try {
			var pid = this.servicePid();
			if (pid.isEmpty()) {
				this.logInfo(this.log, "PID of " + this.id() + " is Empty");
				return;
			}
			c = this.cm.getConfiguration(pid, "?");
			var properties = c.getProperties();
			var target = properties.get(targetProperty);
			var existingTarget = target.toString();
			if (!existingTarget.isEmpty()) {
				properties.put(targetProperty, requiredValue);
				c.update(properties);
			}
		} catch (IOException | SecurityException e) {
			this.logError(this.log, "ERROR: " + e.getMessage());
		}
	}

	@Override
	public void logInfo(Logger log, String message) {
		super.logInfo(log, message);
	}

	@Override
	protected void logWarn(Logger log, String message) {
		super.logWarn(log, message);
	}

	@Override
	protected void logDebug(Logger log, String message) {
		if (this.config.debugMode()) {
			this.logInfo(this.log, message);
		}
	}
}<|MERGE_RESOLUTION|>--- conflicted
+++ resolved
@@ -39,12 +39,6 @@
 	private static final double DEFAULT_UPPER_TARGET_DIFFERENCE_PERCENT = 0.10; // 10%
 
 	private final Logger log = LoggerFactory.getLogger(EvcsControllerImpl.class);
-<<<<<<< HEAD
-
-	protected final Clock clock;
-
-=======
->>>>>>> 9ec6a063
 	private final ChargingLowerThanTargetHandler chargingLowerThanTargetHandler;
 
 	private Config config;
@@ -68,12 +62,7 @@
 				Controller.ChannelId.values(), //
 				EvcsController.ChannelId.values() //
 		);
-<<<<<<< HEAD
-		this.clock = clock;
-		this.chargingLowerThanTargetHandler = new ChargingLowerThanTargetHandler(this);
-=======
 		this.chargingLowerThanTargetHandler = new ChargingLowerThanTargetHandler(clock);
->>>>>>> 9ec6a063
 	}
 
 	@Activate

package io.openems.edge.controller.evcs;

<<<<<<< HEAD
public enum ChargeMode {
	
	DEFAULT(0), FORCE_CHARGE(0);
	
	private int minPower;

	private ChargeMode(int minPower) {
		this.minPower = minPower;
	}
	

	public int getMinPower() {
		return minPower;
	}

	public ChargeMode setMinPower(int minPower) {
		this.minPower = minPower;
		return this;
=======
import io.openems.edge.common.channel.doc.OptionsEnum;

public enum ChargeMode implements OptionsEnum {
	FORCE_CHARGE(0, "Force-Charge"), //
	EXCESS_POWER(1, "Use excessive power"); //

	private final int value;
	private final String name;

	private ChargeMode(int value, String name) {
		this.value = value;
		this.name = name;
	}

	@Override
	public int getValue() {
		return value;
	}

	@Override
	public String getName() {
		return name;
	}

	@Override
	public OptionsEnum getUndefined() {
		return FORCE_CHARGE;
>>>>>>> ccdac7e0
	}
}<|MERGE_RESOLUTION|>--- conflicted
+++ resolved
@@ -1,25 +1,5 @@
 package io.openems.edge.controller.evcs;
 
-<<<<<<< HEAD
-public enum ChargeMode {
-	
-	DEFAULT(0), FORCE_CHARGE(0);
-	
-	private int minPower;
-
-	private ChargeMode(int minPower) {
-		this.minPower = minPower;
-	}
-	
-
-	public int getMinPower() {
-		return minPower;
-	}
-
-	public ChargeMode setMinPower(int minPower) {
-		this.minPower = minPower;
-		return this;
-=======
 import io.openems.edge.common.channel.doc.OptionsEnum;
 
 public enum ChargeMode implements OptionsEnum {
@@ -47,6 +27,5 @@
 	@Override
 	public OptionsEnum getUndefined() {
 		return FORCE_CHARGE;
->>>>>>> ccdac7e0
 	}
 }
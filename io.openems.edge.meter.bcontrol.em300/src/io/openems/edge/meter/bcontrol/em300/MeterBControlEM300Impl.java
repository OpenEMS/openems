package io.openems.edge.meter.bcontrol.em300;

import static io.openems.edge.bridge.modbus.api.ElementToChannelConverter.SCALE_FACTOR_MINUS_1;

import java.util.function.Consumer;

import org.osgi.service.cm.ConfigurationAdmin;
import org.osgi.service.component.ComponentContext;
import org.osgi.service.component.annotations.Activate;
import org.osgi.service.component.annotations.Component;
import org.osgi.service.component.annotations.ConfigurationPolicy;
import org.osgi.service.component.annotations.Deactivate;
import org.osgi.service.component.annotations.Reference;
import org.osgi.service.component.annotations.ReferenceCardinality;
import org.osgi.service.component.annotations.ReferencePolicy;
import org.osgi.service.component.annotations.ReferencePolicyOption;
import org.osgi.service.metatype.annotations.Designate;

import io.openems.common.channel.AccessMode;
import io.openems.common.exceptions.OpenemsException;
import io.openems.edge.bridge.modbus.api.AbstractOpenemsModbusComponent;
import io.openems.edge.bridge.modbus.api.BridgeModbus;
import io.openems.edge.bridge.modbus.api.ModbusComponent;
import io.openems.edge.bridge.modbus.api.ModbusProtocol;
import io.openems.edge.bridge.modbus.api.element.UnsignedDoublewordElement;
import io.openems.edge.bridge.modbus.api.element.UnsignedQuadruplewordElement;
import io.openems.edge.bridge.modbus.api.task.FC3ReadRegistersTask;
import io.openems.edge.common.channel.IntegerReadChannel;
import io.openems.edge.common.channel.value.Value;
import io.openems.edge.common.component.OpenemsComponent;
import io.openems.edge.common.modbusslave.ModbusSlave;
import io.openems.edge.common.modbusslave.ModbusSlaveTable;
import io.openems.edge.common.taskmanager.Priority;
import io.openems.edge.meter.api.ElectricityMeter;
import io.openems.edge.meter.api.MeterType;

@Designate(ocd = Config.class, factory = true)
@Component(//
		name = "Meter.BControl.EM300", //
		immediate = true, //
		configurationPolicy = ConfigurationPolicy.REQUIRE //
)
public class MeterBControlEM300Impl extends AbstractOpenemsModbusComponent
<<<<<<< HEAD
		implements ElectricityMeter, ModbusComponent, OpenemsComponent, ModbusSlave {
=======
		implements MeterBControlEM300, SymmetricMeter, AsymmetricMeter, ModbusComponent, OpenemsComponent, ModbusSlave {
>>>>>>> 2c36e41d

	@Reference
	private ConfigurationAdmin cm;

	@Override
	@Reference(policy = ReferencePolicy.STATIC, policyOption = ReferencePolicyOption.GREEDY, cardinality = ReferenceCardinality.MANDATORY)
	protected void setModbus(BridgeModbus modbus) {
		super.setModbus(modbus);
	}

	private MeterType meterType = MeterType.PRODUCTION;
	private Config config;

	public MeterBControlEM300Impl() {
		super(//
				OpenemsComponent.ChannelId.values(), //
				ModbusComponent.ChannelId.values(), //
				ElectricityMeter.ChannelId.values(), //
				MeterBControlEM300.ChannelId.values() //
		);

		// Automatically calculate sum values from L1/L2/L3
		ElectricityMeter.calculateSumCurrentFromPhases(this);
		ElectricityMeter.calculateAverageVoltageFromPhases(this);
	}

	@Activate
	private void activate(ComponentContext context, Config config) throws OpenemsException {
		this.meterType = config.type();
		this.config = config;

		if (super.activate(context, config.id(), config.alias(), config.enabled(), config.modbusUnitId(), this.cm,
				"Modbus", config.modbus_id())) {
			return;
		}
	}

	@Override
	@Deactivate
	protected void deactivate() {
		super.deactivate();
	}

	@Override
	public MeterType getMeterType() {
		return this.meterType;
	}

	@Override
	protected ModbusProtocol defineModbusProtocol() throws OpenemsException {
		var modbusProtocol = new ModbusProtocol(this, //
				new FC3ReadRegistersTask(0, Priority.HIGH, //
						m(MeterBControlEM300.ChannelId.ACTIVE_POWER_POS, new UnsignedDoublewordElement(0),
								SCALE_FACTOR_MINUS_1),
						m(MeterBControlEM300.ChannelId.ACTIVE_POWER_NEG, new UnsignedDoublewordElement(2),
								SCALE_FACTOR_MINUS_1),
						m(MeterBControlEM300.ChannelId.REACTIVE_POWER_POS, new UnsignedDoublewordElement(4),
								SCALE_FACTOR_MINUS_1),
						m(MeterBControlEM300.ChannelId.REACTIVE_POWER_NEG, new UnsignedDoublewordElement(6),
								SCALE_FACTOR_MINUS_1)),

				new FC3ReadRegistersTask(10, Priority.LOW,
						m(ElectricityMeter.ChannelId.FREQUENCY, new UnsignedDoublewordElement(10))),

				new FC3ReadRegistersTask(40, Priority.HIGH,
						m(MeterBControlEM300.ChannelId.ACTIVE_POWER_L1_POS, new UnsignedDoublewordElement(40),
								SCALE_FACTOR_MINUS_1),
						m(MeterBControlEM300.ChannelId.ACTIVE_POWER_L1_NEG, new UnsignedDoublewordElement(42),
								SCALE_FACTOR_MINUS_1),
						m(MeterBControlEM300.ChannelId.REACTIVE_POWER_L1_POS, new UnsignedDoublewordElement(44),
								SCALE_FACTOR_MINUS_1),
						m(MeterBControlEM300.ChannelId.REACTIVE_POWER_L1_NEG, new UnsignedDoublewordElement(46),
								SCALE_FACTOR_MINUS_1)),

				new FC3ReadRegistersTask(60, Priority.HIGH,
						m(ElectricityMeter.ChannelId.CURRENT_L1, new UnsignedDoublewordElement(60)),
						m(ElectricityMeter.ChannelId.VOLTAGE_L1, new UnsignedDoublewordElement(62))), //

				new FC3ReadRegistersTask(80, Priority.HIGH,
						m(MeterBControlEM300.ChannelId.ACTIVE_POWER_L2_POS, new UnsignedDoublewordElement(80),
								SCALE_FACTOR_MINUS_1),
						m(MeterBControlEM300.ChannelId.ACTIVE_POWER_L2_NEG, new UnsignedDoublewordElement(82),
								SCALE_FACTOR_MINUS_1),

						m(MeterBControlEM300.ChannelId.REACTIVE_POWER_L2_POS, new UnsignedDoublewordElement(84),
								SCALE_FACTOR_MINUS_1),
						m(MeterBControlEM300.ChannelId.REACTIVE_POWER_L2_NEG, new UnsignedDoublewordElement(86),
								SCALE_FACTOR_MINUS_1)),

				new FC3ReadRegistersTask(100, Priority.HIGH,
						m(ElectricityMeter.ChannelId.CURRENT_L2, new UnsignedDoublewordElement(100)),
						m(ElectricityMeter.ChannelId.VOLTAGE_L2, new UnsignedDoublewordElement(102))),

				new FC3ReadRegistersTask(120, Priority.HIGH,
						m(MeterBControlEM300.ChannelId.ACTIVE_POWER_L3_POS, new UnsignedDoublewordElement(120),
								SCALE_FACTOR_MINUS_1),
						m(MeterBControlEM300.ChannelId.ACTIVE_POWER_L3_NEG, new UnsignedDoublewordElement(122),
								SCALE_FACTOR_MINUS_1),
						m(MeterBControlEM300.ChannelId.REACTIVE_POWER_L3_POS, new UnsignedDoublewordElement(124),
								SCALE_FACTOR_MINUS_1),
						m(MeterBControlEM300.ChannelId.REACTIVE_POWER_L3_NEG, new UnsignedDoublewordElement(126),
								SCALE_FACTOR_MINUS_1)),

				new FC3ReadRegistersTask(140, Priority.HIGH,
						m(ElectricityMeter.ChannelId.CURRENT_L3, new UnsignedDoublewordElement(140)),
						m(ElectricityMeter.ChannelId.VOLTAGE_L3, new UnsignedDoublewordElement(142))));

		if (this.config.invert()) {
			modbusProtocol.addTask(new FC3ReadRegistersTask(512, Priority.LOW, //
<<<<<<< HEAD
					m(ElectricityMeter.ChannelId.ACTIVE_CONSUMPTION_ENERGY, new UnsignedQuadruplewordElement(512),
							ElementToChannelConverter.SCALE_FACTOR_MINUS_1),
					m(ElectricityMeter.ChannelId.ACTIVE_PRODUCTION_ENERGY, new UnsignedQuadruplewordElement(516),
							ElementToChannelConverter.SCALE_FACTOR_MINUS_1)));
		} else {
			modbusProtocol.addTask(new FC3ReadRegistersTask(512, Priority.LOW, //
					m(ElectricityMeter.ChannelId.ACTIVE_PRODUCTION_ENERGY, new UnsignedQuadruplewordElement(512),
							ElementToChannelConverter.SCALE_FACTOR_MINUS_1),
					m(ElectricityMeter.ChannelId.ACTIVE_CONSUMPTION_ENERGY, new UnsignedQuadruplewordElement(516),
							ElementToChannelConverter.SCALE_FACTOR_MINUS_1)));
=======
					m(SymmetricMeter.ChannelId.ACTIVE_CONSUMPTION_ENERGY, new UnsignedQuadruplewordElement(512),
							SCALE_FACTOR_MINUS_1),
					m(SymmetricMeter.ChannelId.ACTIVE_PRODUCTION_ENERGY, new UnsignedQuadruplewordElement(516),
							SCALE_FACTOR_MINUS_1)));
		} else {
			modbusProtocol.addTask(new FC3ReadRegistersTask(512, Priority.LOW, //
					m(SymmetricMeter.ChannelId.ACTIVE_PRODUCTION_ENERGY, new UnsignedQuadruplewordElement(512),
							SCALE_FACTOR_MINUS_1),
					m(SymmetricMeter.ChannelId.ACTIVE_CONSUMPTION_ENERGY, new UnsignedQuadruplewordElement(516),
							SCALE_FACTOR_MINUS_1)));
>>>>>>> 2c36e41d
		}

		// Calculates required Channels from other existing Channels.
		this.addCalculateChannelListeners();

		return modbusProtocol;
	}

	/**
	 * Calculates a Power Channel from Pos and Neg values as required by B-Control
	 * modbus specification. Also applies the 'invert' config parameter.
	 */
	private static class CalculatePower implements Consumer<Value<Integer>> {

		private final IntegerReadChannel posChannel;
		private final IntegerReadChannel negChannel;
		private final IntegerReadChannel targetChannel;
		private final boolean invert;

		public static CalculatePower of(MeterBControlEM300Impl parent,
				io.openems.edge.common.channel.ChannelId posChannelId,
				io.openems.edge.common.channel.ChannelId negChannelId,
				io.openems.edge.common.channel.ChannelId targetChannelId) {
			return new CalculatePower(parent, posChannelId, negChannelId, targetChannelId);
		}

		private CalculatePower(MeterBControlEM300Impl parent, io.openems.edge.common.channel.ChannelId posChannelId,
				io.openems.edge.common.channel.ChannelId negChannelId,
				io.openems.edge.common.channel.ChannelId targetChannelId) {
			this.invert = parent.config.invert();

			// Get actual Channels
			this.posChannel = parent.channel(posChannelId);
			this.negChannel = parent.channel(negChannelId);
			this.targetChannel = parent.channel(targetChannelId);

			// Add Listeners
			this.posChannel.onSetNextValue(this);
			this.negChannel.onSetNextValue(this);
		}

		@Override
		public void accept(Value<Integer> ignore) {
			var posValue = this.posChannel.getNextValue();
			var negValue = this.negChannel.getNextValue();
			final Integer result;
			if (posValue.isDefined() && negValue.isDefined()) {
				if (this.invert) {
					result = (posValue.get() - negValue.get()) * -1;
				} else {
					result = posValue.get() - negValue.get();
				}
			} else {
				result = null;
			}
			this.targetChannel.setNextValue(result);
		}
	}

	/**
	 * Calculates required Channels from other existing Channels.
	 */
	private void addCalculateChannelListeners() {
		// Active Power
		CalculatePower.of(this, MeterBControlEM300.ChannelId.ACTIVE_POWER_POS,
				MeterBControlEM300.ChannelId.ACTIVE_POWER_NEG, ElectricityMeter.ChannelId.ACTIVE_POWER);
		CalculatePower.of(this, MeterBControlEM300.ChannelId.ACTIVE_POWER_L1_POS,
				MeterBControlEM300.ChannelId.ACTIVE_POWER_L1_NEG, ElectricityMeter.ChannelId.ACTIVE_POWER_L1);
		CalculatePower.of(this, MeterBControlEM300.ChannelId.ACTIVE_POWER_L2_POS,
				MeterBControlEM300.ChannelId.ACTIVE_POWER_L2_NEG, ElectricityMeter.ChannelId.ACTIVE_POWER_L2);
		CalculatePower.of(this, MeterBControlEM300.ChannelId.ACTIVE_POWER_L3_POS,
				MeterBControlEM300.ChannelId.ACTIVE_POWER_L3_NEG, ElectricityMeter.ChannelId.ACTIVE_POWER_L3);

		// Reactive Power
		CalculatePower.of(this, MeterBControlEM300.ChannelId.REACTIVE_POWER_POS,
				MeterBControlEM300.ChannelId.REACTIVE_POWER_NEG, ElectricityMeter.ChannelId.REACTIVE_POWER);
		CalculatePower.of(this, MeterBControlEM300.ChannelId.REACTIVE_POWER_L1_POS,
				MeterBControlEM300.ChannelId.REACTIVE_POWER_L1_NEG, ElectricityMeter.ChannelId.REACTIVE_POWER_L1);
		CalculatePower.of(this, MeterBControlEM300.ChannelId.REACTIVE_POWER_L2_POS,
				MeterBControlEM300.ChannelId.REACTIVE_POWER_L2_NEG, ElectricityMeter.ChannelId.REACTIVE_POWER_L2);
		CalculatePower.of(this, MeterBControlEM300.ChannelId.REACTIVE_POWER_L3_POS,
				MeterBControlEM300.ChannelId.REACTIVE_POWER_L3_NEG, ElectricityMeter.ChannelId.REACTIVE_POWER_L3);
	}

	@Override
	public String debugLog() {
		return "L:" + this.getActivePower().asString();
	}

	@Override
	public ModbusSlaveTable getModbusSlaveTable(AccessMode accessMode) {
		return new ModbusSlaveTable(//
				OpenemsComponent.getModbusSlaveNatureTable(accessMode), //
				ElectricityMeter.getModbusSlaveNatureTable(accessMode) //
		);
	}

}<|MERGE_RESOLUTION|>--- conflicted
+++ resolved
@@ -31,6 +31,7 @@
 import io.openems.edge.common.modbusslave.ModbusSlave;
 import io.openems.edge.common.modbusslave.ModbusSlaveTable;
 import io.openems.edge.common.taskmanager.Priority;
+import io.openems.edge.common.type.TypeUtils;
 import io.openems.edge.meter.api.ElectricityMeter;
 import io.openems.edge.meter.api.MeterType;
 
@@ -41,11 +42,7 @@
 		configurationPolicy = ConfigurationPolicy.REQUIRE //
 )
 public class MeterBControlEM300Impl extends AbstractOpenemsModbusComponent
-<<<<<<< HEAD
-		implements ElectricityMeter, ModbusComponent, OpenemsComponent, ModbusSlave {
-=======
-		implements MeterBControlEM300, SymmetricMeter, AsymmetricMeter, ModbusComponent, OpenemsComponent, ModbusSlave {
->>>>>>> 2c36e41d
+		implements MeterBControlEM300, ElectricityMeter, ModbusComponent, OpenemsComponent, ModbusSlave {
 
 	@Reference
 	private ConfigurationAdmin cm;
@@ -155,29 +152,16 @@
 
 		if (this.config.invert()) {
 			modbusProtocol.addTask(new FC3ReadRegistersTask(512, Priority.LOW, //
-<<<<<<< HEAD
 					m(ElectricityMeter.ChannelId.ACTIVE_CONSUMPTION_ENERGY, new UnsignedQuadruplewordElement(512),
-							ElementToChannelConverter.SCALE_FACTOR_MINUS_1),
+							SCALE_FACTOR_MINUS_1),
 					m(ElectricityMeter.ChannelId.ACTIVE_PRODUCTION_ENERGY, new UnsignedQuadruplewordElement(516),
-							ElementToChannelConverter.SCALE_FACTOR_MINUS_1)));
+							SCALE_FACTOR_MINUS_1)));
 		} else {
 			modbusProtocol.addTask(new FC3ReadRegistersTask(512, Priority.LOW, //
 					m(ElectricityMeter.ChannelId.ACTIVE_PRODUCTION_ENERGY, new UnsignedQuadruplewordElement(512),
-							ElementToChannelConverter.SCALE_FACTOR_MINUS_1),
+							SCALE_FACTOR_MINUS_1),
 					m(ElectricityMeter.ChannelId.ACTIVE_CONSUMPTION_ENERGY, new UnsignedQuadruplewordElement(516),
-							ElementToChannelConverter.SCALE_FACTOR_MINUS_1)));
-=======
-					m(SymmetricMeter.ChannelId.ACTIVE_CONSUMPTION_ENERGY, new UnsignedQuadruplewordElement(512),
-							SCALE_FACTOR_MINUS_1),
-					m(SymmetricMeter.ChannelId.ACTIVE_PRODUCTION_ENERGY, new UnsignedQuadruplewordElement(516),
 							SCALE_FACTOR_MINUS_1)));
-		} else {
-			modbusProtocol.addTask(new FC3ReadRegistersTask(512, Priority.LOW, //
-					m(SymmetricMeter.ChannelId.ACTIVE_PRODUCTION_ENERGY, new UnsignedQuadruplewordElement(512),
-							SCALE_FACTOR_MINUS_1),
-					m(SymmetricMeter.ChannelId.ACTIVE_CONSUMPTION_ENERGY, new UnsignedQuadruplewordElement(516),
-							SCALE_FACTOR_MINUS_1)));
->>>>>>> 2c36e41d
 		}
 
 		// Calculates required Channels from other existing Channels.
@@ -260,6 +244,30 @@
 				MeterBControlEM300.ChannelId.REACTIVE_POWER_L2_NEG, ElectricityMeter.ChannelId.REACTIVE_POWER_L2);
 		CalculatePower.of(this, MeterBControlEM300.ChannelId.REACTIVE_POWER_L3_POS,
 				MeterBControlEM300.ChannelId.REACTIVE_POWER_L3_NEG, ElectricityMeter.ChannelId.REACTIVE_POWER_L3);
+
+		// Average Voltage from current L1, L2 and L3
+		final Consumer<Value<Integer>> calculateAverageVoltage = ignore -> {
+			this._setVoltage(TypeUtils.averageRounded(//
+					this.getVoltageL1Channel().getNextValue().get(), //
+					this.getVoltageL2Channel().getNextValue().get(), //
+					this.getVoltageL3Channel().getNextValue().get() //
+			));
+		};
+		this.getVoltageL1Channel().onSetNextValue(calculateAverageVoltage);
+		this.getVoltageL2Channel().onSetNextValue(calculateAverageVoltage);
+		this.getVoltageL3Channel().onSetNextValue(calculateAverageVoltage);
+
+		// Sum Current from Current L1, L2 and L3
+		final Consumer<Value<Integer>> calculateSumCurrent = ignore -> {
+			this._setCurrent(TypeUtils.sum(//
+					this.getCurrentL1Channel().getNextValue().get(), //
+					this.getCurrentL2Channel().getNextValue().get(), //
+					this.getCurrentL3Channel().getNextValue().get() //
+			));
+		};
+		this.getCurrentL1Channel().onSetNextValue(calculateSumCurrent);
+		this.getCurrentL2Channel().onSetNextValue(calculateSumCurrent);
+		this.getCurrentL3Channel().onSetNextValue(calculateSumCurrent);
 	}
 
 	@Override

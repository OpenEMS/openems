package io.openems.edge.timedata.influxdb;

import java.time.ZonedDateTime;
import java.util.List;
import java.util.Optional;
import java.util.Set;
import java.util.concurrent.CopyOnWriteArrayList;
import java.util.concurrent.TimeUnit;
import java.util.concurrent.atomic.AtomicBoolean;

import org.influxdb.InfluxDB;
import org.influxdb.dto.Point;
import org.influxdb.dto.Point.Builder;
import org.osgi.service.component.ComponentContext;
import org.osgi.service.component.annotations.Activate;
import org.osgi.service.component.annotations.Component;
import org.osgi.service.component.annotations.ConfigurationPolicy;
import org.osgi.service.component.annotations.Deactivate;
import org.osgi.service.component.annotations.Reference;
import org.osgi.service.component.annotations.ReferenceCardinality;
import org.osgi.service.component.annotations.ReferencePolicy;
import org.osgi.service.component.annotations.ReferencePolicyOption;
import org.osgi.service.event.Event;
import org.osgi.service.event.EventConstants;
import org.osgi.service.event.EventHandler;
import org.osgi.service.metatype.annotations.Designate;
import org.slf4j.Logger;
import org.slf4j.LoggerFactory;

import com.google.common.collect.TreeBasedTable;
import com.google.gson.JsonElement;

import io.openems.common.exceptions.OpenemsError.OpenemsNamedException;
import io.openems.common.types.ChannelAddress;
import io.openems.edge.common.channel.doc.Doc;
import io.openems.edge.common.component.AbstractOpenemsComponent;
import io.openems.edge.common.component.OpenemsComponent;
import io.openems.edge.common.event.EdgeEventConstants;
import io.openems.edge.timedata.api.Timedata;
import io.openems.shared.influxdb.InfluxConnector;

/**
 * Provides read and write access to InfluxDB.
 */
@Designate(ocd = Config.class, factory = true)
@Component(name = "Timedata.InfluxDB", //
		immediate = true, //
		configurationPolicy = ConfigurationPolicy.REQUIRE, //
		property = EventConstants.EVENT_TOPIC + "=" + EdgeEventConstants.TOPIC_CYCLE_AFTER_PROCESS_IMAGE)
public class InfluxTimedata extends AbstractOpenemsComponent implements Timedata, OpenemsComponent, EventHandler {

	private final Logger log = LoggerFactory.getLogger(InfluxTimedata.class);

	private InfluxConnector influxConnector = null;

	public enum ChannelId implements io.openems.edge.common.channel.doc.ChannelId {
		;
		private final Doc doc;

		private ChannelId(Doc doc) {
			this.doc = doc;
		}

		@Override
		public Doc doc() {
			return this.doc;
		}
	}

	public InfluxTimedata() {
		Utils.initializeChannels(this).forEach(channel -> this.addChannel(channel));
	}

	@Reference(policy = ReferencePolicy.DYNAMIC, //
			policyOption = ReferencePolicyOption.GREEDY, //
			cardinality = ReferenceCardinality.AT_LEAST_ONE, //
			target = "(&(enabled=true)(!(service.factoryPid=Timedata.InfluxDB)))")
	private volatile List<OpenemsComponent> components = new CopyOnWriteArrayList<>();

	@Activate
	void activate(ComponentContext context, Config config) {
		super.activate(context, config.id(), config.enabled());
		this.influxConnector = new InfluxConnector(config.ip(), config.port(), config.username(), config.password(),
				config.database());

		if (config.enabled()) {
			this.influxConnector.getConnection();
		}
	}

	@Deactivate
	protected void deactivate() {
		super.deactivate();
		if (this.influxConnector != null) {
			this.influxConnector.deactivate();
		}
	}

	@Override
	public void handleEvent(Event event) {
		if (!this.isEnabled()) {
			return;
		}
		switch (event.getTopic()) {
		case EdgeEventConstants.TOPIC_CYCLE_AFTER_PROCESS_IMAGE:
			this.collectAndWriteChannelValues();
			break;
		}
	}

	protected synchronized void collectAndWriteChannelValues() {
		InfluxDB influxDB = this.influxConnector.getConnection();

		long timestamp = System.currentTimeMillis() / 1000;
		final Builder point = Point.measurement(InfluxConnector.MEASUREMENT).time(timestamp, TimeUnit.SECONDS);
		final AtomicBoolean addedAtLeastOneChannelValue = new AtomicBoolean(false);

		this.components.stream().filter(c -> c.isEnabled()).forEach(component -> {
			component.channels().forEach(channel -> {
				Optional<?> valueOpt = channel.value().asOptional();
				if (!valueOpt.isPresent()) {
					// ignore not available channels
					return;
				}
				Object value = valueOpt.get();
				String address = channel.address().toString();
				try {
					switch (channel.getType()) {
					case BOOLEAN:
						point.addField(address, (Boolean) value);
						break;
					case SHORT:
						point.addField(address, (Short) value);
						break;
					case INTEGER:
						point.addField(address, (Integer) value);
						break;
					case LONG:
						point.addField(address, (Long) value);
						break;
					case FLOAT:
						point.addField(address, (Float) value);
						break;
					case DOUBLE:
						point.addField(address, (Double) value);
						break;
					case STRING:
						point.addField(address, (String) value);
						break;
					}
				} catch (IllegalArgumentException e) {
					this.log.warn("Unable to add Channel [" + address + "] value [" + value + "]: " + e.getMessage());
					return;
				}
				addedAtLeastOneChannelValue.set(true);
			});
		});

		if (addedAtLeastOneChannelValue.get()) {
			influxDB.write(point.build());
		}
	}

	@Override
<<<<<<< HEAD
	public JsonArray queryHistoricData(ZonedDateTime fromDate, ZonedDateTime toDate, JsonObject channels,
			int resolution, boolean cumulative, Tag... tags) throws OpenemsException {
		// ignore edgeId
		return this.influxConnector.queryHistoricData(fromDate, toDate, channels, resolution, cumulative, tags);
	}

	@Override
	public JsonArray queryHistoricData(ZonedDateTime fromDate, ZonedDateTime toDate, JsonObject channels,
			int resolution, Tag... tags) throws OpenemsException {
		return this.influxConnector.queryHistoricData(fromDate, toDate, channels, resolution, false, tags);
		
=======
	public TreeBasedTable<ZonedDateTime, ChannelAddress, JsonElement> queryHistoricData(String edgeId,
			ZonedDateTime fromDate, ZonedDateTime toDate, Set<ChannelAddress> channels, int resolution)
			throws OpenemsNamedException {
		// ignore edgeId as Points are also written without Edge-ID
		Optional<Integer> influxEdgeId = Optional.empty();
		return this.influxConnector.queryHistoricData(influxEdgeId, fromDate, toDate, channels, resolution);
>>>>>>> fd666255
	}
}<|MERGE_RESOLUTION|>--- conflicted
+++ resolved
@@ -162,25 +162,11 @@
 	}
 
 	@Override
-<<<<<<< HEAD
-	public JsonArray queryHistoricData(ZonedDateTime fromDate, ZonedDateTime toDate, JsonObject channels,
-			int resolution, boolean cumulative, Tag... tags) throws OpenemsException {
-		// ignore edgeId
-		return this.influxConnector.queryHistoricData(fromDate, toDate, channels, resolution, cumulative, tags);
-	}
-
-	@Override
-	public JsonArray queryHistoricData(ZonedDateTime fromDate, ZonedDateTime toDate, JsonObject channels,
-			int resolution, Tag... tags) throws OpenemsException {
-		return this.influxConnector.queryHistoricData(fromDate, toDate, channels, resolution, false, tags);
-		
-=======
 	public TreeBasedTable<ZonedDateTime, ChannelAddress, JsonElement> queryHistoricData(String edgeId,
 			ZonedDateTime fromDate, ZonedDateTime toDate, Set<ChannelAddress> channels, int resolution)
 			throws OpenemsNamedException {
 		// ignore edgeId as Points are also written without Edge-ID
 		Optional<Integer> influxEdgeId = Optional.empty();
 		return this.influxConnector.queryHistoricData(influxEdgeId, fromDate, toDate, channels, resolution);
->>>>>>> fd666255
 	}
 }
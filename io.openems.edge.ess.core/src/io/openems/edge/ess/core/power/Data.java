--- conflicted
+++ resolved
@@ -7,37 +7,41 @@
 import java.util.List;
 import java.util.Set;
 import java.util.concurrent.CopyOnWriteArrayList;
-import java.util.function.Consumer;
 import java.util.stream.Collectors;
 
+import org.slf4j.Logger;
+import org.slf4j.LoggerFactory;
+
 import com.google.common.collect.Streams;
 
+import io.openems.common.exceptions.OpenemsError.OpenemsNamedException;
 import io.openems.common.exceptions.OpenemsException;
+import io.openems.edge.ess.api.ManagedAsymmetricEss;
+import io.openems.edge.ess.api.ManagedSinglePhaseEss;
 import io.openems.edge.ess.api.ManagedSymmetricEss;
-<<<<<<< HEAD
-=======
 import io.openems.edge.ess.api.MetaEss;
 import io.openems.edge.ess.core.power.data.ApparentPowerConstraintUtil;
->>>>>>> c3e84afb
 import io.openems.edge.ess.core.power.data.ConstraintUtil;
 import io.openems.edge.ess.core.power.data.WeightsUtil;
 import io.openems.edge.ess.power.api.Coefficient;
 import io.openems.edge.ess.power.api.Coefficients;
 import io.openems.edge.ess.power.api.Constraint;
+import io.openems.edge.ess.power.api.DummyInverter;
 import io.openems.edge.ess.power.api.EssType;
 import io.openems.edge.ess.power.api.Inverter;
+import io.openems.edge.ess.power.api.LinearCoefficient;
 import io.openems.edge.ess.power.api.Phase;
 import io.openems.edge.ess.power.api.Pwr;
 import io.openems.edge.ess.power.api.Relationship;
 
 public class Data {
 
-	/**
-<<<<<<< HEAD
-	 * Holds all Inverters, always roughly sorted by weight.
-=======
+	private final Logger log = LoggerFactory.getLogger(Data.class);
+
+	private final PowerComponent parent;
+
+	/**
 	 * Holds all Inverters, Sorted by weight.
->>>>>>> c3e84afb
 	 */
 	private final List<Inverter> inverters = new ArrayList<>();
 
@@ -50,9 +54,6 @@
 	private final Coefficients coefficients = new Coefficients();
 
 	private boolean symmetricMode = PowerComponent.DEFAULT_SYMMETRIC_MODE;
-<<<<<<< HEAD
-	private Consumer<Boolean> onStaticConstraintsFailed = null;
-=======
 
 	public Data(PowerComponent parent) {
 		this.parent = parent;
@@ -151,37 +152,37 @@
 	public Coefficient getCoefficient(String essId, Phase phase, Pwr pwr) throws OpenemsException {
 		return this.coefficients.of(essId, phase, pwr);
 	}
->>>>>>> c3e84afb
-
-	/**
-	 * Adds a callback for onStaticConstraintsFailed event.
-	 * 
-	 * @param onStaticConstraintsFailed the Callback
-	 */
-	public void onStaticConstraintsFailed(Consumer<Boolean> onStaticConstraintsFailed) {
-		this.onStaticConstraintsFailed = onStaticConstraintsFailed;
-	}
-
-	/**
-	 * Adds a {@link ManagedSymmetricEss}. Called by {@link PowerComponentImpl}.
-	 * 
-	 * @param ess the {@link ManagedSymmetricEss}
-	 */
-	protected synchronized void addEss(ManagedSymmetricEss ess) {
-		this.esss.add(ess);
-		this.updateInverters();
-	}
-
-	/**
-	 * Removes a {@link ManagedSymmetricEss}. Called by {@link PowerComponentImpl}.
-	 * 
-	 * @param ess the {@link ManagedSymmetricEss}
-	 */
-<<<<<<< HEAD
-	protected synchronized void removeEss(ManagedSymmetricEss ess) {
-		this.esss.remove(ess);
-		this.updateInverters();
-=======
+
+	/**
+	 * Gets Constraints for all Inverters.
+	 * 
+	 * @return List of Constraints
+	 * @throws OpenemsException
+	 */
+	public List<Constraint> getConstraintsForAllInverters() throws OpenemsException {
+		return this.getConstraintsWithoutDisabledInverters(Collections.emptyList());
+	}
+
+	/**
+	 * Gets Constraints with the 'enabledInverters' only.
+	 * 
+	 * @param enabledInverters Collection of enabled inverters
+	 * @return List of Constraints
+	 * @throws OpenemsException
+	 */
+	public List<Constraint> getConstraintsForInverters(Collection<Inverter> enabledInverters) throws OpenemsException {
+		List<Inverter> disabledInverters = new ArrayList<>(this.inverters);
+		disabledInverters.removeAll(enabledInverters);
+		return getConstraintsWithoutDisabledInverters(disabledInverters);
+	}
+
+	/**
+	 * Gets Constraints without the 'disabledInverters'.
+	 * 
+	 * @param disabledInverters Collection of disabled inverters
+	 * @return List of Constraints
+	 * @throws OpenemsException
+	 */
 	public List<Constraint> getConstraintsWithoutDisabledInverters(Collection<Inverter> disabledInverters)
 			throws OpenemsException {
 		return Streams.concat(//
@@ -193,21 +194,15 @@
 				this.createSymmetricEssConstraints().stream(), //
 				this.createSinglePhaseEssConstraints().stream(), //
 				this.constraints.stream()).collect(Collectors.toList());
->>>>>>> c3e84afb
-	}
-
-	/**
-	 * Activates Symmetric-Mode.
-	 * 
-	 * @param symmetricMode Symmetric-Mode enabled?
-	 */
-<<<<<<< HEAD
-	public synchronized void setSymmetricMode(boolean symmetricMode) {
-		if (this.symmetricMode != symmetricMode) {
-			this.symmetricMode = symmetricMode;
-			this.updateInverters();
-			this.initializeCycle(); // because SymmetricEssConstraints need to be renewed
-=======
+	}
+
+	/**
+	 * Creates for each disabled inverter an EQUALS ZERO constraint.
+	 * 
+	 * @param inverters Collection of inverters
+	 * @return List of Constraints
+	 * @throws OpenemsException
+	 */
 	public List<Constraint> createDisableConstraintsForInactiveInverters(Collection<Inverter> inverters)
 			throws OpenemsException {
 		List<Constraint> result = new ArrayList<>();
@@ -219,14 +214,10 @@
 						essId + ": Disable " + pwr.getSymbol() + phase.getSymbol(), //
 						essId, phase, pwr, Relationship.EQUALS, 0));
 			}
->>>>>>> c3e84afb
-		}
-	}
-
-<<<<<<< HEAD
-	private synchronized void updateInverters() {
-		this.inverters.clear();
-=======
+		}
+		return result;
+	}
+
 	/**
 	 * Creates for each Ess constraints for AllowedCharge, AllowedDischarge and
 	 * MaxApparentPower.
@@ -237,22 +228,12 @@
 	public List<Constraint> createGenericEssConstraints() throws OpenemsException {
 		List<Constraint> result = new ArrayList<>();
 		for (ManagedSymmetricEss ess : this.esss) {
->>>>>>> c3e84afb
-
-		// Create inverters and add them to list
-		for (ManagedSymmetricEss ess : this.esss) {
-			EssType essType = EssType.getEssType(ess);
-			for (Inverter inverter : Inverter.of(this.symmetricMode, ess, essType)) {
-				this.inverters.add(inverter);
-			}
-		}
-
-<<<<<<< HEAD
-		// Re-Initialize Coefficients
-		Set<String> essIds = new HashSet<>();
-		for (ManagedSymmetricEss ess : this.esss) {
-			essIds.add(ess.id());
-=======
+
+			if (ess instanceof MetaEss) {
+				// ignore
+				continue;
+			}
+
 			// Allowed Charge Power
 			result.add(ConstraintUtil.createSimpleConstraint(this.coefficients, ess.id() + ": Allowed Charge", //
 					ess.id(), Phase.ALL, Pwr.ACTIVE, Relationship.GREATER_OR_EQUALS, //
@@ -278,138 +259,10 @@
 				result.addAll(ApparentPowerConstraintUtil.generateConstraints(this.coefficients, ess.id(), Phase.ALL,
 						maxApparentPower));
 			}
->>>>>>> c3e84afb
-		}
-		this.coefficients.initialize(this.symmetricMode, essIds);
-
-		// Initially sort Inverters
-		WeightsUtil.updateWeightsFromSoc(this.inverters, this.esss);
-		WeightsUtil.sortByWeights(this.inverters);
-	}
-
-<<<<<<< HEAD
-	protected synchronized void initializeCycle() {
-		// Remove Constraints of last Cycle
-		this.constraints.clear();
-		// Update sorting of Inverters
-		WeightsUtil.updateWeightsFromSoc(this.inverters, this.esss);
-		WeightsUtil.adjustSortingByWeights(this.inverters);
-	}
-
-	protected List<ManagedSymmetricEss> getEsss() {
-		return this.esss;
-	}
-
-	protected List<Inverter> getInverters() {
-		return Collections.unmodifiableList(this.inverters);
-	}
-
-	protected void addConstraint(Constraint constraint) {
-		this.constraints.add(constraint);
-	}
-
-	protected void removeConstraint(Constraint constraint) {
-		this.constraints.remove(constraint);
-	}
-
-	/**
-	 * Adds a simple Constraint with only one Coefficient.
-	 * 
-	 * @param description  a description for the Constraint
-	 * @param essId        the component Id of a {@link ManagedSymmetricEss}
-	 * @param phase        the {@link Phase}
-	 * @param pwr          the {@link Pwr}
-	 * @param relationship the {@link Relationship}
-	 * @param value        the value
-	 * @throws OpenemsException on error
-	 */
-	public void addSimpleConstraint(String description, String essId, Phase phase, Pwr pwr, Relationship relationship,
-			double value) throws OpenemsException {
-		if (this.symmetricMode && phase != Phase.ALL) {
-			// Symmetric Mode is activated; but asymmetric Constraints is added
-			phase = Phase.ALL;
-			value *= 3;
-		}
-		this.constraints.add(ConstraintUtil.createSimpleConstraint(this.coefficients, //
-				description, essId, phase, pwr, relationship, value));
-	}
-
-	/**
-	 * Get the Coefficients of the linear solver.
-	 * 
-	 * @return the {@link Coefficients}
-	 */
-	public Coefficients getCoefficients() {
-		return this.coefficients;
-	}
-
-	/**
-	 * Get the Coefficient of the linear solver for the given parameters.
-	 * 
-	 * @param essId the Component-ID of a {@link ManagedSymmetricEss}
-	 * @param phase the {@link Phase}
-	 * @param pwr   the {@link Pwr}
-	 * @return the {@link Coefficients}
-	 */
-	public Coefficient getCoefficient(String essId, Phase phase, Pwr pwr) throws OpenemsException {
-		return this.coefficients.of(essId, phase, pwr);
-	}
-
-	/**
-	 * Gets Constraints for all Inverters.
-	 * 
-	 * @return List of Constraints
-	 * @throws OpenemsException on error
-	 */
-	public List<Constraint> getConstraintsForAllInverters() throws OpenemsException {
-		return this.getConstraintsWithoutDisabledInverters(Collections.emptyList());
-	}
-
-	/**
-	 * Gets Constraints with the 'enabledInverters' only.
-	 * 
-	 * @param enabledInverters Collection of enabled {@link Inverter}s
-	 * @return List of {@link Constraint}s
-	 * @throws OpenemsException on error
-	 */
-	public List<Constraint> getConstraintsForInverters(Collection<Inverter> enabledInverters) throws OpenemsException {
-		List<Inverter> disabledInverters = new ArrayList<>(this.inverters);
-		disabledInverters.removeAll(enabledInverters);
-		return this.getConstraintsWithoutDisabledInverters(disabledInverters);
-	}
-
-	/**
-	 * Gets Constraints without the 'disabledInverters'.
-	 * 
-	 * @param disabledInverters Collection of disabled inverters
-	 * @return List of Constraints
-	 * @throws OpenemsException on error
-	 */
-	public List<Constraint> getConstraintsWithoutDisabledInverters(Collection<Inverter> disabledInverters)
-			throws OpenemsException {
-		return Streams.concat(//
-				ConstraintUtil.createDisableConstraintsForInactiveInverters(this.coefficients, disabledInverters)
-						.stream(),
-				ConstraintUtil.createGenericEssConstraints(this.coefficients, this.esss, this.symmetricMode).stream(), //
-				ConstraintUtil.createStaticEssConstraints(this.esss, this.onStaticConstraintsFailed).stream(), //
-				ConstraintUtil.createMetaEssConstraints(this.coefficients, this.esss, this.symmetricMode).stream(), //
-				ConstraintUtil.createSumOfPhasesConstraints(this.coefficients, this.esss, this.symmetricMode).stream(), //
-				ConstraintUtil.createSymmetricEssConstraints(this.coefficients, this.esss, this.symmetricMode).stream(), //
-				ConstraintUtil.createSinglePhaseEssConstraints(this.coefficients, this.inverters, this.symmetricMode)
-						.stream(), //
-				this.constraints.stream()).collect(Collectors.toList());
-	}
-
-	protected ManagedSymmetricEss getEss(String essId) {
-		for (ManagedSymmetricEss ess : this.esss) {
-			if (essId.equals(ess.id())) {
-				return ess;
-			}
-		}
-		return null;
-	}
-
-=======
+		}
+		return result;
+	}
+
 	/**
 	 * Asks each Ess if it has any static Constraints and adds them.
 	 * 
@@ -583,5 +436,4 @@
 		return null;
 	}
 
->>>>>>> c3e84afb
 }
package io.openems.edge.ess.core.power;

import java.util.HashMap;
import java.util.List;
import java.util.Map;
import java.util.Optional;
import java.util.concurrent.atomic.AtomicInteger;

import org.apache.commons.math3.optim.linear.LinearConstraint;
import org.apache.commons.math3.optim.linear.LinearObjectiveFunction;
import org.apache.commons.math3.optim.linear.Relationship;
import org.apache.commons.math3.optim.nonlinear.scalar.GoalType;

import io.openems.common.utils.IntUtils;
import io.openems.common.utils.IntUtils.Round;
import io.openems.edge.ess.api.ManagedAsymmetricEss;
import io.openems.edge.ess.api.ManagedSymmetricEss;
import io.openems.edge.ess.api.MetaEss;
import io.openems.edge.ess.power.api.Coefficient;
import io.openems.edge.ess.power.api.Constraint;
import io.openems.edge.ess.power.api.ConstraintType;
import io.openems.edge.ess.power.api.Phase;
import io.openems.edge.ess.power.api.Pwr;

public class Utils {

	private static String coefficientsToString(double[] coefficients) {
		StringBuilder b = new StringBuilder();
		for (int i = 0; i < coefficients.length; i++) {
			double x = coefficients[i];
			b.append(String.format("%+.1f*", x));
			switch (i % 2) {
			case 0:
				b.append("p");
				break;
			case 1:
				b.append("q");
				break;
			}
			b.append((i / 2) % 3 + 1);
			if (i < coefficients.length - 1) {
				b.append(" ");
			}
		}
		return b.toString();
	}

	/**
	 * Helper: Copies the LinearConstraints list to an array
	 * 
	 * @param constraints
	 * @return
	 */
	public static LinearConstraint[] copyToArray(List<LinearConstraint> constraints) {
		LinearConstraint[] c = new LinearConstraint[constraints.size()];
		for (int i = 0; i < constraints.size(); i++) {
			c[i] = constraints.get(i);
		}
		return c;
	}

<<<<<<< HEAD
	/**
	 * Helper for toLinearConstraint-method. Creates the coefficients array for a
	 * LinearConstraint from given meta data
	 * 
	 * @param coefficients
	 * @param ess
	 * @param phase
	 * @param pwr
	 * @param value
	 */
	public static synchronized void getCoefficients(Data data, double[] coefficients, ManagedSymmetricEss ess,
			Phase phase, Pwr pwr, double value) {
		if (ess instanceof MetaEss) {
			for (ManagedSymmetricEss subEss : ((MetaEss) ess).getEsss()) {
				Utils.getCoefficients(data, coefficients, subEss, phase, pwr, value);
			}
			return;
		}

		Optional<Integer> indexOpt = data.getEssIndex(ess);
		if (!indexOpt.isPresent()) { // TODO coefficients
			return;
		}
		
		int essIndex = indexOpt.get();
		int pwrOffset = pwr.getOffset();
		switch (phase) {
		case ALL:
			coefficients[essIndex + Phase.L1.getOffset() + pwrOffset] = value;
			coefficients[essIndex + Phase.L2.getOffset() + pwrOffset] = value;
			coefficients[essIndex + Phase.L3.getOffset() + pwrOffset] = value;
			break;
		case L1:
		case L2:
		case L3:
			coefficients[essIndex + phase.getOffset() + pwrOffset] = value;
			break;
		}
	}

=======
>>>>>>> 1f0efd67
	public static String linearConstraintToString(LinearConstraint constraint, String note) {
		StringBuilder b = new StringBuilder();
		b.append(String.format("%-30s ", note));
		double[] coefficients = constraint.getCoefficients().toArray();
		b.append(coefficientsToString(coefficients));
		b.append(" " + constraint.getRelationship().toString() + " " + String.format("%.1f", constraint.getValue()));
		return b.toString();
	}

	public static String objectiveFunctionToString(LinearObjectiveFunction function, GoalType goalType) {
		StringBuilder b = new StringBuilder();
		b.append(String.format("%-30s ", "Objective Function"));
		double[] coefficients = function.getCoefficients().toArray();
		b.append(coefficientsToString(coefficients));
		b.append(" -> " + goalType.toString());
		return b.toString();
	}

	/**
	 * Round values to accuracy of inverter; following this logic:
	 *
	 * On Discharge (Power > 0)
	 *
	 * <ul>
	 * <li>if SoC > 50 %: round up (more discharge)
	 * <li>if SoC < 50 %: round down (less discharge)
	 * </ul>
	 *
	 * On Charge (Power < 0)
	 *
	 * <ul>
	 * <li>if SoC > 50 %: round down (less charge)
	 * <li>if SoC < 50 %: round up (more discharge)
	 * </ul>
	 */
	public static int roundToInverterPrecision(ManagedSymmetricEss ess, double value) {
		Round round = Round.DOWN;
		int precision = ess.getPowerPrecision();
		int soc = ess.getSoc().value().orElse(0);

		if (value > 0 && soc > 50 || value < 0 && soc < 50) {
			round = Round.UP;
		}

		return IntUtils.roundToPrecision((float) value, round, precision);
	}

	public static String solutionToString(double[] solution) {
		StringBuilder b = new StringBuilder();
		for (int i = 0; i < solution.length; i++) {
			double x = solution[i];
			switch (i % 2) {
			case 0:
				b.append("p");
				break;
			case 1:
				b.append("q");
				break;
			}
			b.append((i / 2) % 3 + 1 + String.format(" = % .1f", x));
			if (i < solution.length - 1) {
				b.append(String.format("%n"));
			}
		}
		return b.toString();
	}

	public static void sumSolutions(ManagedSymmetricEss ess, Map<ManagedSymmetricEss, SymmetricSolution> solutions,
			AtomicInteger activePower, AtomicInteger reactivePower, AtomicInteger activePowerL1,
			AtomicInteger reactivePowerL1, AtomicInteger activePowerL2, AtomicInteger reactivePowerL2,
			AtomicInteger activePowerL3, AtomicInteger reactivePowerL3) {
		if (ess instanceof MetaEss) {
			for (ManagedSymmetricEss subEss : ((MetaEss) ess).getEsss()) {
				Utils.sumSolutions(subEss, solutions, activePower, reactivePower, activePowerL1, reactivePowerL1,
						activePowerL2, reactivePowerL2, activePowerL3, reactivePowerL3);
			}
		} else {
			SymmetricSolution ss = solutions.get(ess);
			if (ss != null) {
				activePower.addAndGet(ss.getActivePower());

				if (ess instanceof ManagedAsymmetricEss && ss instanceof AsymmetricSolution) {
					AsymmetricSolution as = (AsymmetricSolution) ss;
					activePowerL1.addAndGet(as.getActivePowerL1());
					reactivePowerL1.addAndGet(as.getReactivePowerL1());
					activePowerL2.addAndGet(as.getActivePowerL2());
					reactivePowerL2.addAndGet(as.getReactivePowerL2());
					activePowerL3.addAndGet(as.getActivePowerL3());
					reactivePowerL3.addAndGet(as.getReactivePowerL3());
				}
			}
		}
	}

	/**
	 * Create SymmetricSolution objects for easier handling of a Solution
	 * 
	 * @param data
	 * @param solution
	 * @return
	 */
	public static Map<ManagedSymmetricEss, SymmetricSolution> toSolutions(Data data, double[] solution) {
		Map<ManagedSymmetricEss, SymmetricSolution> solutions = new HashMap<>();
<<<<<<< HEAD
		data.realEsss.keys().forEach(ess -> {
			Optional<Integer> indexOpt = data.getEssIndex(ess);
			if(!indexOpt.isPresent()) {
				return;
			}
			int i = indexOpt.get();
=======
		data.realEsss.forEach(ess -> {
			int i = data.getEssIndex(ess);
>>>>>>> 1f0efd67

			if (ess instanceof ManagedAsymmetricEss) {
				/*
				 * ManagedAsymmetricEss
				 */
				solutions.put(ess, //
						new AsymmetricSolution((ManagedAsymmetricEss) ess, //
								Utils.roundToInverterPrecision(ess,
										solution[i + Phase.L1.getOffset() + Pwr.ACTIVE.getOffset()]), //
								Utils.roundToInverterPrecision(ess,
										solution[i + Phase.L1.getOffset() + Pwr.REACTIVE.getOffset()]), //
								Utils.roundToInverterPrecision(ess,
										solution[i + Phase.L2.getOffset() + Pwr.ACTIVE.getOffset()]), //
								Utils.roundToInverterPrecision(ess,
										solution[i + Phase.L2.getOffset() + Pwr.REACTIVE.getOffset()]), //
								Utils.roundToInverterPrecision(ess,
										solution[i + Phase.L3.getOffset() + Pwr.ACTIVE.getOffset()]), //
								Utils.roundToInverterPrecision(ess,
										solution[i + Phase.L3.getOffset() + Pwr.REACTIVE.getOffset()])));
			} else {
				/*
				 * ManagedSymmetricEss
				 */
				solutions.put(ess, //
						new SymmetricSolution(ess, //
								Utils.roundToInverterPrecision(ess, //
										solution[i + Phase.L1.getOffset() + Pwr.ACTIVE.getOffset()] //
												+ solution[i + Phase.L2.getOffset() + Pwr.ACTIVE.getOffset()] //
												+ solution[i + Phase.L3.getOffset() + Pwr.ACTIVE.getOffset()]), //
								Utils.roundToInverterPrecision(ess, //
										solution[i + Phase.L1.getOffset() + Pwr.REACTIVE.getOffset()] //
												+ solution[i + Phase.L2.getOffset() + Pwr.REACTIVE.getOffset()] //
												+ solution[i + Phase.L3.getOffset() + Pwr.REACTIVE.getOffset()])));
			}
		});
		return solutions;
	}

	/**
	 * Create a Simple Constraint
	 * 
	 * @param ess
	 * @param type
	 * @param phase
	 * @param pwr
	 * @param relationship
	 * @param value
	 * @return
	 */
	public static Constraint createSimpleConstraint(ManagedSymmetricEss ess, ConstraintType type, Phase phase, Pwr pwr,
			Relationship relationship, int value) {
		return new Constraint( //
				type, new Coefficient[] { //
						new Coefficient(ess, phase, pwr, 1) }, //
				relationship, //
				value);
	}

	public static boolean coefficientIsCoveredBy(Coefficient c, ManagedSymmetricEss ess, Phase phase, Pwr pwr) {
		if (ess instanceof MetaEss) {
			for (ManagedSymmetricEss subEss : ((MetaEss) ess).getEsss()) {
				if (Utils.coefficientIsCoveredBy(c, subEss, phase, pwr)) {
					return true;
				}
			}
			return false;
		} else {
			if (c.getEss() == ess //
					&& c.getPwr() == pwr //
					&& (phase == Phase.ALL //
							|| c.getPhase() == phase //
					)) {
				return true;
			}
			return false;
		}
	}

}<|MERGE_RESOLUTION|>--- conflicted
+++ resolved
@@ -3,7 +3,6 @@
 import java.util.HashMap;
 import java.util.List;
 import java.util.Map;
-import java.util.Optional;
 import java.util.concurrent.atomic.AtomicInteger;
 
 import org.apache.commons.math3.optim.linear.LinearConstraint;
@@ -59,49 +58,6 @@
 		return c;
 	}
 
-<<<<<<< HEAD
-	/**
-	 * Helper for toLinearConstraint-method. Creates the coefficients array for a
-	 * LinearConstraint from given meta data
-	 * 
-	 * @param coefficients
-	 * @param ess
-	 * @param phase
-	 * @param pwr
-	 * @param value
-	 */
-	public static synchronized void getCoefficients(Data data, double[] coefficients, ManagedSymmetricEss ess,
-			Phase phase, Pwr pwr, double value) {
-		if (ess instanceof MetaEss) {
-			for (ManagedSymmetricEss subEss : ((MetaEss) ess).getEsss()) {
-				Utils.getCoefficients(data, coefficients, subEss, phase, pwr, value);
-			}
-			return;
-		}
-
-		Optional<Integer> indexOpt = data.getEssIndex(ess);
-		if (!indexOpt.isPresent()) { // TODO coefficients
-			return;
-		}
-		
-		int essIndex = indexOpt.get();
-		int pwrOffset = pwr.getOffset();
-		switch (phase) {
-		case ALL:
-			coefficients[essIndex + Phase.L1.getOffset() + pwrOffset] = value;
-			coefficients[essIndex + Phase.L2.getOffset() + pwrOffset] = value;
-			coefficients[essIndex + Phase.L3.getOffset() + pwrOffset] = value;
-			break;
-		case L1:
-		case L2:
-		case L3:
-			coefficients[essIndex + phase.getOffset() + pwrOffset] = value;
-			break;
-		}
-	}
-
-=======
->>>>>>> 1f0efd67
 	public static String linearConstraintToString(LinearConstraint constraint, String note) {
 		StringBuilder b = new StringBuilder();
 		b.append(String.format("%-30s ", note));
@@ -205,17 +161,8 @@
 	 */
 	public static Map<ManagedSymmetricEss, SymmetricSolution> toSolutions(Data data, double[] solution) {
 		Map<ManagedSymmetricEss, SymmetricSolution> solutions = new HashMap<>();
-<<<<<<< HEAD
-		data.realEsss.keys().forEach(ess -> {
-			Optional<Integer> indexOpt = data.getEssIndex(ess);
-			if(!indexOpt.isPresent()) {
-				return;
-			}
-			int i = indexOpt.get();
-=======
 		data.realEsss.forEach(ess -> {
 			int i = data.getEssIndex(ess);
->>>>>>> 1f0efd67
 
 			if (ess instanceof ManagedAsymmetricEss) {
 				/*

package io.openems.edge.ess.core.power;

import org.osgi.service.event.EventHandler;

import io.openems.common.channel.Level;
import io.openems.common.channel.Unit;
import io.openems.common.types.OpenemsType;
import io.openems.edge.common.channel.Doc;
import io.openems.edge.common.channel.EnumReadChannel;
import io.openems.edge.common.channel.IntegerReadChannel;
import io.openems.edge.common.channel.StateChannel;
import io.openems.edge.common.component.OpenemsComponent;
import io.openems.edge.ess.power.api.Power;
import io.openems.edge.ess.power.api.SolverStrategy;

public interface PowerComponent extends OpenemsComponent, EventHandler, Power {

	public static final boolean DEFAULT_SYMMETRIC_MODE = true;
	public static final boolean DEFAULT_DEBUG_MODE = false;
	public static final SolverStrategy DEFAULT_SOLVER_STRATEGY = SolverStrategy.OPTIMIZE_BY_MOVING_TOWARDS_TARGET;

	public enum ChannelId implements io.openems.edge.common.channel.ChannelId {
		/**
		 * The duration needed for solving the Power.
		 * 
		 * <ul>
		 * <li>Interface: PowerComponent
		 * <li>Type: Integer
		 * <li>Unit: milliseconds
		 * <li>Range: positive
		 * </ul>
		 */
		SOLVE_DURATION(Doc.of(OpenemsType.INTEGER) //
				.unit(Unit.MILLISECONDS)),
		/**
		 * The eventually used solving strategy.
		 * 
		 * <ul>
		 * <li>Interface: PowerComponent
		 * <li>Type: Integer
		 * <li>Unit: milliseconds
		 * <li>Range: positive
		 * </ul>
		 */
		SOLVE_STRATEGY(Doc.of(SolverStrategy.values())),
		/**
		 * Whether the Power problem could be solved.
		 * 
		 * <ul>
		 * <li>Interface: PowerComponent
		 * <li>Type: Boolean
		 * </ul>
		 */
		NOT_SOLVED(Doc.of(Level.WARNING)),
		/**
		 * Gets set, when setting static Constraints failed.
		 * 
		 * <ul>
		 * <li>Interface: PowerComponent
		 * <li>Type: Boolean
		 * </ul>
		 */
		STATIC_CONSTRAINTS_FAILED(Doc.of(Level.FAULT));

		private final Doc doc;

		private ChannelId(Doc doc) {
			this.doc = doc;
		}

		public Doc doc() {
			return this.doc;
		}
	}

	/**
	 * Gets the Channel for {@link ChannelId#NOT_SOLVED}.
	 * 
	 * @return the Channel
	 */
	public default StateChannel getNotSolvedChannel() {
		return this.channel(ChannelId.NOT_SOLVED);
	}

	/**
	 * Internal method to set the 'nextValue' on {@link ChannelId#NOT_SOLVED}
	 * Channel.
	 * 
	 * @param value the next value
	 */
	public default void _setNotSolved(boolean value) {
		this.getNotSolvedChannel().setNextValue(value);
	}

	/**
	 * Gets the Channel for {@link ChannelId#SOLVE_DURATION}.
	 * 
	 * @return the Channel
	 */
	public default IntegerReadChannel getSolveDurationChannel() {
		return this.channel(ChannelId.SOLVE_DURATION);
	}

	/**
	 * Internal method to set the 'nextValue' on {@link ChannelId#SOLVE_DURATION}
	 * Channel.
	 * 
	 * @param value the next value
	 */
	public default void _setSolveDuration(int value) {
		this.getSolveDurationChannel().setNextValue(value);
	}

	/**
	 * Gets the Channel for {@link ChannelId#SOLVE_STRATEGY}.
	 * 
	 * @return the Channel
	 */
	public default EnumReadChannel getSolveStrategyChannel() {
		return this.channel(ChannelId.SOLVE_STRATEGY);
	}

	/**
	 * Internal method to set the 'nextValue' on {@link ChannelId#SOLVE_STRATEGY}
	 * Channel.
	 * 
	 * @param value the next value
	 */
	public default void _setSolveStrategy(SolverStrategy value) {
		this.getSolveStrategyChannel().setNextValue(value);
<<<<<<< HEAD
	}

	/**
	 * Gets the Channel for {@link ChannelId#STATIC_CONSTRAINTS_FAILED}.
	 * 
	 * @return the Channel
	 */
	public default StateChannel getStaticConstraintsFailedChannel() {
		return this.channel(ChannelId.STATIC_CONSTRAINTS_FAILED);
	}

	/**
	 * Internal method to set the 'nextValue' on
	 * {@link ChannelId#STATIC_CONSTRAINTS_FAILED} Channel.
	 * 
	 * @param value the next value
	 */
	public default void _setStaticConstraintsFailed(boolean value) {
		this.getStaticConstraintsFailedChannel().setNextValue(value);
=======
>>>>>>> c3e84afb
	}

}<|MERGE_RESOLUTION|>--- conflicted
+++ resolved
@@ -128,28 +128,6 @@
 	 */
 	public default void _setSolveStrategy(SolverStrategy value) {
 		this.getSolveStrategyChannel().setNextValue(value);
-<<<<<<< HEAD
-	}
-
-	/**
-	 * Gets the Channel for {@link ChannelId#STATIC_CONSTRAINTS_FAILED}.
-	 * 
-	 * @return the Channel
-	 */
-	public default StateChannel getStaticConstraintsFailedChannel() {
-		return this.channel(ChannelId.STATIC_CONSTRAINTS_FAILED);
-	}
-
-	/**
-	 * Internal method to set the 'nextValue' on
-	 * {@link ChannelId#STATIC_CONSTRAINTS_FAILED} Channel.
-	 * 
-	 * @param value the next value
-	 */
-	public default void _setStaticConstraintsFailed(boolean value) {
-		this.getStaticConstraintsFailedChannel().setNextValue(value);
-=======
->>>>>>> c3e84afb
 	}
 
 }
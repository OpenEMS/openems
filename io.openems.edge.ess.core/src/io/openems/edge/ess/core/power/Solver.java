--- conflicted
+++ resolved
@@ -496,10 +496,6 @@
 	 */
 	private PointValuePair optimizeByMovingTowardsTarget(TargetDirection targetDirection, List<Inverter> allInverters,
 			List<Inverter> targetInverters, List<Constraint> allConstraints) {
-<<<<<<< HEAD
-//		log.info("oBMTT. Direction: " + targetDirection);
-=======
->>>>>>> ccdac7e0
 		// find maxLastActive + maxWeight
 		int maxLastActivePower = 0;
 		int sumWeights = 0;

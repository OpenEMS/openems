--- conflicted
+++ resolved
@@ -14,11 +14,8 @@
 import org.slf4j.Logger;
 import org.slf4j.LoggerFactory;
 
-<<<<<<< HEAD
-=======
 import com.google.common.base.Stopwatch;
 
->>>>>>> c3e84afb
 import io.openems.common.exceptions.OpenemsError.OpenemsNamedException;
 import io.openems.common.exceptions.OpenemsException;
 import io.openems.common.function.ThrowingFunction;
@@ -112,18 +109,6 @@
 		}
 	}
 
-<<<<<<< HEAD
-	/**
-	 * Solve and optimize the equation system.
-	 * 
-	 * <p>
-	 * When finished, this method calls the applyPower() methods of
-	 * {@link ManagedSymmetricEss} or {@link ManagedAsymmetricEss}.
-	 * 
-	 * @param strategy the {@link SolverStrategy} to follow
-	 */
-=======
->>>>>>> c3e84afb
 	public void solve(SolverStrategy strategy) {
 		// measure duration
 		final long startTime = System.nanoTime();
@@ -146,16 +131,11 @@
 			System.out.println("getConstraintsForAllInverters [" + stopwatch.elapsed(TimeUnit.MILLISECONDS) + "ms]");
 
 			// Add Strict constraints if required
-<<<<<<< HEAD
-			AddConstraintsForNotStrictlyDefinedCoefficients.apply(allInverters, this.data.getCoefficients(),
-					allConstraints);
-=======
 			stopwatch = Stopwatch.createStarted();
 			AddConstraintsForNotStrictlyDefinedCoefficients.apply(allInverters, this.data.getCoefficients(),
 					allConstraints);
 			System.out.println("addConstraintsForNotStrictlyDefinedCoefficients ["
 					+ stopwatch.elapsed(TimeUnit.MILLISECONDS) + "ms]");
->>>>>>> c3e84afb
 
 			// Print log with currently active EQUALS != 0 Constraints
 			if (this.debugMode) {
@@ -168,23 +148,12 @@
 			}
 
 			// Evaluates whether it is a CHARGE or DISCHARGE problem.
-<<<<<<< HEAD
-=======
 			stopwatch = Stopwatch.createStarted();
->>>>>>> c3e84afb
 			targetDirection = TargetDirection.from(//
 					this.data.getInverters(), //
 					this.data.getCoefficients(), //
 					this.data.getConstraintsForAllInverters() //
 			);
-<<<<<<< HEAD
-
-			// Gets the target-Inverters, i.e. the Inverters that are minimally required to
-			// solve the Problem.
-			List<Inverter> targetInverters = this.optimizers.reduceNumberOfUsedInverters.apply(allInverters,
-					targetDirection, this.solveWithDisabledInverters);
-
-=======
 			System.out.println("getTargetDirection [" + stopwatch.elapsed(TimeUnit.MILLISECONDS) + "ms]");
 
 			// Gets the target-Inverters, i.e. the Inverters that are minimally required to
@@ -195,7 +164,6 @@
 			System.out.println("getTargetInverters [" + stopwatch.elapsed(TimeUnit.MILLISECONDS) + "ms]");
 
 			stopwatch = Stopwatch.createStarted();
->>>>>>> c3e84afb
 			switch (strategy) {
 			case UNDEFINED:
 			case ALL_CONSTRAINTS:
@@ -269,7 +237,7 @@
 	 * @param allConstraints  a list of all Constraints
 	 * @param strategies      an array of SolverStrategies
 	 * @return a Solution
-	 * @throws OpenemsException on error
+	 * @throws OpenemsException
 	 */
 	private SolveSolution tryStrategies(TargetDirection targetDirection, List<Inverter> allInverters,
 			List<Inverter> targetInverters, List<Constraint> allConstraints, SolverStrategy... strategies)
@@ -361,15 +329,8 @@
 					}
 				}
 			}
-
 			if (ess instanceof ManagedAsymmetricEss && (invL1 != null || invL2 != null || invL3 != null)) {
-<<<<<<< HEAD
-				/*
-				 * Call applyPower() of ManagedAsymmetricEss
-				 */
-=======
 				ManagedAsymmetricEss e = (ManagedAsymmetricEss) ess;
->>>>>>> c3e84afb
 
 				if (invL1 == null) {
 					invL1 = new PowerTuple();
@@ -380,8 +341,6 @@
 				if (invL3 == null) {
 					invL3 = new PowerTuple();
 				}
-
-				ManagedAsymmetricEss e = (ManagedAsymmetricEss) ess;
 				// set debug channels on Ess
 				e._setDebugSetActivePower(invL1.getActivePower() + invL2.getActivePower() + invL3.getActivePower());
 				e._setDebugSetReactivePower(
@@ -410,10 +369,6 @@
 				}
 
 			} else if (inv != null) {
-				/*
-				 * Call applyPower() of ManagedSymmetricEss
-				 */
-
 				// set debug channels on Ess
 				ess._setDebugSetActivePower(inv.getActivePower());
 				ess._setDebugSetReactivePower(inv.getReactivePower());

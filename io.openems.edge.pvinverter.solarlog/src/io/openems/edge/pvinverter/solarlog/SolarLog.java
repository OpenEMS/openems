package io.openems.edge.pvinverter.solarlog;

import org.osgi.service.cm.ConfigurationAdmin;
import org.osgi.service.component.ComponentContext;
import org.osgi.service.component.annotations.Activate;
import org.osgi.service.component.annotations.Component;
import org.osgi.service.component.annotations.ConfigurationPolicy;
import org.osgi.service.component.annotations.Deactivate;
import org.osgi.service.component.annotations.Reference;
import org.osgi.service.component.annotations.ReferenceCardinality;
import org.osgi.service.component.annotations.ReferencePolicy;
import org.osgi.service.component.annotations.ReferencePolicyOption;
import org.osgi.service.event.Event;
import org.osgi.service.event.EventConstants;
import org.osgi.service.event.EventHandler;
import org.osgi.service.metatype.annotations.Designate;
import org.slf4j.Logger;

import io.openems.common.channel.AccessMode;
import io.openems.common.channel.Level;
import io.openems.common.channel.Unit;
import io.openems.common.exceptions.OpenemsError.OpenemsNamedException;
import io.openems.common.types.OpenemsType;
import io.openems.edge.bridge.modbus.api.AbstractOpenemsModbusComponent;
import io.openems.edge.bridge.modbus.api.BridgeModbus;
import io.openems.edge.bridge.modbus.api.ElementToChannelConverter;
import io.openems.edge.bridge.modbus.api.ModbusProtocol;
import io.openems.edge.bridge.modbus.api.element.SignedDoublewordElement;
import io.openems.edge.bridge.modbus.api.element.SignedWordElement;
import io.openems.edge.bridge.modbus.api.element.UnsignedDoublewordElement;
import io.openems.edge.bridge.modbus.api.element.UnsignedWordElement;
import io.openems.edge.bridge.modbus.api.element.WordOrder;
import io.openems.edge.bridge.modbus.api.task.FC16WriteRegistersTask;
import io.openems.edge.bridge.modbus.api.task.FC4ReadInputRegistersTask;
import io.openems.edge.common.channel.Doc;
<<<<<<< HEAD
import io.openems.edge.common.channel.EnumWriteChannel;
import io.openems.edge.common.channel.IntegerWriteChannel;
=======
>>>>>>> c4fef48b
import io.openems.edge.common.component.OpenemsComponent;
import io.openems.edge.common.event.EdgeEventConstants;
import io.openems.edge.common.taskmanager.Priority;
import io.openems.edge.meter.api.MeterType;
import io.openems.edge.meter.api.SymmetricMeter;
import io.openems.edge.pvinverter.api.ManagedSymmetricPvInverter;

@Designate(ocd = Config.class, factory = true)
@Component(//
		name = "PV-Inverter.Solarlog", //
		immediate = true, //
		configurationPolicy = ConfigurationPolicy.REQUIRE, //
		property = { //
				EventConstants.EVENT_TOPIC + "=" + EdgeEventConstants.TOPIC_CYCLE_EXECUTE_WRITE //
		})
public class SolarLog extends AbstractOpenemsModbusComponent
		implements ManagedSymmetricPvInverter, SymmetricMeter, OpenemsComponent, EventHandler {

	private final SetPvLimitHandler setPvLimitHandler = new SetPvLimitHandler(this,
			ManagedSymmetricPvInverter.ChannelId.ACTIVE_POWER_LIMIT);

	@Reference
	protected ConfigurationAdmin cm;

	protected Config config;

	public SolarLog() {
		super(//
				OpenemsComponent.ChannelId.values(), //
				SymmetricMeter.ChannelId.values(), //
				ManagedSymmetricPvInverter.ChannelId.values(), //
				ChannelId.values() //
		);
	}

	@Reference(policy = ReferencePolicy.STATIC, policyOption = ReferencePolicyOption.GREEDY, cardinality = ReferenceCardinality.MANDATORY)
	protected void setModbus(BridgeModbus modbus) {
		super.setModbus(modbus);
	}

	@Activate
	void activate(ComponentContext context, Config config) {
		super.activate(context, config.id(), config.alias(), config.enabled(), config.modbusUnitId(), this.cm, "Modbus",
				config.modbus_id());
		this.config = config;
		this.getMaxApparentPower().setNextValue(config.maxActivePower());

		// Stop if component is disabled
		if (!config.enabled()) {
			return;
		}
	}

	@Deactivate
	protected void deactivate() {
		super.deactivate();
	}

	@Override
	protected ModbusProtocol defineModbusProtocol() {
		return new ModbusProtocol(this, //
				new FC4ReadInputRegistersTask(3500, Priority.HIGH,
						m(SolarLog.ChannelId.LAST_UPDATE_TIME,
								new SignedDoublewordElement(3500).wordOrder(WordOrder.LSWMSW)),
						m(SymmetricMeter.ChannelId.ACTIVE_POWER,
								new SignedDoublewordElement(3502).wordOrder(WordOrder.LSWMSW)),
						m(SolarLog.ChannelId.PDC, new SignedDoublewordElement(3504).wordOrder(WordOrder.LSWMSW)),
						m(SymmetricMeter.ChannelId.VOLTAGE, new SignedWordElement(3506),
								ElementToChannelConverter.SCALE_FACTOR_3),
						m(SolarLog.ChannelId.UDC, new SignedWordElement(3507),
								ElementToChannelConverter.SCALE_FACTOR_2),
						m(SymmetricMeter.ChannelId.ACTIVE_PRODUCTION_ENERGY,
								new SignedDoublewordElement(3508).wordOrder(WordOrder.LSWMSW)),
						m(SolarLog.ChannelId.YESTERDAY_YIELD,
								new SignedDoublewordElement(3510).wordOrder(WordOrder.LSWMSW)),
						m(SolarLog.ChannelId.MONTHLY_YIELD,
								new SignedDoublewordElement(3512).wordOrder(WordOrder.LSWMSW)),
						m(SolarLog.ChannelId.YEARLY_YIELD,
								new SignedDoublewordElement(3514).wordOrder(WordOrder.LSWMSW)),
						m(SolarLog.ChannelId.TOTAL_YIELD,
								new SignedDoublewordElement(3516).wordOrder(WordOrder.LSWMSW)),
						m(SolarLog.ChannelId.PAC_CONSUMPTION,
								new SignedDoublewordElement(3518).wordOrder(WordOrder.LSWMSW)),
						m(SymmetricMeter.ChannelId.ACTIVE_CONSUMPTION_ENERGY,
								new SignedDoublewordElement(3520).wordOrder(WordOrder.LSWMSW)),
						m(SolarLog.ChannelId.YESTERDAY_YIELD_CONS,
								new SignedDoublewordElement(3522).wordOrder(WordOrder.LSWMSW)),
						m(SolarLog.ChannelId.MONTHLY_YIELD_CONS,
								new SignedDoublewordElement(3524).wordOrder(WordOrder.LSWMSW)),
						m(SolarLog.ChannelId.YEARLY_YIELD_CONS,
								new SignedDoublewordElement(3526).wordOrder(WordOrder.LSWMSW)),
						m(SolarLog.ChannelId.TOTAL_YIELD_CONS,
								new SignedDoublewordElement(3528).wordOrder(WordOrder.LSWMSW)),
						m(SolarLog.ChannelId.TOTAL_POWER,
								new SignedDoublewordElement(3530).wordOrder(WordOrder.LSWMSW))),

				new FC16WriteRegistersTask(10400, //
						m(SolarLog.ChannelId.P_LIMIT_TYPE, new UnsignedWordElement(10400)),
						m(SolarLog.ChannelId.P_LIMIT_PERC, new UnsignedWordElement(10401))),
				new FC16WriteRegistersTask(10404,
						m(SolarLog.ChannelId.WATCH_DOG_TAG,
								new UnsignedDoublewordElement(10404).wordOrder(WordOrder.LSWMSW))),

				new FC4ReadInputRegistersTask(10900, Priority.LOW, //
						m(SolarLog.ChannelId.STATUS, new SignedWordElement(10900)), //
						m(SolarLog.ChannelId.P_LIMIT_PERC, new SignedWordElement(10901)),
						m(SolarLog.ChannelId.P_LIMIT, new SignedWordElement(10902))));
	}

	@Override
	public void handleEvent(Event event) {
		switch (event.getTopic()) {
		case EdgeEventConstants.TOPIC_CYCLE_EXECUTE_WRITE:
			try {
				this.setPvLimitHandler.run();

				this.channel(ChannelId.PV_LIMIT_FAILED).setNextValue(false);
			} catch (OpenemsNamedException e) {
				this.channel(ChannelId.PV_LIMIT_FAILED).setNextValue(true);
			}
			break;
		}
	}

	@Override
	public MeterType getMeterType() {
		return MeterType.PRODUCTION;
	}

	@Override
	public String debugLog() {
		return "L:" + this.getActivePower().value().asString();
	}

<<<<<<< HEAD
	public final CheckedConsumer<Integer> setPvLimit = (power) -> {
		int pLimitPerc = (int) ((double) power / (double) this.maxActivePower * 100.0);

		// keep percentage in range [0, 100]
		if (pLimitPerc > 100) {
			pLimitPerc = 100;
		}
		if (pLimitPerc < 0) {
			pLimitPerc = 0;
		}

		IntegerWriteChannel pLimitPercCh = this.channel(ChannelId.P_LIMIT_PERC);
		EnumWriteChannel pLimitTypeCh = this.channel(ChannelId.P_LIMIT_TYPE);

		this.channel(ChannelId.LIMIT_POWER_USER_ENTERED).setNextValue(power);
		this.channel(ChannelId.MAX_ACTIVE_POWER_FROM_SOLAR_LOG).setNextValue(this.maxActivePower);
		this.channel(ChannelId.PERCENT).setNextValue(pLimitPerc);
		
		try {
			pLimitPercCh.setNextWriteValue(pLimitPerc);
		} catch (OpenemsException e) {
			log.error("Unable to set pLimitPerc: " + e.getMessage());
		}

		try {
			pLimitTypeCh.setNextWriteValue(PLimitType.FIXED_LIMIT);
		} catch (OpenemsNamedException e) {
			log.error("Unable to set pLimitTypeCh: " + e.getMessage());
		}
	};


=======
>>>>>>> c4fef48b
	public enum ChannelId implements io.openems.edge.common.channel.ChannelId {
		LAST_UPDATE_TIME(Doc.of(OpenemsType.INTEGER) //
				.unit(Unit.SECONDS)), //
		PDC(Doc.of(OpenemsType.INTEGER) //
				.unit(Unit.WATT)), //
		UDC(Doc.of(OpenemsType.INTEGER) //
				.unit(Unit.VOLT)),
		YESTERDAY_YIELD(Doc.of(OpenemsType.INTEGER) //
				.unit(Unit.WATT_HOURS)),
		MONTHLY_YIELD(Doc.of(OpenemsType.INTEGER) //
				.unit(Unit.WATT_HOURS)),
		YEARLY_YIELD(Doc.of(OpenemsType.INTEGER) //
				.unit(Unit.WATT_HOURS)),
		TOTAL_YIELD(Doc.of(OpenemsType.INTEGER) //
				.unit(Unit.WATT_HOURS)),
		PAC_CONSUMPTION(Doc.of(OpenemsType.INTEGER) //
				.unit(Unit.WATT)),
		YESTERDAY_YIELD_CONS(Doc.of(OpenemsType.INTEGER) //
				.unit(Unit.WATT_HOURS)),
		MONTHLY_YIELD_CONS(Doc.of(OpenemsType.INTEGER) //
				.unit(Unit.WATT_HOURS)),
		YEARLY_YIELD_CONS(Doc.of(OpenemsType.INTEGER) //
				.unit(Unit.WATT_HOURS)),
		TOTAL_YIELD_CONS(Doc.of(OpenemsType.INTEGER) //
				.unit(Unit.WATT_HOURS)),
		TOTAL_POWER(Doc.of(OpenemsType.INTEGER) //
				.unit(Unit.WATT_HOURS_BY_WATT_PEAK)), //
		PERCENT(Doc.of(OpenemsType.INTEGER)//
				.unit(Unit.PERCENT)), //
		MAX_ACTIVE_POWER_FROM_SOLAR_LOG(Doc.of(OpenemsType.INTEGER)//
				.unit(Unit.WATT)), //
		LIMIT_POWER_USER_ENTERED(Doc.of(OpenemsType.INTEGER)//
				.unit(Unit.WATT)), //
		// PV
		P_LIMIT_TYPE(Doc.of(PLimitType.values()) //
				.accessMode(AccessMode.WRITE_ONLY)), //
		P_LIMIT_PERC(Doc.of(OpenemsType.INTEGER) //
				.accessMode(AccessMode.READ_WRITE) //
				.unit(Unit.PERCENT)),
		P_LIMIT(Doc.of(OpenemsType.INTEGER) //
				.unit(Unit.KILOWATT)),
		WATCH_DOG_TAG(Doc.of(OpenemsType.INTEGER) //
				.accessMode(AccessMode.READ_WRITE)), //
		STATUS(Doc.of(Status.values())),

		PV_LIMIT_FAILED(Doc.of(Level.FAULT) //
				.text("PV-Limit failed"));

		private final Doc doc;

		private ChannelId(Doc doc) {
			this.doc = doc;
		}

		public Doc doc() {
			return this.doc;
		}
	}

	@Override
	protected void logInfo(Logger log, String message) {
		super.logInfo(log, message);
	}
}<|MERGE_RESOLUTION|>--- conflicted
+++ resolved
@@ -33,11 +33,6 @@
 import io.openems.edge.bridge.modbus.api.task.FC16WriteRegistersTask;
 import io.openems.edge.bridge.modbus.api.task.FC4ReadInputRegistersTask;
 import io.openems.edge.common.channel.Doc;
-<<<<<<< HEAD
-import io.openems.edge.common.channel.EnumWriteChannel;
-import io.openems.edge.common.channel.IntegerWriteChannel;
-=======
->>>>>>> c4fef48b
 import io.openems.edge.common.component.OpenemsComponent;
 import io.openems.edge.common.event.EdgeEventConstants;
 import io.openems.edge.common.taskmanager.Priority;
@@ -172,41 +167,6 @@
 		return "L:" + this.getActivePower().value().asString();
 	}
 
-<<<<<<< HEAD
-	public final CheckedConsumer<Integer> setPvLimit = (power) -> {
-		int pLimitPerc = (int) ((double) power / (double) this.maxActivePower * 100.0);
-
-		// keep percentage in range [0, 100]
-		if (pLimitPerc > 100) {
-			pLimitPerc = 100;
-		}
-		if (pLimitPerc < 0) {
-			pLimitPerc = 0;
-		}
-
-		IntegerWriteChannel pLimitPercCh = this.channel(ChannelId.P_LIMIT_PERC);
-		EnumWriteChannel pLimitTypeCh = this.channel(ChannelId.P_LIMIT_TYPE);
-
-		this.channel(ChannelId.LIMIT_POWER_USER_ENTERED).setNextValue(power);
-		this.channel(ChannelId.MAX_ACTIVE_POWER_FROM_SOLAR_LOG).setNextValue(this.maxActivePower);
-		this.channel(ChannelId.PERCENT).setNextValue(pLimitPerc);
-		
-		try {
-			pLimitPercCh.setNextWriteValue(pLimitPerc);
-		} catch (OpenemsException e) {
-			log.error("Unable to set pLimitPerc: " + e.getMessage());
-		}
-
-		try {
-			pLimitTypeCh.setNextWriteValue(PLimitType.FIXED_LIMIT);
-		} catch (OpenemsNamedException e) {
-			log.error("Unable to set pLimitTypeCh: " + e.getMessage());
-		}
-	};
-
-
-=======
->>>>>>> c4fef48b
 	public enum ChannelId implements io.openems.edge.common.channel.ChannelId {
 		LAST_UPDATE_TIME(Doc.of(OpenemsType.INTEGER) //
 				.unit(Unit.SECONDS)), //
@@ -233,13 +193,8 @@
 		TOTAL_YIELD_CONS(Doc.of(OpenemsType.INTEGER) //
 				.unit(Unit.WATT_HOURS)),
 		TOTAL_POWER(Doc.of(OpenemsType.INTEGER) //
-				.unit(Unit.WATT_HOURS_BY_WATT_PEAK)), //
-		PERCENT(Doc.of(OpenemsType.INTEGER)//
-				.unit(Unit.PERCENT)), //
-		MAX_ACTIVE_POWER_FROM_SOLAR_LOG(Doc.of(OpenemsType.INTEGER)//
-				.unit(Unit.WATT)), //
-		LIMIT_POWER_USER_ENTERED(Doc.of(OpenemsType.INTEGER)//
-				.unit(Unit.WATT)), //
+				.unit(Unit.WATT_HOURS_BY_WATT_PEAK)),
+
 		// PV
 		P_LIMIT_TYPE(Doc.of(PLimitType.values()) //
 				.accessMode(AccessMode.WRITE_ONLY)), //
